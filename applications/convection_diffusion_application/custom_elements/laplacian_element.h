// KRATOS ___ ___  _  ___   __   ___ ___ ___ ___
//       / __/ _ \| \| \ \ / /__|   \_ _| __| __|
//      | (_| (_) | .` |\ V /___| |) | || _|| _|
//       \___\___/|_|\_| \_/    |___/___|_| |_|  APPLICATION
//
//  License: BSD License
//					 Kratos default license: kratos/license.txt
//
//  Main authors:  Riccardo Rossi
//

#if !defined(KRATOS_LAPLACIAN_ELEMENT_H_INCLUDED )
#define  KRATOS_LAPLACIAN_ELEMENT_H_INCLUDED

// System includes

// External includes

// Project includes
#include "includes/define.h"
#include "includes/element.h"
#include "includes/ublas_interface.h"
#include "includes/variables.h"


namespace Kratos
{

///@name Kratos Globals
///@{

///@}
///@name Type Definitions
///@{

///@}
///@name  Enum's
///@{

///@}
///@name  Functions
///@{

///@}
///@name Kratos Classes
///@{

/// Short class definition.
/** Detail class definition.
*/
class LaplacianElement
    : public Element
{
public:
    ///@name Type Definitions
    ///@{

    /// Counted pointer of LaplacianElement
    KRATOS_CLASS_INTRUSIVE_POINTER_DEFINITION(LaplacianElement);

    ///@}
    ///@name Life Cycle
    ///@{

    /// Default constructor.
    LaplacianElement(IndexType NewId, GeometryType::Pointer pGeometry);
    LaplacianElement(IndexType NewId, GeometryType::Pointer pGeometry,  PropertiesType::Pointer pProperties);

    /// Destructor.
    virtual ~LaplacianElement();


    ///@}
    ///@name Operators
    ///@{


    ///@}
    ///@name Operations
    ///@{

    Element::Pointer Create(IndexType NewId, NodesArrayType const& ThisNodes,  PropertiesType::Pointer pProperties) const override;

    Element::Pointer Create(IndexType NewId, GeometryType::Pointer pGeom,  PropertiesType::Pointer pProperties) const override;

    void CalculateLocalSystem(MatrixType& rLeftHandSideMatrix, VectorType& rRightHandSideVector, ProcessInfo& rCurrentProcessInfo) override;

    void CalculateLeftHandSide(MatrixType& rLeftHandSideMatrix, ProcessInfo& rCurrentProcessInfo) override;

    void CalculateRightHandSide(VectorType& rRightHandSideVector, ProcessInfo& rCurrentProcessInfo) override;

    void EquationIdVector(EquationIdVectorType& rResult, ProcessInfo& rCurrentProcessInfo) override;

    void GetDofList(DofsVectorType& ElementalDofList,ProcessInfo& CurrentProcessInfo) override;

<<<<<<< HEAD
    void GetValuesVector(Vector& rValues, int Step = 0) override;
=======
    int Check(const ProcessInfo& rCurrentProcessInfo) override;
>>>>>>> 597c1240

    ///@}
    ///@name Access
    ///@{


    ///@}
    ///@name Inquiry
    ///@{


    ///@}
    ///@name Input and output
    ///@{

    ///@}
    ///@name Friends
    ///@{


    ///@}

protected:
    ///@name Protected static Member Variables
    ///@{


    ///@}
    ///@name Protected member Variables
    ///@{


    ///@}
    ///@name Protected Operators
    ///@{


    ///@}
    ///@name Protected Operations
    ///@{


    ///@}
    ///@name Protected  Access
    ///@{


    ///@}
    ///@name Protected Inquiry
    ///@{


    ///@}
    ///@name Protected LifeCycle
    ///@{

    // Protected default constructor necessary for serialization
    LaplacianElement() : Element()
    {
    }

    ///@}

private:
    ///@name Static Member Variables
    ///@{


    ///@}
    ///@name Member Variables
    ///@{


    ///@}
    ///@name Serialization
    ///@{
    friend class Serializer;

    void save(Serializer& rSerializer) const override
    {
        KRATOS_SERIALIZE_SAVE_BASE_CLASS(rSerializer, Element);
    }

    void load(Serializer& rSerializer) override
    {
        KRATOS_SERIALIZE_LOAD_BASE_CLASS(rSerializer, Element);
    }

    ///@}
    ///@name Private Operators
    ///@{


    ///@}
    ///@name Private Operations
    ///@{


    ///@}
    ///@name Private  Access
    ///@{


    ///@}
    ///@name Private Inquiry
    ///@{


    ///@}
    ///@name Un accessible methods
    ///@{

    /// Assignment operator.
    //LaplacianElement& operator=(const LaplacianElement& rOther);

    /// Copy constructor.
    //LaplacianElement(const LaplacianElement& rOther);


    ///@}

}; // Class LaplacianElement

///@}

///@name Type Definitions
///@{


///@}
///@name Input and output
///@{


/// input stream function
/*  inline std::istream& operator >> (std::istream& rIStream,
				    LaplacianElement& rThis);
*/
/// output stream function
/*  inline std::ostream& operator << (std::ostream& rOStream,
				    const LaplacianElement& rThis)
    {
      rThis.PrintInfo(rOStream);
      rOStream << std::endl;
      rThis.PrintData(rOStream);

      return rOStream;
    }*/
///@}

}  // namespace Kratos.

#endif // KRATOS_LAPLACIAN_ELEMENT_H_INCLUDED  defined

<|MERGE_RESOLUTION|>--- conflicted
+++ resolved
@@ -93,11 +93,7 @@
 
     void GetDofList(DofsVectorType& ElementalDofList,ProcessInfo& CurrentProcessInfo) override;
 
-<<<<<<< HEAD
-    void GetValuesVector(Vector& rValues, int Step = 0) override;
-=======
     int Check(const ProcessInfo& rCurrentProcessInfo) override;
->>>>>>> 597c1240
 
     ///@}
     ///@name Access
