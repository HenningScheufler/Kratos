<<<<<<< HEAD
// KRATOS ___ ___  _  ___   __   ___ ___ ___ ___ 
//       / __/ _ \| \| \ \ / /__|   \_ _| __| __|
//      | (_| (_) | .` |\ V /___| |) | || _|| _| 
//       \___\___/|_|\_| \_/    |___/___|_| |_|  APPLICATION
//
//  License: BSD License
//   license: convection_diffusion_application/license.txt
=======
// KRATOS ___ ___  _  ___   __   ___ ___ ___ ___
//       / __/ _ \| \| \ \ / /__|   \_ _| __| __|
//      | (_| (_) | .` |\ V /___| |) | || _|| _|
//       \___\___/|_|\_| \_/    |___/___|_| |_|  APPLICATION
//
//  License: BSD License
//					 Kratos default license: kratos/license.txt
>>>>>>> a9deaac6
//
//  Main authors:    Riccardo Rossi
//


// System includes

// External includes
//

// Project includes
#include "includes/define.h"
#include "geometries/triangle_2d_3.h"
#include "geometries/triangle_3d_3.h"
#include "geometries/quadrilateral_2d_4.h"
#include "geometries/tetrahedra_3d_4.h"
#include "geometries/hexahedra_3d_8.h"
#include "geometries/hexahedra_3d_27.h"
#include "geometries/line_2d.h"
#include "convection_diffusion_application.h"
#include "includes/variables.h"

namespace Kratos {



KratosConvectionDiffusionApplication::KratosConvectionDiffusionApplication()
    : KratosApplication("ConvectionDiffusionApplication"),
      mEulerianConvDiff2D(0, Element::GeometryType::Pointer(new Triangle2D3<Node<3> >(Element::GeometryType::PointsArrayType(3)))),
      mEulerianConvDiff2D4N(0, Element::GeometryType::Pointer(new Quadrilateral2D4<Node<3> >(Element::GeometryType::PointsArrayType(4)))),
      mEulerianConvDiff3D(0, Element::GeometryType::Pointer(new Tetrahedra3D4<Node<3> >(Element::GeometryType::PointsArrayType(4)))),
      mEulerianConvDiff3D8N(0, Element::GeometryType::Pointer(new Hexahedra3D8<Node<3> >(Element::GeometryType::PointsArrayType(8)))),
      mEulerianDiffusion2D(0, Element::GeometryType::Pointer(new Triangle2D3<Node<3> >(Element::GeometryType::PointsArrayType(3)))),
      mEulerianDiffusion3D(0, Element::GeometryType::Pointer(new Tetrahedra3D4<Node<3> >(Element::GeometryType::PointsArrayType(4)))),
      mConvDiff2D(0, Element::GeometryType::Pointer(new Triangle2D3<Node<3> >(Element::GeometryType::PointsArrayType(3)))),
      mConvDiff3D(0, Element::GeometryType::Pointer(new Tetrahedra3D4<Node<3> >(Element::GeometryType::PointsArrayType(4)))),
      mLaplacian2D3N(0, Element::GeometryType::Pointer(new Triangle2D3<Node<3> >(Element::GeometryType::PointsArrayType(3)))),
      mLaplacian3D4N(0, Element::GeometryType::Pointer(new Tetrahedra3D4<Node<3> >(Element::GeometryType::PointsArrayType(4)))),
      mLaplacian3D8N(0, Element::GeometryType::Pointer(new Hexahedra3D8<Node<3> >(Element::GeometryType::PointsArrayType(8)))),
      mLaplacian3D27N(0, Element::GeometryType::Pointer(new Hexahedra3D27<Node<3> >(Element::GeometryType::PointsArrayType(27)))),
<<<<<<< HEAD
      mThermalFace2D(0, Element::GeometryType::Pointer(new Line2D2<Node<3> >(Element::GeometryType::PointsArrayType(2)))),
      mThermalFace3D(0, Element::GeometryType::Pointer(new Triangle3D3<Node<3> >(Element::GeometryType::PointsArrayType(3)))),
=======
      mThermalFace2D2N(0, Element::GeometryType::Pointer(new Line2D2<Node<3> >(Element::GeometryType::PointsArrayType(2)))),
      mThermalFace3D3N(0, Element::GeometryType::Pointer(new Triangle3D3<Node<3> >(Element::GeometryType::PointsArrayType(3)))),
      mThermalFace3D4N(0, Element::GeometryType::Pointer(new Quadrilateral3D4<Node<3> >(Element::GeometryType::PointsArrayType(4)))),
>>>>>>> a9deaac6
      mFluxCondition2D2N(0, Element::GeometryType::Pointer(new Line2D2<Node<3> >(Element::GeometryType::PointsArrayType(2)))),
      mFluxCondition3D3N(0, Element::GeometryType::Pointer(new Triangle3D3<Node<3> >(Element::GeometryType::PointsArrayType(3)))),
      mFluxCondition3D4N(0, Element::GeometryType::Pointer(new Quadrilateral3D4<Node<3> >(Element::GeometryType::PointsArrayType(4)))) {}

void KratosConvectionDiffusionApplication::Register() {
    // calling base class register to register Kratos components
    KratosApplication::Register();
<<<<<<< HEAD
    KRATOS_INFO("") << 
=======
    KRATOS_INFO("") <<
>>>>>>> a9deaac6
    " KRATOS ___ ___  _  ___   __   ___ ___ ___ ___ " << std::endl <<
    "       / __/ _ || || | | / /__|   |_ _| __| __|" << std::endl <<
    "      | (_| (_) | .` || V /___| |) | || _|| _| " << std::endl <<
    "       |___|___/|_||_| |_/    |___/___|_| |_|  APPLICATION" << std::endl;

    // Registering variables
<<<<<<< HEAD
=======
    KRATOS_REGISTER_VARIABLE(AUX_FLUX)
    KRATOS_REGISTER_VARIABLE(AUX_TEMPERATURE)
>>>>>>> a9deaac6
    KRATOS_REGISTER_VARIABLE(MELT_TEMPERATURE_1)
    KRATOS_REGISTER_VARIABLE(MELT_TEMPERATURE_2)
    KRATOS_REGISTER_VARIABLE(BFECC_ERROR)
    KRATOS_REGISTER_VARIABLE(BFECC_ERROR_1)

    KRATOS_REGISTER_VARIABLE(MEAN_SIZE)
    KRATOS_REGISTER_VARIABLE(PROJECTED_SCALAR1)
    KRATOS_REGISTER_VARIABLE(DELTA_SCALAR1)
    KRATOS_REGISTER_VARIABLE(MEAN_VEL_OVER_ELEM_SIZE)

    KRATOS_REGISTER_VARIABLE(THETA)

    KRATOS_REGISTER_3D_VARIABLE_WITH_COMPONENTS(CONVECTION_VELOCITY)

    // Registering elements and conditions here
    KRATOS_REGISTER_ELEMENT("EulerianConvDiff2D", mEulerianConvDiff2D);
    KRATOS_REGISTER_ELEMENT("EulerianConvDiff2D4N", mEulerianConvDiff2D4N);
    KRATOS_REGISTER_ELEMENT("EulerianConvDiff3D", mEulerianConvDiff3D);
    KRATOS_REGISTER_ELEMENT("EulerianConvDiff3D8N", mEulerianConvDiff3D8N);
    KRATOS_REGISTER_ELEMENT("EulerianDiffusion2D", mEulerianDiffusion2D);
    KRATOS_REGISTER_ELEMENT("EulerianDiffusion3D", mEulerianDiffusion3D);
    KRATOS_REGISTER_ELEMENT("ConvDiff2D", mConvDiff2D);
    KRATOS_REGISTER_ELEMENT("ConvDiff3D", mConvDiff3D);
    KRATOS_REGISTER_ELEMENT("LaplacianElement2D3N", mLaplacian2D3N);
    KRATOS_REGISTER_ELEMENT("LaplacianElement3D4N", mLaplacian3D4N);
    KRATOS_REGISTER_ELEMENT("LaplacianElement3D8N", mLaplacian3D8N);
    KRATOS_REGISTER_ELEMENT("LaplacianElement3D27N", mLaplacian3D27N);

    KRATOS_REGISTER_CONDITION("ThermalFace2D2N", mThermalFace2D2N);
    KRATOS_REGISTER_CONDITION("ThermalFace3D3N", mThermalFace3D3N);
    KRATOS_REGISTER_CONDITION("ThermalFace3D4N", mThermalFace3D4N);
    KRATOS_REGISTER_CONDITION("FluxCondition2D2N", mFluxCondition2D2N);
    KRATOS_REGISTER_CONDITION("FluxCondition3D3N", mFluxCondition3D3N);
    KRATOS_REGISTER_CONDITION("FluxCondition3D4N", mFluxCondition3D4N);
}

}  // namespace Kratos.<|MERGE_RESOLUTION|>--- conflicted
+++ resolved
@@ -1,12 +1,3 @@
-<<<<<<< HEAD
-// KRATOS ___ ___  _  ___   __   ___ ___ ___ ___ 
-//       / __/ _ \| \| \ \ / /__|   \_ _| __| __|
-//      | (_| (_) | .` |\ V /___| |) | || _|| _| 
-//       \___\___/|_|\_| \_/    |___/___|_| |_|  APPLICATION
-//
-//  License: BSD License
-//   license: convection_diffusion_application/license.txt
-=======
 // KRATOS ___ ___  _  ___   __   ___ ___ ___ ___
 //       / __/ _ \| \| \ \ / /__|   \_ _| __| __|
 //      | (_| (_) | .` |\ V /___| |) | || _|| _|
@@ -14,7 +5,6 @@
 //
 //  License: BSD License
 //					 Kratos default license: kratos/license.txt
->>>>>>> a9deaac6
 //
 //  Main authors:    Riccardo Rossi
 //
@@ -55,14 +45,9 @@
       mLaplacian3D4N(0, Element::GeometryType::Pointer(new Tetrahedra3D4<Node<3> >(Element::GeometryType::PointsArrayType(4)))),
       mLaplacian3D8N(0, Element::GeometryType::Pointer(new Hexahedra3D8<Node<3> >(Element::GeometryType::PointsArrayType(8)))),
       mLaplacian3D27N(0, Element::GeometryType::Pointer(new Hexahedra3D27<Node<3> >(Element::GeometryType::PointsArrayType(27)))),
-<<<<<<< HEAD
-      mThermalFace2D(0, Element::GeometryType::Pointer(new Line2D2<Node<3> >(Element::GeometryType::PointsArrayType(2)))),
-      mThermalFace3D(0, Element::GeometryType::Pointer(new Triangle3D3<Node<3> >(Element::GeometryType::PointsArrayType(3)))),
-=======
       mThermalFace2D2N(0, Element::GeometryType::Pointer(new Line2D2<Node<3> >(Element::GeometryType::PointsArrayType(2)))),
       mThermalFace3D3N(0, Element::GeometryType::Pointer(new Triangle3D3<Node<3> >(Element::GeometryType::PointsArrayType(3)))),
       mThermalFace3D4N(0, Element::GeometryType::Pointer(new Quadrilateral3D4<Node<3> >(Element::GeometryType::PointsArrayType(4)))),
->>>>>>> a9deaac6
       mFluxCondition2D2N(0, Element::GeometryType::Pointer(new Line2D2<Node<3> >(Element::GeometryType::PointsArrayType(2)))),
       mFluxCondition3D3N(0, Element::GeometryType::Pointer(new Triangle3D3<Node<3> >(Element::GeometryType::PointsArrayType(3)))),
       mFluxCondition3D4N(0, Element::GeometryType::Pointer(new Quadrilateral3D4<Node<3> >(Element::GeometryType::PointsArrayType(4)))) {}
@@ -70,22 +55,15 @@
 void KratosConvectionDiffusionApplication::Register() {
     // calling base class register to register Kratos components
     KratosApplication::Register();
-<<<<<<< HEAD
-    KRATOS_INFO("") << 
-=======
     KRATOS_INFO("") <<
->>>>>>> a9deaac6
     " KRATOS ___ ___  _  ___   __   ___ ___ ___ ___ " << std::endl <<
     "       / __/ _ || || | | / /__|   |_ _| __| __|" << std::endl <<
     "      | (_| (_) | .` || V /___| |) | || _|| _| " << std::endl <<
     "       |___|___/|_||_| |_/    |___/___|_| |_|  APPLICATION" << std::endl;
 
     // Registering variables
-<<<<<<< HEAD
-=======
     KRATOS_REGISTER_VARIABLE(AUX_FLUX)
     KRATOS_REGISTER_VARIABLE(AUX_TEMPERATURE)
->>>>>>> a9deaac6
     KRATOS_REGISTER_VARIABLE(MELT_TEMPERATURE_1)
     KRATOS_REGISTER_VARIABLE(MELT_TEMPERATURE_2)
     KRATOS_REGISTER_VARIABLE(BFECC_ERROR)
