--- conflicted
+++ resolved
@@ -79,15 +79,12 @@
      */
     static inline void CalculateDistance(ModelPart &rVolumeModelPart, ModelPart &rSkinModelPart)
     {
-<<<<<<< HEAD
 
         //typedef UblasSpace<double, CompressedMatrix, Vector> SparseSpaceType;
         //typedef UblasSpace<double, Matrix, Vector> LocalSpaceType;
         //typedef LinearSolverFactory<SparseSpaceType, LocalSparseSpaceType> LinearSolverFactoryType;
         //typedef LinearSolver<SparseSpaceType, TLocalSpaceType> LinearSolverType;
         //typedef VariationalDistanceCalculationProcess<TDim, TSparseSpaceType, TLocalSpaceType, LinearSolverType> VariationalDistanceCalculationProcessType;
-=======
->>>>>>> e38d07ac
         typedef CalculateDistanceToSkinProcess<TDim> CalculateDistanceToSkinProcessType;
         const int n_vol_nodes = static_cast<int>(rVolumeModelPart.NumberOfNodes());
 
@@ -115,7 +112,6 @@
         if(n_skin_nodes != 0 && n_vol_nodes != 0)
             CalculateDistanceToSkinProcessType(rVolumeModelPart, r_gathered_skin_mp).Execute();
 
-<<<<<<< HEAD
 
         // Parameters amgcl_settings(R"(
         //     {
@@ -132,19 +128,13 @@
         // auto amgcl_solver = linear_solver_factory.Create(amgcl_settings);
         // VariationalDistanceCalculationProcessType(rVolumeModelPart, amgcl_solver, max_iterations, VariationalDistanceCalculationProcessType::CALCULATE_EXACT_DISTANCES_TO_PLANE).Execute();
 
-=======
->>>>>>> e38d07ac
         unsigned int max_level = 100;
 		double max_distance = 200;
         auto p_distance_smoother = Kratos::make_shared<ParallelDistanceCalculator<TDim>>();
         p_distance_smoother->CalculateDistances(rVolumeModelPart, DISTANCE, NODAL_AREA, max_level, max_distance);
 
-<<<<<<< HEAD
         VariableUtils().CopyScalarVar(DISTANCE, CHIMERA_DISTANCE, rVolumeModelPart.Nodes());
         current_model.DeleteModelPart("GatheredSkin");
-=======
-        VariableUtils().CopyVariable<double>(DISTANCE, CHIMERA_DISTANCE, rBackgroundModelPart.Nodes());
->>>>>>> e38d07ac
     }
 
     ///@}
