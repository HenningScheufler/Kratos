--- conflicted
+++ resolved
@@ -113,13 +113,8 @@
         = &Mapper::InverseMap;
 
     // Exposing the base class of the Mappers to Python, but without constructor
-<<<<<<< HEAD
-    class_< Mapper, Mapper::Pointer, boost::noncopyable > mapper
-        = class_< Mapper, Mapper::Pointer, boost::noncopyable >("Mapper", no_init)
-=======
     class_< Mapper, Mapper::Pointer > mapper
         = class_< Mapper, Mapper::Pointer >(m, "Mapper")
->>>>>>> 3e210512
             .def("UpdateInterface",  UpdateInterfaceWithoutArgs)
             .def("UpdateInterface",  UpdateInterfaceWithOptions)
             .def("UpdateInterface",  UpdateInterfaceWithSearchRadius)
@@ -145,20 +140,14 @@
     // This would circumvent problems with the wrong space being selected
 
     // Exposing the Mappers
-<<<<<<< HEAD
     // class_< NearestNeighborMapper, bases<Mapper>, boost::noncopyable>
     // ("NearestNeighborMapper", init<ModelPart&, ModelPart&, Parameters, bool>());
     // class_< NearestElementMapper, bases<Mapper>, boost::noncopyable>
     // ("NearestElementMapper", init<ModelPart&, ModelPart&, Parameters, bool>());
-=======
-    class_< NearestNeighborMapper, NearestNeighborMapper::Pointer, Mapper>
-    (m, "NearestNeighborMapper")
-        .def( init<ModelPart&, ModelPart&, Parameters>() );
 
     class_< NearestElementMapper, NearestElementMapper::Pointer, Mapper>
     (m, "NearestElementMapper")
         .def( init<ModelPart&, ModelPart&, Parameters>() );
->>>>>>> 3e210512
 
     // Exposing the MapperFactory
     class_< MapperFactory, MapperFactory::Pointer>(m, "MapperFactory")
