//
//   Project Name:        KratosConstitutiveModelsApplication $
//   Created by:          $Author:                JMCarbonell $
//   Last modified by:    $Co-Author:                         $
//   Date:                $Date:                   April 2017 $
//   Revision:            $Revision:                      0.0 $
//
//

#if !defined(KRATOS_NON_LINEAR_ASSOCIATIVE_PLASTICITY_MODEL_H_INCLUDED )
#define  KRATOS_NON_LINEAR_ASSOCIATIVE_PLASTICITY_MODEL_H_INCLUDED


// System includes

// External includes

// Project includes
#include "custom_models/plasticity_models/plasticity_model.hpp"

namespace Kratos
{
  ///@addtogroup ConstitutiveModelsApplication
  ///@{

  ///@name Kratos Globals
  ///@{

  ///@}
  ///@name Type Definitions
  ///@{

  ///@}
  ///@name  Enum's
  ///@{

  ///@}
  ///@name  Functions
  ///@{

  ///@}
  ///@name Kratos Classes
  ///@{

  /// Short class definition.
  /** Detail class definition.
   */
  template<class TElasticityModel, class TYieldSurface>
  class KRATOS_API(CONSTITUTIVE_MODELS_APPLICATION) NonLinearAssociativePlasticityModel : public PlasticityModel<TElasticityModel,TYieldSurface>
  {
  public:

    ///@name Type Definitions
    ///@{

    //elasticity model
    typedef TElasticityModel                               ElasticityModelType;

    //yield surface
    typedef TYieldSurface                                     YieldSurfaceType;

    //base type
    typedef PlasticityModel<ElasticityModelType,YieldSurfaceType>     BaseType;

    //common types
    typedef typename BaseType::Pointer                         BaseTypePointer;
    typedef typename BaseType::SizeType                               SizeType;
    typedef typename BaseType::VoigtIndexType                   VoigtIndexType;
    typedef typename BaseType::MatrixType                           MatrixType;
    typedef typename BaseType::ModelDataType                     ModelDataType;
    typedef typename BaseType::MaterialDataType               MaterialDataType;
    typedef typename BaseType::PlasticDataType                 PlasticDataType;
    typedef typename BaseType::InternalVariablesType     InternalVariablesType;

    typedef ConstitutiveModelData::StrainMeasureType         StrainMeasureType;
    typedef ConstitutiveModelData::StressMeasureType         StressMeasureType;


  protected:

    struct ThermalVariables
    {
    public:
      double PlasticDissipation;
      double DeltaPlasticDissipation;

    private:

      friend class Serializer;

      void save(Serializer& rSerializer) const
      {
	rSerializer.save("PlasticDissipation",PlasticDissipation);
	rSerializer.save("DeltaPlasticDissipation",DeltaPlasticDissipation);
      };

      void load(Serializer& rSerializer)
      {
	rSerializer.load("PlasticDissipation",PlasticDissipation);
	rSerializer.load("DeltaPlasticDissipation",DeltaPlasticDissipation);
      };

    };


    struct PlasticFactors
    {
      double Beta0;
      double Beta1;
      double Beta2;
      double Beta3;
      double Beta4;

      MatrixType  Normal;
      MatrixType  Dev_Normal;
    };


  public:


    /// Pointer definition of NonLinearAssociativePlasticityModel
    KRATOS_CLASS_POINTER_DEFINITION( NonLinearAssociativePlasticityModel );

    ///@}
    ///@name Life Cycle
    ///@{

    /// Default constructor.
    NonLinearAssociativePlasticityModel() : BaseType() {}

    /// Copy constructor.
    NonLinearAssociativePlasticityModel(NonLinearAssociativePlasticityModel const& rOther) :BaseType(rOther), mInternal(rOther.mInternal), mPreviousInternal(rOther.mPreviousInternal), mThermalVariables(rOther.mThermalVariables) {}

    /// Assignment operator.
    NonLinearAssociativePlasticityModel& operator=(NonLinearAssociativePlasticityModel const& rOther)
    {
      BaseType::operator=(rOther);
      mInternal = rOther.mInternal;
      mPreviousInternal = rOther.mPreviousInternal;
      mThermalVariables = rOther.mThermalVariables;
      return *this;
    }

    /// Clone.
    ConstitutiveModel::Pointer Clone() const override
    {
      return Kratos::make_shared<NonLinearAssociativePlasticityModel>(*this);
    }

    /// Destructor.
    ~NonLinearAssociativePlasticityModel() override {}


    ///@}
    ///@name Operators
    ///@{


    ///@}
    ///@name Operations
    ///@{

    /**
     * Calculate Stresses
     */

    void CalculateStressTensor(ModelDataType& rValues, MatrixType& rStressMatrix) override
    {
      KRATOS_TRY

      // calculate volumetric stress
      MatrixType VolumetricStressMatrix;
      noalias(VolumetricStressMatrix) = ZeroMatrix(3,3);
      this->mElasticityModel.CalculateVolumetricStressTensor(rValues,VolumetricStressMatrix);

      // calculate isochoric stress
      this->CalculateIsochoricStressTensor(rValues,rStressMatrix);

      rStressMatrix += VolumetricStressMatrix;

      KRATOS_CATCH(" ")
    }

    void CalculateIsochoricStressTensor(ModelDataType& rValues, MatrixType& rStressMatrix) override
    {
      KRATOS_TRY

      PlasticDataType Variables;
      this->InitializeVariables(rValues,Variables);

      // calculate elastic isochoric stress
      this->mElasticityModel.CalculateIsochoricStressTensor(rValues,rStressMatrix);

      rValues.StressMatrix = rStressMatrix;  //store trial isochoric stress to ModelData StressMatrix

      // calculate plastic isochoric stress
      this->CalculateAndAddIsochoricStressTensor(Variables,rStressMatrix);

      if( rValues.State.Is(ConstitutiveModelData::UPDATE_INTERNAL_VARIABLES ) )
	this->UpdateInternalVariables(rValues, Variables, rStressMatrix);


      KRATOS_CATCH(" ")
    }

    /**
     * Calculate Constitutive Tensor
     */
    void CalculateConstitutiveTensor(ModelDataType& rValues, Matrix& rConstitutiveMatrix) override
    {
      KRATOS_TRY

      //Initialize ConstitutiveMatrix
      rConstitutiveMatrix.clear();

      PlasticDataType Variables;
      this->InitializeVariables(rValues,Variables);

      // calculate isochoric stress (radial return is needed)

      //MatrixType StoredStressMatrix = rValues.StressMatrix; //store to recover later

      MatrixType StressMatrix;
      //1.-Elastic Isochoric Stress Matrix
      this->mElasticityModel.CalculateIsochoricStressTensor(rValues,StressMatrix);

      rValues.StressMatrix = StressMatrix;  //store trial isochoric stress to ModelData StressMatrix

      //2.-Calculate and Add Plastic Isochoric Stress Matrix
      this->CalculateAndAddIsochoricStressTensor(Variables,StressMatrix);

      //Calculate Constitutive Matrix

      // calculate elastic constitutive tensor
      this->mElasticityModel.CalculateConstitutiveTensor(rValues,rConstitutiveMatrix);

      // calculate plastic constitutive tensor
      if( Variables.State().Is(ConstitutiveModelData::PLASTIC_REGION) )
      	this->CalculateAndAddPlasticConstitutiveTensor(Variables,rConstitutiveMatrix);

      Variables.State().Set(ConstitutiveModelData::CONSTITUTIVE_MATRIX_COMPUTED,true);

      //rValues.StressMatrix = StoredStressMatrix; //recovered (commented because it is the same)

      KRATOS_CATCH(" ")
    }

    /**
     * Calculate Stress and Constitutive Tensor
     */
    void CalculateStressAndConstitutiveTensors(ModelDataType& rValues, MatrixType& rStressMatrix, Matrix& rConstitutiveMatrix) override
    {
      KRATOS_TRY

      PlasticDataType Variables;
      this->InitializeVariables(rValues,Variables);

      //Calculate Stress Matrix

      // calculate volumetric stress
      MatrixType VolumetricStressMatrix;
      noalias(VolumetricStressMatrix) = ZeroMatrix(3,3);
      this->mElasticityModel.CalculateVolumetricStressTensor(rValues,VolumetricStressMatrix);

      // calculate isochoric stress

      // calculate elastic isochoric stress
      this->mElasticityModel.CalculateIsochoricStressTensor(rValues,rStressMatrix);

      rValues.StressMatrix = rStressMatrix;  //store trial isochoric stress to ModelData StressMatrix

      // calculate plastic isochoric stress
      this->CalculateAndAddIsochoricStressTensor(Variables,rStressMatrix);


      //Calculate Constitutive Matrix

      // calculate elastic constitutive tensor
      this->mElasticityModel.CalculateConstitutiveTensor(rValues,rConstitutiveMatrix);

      // calculate plastic constitutive tensor
      if( Variables.State().Is(ConstitutiveModelData::PLASTIC_REGION) ){
      	this->CalculateAndAddPlasticConstitutiveTensor(Variables,rConstitutiveMatrix);
      }

      Variables.State().Set(ConstitutiveModelData::CONSTITUTIVE_MATRIX_COMPUTED,true);

      rStressMatrix += VolumetricStressMatrix;


      if( rValues.State.Is(ConstitutiveModelData::UPDATE_INTERNAL_VARIABLES ) )
	this->UpdateInternalVariables(rValues, Variables, rStressMatrix);


      KRATOS_CATCH(" ")
    }

    ///@}
    ///@name Access
    ///@{

    /**
     * Has Values
     */
    bool Has(const Variable<double>& rThisVariable) override {return false;}

    /**
     * Set Values
     */
    void SetValue(const Variable<double>& rVariable,
                  const double& rValue,
                  const ProcessInfo& rCurrentProcessInfo) override {}
    /**
     * Get Values
     */
    double& GetValue(const Variable<double>& rThisVariable, double& rValue) override { rValue=0; return rValue;}


    ///@}
    ///@name Inquiry
    ///@{


    ///@}
    ///@name Input and output
    ///@{

    /// Turn back information as a string.
    std::string Info() const override
    {
      std::stringstream buffer;
      buffer << "NonLinearAssociativePlasticityModel" ;
      return buffer.str();
    }

    /// Print information about this object.
    void PrintInfo(std::ostream& rOStream) const override
    {
      rOStream << "NonLinearAssociativePlasticityModel";
    }

    /// Print object's data.
    void PrintData(std::ostream& rOStream) const override
    {
      rOStream << "NonLinearAssociativePlasticityModel Data";
    }

    ///@}
    ///@name Friends
    ///@{


    ///@}

  protected:
    ///@name Protected static Member Variables
    ///@{


    ///@}
    ///@name Protected member Variables
    ///@{

    // internal variables:
    InternalVariablesType  mInternal;
    InternalVariablesType  mPreviousInternal;

    ThermalVariables       mThermalVariables;

    ///@}
    ///@name Protected Operators
    ///@{


    ///@}
    ///@name Protected Operations
    ///@{

    /**
     * Set Working Measures
     */
    virtual void SetWorkingMeasures(PlasticDataType& rVariables, MatrixType& rStressMatrix)
    {
      KRATOS_TRY

      const ModelDataType&  rModelData = rVariables.GetModelData();

      //working stress is Kirchhoff by default : transform stresses is working stress is PK2
      const StressMeasureType& rStressMeasure = rModelData.GetStressMeasure();
      const StrainMeasureType& rStrainMeasure = rModelData.GetStrainMeasure();

      if( rStressMeasure == ConstitutiveModelData::StressMeasureType::StressMeasure_PK2 ){

	const MatrixType& rTotalDeformationMatrix = rModelData.GetTotalDeformationMatrix();
	MatrixType StressMatrixPart;
	noalias( StressMatrixPart ) = prod( rTotalDeformationMatrix, rStressMatrix );
	noalias( rStressMatrix )  = prod( StressMatrixPart, trans(rTotalDeformationMatrix) );

	if( rStrainMeasure == ConstitutiveModelData::StrainMeasureType::CauchyGreen_Right || rStrainMeasure == ConstitutiveModelData::StrainMeasureType::CauchyGreen_None){
	  double I3 = 0;
	  ConstitutiveModelUtilities::InvertMatrix3( rModelData.GetStrainMatrix(), rVariables.StrainMatrix, I3 );
	}
	else{
	  KRATOS_ERROR << "calling initialize PlasticityModel .. StrainMeasure provided is inconsistent" << std::endl;
	}

      }
      else if(  rStressMeasure == ConstitutiveModelData::StressMeasureType::StressMeasure_Kirchhoff ){

<<<<<<< HEAD
	if( rStrainMeasure == ConstitutiveModelData::CauchyGreen_Left || rStrainMeasure == ConstitutiveModelData::CauchyGreen_None){
=======
	if( rStrainMeasure == ConstitutiveModelData::StrainMeasureType::CauchyGreen_Left || rStrainMeasure == ConstitutiveModelData::StrainMeasureType::CauchyGreen_None){
>>>>>>> 0147572e
	  rVariables.StrainMatrix = IdentityMatrix(3);
	}
	else{
	  KRATOS_ERROR << "calling initialize PlasticityModel .. StrainMeasure provided is inconsistent" << std::endl;
	}

      }
      else{
	KRATOS_ERROR << "calling initialize PlasticityModel .. StressMeasure provided is inconsistent" << std::endl;
      }

      //initialize thermal variables
      mThermalVariables.PlasticDissipation = 0;
      mThermalVariables.DeltaPlasticDissipation = 0;

      KRATOS_CATCH(" ")
    }


    /**
     * Get Working Measures
     */
    virtual void GetWorkingMeasures(PlasticDataType& rVariables, MatrixType& rStressMatrix)
    {
      KRATOS_TRY

      const ModelDataType&  rModelData = rVariables.GetModelData();

      //working stress is Kirchhoff by default : transform stresses if working stress is PK2
      const StressMeasureType& rStressMeasure = rModelData.GetStressMeasure();

      if( rStressMeasure == ConstitutiveModelData::StressMeasureType::StressMeasure_PK2 ){

	const MatrixType& rTotalDeformationMatrix = rModelData.GetTotalDeformationMatrix();
	MatrixType StressMatrixPart;

	MatrixType InverseTotalDeformationMatrix;
	InverseTotalDeformationMatrix.clear();
	double TotalDeformationDet;
	ConstitutiveModelUtilities::InvertMatrix3( rTotalDeformationMatrix, InverseTotalDeformationMatrix, TotalDeformationDet);
	noalias( StressMatrixPart ) = prod( InverseTotalDeformationMatrix, rStressMatrix );
	noalias( rStressMatrix ) = prod( StressMatrixPart, trans(InverseTotalDeformationMatrix) );

      }

      KRATOS_CATCH(" ")
    }


    /**
     * Calculate Stresses
     */
    virtual void CalculateAndAddIsochoricStressTensor(PlasticDataType& rVariables, MatrixType& rStressMatrix)
    {
      KRATOS_TRY

      //0.-Check working stress
      this->SetWorkingMeasures(rVariables,rStressMatrix);

      //1.-Isochoric stress norm   (rStressMatrix := Elastic Isochoric Stress Matrix)
      rVariables.StressNorm = ConstitutiveModelUtilities::CalculateStressNorm(rStressMatrix, rVariables.StressNorm);

      //2.-Check yield condition
      rVariables.TrialStateFunction = this->mYieldSurface.CalculateYieldCondition(rVariables, rVariables.TrialStateFunction);

      if( rVariables.State().Is(ConstitutiveModelData::IMPLEX_ACTIVE) )
	{
	  //3.- Calculate the implex radial return
	  this->CalculateImplexReturnMapping(rVariables,rStressMatrix);
	}
      else{

	if( rVariables.TrialStateFunction <= 0 )
	  {
	    rVariables.State().Set(ConstitutiveModelData::PLASTIC_REGION,false);
	  }
	else
	  {
	    //3.- Calculate the return mapping
	    bool converged = this->CalculateReturnMapping(rVariables,rStressMatrix);

	    //4.- Update back stress, plastic strain and stress
	    this->UpdateStressConfiguration(rVariables,rStressMatrix);

            if( !converged )
              KRATOS_WARNING("NON-LINEAR PLASTICITY")<<"Not converged"<<std::endl;

	    //5.- Calculate thermal dissipation and delta thermal dissipation
	    this->CalculateThermalDissipation(rVariables);

	    rVariables.State().Set(ConstitutiveModelData::PLASTIC_REGION,true);
	  }

      }

      //6.- Recover working stress
      this->GetWorkingMeasures(rVariables,rStressMatrix);

      rVariables.State().Set(ConstitutiveModelData::RETURN_MAPPING_COMPUTED,true);

      KRATOS_CATCH(" ")
    }

    /**
     * Calculate Constitutive Tensor
     */
    virtual void CalculateAndAddPlasticConstitutiveTensor(PlasticDataType& rVariables, Matrix& rConstitutiveMatrix)
    {
      KRATOS_TRY

      //Compute radial return
      if( rVariables.State().IsNot(ConstitutiveModelData::RETURN_MAPPING_COMPUTED) )
	KRATOS_ERROR << "ReturnMapping has to be computed to perform the calculation" << std::endl;

      //Algorithmic moduli factors
      PlasticFactors Factors;
      this->CalculateScalingFactors(rVariables,Factors);

      //Calculate HyperElastic ConstitutiveMatrix
      const ModelDataType&  rModelData        = rVariables.GetModelData();
      const SizeType&       rVoigtSize        = rModelData.GetVoigtSize();
      const VoigtIndexType& rIndexVoigtTensor = rModelData.GetVoigtIndexTensor();


      for(SizeType i=0; i<rVoigtSize; i++)
	{
	  for(SizeType j=0; j<rVoigtSize; j++)
	    {

	      rConstitutiveMatrix(i,j) = this->AddPlasticConstitutiveComponent(rVariables,Factors,rConstitutiveMatrix(i,j),
									       rIndexVoigtTensor[i][0],rIndexVoigtTensor[i][1],
									       rIndexVoigtTensor[j][0],rIndexVoigtTensor[j][1]);
	    }

	}


      rVariables.State().Set(ConstitutiveModelData::CONSTITUTIVE_MATRIX_COMPUTED,true);

      KRATOS_CATCH(" ")
    }

    /**
     * Calculate Constitutive Components
     */
    virtual double& AddPlasticConstitutiveComponent(PlasticDataType& rVariables,
						    PlasticFactors& rFactors, double& rCabcd,
						    const unsigned int& a, const unsigned int& b,
						    const unsigned int& c, const unsigned int& d)
    {
      KRATOS_TRY

      const ModelDataType&    rModelData       = rVariables.GetModelData();
      const MaterialDataType& rMaterial        = rVariables.GetMaterialParameters();

      const MatrixType& rIsochoricStressMatrix = rModelData.GetStressMatrix(); //isochoric stress stored as StressMatrix
      const MatrixType& rStrainMatrix          = rVariables.GetStrainMatrix(); // C^-1 or Id

      //TODO: this constitutive part must be revised, depending on the working strain/stress measure C^-1 or I must be supplied


      double Cabcd = 0;

      Cabcd = (1.0/3.0) * ( rStrainMatrix(a,b) * rStrainMatrix(c,d) );

      Cabcd -= (0.5 * ( rStrainMatrix(a,c) * rStrainMatrix(b,d) + rStrainMatrix(a,d) * rStrainMatrix(b,c) ) );

      Cabcd *= 3.0 * rMaterial.GetLameMuBar();

      Cabcd += ( rStrainMatrix(c,d) * rIsochoricStressMatrix(a,b) + rIsochoricStressMatrix(c,d) * rStrainMatrix(a,b) );

      Cabcd *= (-2.0/3.0) * ( (-1) * rFactors.Beta1 );

      Cabcd -= rFactors.Beta3 * 2.0 * rMaterial.GetLameMuBar() * ( rFactors.Normal(a,b) * rFactors.Normal(c,d) );

      Cabcd -= rFactors.Beta4 * 2.0 * rMaterial.GetLameMuBar() * ( rFactors.Normal(a,b) * rFactors.Dev_Normal(c,d) );


      rCabcd += Cabcd;

      return rCabcd;

      KRATOS_CATCH(" ")
    }


    // calculate return mapping

    virtual bool CalculateReturnMapping(PlasticDataType& rVariables, MatrixType& rStressMatrix)
    {
      KRATOS_TRY

      //Set convergence parameters
      unsigned int iter    = 0;
      double Tolerance     = 1e-5;
      double MaxIterations = 50;

      //start
      double DeltaDeltaGamma    = 0;
      double DeltaStateFunction = 0;
      double DeltaPlasticStrain = 0;

      double& rEquivalentPlasticStrainOld  = mPreviousInternal.Variables[0];
      double& rEquivalentPlasticStrain     = rVariables.Internal.Variables[0];
      double& rDeltaGamma                  = rVariables.DeltaInternal.Variables[0];

      double StateFunction                 = rVariables.TrialStateFunction;

      rEquivalentPlasticStrain = 0;
      rDeltaGamma = 0;

      while(fabs(StateFunction)>=Tolerance && iter<=MaxIterations)
	{
	  //Calculate Delta State Function:
	  DeltaStateFunction = this->mYieldSurface.CalculateDeltaStateFunction( rVariables, DeltaStateFunction );

	  //Calculate DeltaGamma:
	  DeltaDeltaGamma  = StateFunction/DeltaStateFunction;
	  rDeltaGamma += DeltaDeltaGamma;

	  //Update Equivalent Plastic Strain:
	  DeltaPlasticStrain       = sqrt(2.0/3.0) * rDeltaGamma;
	  rEquivalentPlasticStrain = rEquivalentPlasticStrainOld + DeltaPlasticStrain;

	  //Calculate State Function:
	  StateFunction = this->mYieldSurface.CalculateStateFunction( rVariables, StateFunction );

	  iter++;
	}

      if(iter>MaxIterations){
        std::cout<<" ConstitutiveLaw did not converge [Stress: "<<rStressMatrix<<" DeltaGamma: "<<rDeltaGamma<<" StateFunction: "<<StateFunction<<" DeltaDeltaGamma: "<<DeltaDeltaGamma<<"]"<<std::endl;
        return false;
      }

      return true;

      KRATOS_CATCH(" ")
    }

    // implex protected methods
    virtual void CalculateImplexReturnMapping(PlasticDataType& rVariables, MatrixType& rStressMatrix)
    {
      KRATOS_TRY

      double& rEquivalentPlasticStrainOld  = mPreviousInternal.Variables[0];
      double& rEquivalentPlasticStrain     = rVariables.Internal.Variables[0];
      double& rDeltaGamma                  = rVariables.DeltaInternal.Variables[0];

      //1.-Computation of the plastic Multiplier
      rDeltaGamma = sqrt(3.0*0.5) * ( rEquivalentPlasticStrain - rEquivalentPlasticStrainOld );

      //2.- Update back stress, plastic strain and stress
      this->UpdateStressConfiguration(rVariables,rStressMatrix);

      //3.- Calculate thermal dissipation and delta thermal dissipation
      if( rDeltaGamma > 0 ){

	this->CalculateImplexThermalDissipation( rVariables );
	rVariables.State().Set(ConstitutiveModelData::PLASTIC_REGION,true);

      }
      else{

	mThermalVariables.PlasticDissipation = 0;
	mThermalVariables.DeltaPlasticDissipation = 0;
      }

      KRATOS_CATCH(" ")
    }

    // auxiliar methods

    virtual void InitializeVariables(ModelDataType& rValues, PlasticDataType& rVariables)
    {
      KRATOS_TRY

      //set model data pointer
      rVariables.SetModelData(rValues);

      rValues.State.Set(ConstitutiveModelData::PLASTIC_REGION,false);

      rValues.State.Set(ConstitutiveModelData::IMPLEX_ACTIVE,false);
      if( rValues.GetProcessInfo()[IMPLEX] == 1 )
	rValues.State.Set(ConstitutiveModelData::IMPLEX_ACTIVE,true);

      rVariables.SetState(rValues.State);

      // RateFactor
      rVariables.RateFactor = 0;

      // EquivalentPlasticStrain
      rVariables.Internal = mInternal;

      // DeltaGamma / DeltaPlasticStrain (associative plasticity)
      rVariables.DeltaInternal.Variables.clear();

      // Flow Rule local variables
      rVariables.TrialStateFunction = 0;
      rVariables.StressNorm = 0;

      KRATOS_CATCH(" ")
    }

    virtual void UpdateStressConfiguration(PlasticDataType& rVariables, MatrixType& rStressMatrix)
    {
      KRATOS_TRY

      //Plastic Strain and Back Stress update
      if( rVariables.StressNorm > 0 ){

	double& DeltaGamma = rVariables.DeltaInternal.Variables[0];
	const MaterialDataType& rMaterial = rVariables.GetMaterialParameters();

	//Stress Update:
	rStressMatrix -= ( rStressMatrix * ( ( 2.0 * rMaterial.GetLameMuBar() * DeltaGamma ) / rVariables.StressNorm ) );

      }

      KRATOS_CATCH(" ")
    }

    virtual void UpdateInternalVariables(ModelDataType& rValues, PlasticDataType& rVariables, const MatrixType& rStressMatrix)
    {
      KRATOS_TRY

      double& rEquivalentPlasticStrainOld  = mPreviousInternal.Variables[0];
      double& rEquivalentPlasticStrain     = mInternal.Variables[0];
      double& rDeltaGamma                  = rVariables.DeltaInternal.Variables[0];

      //update mechanical variables
      rEquivalentPlasticStrainOld  = rEquivalentPlasticStrain;
      rEquivalentPlasticStrain    += sqrt(2.0/3.0) * rDeltaGamma;


      const MaterialDataType& rMaterial    = rVariables.GetMaterialParameters();

      //update total strain measure
      double VolumetricPart = (rValues.StrainMatrix(0,0)+rValues.StrainMatrix(1,1)+rValues.StrainMatrix(2,2)) / (3.0);

      rValues.StrainMatrix  = rStressMatrix;
      rValues.StrainMatrix *= ( 1.0 / rMaterial.GetLameMu() * pow(rValues.GetTotalDeformationDet(),(2.0/3.0)) );

      rValues.StrainMatrix(0,0) += VolumetricPart;
      rValues.StrainMatrix(1,1) += VolumetricPart;
      rValues.StrainMatrix(2,2) += VolumetricPart;


      KRATOS_CATCH(" ")
    }

    virtual void CalculateScalingFactors(PlasticDataType& rVariables, PlasticFactors& rFactors)
    {
      KRATOS_TRY

      //0.-Get needed parameters
      const ModelDataType&    rModelData = rVariables.GetModelData();
      const MaterialDataType& rMaterial  = rVariables.GetMaterialParameters();

      double&             rDeltaGamma            = rVariables.DeltaInternal.Variables[0];
      const MatrixType&   rIsochoricStressMatrix = rModelData.GetStressMatrix(); //isochoric stress stored as StressMatrix

      //1.-Identity build
      MatrixType Identity = IdentityMatrix(3);

      //2.-Auxiliar matrices
      rFactors.Normal = rIsochoricStressMatrix * ( 1.0 / rVariables.StressNorm );

      MatrixType Norm_Normal = prod( rFactors.Normal, trans(rFactors.Normal) );

      double Trace_Norm_Normal = Norm_Normal( 0, 0 ) + Norm_Normal( 1, 1 ) + Norm_Normal( 2, 2 );

      rFactors.Dev_Normal  = Norm_Normal;

      rFactors.Dev_Normal -= (1.0/3.0) * Trace_Norm_Normal * Identity;

      //3.-Auxiliar constants
      if( rVariables.State().Is(ConstitutiveModelData::IMPLEX_ACTIVE) )
	{

	  rFactors.Beta0 = 0;

	  rFactors.Beta1 = 2.0 * rMaterial.GetLameMuBar() * rDeltaGamma / rVariables.StressNorm;

	  rFactors.Beta2 = (2.0/3.0) * rVariables.StressNorm * rDeltaGamma / ( rMaterial.GetLameMuBar() );

	  rFactors.Beta3 = ( -rFactors.Beta1 + rFactors.Beta2 );

	  rFactors.Beta4 = ( -rFactors.Beta1 ) * rVariables.StressNorm / ( rMaterial.GetLameMuBar() );

	}
      else
	{

	  if( rVariables.State().Is(ConstitutiveModelData::PLASTIC_RATE_REGION) )
	    rVariables.RateFactor = 1;
	  else if ( rVariables.State().IsNot(ConstitutiveModelData::PLASTIC_RATE_REGION) )
	    rVariables.RateFactor = 0;

	  double DeltaHardening = this->mYieldSurface.GetHardeningRule().CalculateDeltaHardening( rVariables, DeltaHardening );

	  rFactors.Beta0 = 1.0 + DeltaHardening/(3.0 * rMaterial.GetLameMuBar());

	  rFactors.Beta1 = 2.0 * rMaterial.GetLameMuBar() * rDeltaGamma / rVariables.StressNorm;

	  rFactors.Beta2 = ( ( 1.0 - ( 1.0 / rFactors.Beta0 ) ) * (2.0/3.0) * rVariables.StressNorm * rDeltaGamma )/( rMaterial.GetLameMuBar() );

	  rFactors.Beta3 = ( ( 1.0 / rFactors.Beta0 ) - rFactors.Beta1 + rFactors.Beta2 );

	  rFactors.Beta4 = ( ( 1.0 / rFactors.Beta0 ) - rFactors.Beta1 ) * rVariables.StressNorm / ( rMaterial.GetLameMuBar() );

	}

      // std::cout<<"FACTORS:: Beta0 "<<rFactors.Beta0<<" Beta 1 "<<rFactors.Beta1<<" Beta2 "<<rFactors.Beta2<<" Beta3 "<<rFactors.Beta3<<" Beta4 "<<rFactors.Beta4<<std::endl;

      // std::cout<<" Normal "<<rFactors.Normal<<std::endl;
      // std::cout<<" Dev_Normal "<<rFactors.Dev_Normal<<std::endl;

      KRATOS_CATCH(" ")

    }


    // energy calculation methods

    void CalculateThermalDissipation(PlasticDataType& rVariables)
    {
      KRATOS_TRY


      //1.- Thermal Dissipation:
      mThermalVariables.PlasticDissipation = this->mYieldSurface.CalculatePlasticDissipation( rVariables, mThermalVariables.PlasticDissipation );


      //std::cout<<" PlasticDissipation "<<mThermalVariables.PlasticDissipation<<std::endl;

      //2.- Thermal Dissipation Increment:
      mThermalVariables.DeltaPlasticDissipation = this->mYieldSurface.CalculateDeltaPlasticDissipation( rVariables, mThermalVariables.DeltaPlasticDissipation );

      //std::cout<<" DeltaPlasticDissipation "<<mThermalVariables.DeltaPlasticDissipation<<std::endl;

      KRATOS_CATCH(" ")
    }

    // implex protected methods
    void CalculateImplexThermalDissipation    (PlasticDataType& rVariables)
    {
      KRATOS_TRY

      //1.- Thermal Dissipation:
      mThermalVariables.PlasticDissipation = this->mYieldSurface.CalculateImplexPlasticDissipation( rVariables, mThermalVariables.PlasticDissipation );

      //2.- Thermal Dissipation Increment:
      mThermalVariables.DeltaPlasticDissipation = this->mYieldSurface.CalculateImplexDeltaPlasticDissipation( rVariables, mThermalVariables.DeltaPlasticDissipation );

      KRATOS_CATCH(" ")
    }

    ///@}
    ///@name Protected  Access
    ///@{


    ///@}
    ///@name Protected Inquiry
    ///@{


    ///@}
    ///@name Protected LifeCycle
    ///@{


    ///@}

  private:
    ///@name Static Member Variables
    ///@{


    ///@}
    ///@name Member Variables
    ///@{


    ///@}
    ///@name Private Operators
    ///@{


    ///@}
    ///@name Private Operations
    ///@{


    ///@}
    ///@name Private  Access
    ///@{


    ///@}
    ///@name Serialization
    ///@{
    friend class Serializer;

    void save(Serializer& rSerializer) const override
    {
      KRATOS_SERIALIZE_SAVE_BASE_CLASS( rSerializer, BaseType )
      rSerializer.save("InternalVariables",mInternal);
      rSerializer.save("PreviousInternalVariables",mPreviousInternal);
      rSerializer.save("ThermalVariables",mThermalVariables);
    }

    void load(Serializer& rSerializer) override
    {
      KRATOS_SERIALIZE_LOAD_BASE_CLASS( rSerializer, BaseType )
      rSerializer.load("InternalVariables",mInternal);
      rSerializer.load("PreviousInternalVariables",mPreviousInternal);
      rSerializer.load("ThermalVariables",mThermalVariables);
    }

    ///@}
    ///@name Private Inquiry
    ///@{


    ///@}
    ///@name Un accessible methods
    ///@{

    ///@}

  }; // Class NonLinearAssociativePlasticityModel

  ///@}

  ///@name Type Definitions
  ///@{

  ///@}
  ///@name Input and output
  ///@{

  ///@}

  ///@} addtogroup block

}  // namespace Kratos.

#endif // KRATOS_NON_LINEAR_ASSOCIATIVE_PLASTICITY_MODEL_H_INCLUDED  defined<|MERGE_RESOLUTION|>--- conflicted
+++ resolved
@@ -408,11 +408,7 @@
       }
       else if(  rStressMeasure == ConstitutiveModelData::StressMeasureType::StressMeasure_Kirchhoff ){
 
-<<<<<<< HEAD
-	if( rStrainMeasure == ConstitutiveModelData::CauchyGreen_Left || rStrainMeasure == ConstitutiveModelData::CauchyGreen_None){
-=======
 	if( rStrainMeasure == ConstitutiveModelData::StrainMeasureType::CauchyGreen_Left || rStrainMeasure == ConstitutiveModelData::StrainMeasureType::CauchyGreen_None){
->>>>>>> 0147572e
 	  rVariables.StrainMatrix = IdentityMatrix(3);
 	}
 	else{
