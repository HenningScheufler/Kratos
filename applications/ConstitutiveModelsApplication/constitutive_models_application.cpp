//
//   Project Name:        KratosConstitutiveModelsApplication $
//   Created by:          $Author:                JMCarbonell $
//   Last modified by:    $Co-Author:                         $
//   Date:                $Date:                   April 2017 $
//   Revision:            $Revision:                      0.0 $
//
//

// System includes


// External includes


// Project includes
#include "constitutive_models_application.h"


namespace Kratos {

KratosConstitutiveModelsApplication::KratosConstitutiveModelsApplication()
    :KratosApplication("ConstitutiveModelsApplication")
<<<<<<< HEAD
  {}

  void KratosConstitutiveModelsApplication::Register() {
    // calling base class register to register Kratos components
    KratosApplication::Register();

    std::cout << "            __  __      _           _      _         "<< std::endl;
    std::cout << "     KRATOS|  \\/  |__ _| |_ ___ _ _(_)__ _| |        "<< std::endl;
    std::cout << "           | |\\/| / _` |  _/ -_) '_| / _` | |        "<< std::endl;
    std::cout << "           |_|  |_\\__,_|\\__\\___|_| |_\\__,_|_|MODELS" << std::endl;
    std::cout << "Initializing KratosConstitutiveModelsApplication... " << std::endl;

    //Register Variables (variables created in constitutive_models_application_variables.cpp)
    KRATOS_REGISTER_VARIABLE(TEMPERATURE_VARIABLE)
    KRATOS_REGISTER_VARIABLE(PRESSURE_VARIABLE)
    KRATOS_REGISTER_VARIABLE(PROPERTIES_LAYOUT)

   KRATOS_REGISTER_VARIABLE( ALPHA )
   KRATOS_REGISTER_VARIABLE( BETA )   
   KRATOS_REGISTER_VARIABLE( MF )   
   KRATOS_REGISTER_VARIABLE( CC )   
   KRATOS_REGISTER_VARIABLE( MM )   
   KRATOS_REGISTER_VARIABLE( RHOS )   
   KRATOS_REGISTER_VARIABLE( RHOT )   
   KRATOS_REGISTER_VARIABLE( KSIS )   
   KRATOS_REGISTER_VARIABLE( RHOM )   
   KRATOS_REGISTER_VARIABLE( KSIM )   
   KRATOS_REGISTER_VARIABLE( PC0 )   
   KRATOS_REGISTER_VARIABLE( CHIS )   
   KRATOS_REGISTER_VARIABLE( CHIT )   
   KRATOS_REGISTER_VARIABLE( REFERENCE_PRESSURE )   

   KRATOS_REGISTER_VARIABLE( VOID_RATIO )   
   KRATOS_REGISTER_VARIABLE( PS )   
   KRATOS_REGISTER_VARIABLE( PT )   
   KRATOS_REGISTER_VARIABLE( PM )   
   KRATOS_REGISTER_VARIABLE( PLASTIC_MULTIPLIER )   

   KRATOS_REGISTER_VARIABLE( PLASTIC_VOL_DEF )   
   KRATOS_REGISTER_VARIABLE( NONLOCAL_PLASTIC_VOL_DEF )   
   KRATOS_REGISTER_VARIABLE( PLASTIC_VOL_DEF_ABS )   
   KRATOS_REGISTER_VARIABLE( NONLOCAL_PLASTIC_VOL_DEF_ABS )   
   KRATOS_REGISTER_VARIABLE( PLASTIC_DEV_DEF )   
   KRATOS_REGISTER_VARIABLE( NONLOCAL_PLASTIC_DEV_DEF )   
    //specific constitutive models variables must be REGISTERED here

    //Register Constitutive Laws

    //outfitted python laws
    //Serializer::Register( "PythonOutfittedConstitutiveLaw", mPythonOutfittedConstitutiveLaw );

    //general constitutive laws

    //elasticity laws

    //small strain laws
    KRATOS_REGISTER_CONSTITUTIVE_LAW( "SmallStrain3DLaw", mSmallStrain3DLaw );
    KRATOS_REGISTER_CONSTITUTIVE_LAW( "SmallStrainOrthotropic3DLaw", mSmallStrainOrthotropic3DLaw );
    KRATOS_REGISTER_CONSTITUTIVE_LAW( "SmallStrainPlaneStrain2DLaw", mSmallStrainPlaneStrain2DLaw );
    KRATOS_REGISTER_CONSTITUTIVE_LAW( "SmallStrainPlaneStress2DLaw", mSmallStrainPlaneStress2DLaw );
    KRATOS_REGISTER_CONSTITUTIVE_LAW( "SmallStrainAxisymmetric2DLaw", mSmallStrainAxisymmetric2DLaw );

    //large strain laws
    KRATOS_REGISTER_CONSTITUTIVE_LAW( "LargeStrain3DLaw", mLargeStrain3DLaw );
    KRATOS_REGISTER_CONSTITUTIVE_LAW( "LargeStrainPlaneStrain2DLaw", mLargeStrainPlaneStrain2DLaw );
    KRATOS_REGISTER_CONSTITUTIVE_LAW( "LargeStrainAxisymmetric2DLaw", mLargeStrainAxisymmetric2DLaw );

    //strain rate laws
    KRATOS_REGISTER_CONSTITUTIVE_LAW( "StrainRate3DLaw", mStrainRate3DLaw );
    KRATOS_REGISTER_CONSTITUTIVE_LAW( "StrainRatePlaneStrain2DLaw", mStrainRatePlaneStrain2DLaw );
    KRATOS_REGISTER_CONSTITUTIVE_LAW( "NewtonianFluid3DLaw", mNewtonianFluid3DLaw );
    KRATOS_REGISTER_CONSTITUTIVE_LAW( "NewtonianFluidPlaneStrain2DLaw", mNewtonianFluidPlaneStrain2DLaw );

    //general constitutive models

    //elasticity models
    Serializer::Register( "LinearElasticModel", mLinearElasticModel );
    Serializer::Register( "SaintVenantKirchhoffModel", mSaintVenantKirchhoffModel );
    Serializer::Register( "NeoHookeanModel", mNeoHookeanModel );
    Serializer::Register( "NeoHookeanLnJSquaredModel", mNeoHookeanLnJSquaredModel );
    Serializer::Register( "NeoHookeanJ_1SquaredModel", mNeoHookeanJ_1SquaredModel );
    Serializer::Register( "IsochoricNeoHookeanModel", mIsochoricNeoHookeanModel );
    Serializer::Register( "IsochoricNeoHookeanLnJSquaredModel", mIsochoricNeoHookeanLnJSquaredModel );
    Serializer::Register( "IncompressibleNeoHookeanModel", mIncompressibleNeoHookeanModel );
    Serializer::Register( "BorjaModel", mBorjaModel );
    Serializer::Register( "TamagniniModel", mTamagniniModel );
    Serializer::Register( "OgdenModel", mOgdenModel );
    Serializer::Register( "IsochoricOgdenModel", mIsochoricOgdenModel );
    Serializer::Register( "HypoElasticModel", mHypoElasticModel );
    Serializer::Register( "IsochoricHypoElasticModel", mIsochoricHypoElasticModel );
    Serializer::Register( "IncompressibleHypoElasticModel", mIncompressibleHypoElasticModel );

    //plasticity models
    Serializer::Register( "VonMisesLinearElasticPlasticityModel", mVonMisesLinearElasticPlasticityModel );
    Serializer::Register( "VonMisesNeoHookeanPlasticityModel", mVonMisesNeoHookeanPlasticityModel );
    Serializer::Register( "SimoJ2PlasticityModel", mSimoJ2PlasticityModel );
    Serializer::Register( "CamClayModel", mCamClayModel );
    Serializer::Register( "NonlocalCamClayModel", mNonlocalCamClayModel );
    Serializer::Register( "GensNovaModel", mGensNovaModel );
    Serializer::Register( "V2GensNovaModel", mV2GensNovaModel );
    Serializer::Register( "NonlocalV2GensNovaModel", mNonlocalV2GensNovaModel );
    Serializer::Register( "SimoJ2ThermoPlasticityModel", mSimoJ2ThermoPlasticityModel );

    //yield criteria
    Serializer::Register( "MisesHuberYieldSurface", mMisesHuberYieldSurface );
    Serializer::Register( "MisesHuberThermalYieldSurface", mMisesHuberThermalYieldSurface );
    Serializer::Register( "SimoJuYieldSurface", mSimoJuYieldSurface );
    Serializer::Register( "ModifiedMisesYieldSurface", mModifiedMisesYieldSurface );
    Serializer::Register( "ModifiedCamClaySurface", mModifiedCamClayYieldSurface );

    //hardening rules
    Serializer::Register( "SimoExponentialHardeningRule", mSimoExponentialHardeningRule );
    Serializer::Register( "SimoLinearHardeningRule", mSimoLinearHardeningRule );
    Serializer::Register( "SimoExponentialThermalHardeningRule", mSimoExponentialThermalHardeningRule );
    Serializer::Register( "JohnsonCookThermalHardeningRule", mJohnsonCookThermalHardeningRule );
    Serializer::Register( "BakerJohnsonCookThermalHardeningRule", mBakerJohnsonCookThermalHardeningRule );
    Serializer::Register( "ExponentialDamageHardeningRule", mExponentialDamageHardeningRule );
    Serializer::Register( "ModifiedExponentialDamageHardeningRule", mModifiedExponentialDamageHardeningRule );
    Serializer::Register( "CamClayHardeningRule", mCamClayHardeningRule );
    Serializer::Register( "GensNovaHardeningRule", mGensNovaHardeningRule );
    Serializer::Register( "SimoJuExponentialDamageModel", mSimoJuExponentialDamageModel );
    Serializer::Register( "SimoJuModifiedExponentialDamageModel", mSimoJuModifiedExponentialDamageModel );
=======
{}
>>>>>>> bb8be4ff

void KratosConstitutiveModelsApplication::Register() {
  // calling base class register to register Kratos components
  KratosApplication::Register();

  std::stringstream banner;

  banner << "            __  __      _           _      _          \n"
         << "    KRATOS |  \\/  |__ _| |_ ___ _ _(_)__ _| |         \n"
         << "           | |\\/| / _` |  _/ -_) '_| / _` | |         \n"
         << "           |_|  |_\\__,_|\\__\\___|_| |_\\__,_|_| MODELS\n"
         << "Initialize KratosConstitutiveModelsApplication... " << std::endl;

  // mpi initialization
  int mpi_is_initialized = 0;
  int rank = -1;

#ifdef KRATOS_MPI

  MPI_Initialized(&mpi_is_initialized);

  if (mpi_is_initialized)
  {
    MPI_Comm_rank(MPI_COMM_WORLD,&rank);
  }

#endif

  if (mpi_is_initialized)
  {
    if (rank == 0) KRATOS_INFO("") << banner.str();
  }
  else
  {
    KRATOS_INFO("") << banner.str();
  }

  //Register Variables (variables created in constitutive_models_application_variables.cpp)
  KRATOS_REGISTER_VARIABLE(TEMPERATURE_VARIABLE)
  KRATOS_REGISTER_VARIABLE(PRESSURE_VARIABLE)
  KRATOS_REGISTER_VARIABLE(PROPERTIES_LAYOUT)

  //specific constitutive models variables must be REGISTERED here

  //Register Constitutive Laws

  //outfitted python laws
  //Serializer::Register( "PythonOutfittedConstitutiveLaw", mPythonOutfittedConstitutiveLaw );

  //general constitutive laws

  //elasticity laws

  //small strain laws
  KRATOS_REGISTER_CONSTITUTIVE_LAW( "SmallStrain3DLaw", mSmallStrain3DLaw );
  KRATOS_REGISTER_CONSTITUTIVE_LAW( "SmallStrainOrthotropic3DLaw", mSmallStrainOrthotropic3DLaw );
  KRATOS_REGISTER_CONSTITUTIVE_LAW( "SmallStrainPlaneStrain2DLaw", mSmallStrainPlaneStrain2DLaw );
  KRATOS_REGISTER_CONSTITUTIVE_LAW( "SmallStrainPlaneStress2DLaw", mSmallStrainPlaneStress2DLaw );
  KRATOS_REGISTER_CONSTITUTIVE_LAW( "SmallStrainAxisymmetric2DLaw", mSmallStrainAxisymmetric2DLaw );

  //large strain laws
  KRATOS_REGISTER_CONSTITUTIVE_LAW( "LargeStrain3DLaw", mLargeStrain3DLaw );
  KRATOS_REGISTER_CONSTITUTIVE_LAW( "LargeStrainPlaneStrain2DLaw", mLargeStrainPlaneStrain2DLaw );
  KRATOS_REGISTER_CONSTITUTIVE_LAW( "LargeStrainAxisymmetric2DLaw", mLargeStrainAxisymmetric2DLaw );

  //strain rate laws
  KRATOS_REGISTER_CONSTITUTIVE_LAW( "StrainRate3DLaw", mStrainRate3DLaw );
  KRATOS_REGISTER_CONSTITUTIVE_LAW( "StrainRatePlaneStrain2DLaw", mStrainRatePlaneStrain2DLaw );
  KRATOS_REGISTER_CONSTITUTIVE_LAW( "NewtonianFluid3DLaw", mNewtonianFluid3DLaw );
  KRATOS_REGISTER_CONSTITUTIVE_LAW( "NewtonianFluidPlaneStrain2DLaw", mNewtonianFluidPlaneStrain2DLaw );

  //general constitutive models

  //elasticity models
  Serializer::Register( "LinearElasticModel", mLinearElasticModel );
  Serializer::Register( "SaintVenantKirchhoffModel", mSaintVenantKirchhoffModel );
  Serializer::Register( "NeoHookeanModel", mNeoHookeanModel );
  Serializer::Register( "NeoHookeanLnJSquaredModel", mNeoHookeanLnJSquaredModel );
  Serializer::Register( "NeoHookeanJ_1SquaredModel", mNeoHookeanJ_1SquaredModel );
  Serializer::Register( "IsochoricNeoHookeanModel", mIsochoricNeoHookeanModel );
  Serializer::Register( "IsochoricNeoHookeanLnJSquaredModel", mIsochoricNeoHookeanLnJSquaredModel );
  Serializer::Register( "IncompressibleNeoHookeanModel", mIncompressibleNeoHookeanModel );
  Serializer::Register( "BorjaModel", mBorjaModel );
  Serializer::Register( "OgdenModel", mOgdenModel );
  Serializer::Register( "IsochoricOgdenModel", mIsochoricOgdenModel );
  Serializer::Register( "HypoElasticModel", mHypoElasticModel );
  Serializer::Register( "IsochoricHypoElasticModel", mIsochoricHypoElasticModel );
  Serializer::Register( "IncompressibleHypoElasticModel", mIncompressibleHypoElasticModel );

  //plasticity models
  Serializer::Register( "VonMisesLinearElasticPlasticityModel", mVonMisesLinearElasticPlasticityModel );
  Serializer::Register( "VonMisesNeoHookeanPlasticityModel", mVonMisesNeoHookeanPlasticityModel );
  Serializer::Register( "SimoJ2PlasticityModel", mSimoJ2PlasticityModel );
  Serializer::Register( "CamClayModel", mCamClayModel );
  Serializer::Register( "SimoJ2ThermoPlasticityModel", mSimoJ2ThermoPlasticityModel );

  //yield criteria
  Serializer::Register( "MisesHuberYieldSurface", mMisesHuberYieldSurface );
  Serializer::Register( "MisesHuberThermalYieldSurface", mMisesHuberThermalYieldSurface );
  Serializer::Register( "SimoJuYieldSurface", mSimoJuYieldSurface );
  Serializer::Register( "ModifiedMisesYieldSurface", mModifiedMisesYieldSurface );
  Serializer::Register( "ModifiedCamClaySurface", mModifiedCamClayYieldSurface );

  //hardening rules
  Serializer::Register( "SimoExponentialHardeningRule", mSimoExponentialHardeningRule );
  Serializer::Register( "SimoLinearHardeningRule", mSimoLinearHardeningRule );
  Serializer::Register( "SimoExponentialThermalHardeningRule", mSimoExponentialThermalHardeningRule );
  Serializer::Register( "JohnsonCookThermalHardeningRule", mJohnsonCookThermalHardeningRule );
  Serializer::Register( "BakerJohnsonCookThermalHardeningRule", mBakerJohnsonCookThermalHardeningRule );
  Serializer::Register( "ExponentialDamageHardeningRule", mExponentialDamageHardeningRule );
  Serializer::Register( "ModifiedExponentialDamageHardeningRule", mModifiedExponentialDamageHardeningRule );
  Serializer::Register( "CamClayHardeningRule", mCamClayHardeningRule );
  Serializer::Register( "SimoJuExponentialDamageModel", mSimoJuExponentialDamageModel );
  Serializer::Register( "SimoJuModifiedExponentialDamageModel", mSimoJuModifiedExponentialDamageModel );


}
}  // namespace Kratos.<|MERGE_RESOLUTION|>--- conflicted
+++ resolved
@@ -21,132 +21,7 @@
 
 KratosConstitutiveModelsApplication::KratosConstitutiveModelsApplication()
     :KratosApplication("ConstitutiveModelsApplication")
-<<<<<<< HEAD
-  {}
-
-  void KratosConstitutiveModelsApplication::Register() {
-    // calling base class register to register Kratos components
-    KratosApplication::Register();
-
-    std::cout << "            __  __      _           _      _         "<< std::endl;
-    std::cout << "     KRATOS|  \\/  |__ _| |_ ___ _ _(_)__ _| |        "<< std::endl;
-    std::cout << "           | |\\/| / _` |  _/ -_) '_| / _` | |        "<< std::endl;
-    std::cout << "           |_|  |_\\__,_|\\__\\___|_| |_\\__,_|_|MODELS" << std::endl;
-    std::cout << "Initializing KratosConstitutiveModelsApplication... " << std::endl;
-
-    //Register Variables (variables created in constitutive_models_application_variables.cpp)
-    KRATOS_REGISTER_VARIABLE(TEMPERATURE_VARIABLE)
-    KRATOS_REGISTER_VARIABLE(PRESSURE_VARIABLE)
-    KRATOS_REGISTER_VARIABLE(PROPERTIES_LAYOUT)
-
-   KRATOS_REGISTER_VARIABLE( ALPHA )
-   KRATOS_REGISTER_VARIABLE( BETA )   
-   KRATOS_REGISTER_VARIABLE( MF )   
-   KRATOS_REGISTER_VARIABLE( CC )   
-   KRATOS_REGISTER_VARIABLE( MM )   
-   KRATOS_REGISTER_VARIABLE( RHOS )   
-   KRATOS_REGISTER_VARIABLE( RHOT )   
-   KRATOS_REGISTER_VARIABLE( KSIS )   
-   KRATOS_REGISTER_VARIABLE( RHOM )   
-   KRATOS_REGISTER_VARIABLE( KSIM )   
-   KRATOS_REGISTER_VARIABLE( PC0 )   
-   KRATOS_REGISTER_VARIABLE( CHIS )   
-   KRATOS_REGISTER_VARIABLE( CHIT )   
-   KRATOS_REGISTER_VARIABLE( REFERENCE_PRESSURE )   
-
-   KRATOS_REGISTER_VARIABLE( VOID_RATIO )   
-   KRATOS_REGISTER_VARIABLE( PS )   
-   KRATOS_REGISTER_VARIABLE( PT )   
-   KRATOS_REGISTER_VARIABLE( PM )   
-   KRATOS_REGISTER_VARIABLE( PLASTIC_MULTIPLIER )   
-
-   KRATOS_REGISTER_VARIABLE( PLASTIC_VOL_DEF )   
-   KRATOS_REGISTER_VARIABLE( NONLOCAL_PLASTIC_VOL_DEF )   
-   KRATOS_REGISTER_VARIABLE( PLASTIC_VOL_DEF_ABS )   
-   KRATOS_REGISTER_VARIABLE( NONLOCAL_PLASTIC_VOL_DEF_ABS )   
-   KRATOS_REGISTER_VARIABLE( PLASTIC_DEV_DEF )   
-   KRATOS_REGISTER_VARIABLE( NONLOCAL_PLASTIC_DEV_DEF )   
-    //specific constitutive models variables must be REGISTERED here
-
-    //Register Constitutive Laws
-
-    //outfitted python laws
-    //Serializer::Register( "PythonOutfittedConstitutiveLaw", mPythonOutfittedConstitutiveLaw );
-
-    //general constitutive laws
-
-    //elasticity laws
-
-    //small strain laws
-    KRATOS_REGISTER_CONSTITUTIVE_LAW( "SmallStrain3DLaw", mSmallStrain3DLaw );
-    KRATOS_REGISTER_CONSTITUTIVE_LAW( "SmallStrainOrthotropic3DLaw", mSmallStrainOrthotropic3DLaw );
-    KRATOS_REGISTER_CONSTITUTIVE_LAW( "SmallStrainPlaneStrain2DLaw", mSmallStrainPlaneStrain2DLaw );
-    KRATOS_REGISTER_CONSTITUTIVE_LAW( "SmallStrainPlaneStress2DLaw", mSmallStrainPlaneStress2DLaw );
-    KRATOS_REGISTER_CONSTITUTIVE_LAW( "SmallStrainAxisymmetric2DLaw", mSmallStrainAxisymmetric2DLaw );
-
-    //large strain laws
-    KRATOS_REGISTER_CONSTITUTIVE_LAW( "LargeStrain3DLaw", mLargeStrain3DLaw );
-    KRATOS_REGISTER_CONSTITUTIVE_LAW( "LargeStrainPlaneStrain2DLaw", mLargeStrainPlaneStrain2DLaw );
-    KRATOS_REGISTER_CONSTITUTIVE_LAW( "LargeStrainAxisymmetric2DLaw", mLargeStrainAxisymmetric2DLaw );
-
-    //strain rate laws
-    KRATOS_REGISTER_CONSTITUTIVE_LAW( "StrainRate3DLaw", mStrainRate3DLaw );
-    KRATOS_REGISTER_CONSTITUTIVE_LAW( "StrainRatePlaneStrain2DLaw", mStrainRatePlaneStrain2DLaw );
-    KRATOS_REGISTER_CONSTITUTIVE_LAW( "NewtonianFluid3DLaw", mNewtonianFluid3DLaw );
-    KRATOS_REGISTER_CONSTITUTIVE_LAW( "NewtonianFluidPlaneStrain2DLaw", mNewtonianFluidPlaneStrain2DLaw );
-
-    //general constitutive models
-
-    //elasticity models
-    Serializer::Register( "LinearElasticModel", mLinearElasticModel );
-    Serializer::Register( "SaintVenantKirchhoffModel", mSaintVenantKirchhoffModel );
-    Serializer::Register( "NeoHookeanModel", mNeoHookeanModel );
-    Serializer::Register( "NeoHookeanLnJSquaredModel", mNeoHookeanLnJSquaredModel );
-    Serializer::Register( "NeoHookeanJ_1SquaredModel", mNeoHookeanJ_1SquaredModel );
-    Serializer::Register( "IsochoricNeoHookeanModel", mIsochoricNeoHookeanModel );
-    Serializer::Register( "IsochoricNeoHookeanLnJSquaredModel", mIsochoricNeoHookeanLnJSquaredModel );
-    Serializer::Register( "IncompressibleNeoHookeanModel", mIncompressibleNeoHookeanModel );
-    Serializer::Register( "BorjaModel", mBorjaModel );
-    Serializer::Register( "TamagniniModel", mTamagniniModel );
-    Serializer::Register( "OgdenModel", mOgdenModel );
-    Serializer::Register( "IsochoricOgdenModel", mIsochoricOgdenModel );
-    Serializer::Register( "HypoElasticModel", mHypoElasticModel );
-    Serializer::Register( "IsochoricHypoElasticModel", mIsochoricHypoElasticModel );
-    Serializer::Register( "IncompressibleHypoElasticModel", mIncompressibleHypoElasticModel );
-
-    //plasticity models
-    Serializer::Register( "VonMisesLinearElasticPlasticityModel", mVonMisesLinearElasticPlasticityModel );
-    Serializer::Register( "VonMisesNeoHookeanPlasticityModel", mVonMisesNeoHookeanPlasticityModel );
-    Serializer::Register( "SimoJ2PlasticityModel", mSimoJ2PlasticityModel );
-    Serializer::Register( "CamClayModel", mCamClayModel );
-    Serializer::Register( "NonlocalCamClayModel", mNonlocalCamClayModel );
-    Serializer::Register( "GensNovaModel", mGensNovaModel );
-    Serializer::Register( "V2GensNovaModel", mV2GensNovaModel );
-    Serializer::Register( "NonlocalV2GensNovaModel", mNonlocalV2GensNovaModel );
-    Serializer::Register( "SimoJ2ThermoPlasticityModel", mSimoJ2ThermoPlasticityModel );
-
-    //yield criteria
-    Serializer::Register( "MisesHuberYieldSurface", mMisesHuberYieldSurface );
-    Serializer::Register( "MisesHuberThermalYieldSurface", mMisesHuberThermalYieldSurface );
-    Serializer::Register( "SimoJuYieldSurface", mSimoJuYieldSurface );
-    Serializer::Register( "ModifiedMisesYieldSurface", mModifiedMisesYieldSurface );
-    Serializer::Register( "ModifiedCamClaySurface", mModifiedCamClayYieldSurface );
-
-    //hardening rules
-    Serializer::Register( "SimoExponentialHardeningRule", mSimoExponentialHardeningRule );
-    Serializer::Register( "SimoLinearHardeningRule", mSimoLinearHardeningRule );
-    Serializer::Register( "SimoExponentialThermalHardeningRule", mSimoExponentialThermalHardeningRule );
-    Serializer::Register( "JohnsonCookThermalHardeningRule", mJohnsonCookThermalHardeningRule );
-    Serializer::Register( "BakerJohnsonCookThermalHardeningRule", mBakerJohnsonCookThermalHardeningRule );
-    Serializer::Register( "ExponentialDamageHardeningRule", mExponentialDamageHardeningRule );
-    Serializer::Register( "ModifiedExponentialDamageHardeningRule", mModifiedExponentialDamageHardeningRule );
-    Serializer::Register( "CamClayHardeningRule", mCamClayHardeningRule );
-    Serializer::Register( "GensNovaHardeningRule", mGensNovaHardeningRule );
-    Serializer::Register( "SimoJuExponentialDamageModel", mSimoJuExponentialDamageModel );
-    Serializer::Register( "SimoJuModifiedExponentialDamageModel", mSimoJuModifiedExponentialDamageModel );
-=======
 {}
->>>>>>> bb8be4ff
 
 void KratosConstitutiveModelsApplication::Register() {
   // calling base class register to register Kratos components
