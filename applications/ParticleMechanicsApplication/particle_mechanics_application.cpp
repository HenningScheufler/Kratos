--- conflicted
+++ resolved
@@ -85,17 +85,14 @@
         mMPMParticlePenaltyDirichletCondition2D4N( 0, Condition::GeometryType::Pointer( new Quadrilateral2D4 <Node<3> >( Condition::GeometryType::PointsArrayType( 4 ) ) ) ),
         mMPMParticlePenaltyDirichletCondition3D4N( 0, Condition::GeometryType::Pointer( new Tetrahedra3D4 <Node<3> >( Condition::GeometryType::PointsArrayType( 4 ) ) ) ),
         mMPMParticlePenaltyDirichletCondition3D8N( 0, Condition::GeometryType::Pointer( new Hexahedra3D8 <Node<3> >( Condition::GeometryType::PointsArrayType( 8 ) ) ) ),
-<<<<<<< HEAD
         mMPMParticlePenaltyCouplingInterfaceCondition2D3N( 0, Condition::GeometryType::Pointer( new Triangle2D3 <Node<3> >( Condition::GeometryType::PointsArrayType( 3 ) ) ) ),
         mMPMParticlePenaltyCouplingInterfaceCondition2D4N( 0, Condition::GeometryType::Pointer( new Quadrilateral2D4 <Node<3> >( Condition::GeometryType::PointsArrayType( 4 ) ) ) ),
         mMPMParticlePenaltyCouplingInterfaceCondition3D4N( 0, Condition::GeometryType::Pointer( new Tetrahedra3D4 <Node<3> >( Condition::GeometryType::PointsArrayType( 4 ) ) ) ),
-        mMPMParticlePenaltyCouplingInterfaceCondition3D8N( 0, Condition::GeometryType::Pointer( new Hexahedra3D8 <Node<3> >( Condition::GeometryType::PointsArrayType( 8 ) ) ) )
-=======
+        mMPMParticlePenaltyCouplingInterfaceCondition3D8N( 0, Condition::GeometryType::Pointer( new Hexahedra3D8 <Node<3> >( Condition::GeometryType::PointsArrayType( 8 ) ) ) ),
         mMPMParticlePointLoadCondition2D3N(0, Condition::GeometryType::Pointer(new Triangle2D3<Node<3>>(Condition::GeometryType::PointsArrayType(3)))),
         mMPMParticlePointLoadCondition3D4N(0, Condition::GeometryType::Pointer(new Tetrahedra3D4<Node<3>>(Condition::GeometryType::PointsArrayType(4)))),
         mMPMParticlePointLoadCondition2D4N(0, Condition::GeometryType::Pointer(new Quadrilateral2D4<Node<3>>(Condition::GeometryType::PointsArrayType(4)))),
         mMPMParticlePointLoadCondition3D8N(0, Condition::GeometryType::Pointer(new Hexahedra3D8<Node<3>>(Condition::GeometryType::PointsArrayType(8))))
->>>>>>> 9bf51fac
     {}
 
     void KratosParticleMechanicsApplication::Register()
@@ -133,17 +130,14 @@
         KRATOS_REGISTER_CONDITION( "MPMParticlePenaltyDirichletCondition2D4N", mMPMParticlePenaltyDirichletCondition2D4N)
         KRATOS_REGISTER_CONDITION( "MPMParticlePenaltyDirichletCondition3D4N", mMPMParticlePenaltyDirichletCondition3D4N)
         KRATOS_REGISTER_CONDITION( "MPMParticlePenaltyDirichletCondition3D8N", mMPMParticlePenaltyDirichletCondition3D8N)
-<<<<<<< HEAD
         KRATOS_REGISTER_CONDITION( "MPMParticlePenaltyCouplingInterfaceCondition2D3N", mMPMParticlePenaltyCouplingInterfaceCondition2D3N)
         KRATOS_REGISTER_CONDITION( "MPMParticlePenaltyCouplingInterfaceCondition2D4N", mMPMParticlePenaltyCouplingInterfaceCondition2D4N)
         KRATOS_REGISTER_CONDITION( "MPMParticlePenaltyCouplingInterfaceCondition3D4N", mMPMParticlePenaltyCouplingInterfaceCondition3D4N)
         KRATOS_REGISTER_CONDITION( "MPMParticlePenaltyCouplingInterfaceCondition3D8N", mMPMParticlePenaltyCouplingInterfaceCondition3D8N)
-=======
         KRATOS_REGISTER_CONDITION( "MPMParticlePointLoadCondition2D3N", mMPMParticlePointLoadCondition2D3N )
         KRATOS_REGISTER_CONDITION( "MPMParticlePointLoadCondition3D4N", mMPMParticlePointLoadCondition3D4N )
         KRATOS_REGISTER_CONDITION( "MPMParticlePointLoadCondition2D4N", mMPMParticlePointLoadCondition2D4N )
         KRATOS_REGISTER_CONDITION( "MPMParticlePointLoadCondition3D8N", mMPMParticlePointLoadCondition3D8N )
->>>>>>> 9bf51fac
 
         // Registering elements
         KRATOS_REGISTER_VARIABLE( MP_MATERIAL_ID )
