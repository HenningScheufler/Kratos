--- conflicted
+++ resolved
@@ -157,37 +157,6 @@
 
 //************************************************************************************
 //************************************************************************************
-<<<<<<< HEAD
-//void UpdatedLagrangianUP::UpdateGaussPoint (GeneralVariables& rVariables, const ProcessInfo& rCurrentProcessInfo)
-//{
-//KRATOS_TRY
-
-//UpdatedLagrangian::UpdateGaussPoint(rVariables,rCurrentProcessInfo);
-
-//const unsigned int number_of_nodes = GetGeometry().PointsNumber();
-//unsigned int dimension = GetGeometry().WorkingSpaceDimension();
-
-//array_1d<double,3> xg = this->GetValue(GAUSS_COORD);
-//rVariables.N = this->MPMShapeFunctionPointValues(rVariables.N, xg);
-//double MP_Pressure = 0.0;//this->GetValue(MP_PRESSURE);
-
-//for ( unsigned int i = 0; i < number_of_nodes; i++ )
-//{
-//if (rVariables.N[i] > 1e-16)
-//{
-//double NodalPressure = GetGeometry()[i].GetSolutionStepValue(PRESSURE, 0);
-
-//MP_Pressure += rVariables.N[i] * NodalPressure;
-
-//}
-//}
-
-//KRATOS_CATCH( "" )
-
-//}
-
-=======
->>>>>>> a9deaac6
 /**
  * The position of the Gauss points/Material points is updated
  */
@@ -217,20 +186,7 @@
     {
         if (rVariables.N[i] > 1e-16)
         {
-<<<<<<< HEAD
-            array_1d<double, 3 > & NodalAcceleration = GetGeometry()[i].FastGetSolutionStepValue(ACCELERATION);
-            array_1d<double, 3 > & NodalVelocity = GetGeometry()[i].FastGetSolutionStepValue(VELOCITY);
-            //array_1d<double, 3 > & PreviousNodalVelocity = GetGeometry()[i].FastGetSolutionStepValue(VELOCITY,1);
-            double NodalMass = GetGeometry()[i].FastGetSolutionStepValue(NODAL_MASS, 0);
-            array_1d<double,3> NodalMomentum = NodalMass * NodalVelocity;
-            array_1d<double,3> NodalInertia = NodalMass * NodalAcceleration;
-
-            double NodalPressure = GetGeometry()[i].FastGetSolutionStepValue(PRESSURE, 0);
-            MP_Pressure += rVariables.N[i] * NodalPressure;
-
-=======
             const array_1d<double, 3 > & nodal_acceleration = rGeom[i].FastGetSolutionStepValue(ACCELERATION);
->>>>>>> a9deaac6
 
             const double& nodal_pressure = rGeom[i].FastGetSolutionStepValue(PRESSURE, 0);
             MP_Pressure += rVariables.N[i] * nodal_pressure;
@@ -251,21 +207,6 @@
 
     }
 
-<<<<<<< HEAD
-
-    //**************************************************************************************************************************
-    //Another way to update the MP velocity (see paper Guilkey and Weiss, 2003)
-    MP_Velocity = MP_PreviousVelocity + 0.5 * DeltaTime * (MP_Acceleration + MP_PreviousAcceleration);
-    //MP_Acceleration = 2.0/DeltaTime * (MP_Velocity - MP_PreviousVelocity) - MP_PreviousAcceleration;
-    //MP_Acceleration = 4/(DeltaTime * DeltaTime) * delta_xg - 4/DeltaTime * MP_PreviousVelocity;
-    //MP_Velocity = 2/DeltaTime * delta_xg - MP_PreviousVelocity;
-
-    //MP_Velocity = MP_PreviousVelocity + MP_DeltaVelocity;
-    this -> SetValue(MP_PRESSURE,MP_Pressure );
-    this -> SetValue(MP_VELOCITY,MP_Velocity );
-
-    const array_1d<double,3>& new_xg = xg + delta_xg ;
-=======
     /* NOTE:
     Another way to update the MP velocity (see paper Guilkey and Weiss, 2003).
     This assume newmark (or trapezoidal, since n.gamma=0.5) rule of integration*/
@@ -279,7 +220,6 @@
 
     // Update the MP Pressure
     this -> SetValue(MP_PRESSURE,MP_Pressure);
->>>>>>> a9deaac6
 
     // Update the MP Position
     const array_1d<double,3>& new_xg = xg + delta_xg ;
@@ -291,13 +231,7 @@
     // Update the MP total displacement
     array_1d<double,3>& MP_Displacement = this->GetValue(MP_DISPLACEMENT);
     MP_Displacement += delta_xg;
-<<<<<<< HEAD
-
-    //Update the MP Displacement
-    this -> SetValue(MP_DISPLACEMENT,MP_Displacement );
-=======
     this -> SetValue(MP_DISPLACEMENT,MP_Displacement);
->>>>>>> a9deaac6
 
     KRATOS_CATCH( "" )
 }
@@ -332,96 +266,6 @@
     }
 }
 
-<<<<<<< HEAD
-//************************************************************************************
-//************************************************************************************
-
-//void UpdatedLagrangian::CalculateElementalSystem( LocalSystemComponents& rLocalSystem,
-//ProcessInfo& rCurrentProcessInfo)
-//{
-//KRATOS_TRY
-
-////create and initialize element variables:
-//GeneralVariables Variables;
-
-//this->InitializeGeneralVariables(Variables,rCurrentProcessInfo);
-
-
-////create constitutive law parameters:
-//ConstitutiveLaw::Parameters Values(GetGeometry(),GetProperties(),rCurrentProcessInfo);
-
-
-////set constitutive law flags:
-//Flags &ConstitutiveLawOptions=Values.GetOptions();
-
-////std::cout<<"in CalculateElementalSystem 5"<<std::endl;
-//ConstitutiveLawOptions.Set(ConstitutiveLaw::USE_ELEMENT_PROVIDED_STRAIN);
-
-//ConstitutiveLawOptions.Set(ConstitutiveLaw::COMPUTE_STRESS);
-
-//ConstitutiveLawOptions.Set(ConstitutiveLaw::COMPUTE_CONSTITUTIVE_TENSOR);
-
-
-////auxiliary terms
-//Vector VolumeForce;
-
-
-////compute element kinematics B, F, DN_DX ...
-//this->CalculateKinematics(Variables,rCurrentProcessInfo);
-
-////set general variables to constitutivelaw parameters
-//this->SetGeneralVariables(Variables,Values);
-
-//mConstitutiveLawVector->CalculateMaterialResponse(Values, Variables.StressMeasure);
-
-////this->SetValue(MP_CAUCHY_STRESS_VECTOR, Variables.StressVector);
-////std::cout<<"AAAAAAAAAAAAAAAAAAAAAAAAAA"<<std::endl;
-////std::cout<<"Variables.StressVector in the element "<<Variables.StressVector<<std::endl;
-
-////this->SetValue(MP_ALMANSI_STRAIN_VECTOR, Variables.StrainVector);
-////double EquivalentPlasticStrain = mConstitutiveLawVector->GetValue( PLASTIC_STRAIN, EquivalentPlasticStrain );
-////this->SetValue(MP_EQUIVALENT_PLASTIC_STRAIN, EquivalentPlasticStrain);
-////at the first iteration I recover the previous state of stress and strain
-//if(rCurrentProcessInfo[NL_ITERATION_NUMBER] == 1)
-//{
-//this->SetValue(PREVIOUS_MP_CAUCHY_STRESS_VECTOR, Variables.StressVector);
-//this->SetValue(PREVIOUS_MP_ALMANSI_STRAIN_VECTOR, Variables.StrainVector);
-//}
-////the MP density is updated
-//double MP_Density = (GetProperties()[DENSITY]) / Variables.detFT;
-
-////the integration weight is evaluated
-//double MP_Volume = this->GetValue(MP_MASS)/this->GetValue(MP_DENSITY);
-
-//this->SetValue(MP_DENSITY, MP_Density);
-//this->SetValue(MP_VOLUME, MP_Volume);
-
-
-
-
-//if ( rLocalSystem.CalculationFlags.Is(UpdatedLagrangian::COMPUTE_LHS_MATRIX) ) //calculation of the matrix is required
-//{
-
-////contributions to stiffness matrix calculated on the reference config
-//this->CalculateAndAddLHS ( rLocalSystem, Variables, MP_Volume );
-
-//}
-
-//if ( rLocalSystem.CalculationFlags.Is(UpdatedLagrangian::COMPUTE_RHS_VECTOR) ) //calculation of the vector is required
-//{
-////contribution to external forces
-//VolumeForce  = this->CalculateVolumeForce( VolumeForce, Variables );
-
-//this->CalculateAndAddRHS ( rLocalSystem, Variables, VolumeForce, MP_Volume );
-
-//}
-
-
-
-//KRATOS_CATCH( "" )
-//}
-=======
->>>>>>> a9deaac6
 //*********************************COMPUTE KINEMATICS*********************************
 //************************************************************************************
 
@@ -456,31 +300,11 @@
     // Update Deformation gradient
     noalias( rVariables.F ) = prod( rVariables.j, InvJ);
 
-<<<<<<< HEAD
-    //2 way by means of the gradient of nodal displacement: using this second expression quadratic convergence is not guarantee
-
-    //Matrix I=identity_matrix<double>( dimension );
-
-    //Matrix GradientDisp = ZeroMatrix(dimension, dimension);
-    //rVariables.CurrentDisp = CalculateCurrentDisp(rVariables.CurrentDisp, rCurrentProcessInfo);
-    //GradientDisp = prod(trans(rVariables.CurrentDisp),rVariables.DN_DX);
-
-    ////REMEMBER THAT USING JUST ONLY THE FIRST ORDER TERM SOME ISSUES CAN COME UP WHEN FOR PROBLEMS WITH LOTS OF ROTATIONAL MOTION(slender cantilever beam??)
-    //noalias( rVariables.F ) = (I + GradientDisp);
-  
-    //Determinant of the Deformation Gradient F_n
-
-    rVariables.detF0 = mDeterminantF0;
-    rVariables.F0    = mDeformationGradientF0;
-
-    //Compute the deformation matrix B
-=======
     // Determinant of the previous Deformation Gradient F_n
     rVariables.detF0 = mDeterminantF0;
     rVariables.F0    = mDeformationGradientF0;
 
     // Compute the deformation matrix B
->>>>>>> a9deaac6
     this->CalculateDeformationMatrix(rVariables.B, rVariables.F, rVariables.DN_DX);
 
     KRATOS_CATCH( "" )
@@ -508,10 +332,6 @@
             rB( 2, index + 0 ) = rDN_DX( i, 1 );
             rB( 2, index + 1 ) = rDN_DX( i, 0 );
         }
-<<<<<<< HEAD
-
-=======
->>>>>>> a9deaac6
     }
     else if( dimension == 3 )
     {
@@ -596,10 +416,7 @@
         }
     }
 
-<<<<<<< HEAD
-=======
     // Here MP contribution in terms of momentum, inertia, mass-pressure and mass are added
->>>>>>> a9deaac6
     for ( unsigned int i = 0; i < number_of_nodes; i++ )
     {
         double nodal_mpressure =  Variables.N[i] * (MP_Pressure - AUX_MP_Pressure) * MP_Mass;
@@ -674,11 +491,7 @@
             rRightHandSideVector[index_up + j] += rVariables.N[i] * rVolumeForce[j];
         }
     }
-<<<<<<< HEAD
-  
-=======
-
->>>>>>> a9deaac6
+
     KRATOS_CATCH( "" )
 }
 //************************************************************************************
@@ -768,12 +581,9 @@
     double delta_coefficient = 0;
     delta_coefficient = this->CalculatePUDeltaCoefficient( delta_coefficient, rVariables );
 
-<<<<<<< HEAD
-=======
     double coefficient = 0;
     coefficient = this->CalculatePUCoefficient( coefficient, rVariables );
 
->>>>>>> a9deaac6
     for ( unsigned int i = 0; i < number_of_nodes; i++ )
     {
         for ( unsigned int j = 0; j < number_of_nodes; j++ )
@@ -805,20 +615,9 @@
     const unsigned int dimension = rGeom.WorkingSpaceDimension();
     unsigned int index_p = dimension;
 
-<<<<<<< HEAD
-    double DeltaCoefficient = 0;
-    DeltaCoefficient = this->CalculatePUDeltaCoefficient( DeltaCoefficient, rVariables );
-    VectorType Fh=rRightHandSideVector;
-
-    //use of this variable for the complete parameter:
-    double AlphaStabilization  = 1.0;
-    double StabilizationFactor = GetProperties()[STABILIZATION_FACTOR];
-    AlphaStabilization *= StabilizationFactor;
-=======
     double delta_coefficient = 0;
     delta_coefficient = this->CalculatePUDeltaCoefficient( delta_coefficient, rVariables );
     VectorType Fh=rRightHandSideVector;
->>>>>>> a9deaac6
 
     // Stabilization alpha parameters
     double alpha_stabilization  = 1.0;
@@ -867,24 +666,6 @@
         index_p += (dimension + 1);
     }
 
-<<<<<<< HEAD
-
-
-    //for ( unsigned int i = 0; i < number_of_nodes; i++ )
-    //{
-
-    //rRightHandSideVector[indexp] += consistent * (rVariables.N[i] -1/3) * NewPressure * rIntegrationWeight / (rVariables.detF0/rVariables.detF);
-
-    //indexp += (dimension + 1);
-
-    //}
-
-    // std::cout<<std::endl;
-    // std::cout<<" IntegrationWeight "<<rIntegrationWeight<<" detF "<<rVariables.detF0<<std::endl;
-    // std::cout<<" FpStab "<<rRightHandSideVector-Fh<<std::endl;
-
-=======
->>>>>>> a9deaac6
     KRATOS_CATCH( "" )
 }
 //************************************************************************************
@@ -971,17 +752,8 @@
     KRATOS_TRY
 
     const unsigned int number_of_nodes = GetGeometry().size();
-<<<<<<< HEAD
-    unsigned int dimension = GetGeometry().WorkingSpaceDimension();
-    int size = number_of_nodes * dimension;
-    MatrixType Kh=rLeftHandSideMatrix;  
-    Matrix StressTensor = MathUtils<double>::StressVectorToTensor( rVariables.StressVector );
-
-    Matrix ReducedKg = prod( rVariables.DN_DX, rIntegrationWeight * Matrix( prod( StressTensor, trans( rVariables.DN_DX ) ) ) ); //to be optimized
-=======
     const unsigned int dimension = GetGeometry().WorkingSpaceDimension();
     const int size = number_of_nodes * dimension;
->>>>>>> a9deaac6
 
     Matrix stress_tensor = MathUtils<double>::StressVectorToTensor( rVariables.StressVector );
     Matrix reduced_Kg = prod( rVariables.DN_DX, rIntegrationWeight * Matrix( prod( stress_tensor, trans( rVariables.DN_DX ) ) ) ); //to be optimized
@@ -1007,11 +779,7 @@
             indexi++;
         }
     }
-<<<<<<< HEAD
-    
-=======
-
->>>>>>> a9deaac6
+
     KRATOS_CATCH( "" )
 }
 
@@ -1116,27 +884,6 @@
         indexpi += (dimension + 1);
     }
 
-<<<<<<< HEAD
-
-    //for ( unsigned int i = 0; i < number_of_nodes; i++ )
-    //{
-    //unsigned int indexpj = dimension;
-    //for ( unsigned int j = 0; j < number_of_nodes; j++ )
-    //{
-    //rLeftHandSideMatrix(indexpj,indexpi)  -= ((1.0)/(BulkModulus)) * rVariables.N[i] * rIntegrationWeight / (rVariables.detF0/rVariables.detF);
-
-    //indexpj += (dimension + 1);
-
-    //}
-
-    //indexpi += (dimension + 1);
-    //}
-
-    // std::cout<<std::endl;
-    //std::cout<<" Kpp "<<rLeftHandSideMatrix-Kh<<std::endl;
-
-=======
->>>>>>> a9deaac6
     KRATOS_CATCH( "" )
 }
 //************************************************************************************
@@ -1206,28 +953,6 @@
         indexpi += (dimension + 1);
     }
 
-<<<<<<< HEAD
-
-
-    //for ( unsigned int i = 0; i < number_of_nodes; i++ )
-    //{
-    //unsigned int indexpj = dimension;
-    //for ( unsigned int j = 0; j < number_of_nodes; j++ )
-    //{
-    //rLeftHandSideMatrix(indexpj,indexpi) -= consistent *(rVariables.N[i]* -1/3)*rIntegrationWeight / (rVariables.detF0/rVariables.detF);
-
-
-    //indexpj += (dimension + 1);
-    //}
-
-    //indexpi += (dimension + 1);
-    //}
-
-    // std::cout<<std::endl;
-    //std::cout<<" KppStab "<<rLeftHandSideMatrix-Kh<<std::endl;
-
-=======
->>>>>>> a9deaac6
     KRATOS_CATCH( "" )
 }
 
@@ -1470,294 +1195,7 @@
     for (unsigned int i = 0; i < dimension; i++)
         stress_vector[i] += (nodal_mean_stress - mean_stress);
 
-<<<<<<< HEAD
-//void UpdatedLagrangian::InitializeSolutionStep( ProcessInfo& rCurrentProcessInfo )
-//{
-//// In the Initialize of each time step the nodal initial conditions are evaluated
-////1. first of all I need to evaluate the MP momentum and MP_inertia
-
-
-
-//int MP_bool = this->GetValue(MP_BOOL);
-
-////std::cout<<" in InitializeSolutionStep2"<<std::endl;
-//unsigned int dimension = GetGeometry().WorkingSpaceDimension();
-//const unsigned int number_of_nodes = GetGeometry().PointsNumber();
-//array_1d<double,3>& xg = this->GetValue(GAUSS_COORD);
-//GeneralVariables Variables;
-////this->InitializeGeneralVariables(Variables,rCurrentProcessInfo);
-
-
-
-//Matrix J0 = ZeroMatrix(dimension, dimension);
-
-//J0 = this->MPMJacobian(J0, xg);
-
-////calculating and storing inverse and the determinant of the jacobian
-//MathUtils<double>::InvertMatrix( J0, mInverseJ0, mDeterminantJ0 );
-
-//Variables.N = this->MPMShapeFunctionPointValues(Variables.N, xg);
-
-//mConstitutiveLawVector->InitializeSolutionStep( GetProperties(),
-//GetGeometry(), Variables.N, rCurrentProcessInfo );
-
-//mFinalizedStep = false;
-
-
-
-//array_1d<double,3>& MP_Velocity = this->GetValue(MP_VELOCITY);
-//array_1d<double,3>& MP_Acceleration = this->GetValue(MP_ACCELERATION);
-//array_1d<double,3>& AUX_MP_Velocity = this->GetValue(AUX_MP_VELOCITY);
-//array_1d<double,3>& AUX_MP_Acceleration = this->GetValue(AUX_MP_ACCELERATION);
-//double MP_Mass = this->GetValue(MP_MASS);
-//array_1d<double,3> MP_Momentum;
-//array_1d<double,3> MP_Inertia;
-//array_1d<double,3> NodalMomentum;
-//array_1d<double,3> NodalInertia;
-
-//for (unsigned int j=0;j<number_of_nodes;j++)
-//{
-////these are the values of nodal velocity and nodal acceleration evaluated in the initialize solution step
-//array_1d<double, 3 > & NodalAcceleration = GetGeometry()[j].FastGetSolutionStepValue(ACCELERATION,1);
-//array_1d<double, 3 > & NodalVelocity = GetGeometry()[j].FastGetSolutionStepValue(VELOCITY,1);
-
-////std::cout<<"NodalVelocity "<< GetGeometry()[j].Id()<<std::endl;
-//for (unsigned int k = 0; k < dimension; k++)
-//{
-//AUX_MP_Velocity[k] += Variables.N[j] * NodalVelocity[k];
-//AUX_MP_Acceleration[k] += Variables.N[j] * NodalAcceleration[k];
-//}
-//}
-////std::cout<<" AUX_MP_Velocity "<<AUX_MP_Velocity<<std::endl;
-////std::cout<<" AUX_MP_Acceleration "<<AUX_MP_Acceleration<<std::endl;
-
-
-////for (unsigned int k = 0; k < 3; k++)
-////{
-////MP_Momentum[k] = (MP_Velocity[k] - AUX_MP_Velocity[k]) * MP_Mass;
-////MP_Inertia[k] = (MP_Acceleration[k] - AUX_MP_Acceleration[k]) * MP_Mass;
-////}
-
-//// Here MP contribution in terms of momentum, inertia and mass are added
-//for ( unsigned int i = 0; i < number_of_nodes; i++ )
-//{
-//for (unsigned int j = 0; j < dimension; j++)
-//{
-//NodalMomentum[j] = Variables.N[i] * (MP_Velocity[j] - AUX_MP_Velocity[j]) * MP_Mass;
-//NodalInertia[j] = Variables.N[i] * (MP_Acceleration[j] - AUX_MP_Acceleration[j]) * MP_Mass;
-
-//}
-//GetGeometry()[i].GetSolutionStepValue(NODAL_MOMENTUM, 0) += NodalMomentum;
-//GetGeometry()[i].GetSolutionStepValue(NODAL_INERTIA, 0) += NodalInertia;
-////if(GetGeometry()[i].pGetDof(DISPLACEMENT_X)->IsFixed() == false)
-////{
-//GetGeometry()[i].GetSolutionStepValue(NODAL_MASS, 0) += Variables.N[i] * MP_Mass;
-////}
-//}
-////for ( unsigned int i = 0; i < number_of_nodes; i++ )
-
-////{
-////if(GetGeometry()[i].pGetDof(DISPLACEMENT_X)->IsFixed() == false)
-////{
-////for (unsigned int j = 0; j < number_of_nodes; j++)
-////{
-////if(GetGeometry()[j].pGetDof(DISPLACEMENT_X)->IsFixed() == false)
-////{
-////GetGeometry()[i].GetSolutionStepValue(NODAL_MASS, 0) += Variables.N[i] * Variables.N[j] * MP_Mass;
-////}
-////}
-////}
-////}
-////MP_Velocity = MP_Velocity - AUX_MP_Velocity;
-////MP_Acceleration = MP_Acceleration - AUX_MP_Acceleration;
-//AUX_MP_Velocity.clear();
-//AUX_MP_Acceleration.clear();
-
-
-
-//if(MP_bool == 0)
-//{
-////std::cout<<" in InitializeSolutionStep1"<<std::endl;
-//unsigned int dimension = GetGeometry().WorkingSpaceDimension();
-//const unsigned int number_of_nodes = GetGeometry().PointsNumber();
-//array_1d<double,3>& xg = this->GetValue(GAUSS_COORD);
-//GeneralVariables Variables;
-////this->SetValue(PREVIOUS_MP_CAUCHY_STRESS_VECTOR, Variables.StressVector);
-////this->SetValue(PREVIOUS_MP_ALMANSI_STRAIN_VECTOR, Variables.StrainVector);
-////this->InitializeGeneralVariables(Variables,rCurrentProcessInfo);
-
-//Matrix J0 = ZeroMatrix(dimension, dimension);
-
-//J0 = this->MPMJacobian(J0, xg);
-
-////calculating and storing inverse and the determinant of the jacobian
-//MathUtils<double>::InvertMatrix( J0, mInverseJ0, mDeterminantJ0 );
-
-//Variables.N = this->MPMShapeFunctionPointValues(Variables.N, xg);
-
-//mConstitutiveLawVector->InitializeSolutionStep( GetProperties(),
-//GetGeometry(), Variables.N, rCurrentProcessInfo );
-
-//mFinalizedStep = false;
-
-
-
-//array_1d<double,3>& MP_Velocity = this->GetValue(MP_VELOCITY);
-//array_1d<double,3>& MP_Acceleration = this->GetValue(MP_ACCELERATION);
-
-//double MP_Mass = this->GetValue(MP_MASS);
-//array_1d<double,3> MP_Momentum;
-//array_1d<double,3> MP_Inertia;
-//array_1d<double,3> NodalMomentum;
-//array_1d<double,3> NodalInertia;
-
-
-
-
-//for (unsigned int k = 0; k < dimension; k++)
-//{
-//MP_Momentum[k] = MP_Velocity[k] * MP_Mass;
-//MP_Inertia[k] = MP_Acceleration[k] * MP_Mass;
-//}
-////std::cout<<"MP_Momentum "<<MP_Momentum<<std::endl;
-////std::cout<<"MP_Inertia "<<MP_Inertia<<std::endl;
-//// Here MP contribution in terms of momentum, inertia and mass are added
-
-//for ( unsigned int i = 0; i < number_of_nodes; i++ )
-//{
-//for (unsigned int j = 0; j < dimension; j++)
-//{
-//NodalMomentum[j] = Variables.N[i] * MP_Momentum[j];
-//NodalInertia[j] = Variables.N[i] * MP_Inertia[j];
-
-//}
-//GetGeometry()[i].GetSolutionStepValue(NODAL_MOMENTUM, 0) += NodalMomentum;
-//GetGeometry()[i].GetSolutionStepValue(NODAL_INERTIA, 0) += NodalInertia;
-////if(GetGeometry()[i].pGetDof(DISPLACEMENT_X)->IsFixed() == false)
-////{
-//GetGeometry()[i].GetSolutionStepValue(NODAL_MASS, 0) += Variables.N[i] * MP_Mass;
-////}
-//}
-////for ( unsigned int i = 0; i < number_of_nodes; i++ )
-
-////{
-////if(GetGeometry()[i].pGetDof(DISPLACEMENT_X)->IsFixed() == false)
-////{
-////for (unsigned int j = 0; j < number_of_nodes; j++)
-////{
-////if(GetGeometry()[j].pGetDof(DISPLACEMENT_X)->IsFixed() == false)
-////{
-////GetGeometry()[i].GetSolutionStepValue(NODAL_MASS, 0) += Variables.N[i] * Variables.N[j] * MP_Mass;
-////}
-////}
-////}
-////}
-
-
-
-//this->SetValue(MP_BOOL,1);
-//}
-//else
-//{
-////std::cout<<" in InitializeSolutionStep2"<<std::endl;
-//unsigned int dimension = GetGeometry().WorkingSpaceDimension();
-//const unsigned int number_of_nodes = GetGeometry().PointsNumber();
-//array_1d<double,3>& xg = this->GetValue(GAUSS_COORD);
-//GeneralVariables Variables;
-////this->InitializeGeneralVariables(Variables,rCurrentProcessInfo);
-
-
-
-//Matrix J0 = ZeroMatrix(dimension, dimension);
-
-//J0 = this->MPMJacobian(J0, xg);
-
-////calculating and storing inverse and the determinant of the jacobian
-//MathUtils<double>::InvertMatrix( J0, mInverseJ0, mDeterminantJ0 );
-
-//Variables.N = this->MPMShapeFunctionPointValues(Variables.N, xg);
-
-//mConstitutiveLawVector->InitializeSolutionStep( GetProperties(),
-//GetGeometry(), Variables.N, rCurrentProcessInfo );
-
-//mFinalizedStep = false;
-
-
-
-//array_1d<double,3>& MP_Velocity = this->GetValue(MP_VELOCITY);
-//array_1d<double,3>& MP_Acceleration = this->GetValue(MP_ACCELERATION);
-//array_1d<double,3>& AUX_MP_Velocity = this->GetValue(AUX_MP_VELOCITY);
-//array_1d<double,3>& AUX_MP_Acceleration = this->GetValue(AUX_MP_ACCELERATION);
-//double MP_Mass = this->GetValue(MP_MASS);
-//array_1d<double,3> MP_Momentum;
-//array_1d<double,3> MP_Inertia;
-//array_1d<double,3> NodalMomentum;
-//array_1d<double,3> NodalInertia;
-
-//for (unsigned int j=0;j<number_of_nodes;j++)
-//{
-////these are the values of nodal velocity and nodal acceleration evaluated in the initialize solution step
-//array_1d<double, 3 > & NodalAcceleration = GetGeometry()[j].FastGetSolutionStepValue(ACCELERATION,1);
-//array_1d<double, 3 > & NodalVelocity = GetGeometry()[j].FastGetSolutionStepValue(VELOCITY,1);
-
-////std::cout<<"NodalVelocity "<< GetGeometry()[j].Id()<<std::endl;
-//for (unsigned int k = 0; k < dimension; k++)
-//{
-//AUX_MP_Velocity[k] += Variables.N[j] * NodalVelocity[k];
-//AUX_MP_Acceleration[k] += Variables.N[j] * NodalAcceleration[k];
-//}
-//}
-////std::cout<<" AUX_MP_Velocity "<<AUX_MP_Velocity<<std::endl;
-////std::cout<<" AUX_MP_Acceleration "<<AUX_MP_Acceleration<<std::endl;
-
-
-////for (unsigned int k = 0; k < 3; k++)
-////{
-////MP_Momentum[k] = (MP_Velocity[k] - AUX_MP_Velocity[k]) * MP_Mass;
-////MP_Inertia[k] = (MP_Acceleration[k] - AUX_MP_Acceleration[k]) * MP_Mass;
-////}
-
-//// Here MP contribution in terms of momentum, inertia and mass are added
-//for ( unsigned int i = 0; i < number_of_nodes; i++ )
-//{
-//for (unsigned int j = 0; j < dimension; j++)
-//{
-//NodalMomentum[j] = Variables.N[i] * (MP_Velocity[j] - AUX_MP_Velocity[j]) * MP_Mass;
-//NodalInertia[j] = Variables.N[i] * (MP_Acceleration[j] - AUX_MP_Acceleration[j]) * MP_Mass;
-
-//}
-//GetGeometry()[i].GetSolutionStepValue(NODAL_MOMENTUM, 0) += NodalMomentum;
-//GetGeometry()[i].GetSolutionStepValue(NODAL_INERTIA, 0) += NodalInertia;
-////if(GetGeometry()[i].pGetDof(DISPLACEMENT_X)->IsFixed() == false)
-////{
-//GetGeometry()[i].GetSolutionStepValue(NODAL_MASS, 0) += Variables.N[i] * MP_Mass;
-////}
-//}
-////for ( unsigned int i = 0; i < number_of_nodes; i++ )
-
-////{
-////if(GetGeometry()[i].pGetDof(DISPLACEMENT_X)->IsFixed() == false)
-////{
-////for (unsigned int j = 0; j < number_of_nodes; j++)
-////{
-////if(GetGeometry()[j].pGetDof(DISPLACEMENT_X)->IsFixed() == false)
-////{
-////GetGeometry()[i].GetSolutionStepValue(NODAL_MASS, 0) += Variables.N[i] * Variables.N[j] * MP_Mass;
-////}
-////}
-////}
-////}
-////MP_Velocity = MP_Velocity - AUX_MP_Velocity;
-////MP_Acceleration = MP_Acceleration - AUX_MP_Acceleration;
-//AUX_MP_Velocity.clear();
-//AUX_MP_Acceleration.clear();
-//}
-
-
-//}
-=======
     this->SetValue(MP_CAUCHY_STRESS_VECTOR, stress_vector);
->>>>>>> a9deaac6
 
 }
 
@@ -1799,1549 +1237,6 @@
     rSerializer.save("DeterminantF0",mDeterminantF0);
 
 
-<<<<<<< HEAD
-//void UpdatedLagrangian::FinalizeSolutionStep( ProcessInfo& rCurrentProcessInfo )
-//{
-//KRATOS_TRY
-
-//const unsigned int number_of_nodes = GetGeometry().PointsNumber();
-//const unsigned int dimension = GetGeometry().WorkingSpaceDimension();
-//unsigned int voigtsize  = 3;
-
-//if( dimension == 3 )
-//{
-//voigtsize  = 6;
-//}
-////Vector NodalStress = ZeroVector(voigtsize);
-//array_1d<double,3> NodalStress;
-////create and initialize element variables:
-//GeneralVariables Variables;
-//this->InitializeGeneralVariables(Variables,rCurrentProcessInfo);
-
-////create constitutive law parameters:
-//ConstitutiveLaw::Parameters Values(GetGeometry(),GetProperties(),rCurrentProcessInfo);
-
-////set constitutive law flags:
-//Flags &ConstitutiveLawOptions=Values.GetOptions();
-
-//ConstitutiveLawOptions.Set(ConstitutiveLaw::USE_ELEMENT_PROVIDED_STRAIN);
-//ConstitutiveLawOptions.Set(ConstitutiveLaw::COMPUTE_STRESS);
-////ConstitutiveLawOptions.Set(ConstitutiveLaw::VOLUMETRIC_TENSOR_ONLY);
-////compute element kinematics B, F, DN_DX ...
-//this->CalculateKinematics(Variables, rCurrentProcessInfo);
-
-////set general variables to constitutivelaw parameters
-//this->SetGeneralVariables(Variables,Values);
-
-////call the constitutive law to update material variables
-//mConstitutiveLawVector->FinalizeMaterialResponse(Values, Variables.StressMeasure);
-
-////call the constitutive law to finalize the solution step
-//mConstitutiveLawVector->FinalizeSolutionStep( GetProperties(),
-//GetGeometry(),
-//Variables.N,
-//rCurrentProcessInfo );
-//for ( unsigned int i = 0; i < number_of_nodes; i++ )
-//{
-////GetGeometry()[i].GetSolutionStepValue(STRESSES, 0) = ZeroVector(voigtsize);
-//if(GetGeometry()[i].GetSolutionStepValue(NODAL_MASS, 0) > 1e-4)
-//{
-//for ( unsigned int j = 0; j< voigtsize; j++)
-//{
-//NodalStress[j] = Variables.N[i] * Variables.StressVector[j] * this->GetValue(MP_MASS) / GetGeometry()[i].GetSolutionStepValue(NODAL_MASS, 0);
-
-//}
-//GetGeometry()[i].GetSolutionStepValue(NODAL_STRESSES, 0) += NodalStress;
-////std::cout<<" GetGeometry()[i].GetSolutionStepValue(STRESSES, 0) "<<  GetGeometry()[i].GetSolutionStepValue(STRESSES, 0)<<std::endl;
-//}
-//}
-////call the element internal variables update
-//this->FinalizeStepVariables(Variables, rCurrentProcessInfo);
-
-
-//mFinalizedStep = true;
-
-//KRATOS_CATCH( "" )
-//}
-
-////************************************************************************************************************
-//void UpdatedLagrangian::Calculate(const Variable<Vector >& rVariable, Vector& Output, const ProcessInfo& rCurrentProcessInfo)
-//{
-//KRATOS_TRY
-
-
-//GeneralVariables Variables;
-//this->InitializeGeneralVariables(Variables,rCurrentProcessInfo);
-//if (rVariable == MP_CAUCHY_STRESS_VECTOR)
-//{
-//const unsigned int number_of_nodes = GetGeometry().PointsNumber();
-//const unsigned int dimension = GetGeometry().WorkingSpaceDimension();
-//unsigned int voigtsize  = 3;
-
-
-//if( dimension == 3 )
-//{
-//voigtsize  = 6;
-//}
-////Vector SmoothMPStress = ZeroVector(voigtsize);
-//array_1d<double,3> SmoothMPStress;
-//SmoothMPStress.clear();
-////Vector NodalStress0 = GetGeometry()[0].GetSolutionStepValue(STRESSES, 0);
-////Vector NodalStress1 = GetGeometry()[1].GetSolutionStepValue(STRESSES, 0);
-////Vector NodalStress2 = GetGeometry()[2].GetSolutionStepValue(STRESSES, 0);
-////Vector NodalStress3 = GetGeometry()[3].GetSolutionStepValue(STRESSES, 0);
-
-////SmoothMPStress = NodalStress0 * Variables.N[0] + NodalStress1 * Variables.N[1] + NodalStress2 * Variables.N[2] + NodalStress3 * Variables.N[3];
-//for ( unsigned int i = 0; i < number_of_nodes; i++ )
-//{
-//array_1d<double,3> NodalStress = GetGeometry()[i].GetSolutionStepValue(NODAL_STRESSES, 0);
-//for ( unsigned int j = 0; j< voigtsize; j++)
-//{
-//SmoothMPStress[j] += NodalStress[j] * Variables.N[i];
-//}
-//}
-//this->SetValue(MP_CAUCHY_STRESS_VECTOR, SmoothMPStress);
-
-//}
-//KRATOS_CATCH( "" )
-//}
-
-////************************************************************************************
-////************************************************************************************
-
-//void UpdatedLagrangian::FinalizeStepVariables( GeneralVariables & rVariables, const ProcessInfo& rCurrentProcessInfo)
-//{
-////update internal (historical) variables
-//mDeterminantF0         = rVariables.detF* rVariables.detF0;
-//mDeformationGradientF0 = prod(rVariables.F, rVariables.F0);
-
-//this->SetValue(MP_CAUCHY_STRESS_VECTOR, rVariables.StressVector);
-
-
-//this->SetValue(MP_ALMANSI_STRAIN_VECTOR, rVariables.StrainVector);
-////std::cout<<" before get equivalent plastic strain "<<std::endl;
-//double EquivalentPlasticStrain = mConstitutiveLawVector->GetValue(PLASTIC_STRAIN, EquivalentPlasticStrain );
-////std::cout<<" EquivalentPlasticStrain in the element "<<EquivalentPlasticStrain<<std::endl;
-//this->SetValue(MP_EQUIVALENT_PLASTIC_STRAIN, EquivalentPlasticStrain);
-
-
-
-//double DeltaEquivalentPlasticStrain = mConstitutiveLawVector->GetValue(DELTA_PLASTIC_STRAIN, DeltaEquivalentPlasticStrain );
-//this->SetValue(MP_EQUIVALENT_DELTA_PLASTIC_STRAIN, DeltaEquivalentPlasticStrain);
-
-//ComparisonUtilities EquivalentStress;
-//double MPMStressNorm = EquivalentStress.CalculateStressNorm(rVariables.StressVector);
-////std::cout<<" MPMStressNorm "<<MPMStressNorm<<std::endl;
-//this->SetValue(MPM_NORM_ISOCHORIC_STRESS, MPMStressNorm);
-
-//MathUtils<double>::InvertMatrix( rVariables.j, mInverseJ, rVariables.detJ );
-//this->UpdateGaussPoint(rVariables, rCurrentProcessInfo);
-
-//}
-
-//************************************************************************************
-//************************************************************************************
-///**
-//* The position of the Gauss points/Material points is updated
-//*/
-
-//void UpdatedLagrangian::UpdateGaussPoint( GeneralVariables & rVariables, const ProcessInfo& rCurrentProcessInfo)
-//{
-//KRATOS_TRY
-
-//rVariables.CurrentDisp = CalculateCurrentDisp(rVariables.CurrentDisp, rCurrentProcessInfo);
-//const unsigned int number_of_nodes = GetGeometry().PointsNumber();
-//unsigned int dimension = GetGeometry().WorkingSpaceDimension();
-
-//array_1d<double,3> xg = this->GetValue(GAUSS_COORD);
-//array_1d<double,3> MP_PreviousAcceleration = this->GetValue(MP_ACCELERATION);
-//array_1d<double,3> MP_PreviousVelocity = this->GetValue(MP_VELOCITY);
-//double MP_Mass = this->GetValue(MP_MASS);
-//array_1d<double,3> delta_xg = ZeroVector(3);
-//array_1d<double,3> MP_Acceleration = ZeroVector(3);
-//array_1d<double,3> MP_Velocity = ZeroVector(3);
-//double DeltaTime = rCurrentProcessInfo[DELTA_TIME];
-
-
-//rVariables.N = this->MPMShapeFunctionPointValues(rVariables.N, xg);
-//int MP_number = this->GetValue(MP_NUMBER);
-
-////double total_nodal_mass = 0.0;
-////for ( unsigned int i = 0; i < number_of_nodes; i++ )
-////{
-////total_nodal_mass += GetGeometry()[i].GetSolutionStepValue(NODAL_MASS, 0);
-////}
-//for ( unsigned int i = 0; i < number_of_nodes; i++ )
-//{
-//if (rVariables.N[i] > 1e-16)
-//{
-//array_1d<double, 3 > & NodalAcceleration = GetGeometry()[i].FastGetSolutionStepValue(ACCELERATION);
-//array_1d<double, 3 > & NodalVelocity = GetGeometry()[i].FastGetSolutionStepValue(VELOCITY);
-//double NodalMass = GetGeometry()[i].GetSolutionStepValue(NODAL_MASS, 0);
-//array_1d<double,3> NodalMomentum = NodalMass * NodalVelocity;
-//array_1d<double,3> NodalInertia = NodalMass * NodalAcceleration;
-
-//for ( unsigned int j = 0; j < dimension; j++ )
-//{
-
-//delta_xg[j] += rVariables.N[i] * rVariables.CurrentDisp(i,j);
-//MP_Acceleration[j] += rVariables.N[i] * NodalAcceleration[j];
-////PERCHE NON FUNZIONA QUESTA INTERPOLAZIONE?
-//MP_Velocity[j] += rVariables.N[i] * NodalVelocity[j];
-
-
-////MP_Acceleration[j] +=NodalInertia[j]/(rVariables.N[i] * MP_Mass * MP_number);//
-////MP_Velocity[j] += NodalMomentum[j]/(rVariables.N[i] * MP_Mass * MP_number);
-////MP_Velocity[j] += DeltaTime * rVariables.N[i] * NodalAcceleration[j];////
-
-
-
-
-//}
-//}
-
-//}
-
-////for ( unsigned int j = 0; j < dimension; j++ )
-////{
-////MP_Velocity[j] += delta_xg[j]/DeltaTime;
-
-////}
-
-////**************************************************************************************************************************
-////Another way to update the MP velocity (see paper Guilkey and Weiss, 2003) !!!USING THIS EXPRESSION I CONSERVE MORE ENERGY
-////THIS EXPRESSION IS OK WHEN NO Dirichlet BOUNDARY CONDITIONS ARE APPLIED.
-////WHEN BOUNDARY CONDITIONS ARE APPLIED SOMETHING HAS TO BE CHANGED to conserve the total linear momentum
-////MP_Velocity = MP_PreviousVelocity + 0.5 * DeltaTime * (MP_Acceleration + MP_PreviousAcceleration);
-////MP_Velocity += MP_PreviousVelocity;
-////Update the MP Velocity
-
-////MP_Acceleration = 4/(DeltaTime * DeltaTime) * delta_xg - 4/DeltaTime * MP_PreviousVelocity;
-////MP_Velocity = 2/DeltaTime * delta_xg - MP_PreviousVelocity;
-
-//this -> SetValue(MP_VELOCITY,MP_Velocity );
-
-//const array_1d<double,3>& new_xg = xg + delta_xg ;
-
-////Update the MP Position
-//this -> SetValue(GAUSS_COORD,new_xg);
-
-////Update the MP Acceleration
-//this -> SetValue(MP_ACCELERATION,MP_Acceleration);
-
-//array_1d<double,3>& MP_Displacement = this->GetValue(MP_DISPLACEMENT);
-
-//MP_Displacement += delta_xg;
-
-////Update the MP Displacement
-//this -> SetValue(MP_DISPLACEMENT,MP_Displacement );
-
-//KRATOS_CATCH( "" )
-//}
-
-
-
-//void UpdatedLagrangian::InitializeMaterial()
-//{
-//KRATOS_TRY
-//array_1d<double,3>& xg = this->GetValue(GAUSS_COORD);
-//GeneralVariables Variables;
-////this->InitializeGeneralVariables(Variables,rCurrentProcessInfo);
-
-
-//if ( GetProperties()[CONSTITUTIVE_LAW] != NULL )
-//{
-
-//mConstitutiveLawVector = GetProperties()[CONSTITUTIVE_LAW]->Clone();
-
-
-//Variables.N = this->MPMShapeFunctionPointValues(Variables.N, xg);
-
-//mConstitutiveLawVector->InitializeMaterial( GetProperties(), GetGeometry(),
-//Variables.N );
-
-////}
-//}
-//else
-//KRATOS_THROW_ERROR( std::logic_error, "a constitutive law needs to be specified for the element with ID ", this->Id() )
-////std::cout<< "in initialize material "<<std::endl;
-//KRATOS_CATCH( "" )
-//}
-
-
-////************************************************************************************
-////************************************************************************************
-
-//void UpdatedLagrangian::ResetConstitutiveLaw()
-//{
-//KRATOS_TRY
-//array_1d<double,3>& xg = this->GetValue(GAUSS_COORD);
-//GeneralVariables Variables;
-////this->InitializeGeneralVariables(Variables,rCurrentProcessInfo);
-
-////create and initialize element variables:
-
-//if ( GetProperties()[CONSTITUTIVE_LAW] != NULL )
-//{
-
-//mConstitutiveLawVector->ResetMaterial( GetProperties(), GetGeometry(), this->MPMShapeFunctionPointValues(Variables.N, xg) );
-//}
-
-//KRATOS_CATCH( "" )
-//}
-
-
-
-
-////*************************COMPUTE CURRENT DISPLACEMENT*******************************
-////************************************************************************************
-
-
-//Matrix& UpdatedLagrangian::CalculateCurrentDisp(Matrix & rCurrentDisp, const ProcessInfo& rCurrentProcessInfo)
-//{
-//KRATOS_TRY
-
-//const unsigned int number_of_nodes = GetGeometry().PointsNumber();
-//unsigned int dimension = GetGeometry().WorkingSpaceDimension();
-
-//rCurrentDisp = zero_matrix<double>( number_of_nodes , dimension);
-
-//for ( unsigned int i = 0; i < number_of_nodes; i++ )
-//{
-
-//array_1d<double, 3 > & CurrentDisplacement  = GetGeometry()[i].FastGetSolutionStepValue(DISPLACEMENT);
-
-
-//for ( unsigned int j = 0; j < dimension; j++ )
-//{
-
-//rCurrentDisp(i,j) = CurrentDisplacement[j];
-//}
-//}
-
-//return rCurrentDisp;
-
-//KRATOS_CATCH( "" )
-//}
-
-
-////*************************COMPUTE ALMANSI STRAIN*************************************
-////************************************************************************************
-//void UpdatedLagrangian::CalculateAlmansiStrain(const Matrix& rF,
-//Vector& rStrainVector )
-//{
-//KRATOS_TRY
-
-//const unsigned int dimension = GetGeometry().WorkingSpaceDimension();
-
-////Left Cauchy-Green Calculation
-//Matrix LeftCauchyGreen = prod( rF, trans( rF ) );
-
-////Calculating the inverse of the jacobian
-//Matrix InverseLeftCauchyGreen ( dimension, dimension );
-//double det_b=0;
-//MathUtils<double>::InvertMatrix( LeftCauchyGreen, InverseLeftCauchyGreen, det_b);
-
-//if( dimension == 2 )
-//{
-
-////Almansi Strain Calculation
-//rStrainVector[0] = 0.5 * (  1.00 - InverseLeftCauchyGreen( 0, 0 ) );
-
-//rStrainVector[1] = 0.5 * (  1.00 - InverseLeftCauchyGreen( 1, 1 ) );
-
-//rStrainVector[2] = - InverseLeftCauchyGreen( 0, 1 ); // xy
-
-//}
-//else if( dimension == 3 )
-//{
-
-////Almansi Strain Calculation
-//if ( rStrainVector.size() != 6 ) rStrainVector.resize( 6, false );
-
-//rStrainVector[0] = 0.5 * (  1.00 - InverseLeftCauchyGreen( 0, 0 ) );
-
-//rStrainVector[1] = 0.5 * (  1.00 - InverseLeftCauchyGreen( 1, 1 ) );
-
-//rStrainVector[2] = 0.5 * (  1.00 - InverseLeftCauchyGreen( 2, 2 ) );
-
-//rStrainVector[3] = - InverseLeftCauchyGreen( 0, 1 ); // xy
-
-//rStrainVector[4] = - InverseLeftCauchyGreen( 1, 2 ); // yz
-
-//rStrainVector[5] = - InverseLeftCauchyGreen( 0, 2 ); // xz
-
-//}
-//else
-//{
-
-//KRATOS_THROW_ERROR( std::invalid_argument, "something is wrong with the dimension", "" );
-
-//}
-
-
-//KRATOS_CATCH( "" )
-//}
-////*************************COMPUTE GREEN-LAGRANGE STRAIN*************************************
-////************************************************************************************
-
-//void UpdatedLagrangian::CalculateGreenLagrangeStrain(const Matrix& rF,
-//Vector& rStrainVector )
-//{
-//KRATOS_TRY
-
-//const unsigned int dimension  = GetGeometry().WorkingSpaceDimension();
-
-////Right Cauchy-Green Calculation
-//Matrix C ( dimension, dimension );
-//noalias( C ) = prod( trans( rF ), rF );
-
-//if( dimension == 2 )
-//{
-
-////Green Lagrange Strain Calculation
-//if ( rStrainVector.size() != 3 ) rStrainVector.resize( 3, false );
-
-//rStrainVector[0] = 0.5 * ( C( 0, 0 ) - 1.00 );
-
-//rStrainVector[1] = 0.5 * ( C( 1, 1 ) - 1.00 );
-
-//rStrainVector[2] = C( 0, 1 ); // xy
-
-//}
-//else if( dimension == 3 )
-//{
-
-////Green Lagrange Strain Calculation
-//if ( rStrainVector.size() != 6 ) rStrainVector.resize( 6, false );
-
-//rStrainVector[0] = 0.5 * ( C( 0, 0 ) - 1.00 );
-
-//rStrainVector[1] = 0.5 * ( C( 1, 1 ) - 1.00 );
-
-//rStrainVector[2] = 0.5 * ( C( 2, 2 ) - 1.00 );
-
-//rStrainVector[3] = C( 0, 1 ); // xy
-
-//rStrainVector[4] = C( 1, 2 ); // yz
-
-//rStrainVector[5] = C( 0, 2 ); // xz
-
-//}
-//else
-//{
-
-//KRATOS_THROW_ERROR( std::invalid_argument, "something is wrong with the dimension", "" )
-
-//}
-
-//KRATOS_CATCH( "" )
-//}
-
-
-
-//************************************************************************************
-//************************************************************************************
-
-//double& UpdatedLagrangian::CalculateIntegrationWeight(double& rIntegrationWeight)
-//{
-//const unsigned int dimension = GetGeometry().WorkingSpaceDimension();
-
-//if( dimension == 2 )
-//rIntegrationWeight *= GetProperties()[THICKNESS];
-
-//return rIntegrationWeight;
-//}
-
-
-//************************************************************************************
-//************************************************************************************
-
-void UpdatedLagrangianUP::EquationIdVector( EquationIdVectorType& rResult, ProcessInfo& CurrentProcessInfo )
-{
-    const unsigned int number_of_nodes = GetGeometry().size();
-    const unsigned int dimension       = GetGeometry().WorkingSpaceDimension();
-    unsigned int element_size          = number_of_nodes * dimension + number_of_nodes;
-
-    if ( rResult.size() != element_size )
-        rResult.resize( element_size, false );
-
-    for ( unsigned int i = 0; i < number_of_nodes; i++ )
-    {
-        int index = i * dimension + i;
-        rResult[index]     = GetGeometry()[i].GetDof( DISPLACEMENT_X ).EquationId();
-        rResult[index + 1] = GetGeometry()[i].GetDof( DISPLACEMENT_Y ).EquationId();
-
-        if( dimension == 3)
-        {
-            rResult[index + 2] = GetGeometry()[i].GetDof( DISPLACEMENT_Z ).EquationId();
-            rResult[index + 3] = GetGeometry()[i].GetDof( PRESSURE ).EquationId();
-        }
-        else
-        {
-            rResult[index + 2] = GetGeometry()[i].GetDof( PRESSURE ).EquationId();
-        }
-
-    }
-
-}
-
-//************************************************************************************
-//************************************************************************************
-
-void UpdatedLagrangianUP::GetDofList( DofsVectorType& rElementalDofList, ProcessInfo& CurrentProcessInfo )
-{
-    rElementalDofList.resize( 0 );
-
-    const unsigned int dimension = GetGeometry().WorkingSpaceDimension();
-
-    for ( unsigned int i = 0; i < GetGeometry().size(); i++ )
-    {
-        rElementalDofList.push_back( GetGeometry()[i].pGetDof( DISPLACEMENT_X ) );
-        rElementalDofList.push_back( GetGeometry()[i].pGetDof( DISPLACEMENT_Y ) );
-
-        if( dimension == 3 )
-            rElementalDofList.push_back( GetGeometry()[i].pGetDof( DISPLACEMENT_Z ) );
-
-        rElementalDofList.push_back( GetGeometry()[i].pGetDof( PRESSURE ));
-    }
-    //std::cout<< "ElementalDofList.size() "<<rElementalDofList.size()<<std::endl;
-    //std::cout<<" in GetDofList of derived class"<<std::endl;
-}
-
-
-
-//************************************************************************************
-//*******************DAMPING MATRIX***************************************************
-
-//void UpdatedLagrangian::CalculateDampingMatrix( MatrixType& rDampingMatrix, ProcessInfo& rCurrentProcessInfo )
-//{
-//KRATOS_TRY
-
-////0.-Initialize the DampingMatrix:
-//unsigned int number_of_nodes = GetGeometry().size();
-//unsigned int dimension = GetGeometry().WorkingSpaceDimension();
-
-////resizing as needed the LHS
-//unsigned int MatSize = number_of_nodes * dimension;
-
-//if ( rDampingMatrix.size1() != MatSize )
-//rDampingMatrix.resize( MatSize, MatSize, false );
-
-//noalias( rDampingMatrix ) = ZeroMatrix( MatSize, MatSize );
-
-
-////1.-Calculate StiffnessMatrix:
-
-//MatrixType StiffnessMatrix  = Matrix();
-
-//this->CalculateLeftHandSide( StiffnessMatrix, rCurrentProcessInfo );
-
-////2.-Calculate MassMatrix:
-
-//MatrixType MassMatrix  = Matrix();
-
-//this->CalculateMassMatrix ( MassMatrix, rCurrentProcessInfo );
-
-
-////3.-Get Damping Coeffitients (RAYLEIGH_ALPHA, RAYLEIGH_BETA)
-//double alpha = 0;
-//if( GetProperties().Has(RAYLEIGH_ALPHA) ){
-//alpha = GetProperties()[RAYLEIGH_ALPHA];
-//}
-//else if( rCurrentProcessInfo.Has(RAYLEIGH_ALPHA) ){
-//alpha = rCurrentProcessInfo[RAYLEIGH_ALPHA];
-//}
-
-//double beta  = 0;
-//if( GetProperties().Has(RAYLEIGH_BETA) ){
-//beta = GetProperties()[RAYLEIGH_BETA];
-//}
-//else if( rCurrentProcessInfo.Has(RAYLEIGH_BETA) ){
-//beta = rCurrentProcessInfo[RAYLEIGH_BETA];
-//}
-
-////4.-Compose the Damping Matrix:
-
-////Rayleigh Damping Matrix: alpha*M + beta*K
-//rDampingMatrix  = alpha * MassMatrix;
-//rDampingMatrix += beta  * StiffnessMatrix;
-////std::cout<<" rDampingMatrix "<<rDampingMatrix<<std::endl;
-
-//KRATOS_CATCH( "" )
-//}
-//************************************************************************************
-//****************MASS MATRIX*********************************************************
-
-void UpdatedLagrangianUP::CalculateMassMatrix( MatrixType& rMassMatrix, ProcessInfo& rCurrentProcessInfo )
-{
-    KRATOS_TRY
-
-    //I need to call the values of the shape function for the single element
-    GeneralVariables Variables;
-    this->InitializeGeneralVariables(Variables,rCurrentProcessInfo);
-
-    //lumped
-    unsigned int dimension = GetGeometry().WorkingSpaceDimension();
-    const unsigned int number_of_nodes = GetGeometry().PointsNumber();
-    unsigned int MatSize = number_of_nodes * dimension + number_of_nodes;
-
-    if ( rMassMatrix.size1() != MatSize )
-        rMassMatrix.resize( MatSize, MatSize, false );
-
-    rMassMatrix = ZeroMatrix( MatSize, MatSize );
-
-    double TotalMass = 0;
-
-    //TOTAL MASS OF ONE MP ELEMENT
-
-    TotalMass = this->GetValue(MP_MASS);
-
-    //LUMPED MATRIX
-
-    for ( unsigned int i = 0; i < number_of_nodes; i++ )
-    {
-        double temp = Variables.N[i] * TotalMass;
-        unsigned int indexup = i * dimension + i;
-        for ( unsigned int j = 0; j < dimension; j++ )
-        {
-            //unsigned int index = i * dimension + j;
-            rMassMatrix( indexup+j, indexup+j ) = temp;
-        }
-    }
-    //for ( unsigned int i = 0; i < number_of_nodes; i++ )
-    //{
-    //unsigned int indexupi = dimension * i + i;
-
-    //for ( unsigned int j = 0; j < number_of_nodes; j++ )
-    //{
-    //unsigned int indexupj = dimension * j + j;
-
-    //for ( unsigned int k = 0; k < dimension; k++ )
-    //{
-    //rMassMatrix( indexupi+k , indexupj+k ) += Variables.N[i] * Variables.N[j] * TotalMass;
-    //}
-    //}
-    //}
-    //CONSISTENT MATRIX
-    //for ( unsigned int i = 0; i < number_of_nodes; i++ )
-    //{
-    //for ( unsigned int j = 0; j < number_of_nodes; j++ )
-    //{
-
-    //rMassMatrix( i*2, j*2 ) += Variables.N[i] * Variables.N[j] * TotalMass;
-    //rMassMatrix( i * 2 + 1, j * 2 + 1 ) += Variables.N[i] * Variables.N[j] * TotalMass;
-
-    //}
-    //}
-
-
-    //std::cout<<"rMassMatrix "<<rMassMatrix<<std::endl;
-
-    KRATOS_CATCH( "" )
-}
-
-//************************************************************************************
-//************************************************************************************
-
-
-
-//Matrix& UpdatedLagrangian::MPMJacobian( Matrix& rResult, array_1d<double,3>& rPoint)
-//{
-
-//KRATOS_TRY
-
-////derivatives of shape functions
-//Matrix shape_functions_gradients;
-//shape_functions_gradients =this->MPMShapeFunctionsLocalGradients(
-//shape_functions_gradients);
-//const GeometryType& rGeom = GetGeometry();
-
-//unsigned int number_nodes = rGeom.PointsNumber();
-//unsigned int dimension = GetGeometry().WorkingSpaceDimension();
-
-//if (dimension ==2)
-//{
-//rResult.resize( 2, 2);
-//rResult = ZeroMatrix(2,2);
-
-
-//for ( unsigned int i = 0; i < number_nodes; i++ )
-//{
-
-
-//rResult( 0, 0 ) += ( GetGeometry().GetPoint( i ).X() *  shape_functions_gradients( i, 0 ) );
-//rResult( 0, 1 ) += ( GetGeometry().GetPoint( i ).X() *  shape_functions_gradients( i, 1 ) );
-//rResult( 1, 0 ) += ( GetGeometry().GetPoint( i ).Y() *  shape_functions_gradients( i, 0 ) );
-//rResult( 1, 1 ) += ( GetGeometry().GetPoint( i ).Y() *  shape_functions_gradients( i, 1 ) );
-
-
-//}
-
-//}
-//else if(dimension ==3)
-//{
-
-
-//rResult.resize( 3,3);
-//rResult = ZeroMatrix(3,3);
-
-//for ( unsigned int i = 0; i < number_nodes; i++ )
-//{
-//rResult( 0, 0 ) += ( GetGeometry().GetPoint( i ).X() *  shape_functions_gradients( i, 0 ) );
-//rResult( 0, 1 ) += ( GetGeometry().GetPoint( i ).X() *  shape_functions_gradients( i, 1 ) );
-//rResult( 0, 2 ) += ( GetGeometry().GetPoint( i ).X() *  shape_functions_gradients( i, 2 ) );
-//rResult( 1, 0 ) += ( GetGeometry().GetPoint( i ).Y() *  shape_functions_gradients( i, 0 ) );
-//rResult( 1, 1 ) += ( GetGeometry().GetPoint( i ).Y() *  shape_functions_gradients( i, 1 ) );
-//rResult( 1, 2 ) += ( GetGeometry().GetPoint( i ).Y() *  shape_functions_gradients( i, 2 ) );
-//rResult( 2, 0 ) += ( GetGeometry().GetPoint( i ).Z() *  shape_functions_gradients( i, 0 ) );
-//rResult( 2, 1 ) += ( GetGeometry().GetPoint( i ).Z() *  shape_functions_gradients( i, 1 ) );
-//rResult( 2, 2 ) += ( GetGeometry().GetPoint( i ).Z() *  shape_functions_gradients( i, 2 ) );
-
-//}
-
-//}
-
-//return rResult;
-
-//KRATOS_CATCH( "" )
-//}
-//  ///**
-//* Jacobian in given point and given a delta position. This method calculate jacobian
-//* matrix in given point and a given delta position.
-//*
-//* @param rPoint point which jacobians has to
-//* be calculated in it.
-//*
-//* @return Matrix of double which is jacobian matrix \f$ J \f$ in given point and a given delta position.
-//*
-//* @see DeterminantOfJacobian
-//* @see InverseOfJacobian
-//*/
-//Matrix& UpdatedLagrangian::MPMJacobianDelta( Matrix& rResult, array_1d<double,3>& rPoint, Matrix & rDeltaPosition )
-//{
-//KRATOS_TRY
-
-//Matrix shape_functions_gradients;
-
-//shape_functions_gradients = this->MPMShapeFunctionsLocalGradients(
-//shape_functions_gradients );
-
-
-
-//unsigned int dimension = GetGeometry().WorkingSpaceDimension();
-////Elements of jacobian matrix (e.g. J(1,1) = dX1/dXi1)
-
-//if (dimension ==2)
-//{
-
-//rResult.resize( 2, 2);
-//rResult = ZeroMatrix(2,2);
-
-//for ( unsigned int i = 0; i < GetGeometry().size(); i++ )
-//{
-//rResult( 0, 0 ) += ( GetGeometry().GetPoint( i ).X() + rDeltaPosition(i,0)) * ( shape_functions_gradients( i, 0 ) );
-//rResult( 0, 1 ) += ( GetGeometry().GetPoint( i ).X() + rDeltaPosition(i,0)) * ( shape_functions_gradients( i, 1 ) );
-//rResult( 1, 0 ) += ( GetGeometry().GetPoint( i ).Y() + rDeltaPosition(i,1)) * ( shape_functions_gradients( i, 0 ) );
-//rResult( 1, 1 ) += ( GetGeometry().GetPoint( i ).Y() + rDeltaPosition(i,1)) * ( shape_functions_gradients( i, 1 ) );
-//}
-//}
-//else if(dimension ==3)
-//{
-
-//rResult.resize( 3,3);
-//rResult = ZeroMatrix(3,3);
-//for ( unsigned int i = 0; i < GetGeometry().size(); i++ )
-//{
-//rResult( 0, 0 ) += ( GetGeometry().GetPoint( i ).X() + rDeltaPosition(i,0)) * ( shape_functions_gradients( i, 0 ) );
-//rResult( 0, 1 ) += ( GetGeometry().GetPoint( i ).X() + rDeltaPosition(i,0)) * ( shape_functions_gradients( i, 1 ) );
-//rResult( 0, 2 ) += ( GetGeometry().GetPoint( i ).X() + rDeltaPosition(i,0)) * ( shape_functions_gradients( i, 2 ) );
-//rResult( 1, 0 ) += ( GetGeometry().GetPoint( i ).Y() + rDeltaPosition(i,1)) * ( shape_functions_gradients( i, 0 ) );
-//rResult( 1, 1 ) += ( GetGeometry().GetPoint( i ).Y() + rDeltaPosition(i,1)) * ( shape_functions_gradients( i, 1 ) );
-//rResult( 1, 2 ) += ( GetGeometry().GetPoint( i ).Y() + rDeltaPosition(i,1)) * ( shape_functions_gradients( i, 2 ) );
-//rResult( 2, 0 ) += ( GetGeometry().GetPoint( i ).Z() + rDeltaPosition(i,2)) * ( shape_functions_gradients( i, 0 ) );
-//rResult( 2, 1 ) += ( GetGeometry().GetPoint( i ).Z() + rDeltaPosition(i,2)) * ( shape_functions_gradients( i, 1 ) );
-//rResult( 2, 2 ) += ( GetGeometry().GetPoint( i ).Z() + rDeltaPosition(i,2)) * ( shape_functions_gradients( i, 2 ) );
-//}
-//}
-
-
-
-//return rResult;
-
-//KRATOS_CATCH( "" )
-//}
-
-////************************************************************************************
-////************************************************************************************
-
-//   ///**
-//* Shape function values in given point. This method calculate the shape function
-//* vector in given point.
-//*
-//* @param rPoint point which shape function values have to
-//* be calculated in it.
-//*
-//* @return Vector of double which is shape function vector \f$ N \f$ in given point.
-//*
-//*/
-//Vector& UpdatedLagrangian::MPMShapeFunctionPointValues( Vector& rResult, array_1d<double,3>& rPoint )
-//{
-//KRATOS_TRY
-
-//unsigned int dimension = GetGeometry().WorkingSpaceDimension();
-//Vector rPointLocal = ZeroVector(dimension);
-
-
-//if (dimension == 2)
-//{
-
-//rResult.resize(3, false);
-
-////1. I evaluate the local coordinates of a point
-//rPointLocal[0] = ((GetGeometry()[2].Coordinates()[1] - GetGeometry()[0].Coordinates()[1])*(rPoint[0] - GetGeometry()[0].Coordinates()[0]) -
-//(GetGeometry()[2].Coordinates()[0] - GetGeometry()[0].Coordinates()[0])*(rPoint[1] - GetGeometry()[0].Coordinates()[1]))/mDeterminantJ0;
-
-
-//rPointLocal[1] = (-(GetGeometry()[1].Coordinates()[1] - GetGeometry()[0].Coordinates()[1])*(rPoint[0] - GetGeometry()[0].Coordinates()[0]) +
-//(GetGeometry()[1].Coordinates()[0] - GetGeometry()[0].Coordinates()[0])*(rPoint[1] - GetGeometry()[0].Coordinates()[1]))/mDeterminantJ0;
-
-////2. Shape functions
-//rResult( 0 ) = 1 - rPointLocal[0] - rPointLocal[1] ;
-//rResult( 1 ) = rPointLocal[0] ;
-//rResult( 2 ) = rPointLocal[1];
-
-
-//}
-
-//else if (dimension == 3)
-//{
-//rResult.resize(4, false);
-
-//double x10 = GetGeometry()[1].Coordinates()[0]-GetGeometry()[0].Coordinates()[0];
-//double x20 = GetGeometry()[2].Coordinates()[0]-GetGeometry()[0].Coordinates()[0];
-//double x30 = GetGeometry()[3].Coordinates()[0]-GetGeometry()[0].Coordinates()[0];
-//double y10 = GetGeometry()[1].Coordinates()[1]-GetGeometry()[0].Coordinates()[1];
-//double y20 = GetGeometry()[2].Coordinates()[1]-GetGeometry()[0].Coordinates()[1];
-//double y30 = GetGeometry()[3].Coordinates()[1]-GetGeometry()[0].Coordinates()[1];
-//double z10 = GetGeometry()[1].Coordinates()[2]-GetGeometry()[0].Coordinates()[2];
-//double z20 = GetGeometry()[2].Coordinates()[2]-GetGeometry()[0].Coordinates()[2];
-//double z30 = GetGeometry()[3].Coordinates()[2]-GetGeometry()[0].Coordinates()[2];
-
-//rPointLocal[3] = (rPoint[0] - GetGeometry()[0].Coordinates()[0])*(y10*z20 - z10*y20) - (rPoint[1] - GetGeometry()[0].Coordinates()[1])*(x10*z20-x20*z10) + (rPoint[2] - GetGeometry()[0].Coordinates()[2])*(y20*x10 - y10*x20)/mDeterminantJ0;
-
-//rPointLocal[2] = (rPoint[0] - GetGeometry()[0].Coordinates()[0])*(y30*z10-y10*z30) + (rPoint[1] - GetGeometry()[0].Coordinates()[1])*(x10*z30-x30*z10) + (rPoint[2] - GetGeometry()[0].Coordinates()[2])*(y10*x30 - y30*x10)/mDeterminantJ0;
-
-//rPointLocal[1] = (rPoint[0] - GetGeometry()[0].Coordinates()[0])*(y20*z30-y30*z20) + (rPoint[1] - GetGeometry()[0].Coordinates()[1])*(x30*z20-x20*z30) + (rPoint[2] - GetGeometry()[0].Coordinates()[2])*(y30*x20 - x30*y20)/mDeterminantJ0;
-
-//rPointLocal[0] = 1 - rPointLocal[1] - rPointLocal[2] -rPointLocal[3];
-
-
-//rResult( 0 ) =  1.0-(rPointLocal[0]+rPointLocal[1]+rPointLocal[2]) ;
-//rResult( 1 ) = rPointLocal[0] ;
-//rResult( 2 ) = rPointLocal[1];
-//rResult( 3 ) = rPointLocal[2];
-
-
-//}
-
-//return rResult;
-
-//KRATOS_CATCH( "" )
-//}
-
-
-
-//Vector& UpdatedLagrangian::MPMLocalCoordinates(Vector& rResult, array_1d<double,3>& rPoint)
-//{
-//KRATOS_TRY
-
-////Only local coordinated of a point in a tetrahedron is computed
-//rResult.resize(4,false);
-
-//double x10 = GetGeometry()[1].Coordinates()[0]-GetGeometry()[0].Coordinates()[0];
-//double x20 = GetGeometry()[2].Coordinates()[0]-GetGeometry()[0].Coordinates()[0];
-//double x30 = GetGeometry()[3].Coordinates()[0]-GetGeometry()[0].Coordinates()[0];
-//double y10 = GetGeometry()[1].Coordinates()[1]-GetGeometry()[0].Coordinates()[1];
-//double y20 = GetGeometry()[2].Coordinates()[1]-GetGeometry()[0].Coordinates()[1];
-//double y30 = GetGeometry()[3].Coordinates()[1]-GetGeometry()[0].Coordinates()[1];
-//double z10 = GetGeometry()[1].Coordinates()[2]-GetGeometry()[0].Coordinates()[2];
-//double z20 = GetGeometry()[2].Coordinates()[2]-GetGeometry()[0].Coordinates()[2];
-//double z30 = GetGeometry()[3].Coordinates()[2]-GetGeometry()[0].Coordinates()[2];
-
-//rResult[3] = (rPoint[0] - GetGeometry()[0].Coordinates()[0])*(y10*z20 - z10*y20) - (rPoint[1] - GetGeometry()[0].Coordinates()[1])*(x10*z20-x20*z10) + (rPoint[2] - GetGeometry()[0].Coordinates()[2])*(y20*x10 - y10*x20)/mDeterminantJ0;
-
-//rResult[2] = (rPoint[0] - GetGeometry()[0].Coordinates()[0])*(y30*z10-y10*z30) + (rPoint[1] - GetGeometry()[0].Coordinates()[1])*(x10*z30-x30*z10) + (rPoint[2] - GetGeometry()[0].Coordinates()[2])*(y10*x30 - y30*x10)/mDeterminantJ0;
-
-//rResult[1] = (rPoint[0] - GetGeometry()[0].Coordinates()[0])*(y20*z30-y30*z20) + (rPoint[1] - GetGeometry()[0].Coordinates()[1])*(x30*z20-x20*z30) + (rPoint[2] - GetGeometry()[0].Coordinates()[2])*(y30*x20 - x30*y20)/mDeterminantJ0;
-
-//rResult[0] = 1 - rResult[1] - rResult[2] -rResult[3];
-
-//return rResult;
-
-//KRATOS_CATCH( "" )
-//}
-
-
-
-
-//Matrix& UpdatedLagrangian::MPMShapeFunctionsLocalGradients( Matrix& rResult )
-//{
-//unsigned int dim = GetGeometry().WorkingSpaceDimension();
-//if (dim == 2)
-//{
-//rResult = ZeroMatrix( 3, 2 );
-//rResult( 0, 0 ) = -1.0;
-//rResult( 0, 1 ) = -1.0;
-//rResult( 1, 0 ) =  1.0;
-//rResult( 1, 1 ) =  0.0;
-//rResult( 2, 0 ) =  0.0;
-//rResult( 2, 1 ) =  1.0;
-//}
-//else if(dim == 3)
-//{
-//rResult = ZeroMatrix( 4, 3 );
-//rResult(0,0) = -1.0;
-//rResult(0,1) = -1.0;
-//rResult(0,2) = -1.0;
-//rResult(1,0) =  1.0;
-//rResult(1,1) =  0.0;
-//rResult(1,2) =  0.0;
-//rResult(2,0) =  0.0;
-//rResult(2,1) =  1.0;
-//rResult(2,2) =  0.0;
-//rResult(3,0) =  0.0;
-//rResult(3,1) =  0.0;
-//rResult(3,2) =  1.0;
-//}
-
-//return rResult;
-//}
-//************************************************************************************
-//************************************************************************************
-
-//void UpdatedLagrangian::CalculateOnIntegrationPoints( const Variable<double>& rVariable, double& rOutput, ProcessInfo& rCurrentProcessInfo )
-//{
-
-//rOutput = mConstitutiveLawVector->GetValue( rVariable, rOutput );
-//}
-
-////************************************************************************************
-////************************************************************************************
-
-//void UpdatedLagrangian::CalculateOnIntegrationPoints( const Variable<Vector>& rVariable, Vector& rOutput, ProcessInfo& rCurrentProcessInfo )
-//{
-
-//KRATOS_TRY
-
-
-
-
-
-//if ( rVariable == CAUCHY_STRESS_VECTOR || rVariable == PK2_STRESS_VECTOR )
-//{
-////create and initialize element variables:
-//GeneralVariables Variables;
-//this->InitializeGeneralVariables(Variables,rCurrentProcessInfo);
-
-////create constitutive law parameters:
-//ConstitutiveLaw::Parameters Values(GetGeometry(),GetProperties(),rCurrentProcessInfo);
-
-////set constitutive law flags:
-//Flags &ConstitutiveLawOptions=Values.GetOptions();
-
-//ConstitutiveLawOptions.Set(ConstitutiveLaw::USE_ELEMENT_PROVIDED_STRAIN);
-//ConstitutiveLawOptions.Set(ConstitutiveLaw::COMPUTE_STRESS);
-
-
-////compute element kinematics B, F, DN_DX ...
-//this->CalculateKinematics(Variables, rCurrentProcessInfo);
-
-////to take in account previous step writing
-//if( mFinalizedStep ){
-//this->GetHistoricalVariables(Variables);
-//}
-
-////set general variables to constitutivelaw parameters
-//this->SetGeneralVariables(Variables,Values);
-
-////call the constitutive law to update material variables
-//if( rVariable == CAUCHY_STRESS_VECTOR)
-//mConstitutiveLawVector->CalculateMaterialResponseCauchy(Values);
-//else
-//mConstitutiveLawVector->CalculateMaterialResponsePK2(Values);
-
-
-//rOutput = Variables.StressVector;
-
-
-//}
-
-
-//else if( rVariable == GREEN_LAGRANGE_STRAIN_VECTOR  || rVariable == ALMANSI_STRAIN_VECTOR )
-//{
-////create and initialize element variables:
-//GeneralVariables Variables;
-//this->InitializeGeneralVariables(Variables,rCurrentProcessInfo);
-
-
-////compute element kinematics B, F, DN_DX ...
-//this->CalculateKinematics(Variables, rCurrentProcessInfo);
-
-////to take in account previous step writing
-//if( mFinalizedStep ){
-//this->GetHistoricalVariables(Variables);
-//Variables.FT = prod(Variables.F,Variables.F0);
-//}
-
-////Compute Green-Lagrange Strain
-//if( rVariable == GREEN_LAGRANGE_STRAIN_VECTOR )
-//this->CalculateGreenLagrangeStrain( Variables.FT, Variables.StrainVector );
-//else
-//this->CalculateAlmansiStrain( Variables.FT, Variables.StrainVector );
-
-//if ( rOutput.size() != Variables.StrainVector.size() )
-//rOutput.resize( Variables.StrainVector.size(), false );
-
-//rOutput = Variables.StrainVector;
-
-
-
-//}
-//else
-//{
-
-//rOutput = mConstitutiveLawVector->GetValue( rVariable , rOutput );
-
-//}
-
-//KRATOS_CATCH( "" )
-//}
-
-////************************************************************************************
-////************************************************************************************
-
-//void UpdatedLagrangian::CalculateOnIntegrationPoints( const Variable<Matrix >& rVariable, Matrix& rOutput, ProcessInfo& rCurrentProcessInfo )
-//{
-//KRATOS_TRY
-
-
-
-//const unsigned int dimension       = GetGeometry().WorkingSpaceDimension();
-
-
-
-//if ( rVariable == CAUCHY_STRESS_TENSOR || rVariable == PK2_STRESS_TENSOR )
-//{
-////std::vector<Vector> StressVector;
-//Vector StressVector;
-//if( rVariable == CAUCHY_STRESS_TENSOR )
-//this->CalculateOnIntegrationPoints( CAUCHY_STRESS_VECTOR, StressVector, rCurrentProcessInfo );
-//else
-//this->CalculateOnIntegrationPoints( PK2_STRESS_VECTOR, StressVector, rCurrentProcessInfo );
-
-
-//if ( rOutput.size2() != dimension )
-//rOutput.resize( dimension, dimension, false );
-
-//rOutput = MathUtils<double>::StressVectorToTensor(StressVector);
-
-
-//}
-//else if ( rVariable == GREEN_LAGRANGE_STRAIN_TENSOR  || rVariable == ALMANSI_STRAIN_TENSOR)
-//{
-
-
-//Vector StrainVector;
-//if( rVariable == GREEN_LAGRANGE_STRAIN_TENSOR )
-//CalculateOnIntegrationPoints( GREEN_LAGRANGE_STRAIN_VECTOR, StrainVector, rCurrentProcessInfo );
-//else
-//CalculateOnIntegrationPoints( ALMANSI_STRAIN_VECTOR, StrainVector, rCurrentProcessInfo );
-
-
-
-//if ( rOutput.size2() != dimension )
-//rOutput.resize( dimension, dimension, false );
-
-//rOutput = MathUtils<double>::StrainVectorToTensor(StrainVector);
-
-//}
-//else if ( rVariable == CONSTITUTIVE_MATRIX )
-//{
-////create and initialize element variables:
-//GeneralVariables Variables;
-//this->InitializeGeneralVariables(Variables,rCurrentProcessInfo);
-
-////create constitutive law parameters:
-//ConstitutiveLaw::Parameters Values(GetGeometry(),GetProperties(),rCurrentProcessInfo);
-
-////set constitutive law flags:
-//Flags &ConstitutiveLawOptions=Values.GetOptions();
-
-//ConstitutiveLawOptions.Set(ConstitutiveLaw::COMPUTE_CONSTITUTIVE_TENSOR);
-////ConstitutiveLawOptions.Set(ConstitutiveLaw::LAST_KNOWN_CONFIGURATION); //contact domain formulation UL
-
-////compute element kinematics B, F, DN_DX ...
-//this->CalculateKinematics(Variables, rCurrentProcessInfo);
-
-////set general variables to constitutivelaw parameters
-//this->SetGeneralVariables(Variables,Values);
-
-////call the constitutive law to update material variables
-////mConstitutiveLawVector[PointNumber]->CalculateMaterialResponsePK2(Values); //contact domain formulation UL
-//mConstitutiveLawVector->CalculateMaterialResponseCauchy(Values); //contact domain formulation SL
-
-//if( rOutput.size2() != Variables.ConstitutiveMatrix.size2() )
-//rOutput.resize( Variables.ConstitutiveMatrix.size1() , Variables.ConstitutiveMatrix.size2() , false );
-
-//rOutput = Variables.ConstitutiveMatrix;
-
-////}
-
-
-//}
-//else if ( rVariable == DEFORMATION_GRADIENT )  // VARIABLE SET FOR TRANSFER PURPOUSES
-//{
-////create and initialize element variables:
-//GeneralVariables Variables;
-//this->InitializeGeneralVariables(Variables,rCurrentProcessInfo);
-
-
-////compute element kinematics B, F, DN_DX ...
-//this->CalculateKinematics(Variables, rCurrentProcessInfo);
-
-//if( rOutput.size2() != Variables.F.size2() )
-//rOutput.resize( Variables.F.size1() , Variables.F.size2() , false );
-
-//rOutput = Variables.F;
-
-
-//}
-//else
-//{
-
-//rOutput = mConstitutiveLawVector->GetValue( rVariable , rOutput );
-
-//}
-
-//KRATOS_CATCH( "" )
-//}
-//*********************************SET DOUBLE VALUE***********************************
-//************************************************************************************
-
-//void UpdatedLagrangian::SetValueOnIntegrationPoints( const Variable<double>& rVariable,
-//double& rValues,
-//ProcessInfo& rCurrentProcessInfo )
-//{
-//if (rVariable == DETERMINANT_F){
-
-
-//mDeterminantF0 = rValues;
-//mConstitutiveLawVector->SetValue(rVariable, rValues, rCurrentProcessInfo);
-
-
-//}
-//else{
-
-//UpdatedLagrangian::SetValueOnIntegrationPoints( rVariable, rValues, rCurrentProcessInfo );
-//}
-//}
-////********************************SET VECTOR VALUE************************************
-////************************************************************************************
-
-//void UpdatedLagrangian::SetValueOnIntegrationPoints( const Variable<Vector>& rVariable, Vector& rValues, ProcessInfo& rCurrentProcessInfo )
-//{
-
-//mConstitutiveLawVector->SetValue( rVariable, rValues, rCurrentProcessInfo );
-
-
-//}
-
-
-////*******************************SET MATRIX VALUE*************************************
-////************************************************************************************
-
-//void UpdatedLagrangian::SetValueOnIntegrationPoints( const Variable<Matrix>& rVariable, Matrix& rValues, ProcessInfo& rCurrentProcessInfo )
-//{
-
-//mConstitutiveLawVector->SetValue( rVariable,
-//rValues, rCurrentProcessInfo );
-
-
-//}
-////********************************SET CONSTITUTIVE VALUE******************************
-////************************************************************************************
-
-//void UpdatedLagrangian::SetValueOnIntegrationPoints( const Variable<ConstitutiveLaw::Pointer>& rVariable,
-//ConstitutiveLaw::Pointer& rValues,
-//ProcessInfo& rCurrentProcessInfo )
-//{
-//if(rVariable == CONSTITUTIVE_LAW)
-//{
-
-//mConstitutiveLawVector = rValues->Clone();
-
-//}
-
-//if(rVariable == CONSTITUTIVE_LAW_POINTER)
-//{
-
-//mConstitutiveLawVector = rValues;
-
-//}
-
-//}
-////***************************GET DOUBLE VALUE*****************************************
-////************************************************************************************
-
-//void UpdatedLagrangian::GetValueOnIntegrationPoints( const Variable<double>& rVariable,
-//double& rValues,
-//ProcessInfo& rCurrentProcessInfo )
-//{
-//if (rVariable == DETERMINANT_F){
-
-
-//rValues = mDeterminantF0;
-
-//}
-//else{
-
-//rValues = mConstitutiveLawVector->GetValue( rVariable, rValues );
-//}
-//}
-
-////**************************GET VECTOR VALUE******************************************
-////************************************************************************************
-
-//void UpdatedLagrangian::GetValueOnIntegrationPoints( const Variable<Vector>& rVariable, Vector& rValues, ProcessInfo& rCurrentProcessInfo )
-//{
-
-//if ( rVariable == PK2_STRESS_VECTOR ||  rVariable == CAUCHY_STRESS_VECTOR )
-//{
-
-//CalculateOnIntegrationPoints( rVariable, rValues, rCurrentProcessInfo );
-
-//}
-//else if ( rVariable == GREEN_LAGRANGE_STRAIN_TENSOR ||  rVariable == ALMANSI_STRAIN_VECTOR )
-//{
-
-//CalculateOnIntegrationPoints( rVariable, rValues, rCurrentProcessInfo );
-
-//}
-//else
-//{
-
-
-//rValues = mConstitutiveLawVector->GetValue( rVariable, rValues );
-
-
-//}
-
-
-//}
-
-////************************************************************************************
-////************************************************************************************
-
-//void UpdatedLagrangian::GetValueOnIntegrationPoints( const Variable<Matrix>& rVariable,
-//Matrix& rValues, ProcessInfo& rCurrentProcessInfo )
-//{
-
-
-//if ( rVariable == GREEN_LAGRANGE_STRAIN_TENSOR ||  rVariable == ALMANSI_STRAIN_TENSOR )
-//{
-//CalculateOnIntegrationPoints( rVariable, rValues, rCurrentProcessInfo );
-//}
-
-//if ( rVariable == PK2_STRESS_TENSOR ||  rVariable == CAUCHY_STRESS_TENSOR )
-//{
-//CalculateOnIntegrationPoints( rVariable, rValues, rCurrentProcessInfo );
-//}
-//else
-//{
-
-//rValues = mConstitutiveLawVector->GetValue( rVariable, rValues );
-
-//}
-
-//}
-////********************************GET CONSTITUTIVE VALUE******************************
-////************************************************************************************
-
-//void UpdatedLagrangian::GetValueOnIntegrationPoints( const Variable<ConstitutiveLaw::Pointer>& rVariable,
-//ConstitutiveLaw::Pointer& rValues,
-//ProcessInfo& rCurrentProcessInfo )
-//{
-
-//if(rVariable == CONSTITUTIVE_LAW || rVariable == CONSTITUTIVE_LAW_POINTER)
-//{
-
-//rValues = mConstitutiveLawVector;
-
-//}
-
-//}
-//************************************************************************************
-//************************************************************************************
-
-void UpdatedLagrangianUP::GetValuesVector( Vector& values, int Step )
-{
-    const unsigned int number_of_nodes = GetGeometry().size();
-    const unsigned int dimension       = GetGeometry().WorkingSpaceDimension();
-    unsigned int       element_size    = number_of_nodes * dimension + number_of_nodes;
-
-    if ( values.size() != element_size ) values.resize( element_size, false );
-
-
-    for ( unsigned int i = 0; i < number_of_nodes; i++ )
-    {
-        unsigned int index = i * dimension + i;
-        values[index]     = GetGeometry()[i].FastGetSolutionStepValue( DISPLACEMENT_X, Step );
-        values[index + 1] = GetGeometry()[i].FastGetSolutionStepValue( DISPLACEMENT_Y, Step );
-
-        if ( dimension == 3 )
-        {
-            values[index + 2] = GetGeometry()[i].FastGetSolutionStepValue( DISPLACEMENT_Z, Step );
-            values[index + 3] = GetGeometry()[i].FastGetSolutionStepValue( PRESSURE, Step );
-        }
-        else
-        {
-            values[index + 2] = GetGeometry()[i].FastGetSolutionStepValue( PRESSURE, Step );
-        }
-
-    }
-}
-
-
-//************************************************************************************
-//************************************************************************************
-
-void UpdatedLagrangianUP::GetFirstDerivativesVector( Vector& values, int Step )
-{
-    const unsigned int number_of_nodes = GetGeometry().size();
-    const unsigned int dimension       = GetGeometry().WorkingSpaceDimension();
-    unsigned int       element_size    = number_of_nodes * dimension + number_of_nodes;
-
-    if ( values.size() != element_size ) values.resize( element_size, false );
-
-    for ( unsigned int i = 0; i < number_of_nodes; i++ )
-    {
-        unsigned int index = i * dimension + i;
-        values[index]     = GetGeometry()[i].FastGetSolutionStepValue( VELOCITY_X, Step );
-        values[index + 1] = GetGeometry()[i].FastGetSolutionStepValue( VELOCITY_Y, Step );
-        if ( dimension == 3 )
-        {
-            values[index + 2] = GetGeometry()[i].FastGetSolutionStepValue( VELOCITY_Z, Step );
-            values[index + 3] = 0;
-        }
-        else
-        {
-            values[index + 2] = 0;
-        }
-    }
-}
-
-//************************************************************************************
-//************************************************************************************
-
-void UpdatedLagrangianUP::GetSecondDerivativesVector( Vector& values, int Step )
-{
-    const unsigned int number_of_nodes = GetGeometry().size();
-    const unsigned int dimension       = GetGeometry().WorkingSpaceDimension();
-    unsigned int       element_size    = number_of_nodes * dimension + number_of_nodes;
-
-    if ( values.size() != element_size ) values.resize( element_size, false );
-
-
-    for ( unsigned int i = 0; i < number_of_nodes; i++ )
-    {
-        unsigned int index = i * dimension + i;
-        values[index]     = GetGeometry()[i].FastGetSolutionStepValue( ACCELERATION_X, Step );
-        values[index + 1] = GetGeometry()[i].FastGetSolutionStepValue( ACCELERATION_Y, Step );
-
-        if ( dimension == 3 )
-        {
-            values[index + 2] = GetGeometry()[i].FastGetSolutionStepValue( ACCELERATION_Z, Step );
-            values[index + 3] = 0;
-        }
-        else
-        {
-            values[index + 2] = 0;
-        }
-    }
-}
-//************************************************************************************
-//************************************************************************************
-void UpdatedLagrangianUP::GetHistoricalVariables( GeneralVariables& rVariables )
-{
-    //Deformation Gradient F ( set to identity )
-    unsigned int size =  rVariables.F.size1();
-    rVariables.detF  = 1;
-    rVariables.F     = IdentityMatrix(size);
-
-    rVariables.detF0 = mDeterminantF0;
-    rVariables.F0    = mDeformationGradientF0;
-
-}
-
-void UpdatedLagrangianUP::FinalizeStepVariables( GeneralVariables & rVariables, const ProcessInfo& rCurrentProcessInfo)
-{
-    const unsigned int number_of_nodes = GetGeometry().PointsNumber();
-    unsigned int dimension = GetGeometry().WorkingSpaceDimension();
-
-    double voigtsize = 3;
-    if ( dimension == 3)
-        voigtsize = 6;
-
-    UpdatedLagrangian::FinalizeStepVariables( rVariables, rCurrentProcessInfo);
-
-    //evaluation of the pressure on the material point
-    double NodalMeanStress = 0.0;
-    for (unsigned int i = 0; i < number_of_nodes; i++)
-        NodalMeanStress += GetGeometry()[i].FastGetSolutionStepValue( PRESSURE ) * rVariables.N[i];
-
-    //evaluation of the mean stress on the material point
-    double MeanStress = 0.0;
-    for (unsigned int i = 0; i < dimension; i++)
-        MeanStress += rVariables.StressVector(i);
-    MeanStress /= dimension;
-
-    Vector StressVector = ZeroVector(voigtsize);
-    StressVector = rVariables.StressVector;
-    for (unsigned int i = 0; i < dimension; i++)
-        StressVector(i) += (NodalMeanStress - MeanStress);
-
-    this->SetValue(MP_CAUCHY_STRESS_VECTOR, StressVector);
-
-}
-//************************************************************************************
-//************************************************************************************
-
-//void UpdatedLagrangian::Calculate( const Variable<double>& rVariable, double& Output, const ProcessInfo& rCurrentProcessInfo )
-//{
-
-//double lamda = 1.00; // parametro que depende del tipo de problema y del elemento pag 308 libro dinamica de Barbat
-//double c1 = 0.00; //sqrt(GetProperties()[YOUNG_MODULUS]/GetProperties()[DENSITY]); velocidad del sonido en el medio
-//double c2 = 0.00; // norma de la velocidad actual dentro del elemento
-//double c = 0.00;
-//double wmax = 0.00;
-//Vector Values( GetGeometry().IntegrationPoints( mThisIntegrationMethod ).size() );
-//Vector Velocities;
-
-//GetFirstDerivativesVector( Velocities, 0 );
-
-//if ( rVariable == DELTA_TIME )
-//{
-//for ( unsigned int PointNumber = 0;
-//PointNumber < GetGeometry().IntegrationPoints( mThisIntegrationMethod ).size();
-//PointNumber++ )
-//{
-//mConstitutiveLawVector[PointNumber]-> GetValue( DELTA_TIME, c1 );
-//Values[PointNumber] = c1;
-//}
-//}
-
-//c1 = ( *std::max_element( Values.begin(), Values.end() ) );
-
-//c2 = norm_2( Velocities );
-
-//c = ( c1 > c2 ) ? c1 : c2;
-
-
-//double le = GetGeometry().Length();
-////KRATOS_WATCH(le)
-
-///// maxima frecuencia de un elemento
-//wmax = ( lamda * c ) / le;
-//Output = 2.0 / wmax;
-////KRATOS_WATCH(Output)
-
-//}
-
-//************************************************************************************
-//************************************************************************************
-
-//void UpdatedLagrangian::Comprobate_State_Vector( Vector& Result )
-//{
-//for ( unsigned int i = 0.00; i < Result.size(); i++ )
-//{
-//if ( fabs( Result( i ) ) < 1E-9 )
-//{
-//Result( i ) = 0.00;
-//}
-//}
-//}
-
-//*************************DECIMAL CORRECTION OF STRAINS******************************
-//************************************************************************************
-
-//void UpdatedLagrangian::DecimalCorrection(Vector& rVector)
-//{
-//KRATOS_TRY
-
-//for ( unsigned int i = 0; i < rVector.size(); i++ )
-//{
-//if( rVector[i]*rVector[i]<1e-24 )
-//{
-//rVector[i]=0;
-//}
-
-//}
-
-//KRATOS_CATCH( "" )
-//}
-
-//************************************************************************************
-//************************************************************************************
-/**
- * This function provides the place to perform checks on the completeness of the input.
- * It is designed to be called only once (or anyway, not often) typically at the beginning
- * of the calculations, so to verify that nothing is missing from the input
- * or that no common error is found.
- * @param rCurrentProcessInfo
- */
-int  UpdatedLagrangianUP::Check( const ProcessInfo& rCurrentProcessInfo )
-{
-    KRATOS_TRY
-    int correct = 0;
-
-    correct = UpdatedLagrangian::Check(rCurrentProcessInfo);
-
-
-    //verify compatibility with the constitutive law
-    ConstitutiveLaw::Features LawFeatures;
-    this->GetProperties().GetValue( CONSTITUTIVE_LAW )->GetLawFeatures(LawFeatures);
-
-    if(LawFeatures.mOptions.IsNot(ConstitutiveLaw::U_P_LAW))
-        KRATOS_THROW_ERROR( std::logic_error, "constitutive law is not compatible with the U-P element type ", " Large Displacements U_P" )
-
-        //verify that the variables are correctly initialized
-
-        if ( PRESSURE.Key() == 0 )
-            KRATOS_THROW_ERROR( std::invalid_argument, "PRESSURE has Key zero! (check if the application is correctly registered", "" )
-
-            return correct;
-
-
-
-    KRATOS_CATCH( "" );
-}
-
-
-
-
-void UpdatedLagrangianUP::save( Serializer& rSerializer ) const
-{
-    KRATOS_SERIALIZE_SAVE_BASE_CLASS( rSerializer, Element )
-    //int IntMethod = int(mThisIntegrationMethod);
-    //rSerializer.save("IntegrationMethod",IntMethod);
-    rSerializer.save("ConstitutiveLawVector",mConstitutiveLawVector);
-    rSerializer.save("DeformationGradientF0",mDeformationGradientF0);
-    rSerializer.save("DeterminantF0",mDeterminantF0);
-
-
-=======
->>>>>>> a9deaac6
 }
 
 void UpdatedLagrangianUP::load( Serializer& rSerializer )
