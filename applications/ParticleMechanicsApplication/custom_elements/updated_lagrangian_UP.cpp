//    |  /           |
//    ' /   __| _` | __|  _ \   __|
//    . \  |   (   | |   (   |\__ `
//   _|\_\_|  \__,_|\__|\___/ ____/
//                   Multi-Physics
//
//  License:		BSD License
//					Kratos default license: kratos/license.txt
//
//  Main authors:    Ilaria Iaconeta
//


// System includes
#include <omp.h>
#include <sstream>

// External includes

// Project includes
#include "includes/define.h"
#include "custom_elements/updated_lagrangian_UP.hpp"
#include "utilities/math_utils.h"
#include "includes/constitutive_law.h"
#include "particle_mechanics_application.h"

namespace Kratos
{

///**
//* Flags related to the element computation
//*/
//KRATOS_CREATE_LOCAL_FLAG( UpdatedLagrangian, COMPUTE_RHS_VECTOR,                 0 );
//KRATOS_CREATE_LOCAL_FLAG( UpdatedLagrangian, COMPUTE_LHS_MATRIX,                 1 );
//KRATOS_CREATE_LOCAL_FLAG( UpdatedLagrangian, COMPUTE_RHS_VECTOR_WITH_COMPONENTS, 2 );
//KRATOS_CREATE_LOCAL_FLAG( UpdatedLagrangian, COMPUTE_LHS_MATRIX_WITH_COMPONENTS, 3 );

//******************************CONSTRUCTOR*******************************************
//************************************************************************************

UpdatedLagrangianUP::UpdatedLagrangianUP( )
    : UpdatedLagrangian( )
{
    //DO NOT CALL IT: only needed for Register and Serialization!!!
}
//******************************CONSTRUCTOR*******************************************
//************************************************************************************
UpdatedLagrangianUP::UpdatedLagrangianUP( IndexType NewId, GeometryType::Pointer pGeometry )
    : UpdatedLagrangian( NewId, pGeometry )
{
    //DO NOT ADD DOFS HERE!!!
}

//******************************CONSTRUCTOR*******************************************
//************************************************************************************

UpdatedLagrangianUP::UpdatedLagrangianUP( IndexType NewId, GeometryType::Pointer pGeometry, PropertiesType::Pointer pProperties )
    : UpdatedLagrangian( NewId, pGeometry, pProperties )
{
    mFinalizedStep = true;


}
//******************************COPY CONSTRUCTOR**************************************
//************************************************************************************

UpdatedLagrangianUP::UpdatedLagrangianUP( UpdatedLagrangianUP const& rOther)
    :UpdatedLagrangian(rOther)
     //,mDeformationGradientF0(rOther.mDeformationGradientF0)
     //,mDeterminantF0(rOther.mDeterminantF0)
{
}

//*******************************ASSIGMENT OPERATOR***********************************
//************************************************************************************

UpdatedLagrangianUP&  UpdatedLagrangianUP::operator=(UpdatedLagrangianUP const& rOther)
{
    UpdatedLagrangian::operator=(rOther);

    return *this;
}
//*********************************OPERATIONS*****************************************
//************************************************************************************

Element::Pointer UpdatedLagrangianUP::Create( IndexType NewId, NodesArrayType const& ThisNodes, PropertiesType::Pointer pProperties ) const
{
    return Element::Pointer( new UpdatedLagrangianUP( NewId, GetGeometry().Create( ThisNodes ), pProperties ) );
}
//************************************CLONE*******************************************
//************************************************************************************

Element::Pointer UpdatedLagrangianUP::Clone( IndexType NewId, NodesArrayType const& rThisNodes ) const
{

    UpdatedLagrangianUP NewElement (NewId, GetGeometry().Create( rThisNodes ), pGetProperties() );

    NewElement.mConstitutiveLawVector = mConstitutiveLawVector->Clone();

    NewElement.mDeformationGradientF0 = mDeformationGradientF0;

    NewElement.mDeterminantF0 = mDeterminantF0;

    return Element::Pointer( new UpdatedLagrangianUP(NewElement) );
}
//*******************************DESTRUCTOR*******************************************
//************************************************************************************
UpdatedLagrangianUP::~UpdatedLagrangianUP()
{
}


//************************************************************************************
//************************************************************************************

void UpdatedLagrangianUP::Initialize()
{
    KRATOS_TRY

    // Initial position of the particle
    const array_1d<double,3>& xg = this->GetValue(MP_COORD);

    // Initialize parameters
    const unsigned int dimension = GetGeometry().WorkingSpaceDimension();
    mDeterminantF0 = 1;
    mDeformationGradientF0 = IdentityMatrix(dimension);

    // Compute initial jacobian matrix and inverses
    Matrix J0 = ZeroMatrix(dimension);
    J0 = this->MPMJacobian(J0, xg);
    MathUtils<double>::InvertMatrix( J0, mInverseJ0, mDeterminantJ0 );

    // Compute current jacobian matrix and inverses
    Matrix j = ZeroMatrix(dimension);
    j = this->MPMJacobian(j,xg);
    double detj;
    MathUtils<double>::InvertMatrix( j, mInverseJ, detj );

    // Initialize constitutive law and materials
    InitializeMaterial();

    KRATOS_CATCH( "" )
}

//************************************************************************************
//************************************************************************************

void UpdatedLagrangianUP::InitializeGeneralVariables (GeneralVariables& rVariables, const ProcessInfo& rCurrentProcessInfo)
{
    KRATOS_TRY

    UpdatedLagrangian::InitializeGeneralVariables(rVariables,rCurrentProcessInfo);

    KRATOS_CATCH( "" )

}

//************************************************************************************
//************************************************************************************
/**
 * The position of the Gauss points/Material points is updated
 */

void UpdatedLagrangianUP::UpdateGaussPoint( GeneralVariables & rVariables, const ProcessInfo& rCurrentProcessInfo)
{
    KRATOS_TRY

    rVariables.CurrentDisp = CalculateCurrentDisp(rVariables.CurrentDisp, rCurrentProcessInfo);
    GeometryType& rGeom = GetGeometry();
    const unsigned int number_of_nodes = rGeom.PointsNumber();
    unsigned int dimension = rGeom.WorkingSpaceDimension();

    const array_1d<double,3> & xg = this->GetValue(MP_COORD);
    const array_1d<double,3> & MP_PreviousAcceleration = this->GetValue(MP_ACCELERATION);
    const array_1d<double,3> & MP_PreviousVelocity = this->GetValue(MP_VELOCITY);

    array_1d<double,3> delta_xg = ZeroVector(3);
    array_1d<double,3> MP_Acceleration = ZeroVector(3);
    array_1d<double,3> MP_Velocity = ZeroVector(3);
    double MP_Pressure = 0.0;
    const double delta_time = rCurrentProcessInfo[DELTA_TIME];

    rVariables.N = this->MPMShapeFunctionPointValues(rVariables.N, xg);

    for ( unsigned int i = 0; i < number_of_nodes; i++ )
    {
        if (rVariables.N[i] > 1e-16)
        {
            const array_1d<double, 3 > & nodal_acceleration = rGeom[i].FastGetSolutionStepValue(ACCELERATION);

            const double& nodal_pressure = rGeom[i].FastGetSolutionStepValue(PRESSURE, 0);
            MP_Pressure += rVariables.N[i] * nodal_pressure;

            for ( unsigned int j = 0; j < dimension; j++ )
            {
                delta_xg[j] += rVariables.N[i] * rVariables.CurrentDisp(i,j);
                MP_Acceleration[j] += rVariables.N[i] * nodal_acceleration[j];

                /* NOTE: The following interpolation techniques have been tried:
                    MP_Velocity[j]      += rVariables.N[i] * nodal_velocity[j];
                    MP_Acceleration[j]  += nodal_inertia[j]/(rVariables.N[i] * MP_Mass * MP_number);
                    MP_Velocity[j]      += nodal_momentum[j]/(rVariables.N[i] * MP_Mass * MP_number);
                    MP_Velocity[j]      += delta_time * rVariables.N[i] * nodal_acceleration[j];
                */
            }
        }

    }

    /* NOTE:
    Another way to update the MP velocity (see paper Guilkey and Weiss, 2003).
    This assume newmark (or trapezoidal, since n.gamma=0.5) rule of integration*/
    MP_Velocity = MP_PreviousVelocity + 0.5 * delta_time * (MP_Acceleration + MP_PreviousAcceleration);
    this -> SetValue(MP_VELOCITY,MP_Velocity );

    /* NOTE: The following interpolation techniques have been tried:
        MP_Acceleration = 4/(delta_time * delta_time) * delta_xg - 4/delta_time * MP_PreviousVelocity;
        MP_Velocity = 2.0/delta_time * delta_xg - MP_PreviousVelocity;
    */

    // Update the MP Pressure
    this -> SetValue(MP_PRESSURE,MP_Pressure);

    // Update the MP Position
    const array_1d<double,3>& new_xg = xg + delta_xg ;
    this -> SetValue(MP_COORD,new_xg);

    //Update the MP Acceleration
    this -> SetValue(MP_ACCELERATION,MP_Acceleration);

    // Update the MP total displacement
    array_1d<double,3>& MP_Displacement = this->GetValue(MP_DISPLACEMENT);
    MP_Displacement += delta_xg;
    this -> SetValue(MP_DISPLACEMENT,MP_Displacement);

    KRATOS_CATCH( "" )
}
//************************************************************************************
//*****************check size of LHS and RHS matrices*********************************

void UpdatedLagrangianUP::InitializeSystemMatrices(MatrixType& rLeftHandSideMatrix,
        VectorType& rRightHandSideVector,
        Flags& rCalculationFlags)
{
    const unsigned int number_of_nodes = GetGeometry().size();
    const unsigned int dimension       = GetGeometry().WorkingSpaceDimension();

    // Resizing the LHS matrix if needed
    unsigned int matrix_size = number_of_nodes * dimension + number_of_nodes; // number of DOF including pressure term

    if ( rCalculationFlags.Is(UpdatedLagrangian::COMPUTE_LHS_MATRIX) ) //calculation of the matrix is required
    {
        if ( rLeftHandSideMatrix.size1() != matrix_size )
            rLeftHandSideMatrix.resize( matrix_size, matrix_size, false );

        noalias( rLeftHandSideMatrix ) = ZeroMatrix(matrix_size); //resetting LHS
    }

    // Resizing the RHS vector if needed
    if ( rCalculationFlags.Is(UpdatedLagrangian::COMPUTE_RHS_VECTOR) ) //calculation of the matrix is required
    {
        if ( rRightHandSideVector.size() != matrix_size )
            rRightHandSideVector.resize( matrix_size, false );

        rRightHandSideVector = ZeroVector( matrix_size ); //resetting RHS
    }
}

//*********************************COMPUTE KINEMATICS*********************************
//************************************************************************************


void UpdatedLagrangianUP::CalculateKinematics(GeneralVariables& rVariables, ProcessInfo& rCurrentProcessInfo)
{
    KRATOS_TRY

    // Define the stress measure
    rVariables.StressMeasure = ConstitutiveLaw::StressMeasure_Cauchy;

    // Calculating the inverse of the jacobian and the parameters needed [d£/dx_n]
    Matrix InvJ;
    MathUtils<double>::InvertMatrix( rVariables.J, InvJ, rVariables.detJ);

    // Calculating the inverse of the jacobian and the parameters needed [d£/(dx_n+1)]
    Matrix Invj;
    MathUtils<double>::InvertMatrix( rVariables.j, Invj, rVariables.detJ ); //overwrites detJ

    // Compute cartesian derivatives [dN/dx_n+1]
    rVariables.DN_DX = prod( rVariables.DN_De, Invj); //overwrites DX now is the current position dx

    /* NOTE::
    Deformation Gradient F [(dx_n+1 - dx_n)/dx_n] is to be updated in constitutive law parameter as total deformation gradient.
    The increment of total deformation gradient can be evaluated in 2 ways, which are:
    1. By: noalias( rVariables.F ) = prod( rVariables.j, InvJ);
    2. By means of the gradient of nodal displacement: using this second expression quadratic convergence is not guarantee

    (NOTICE: Here, we are using method no. 1)
    */

    // Update Deformation gradient
    noalias( rVariables.F ) = prod( rVariables.j, InvJ);

    // Determinant of the previous Deformation Gradient F_n
    rVariables.detF0 = mDeterminantF0;
    rVariables.F0    = mDeformationGradientF0;

    // Compute the deformation matrix B
    this->CalculateDeformationMatrix(rVariables.B, rVariables.F, rVariables.DN_DX);

    KRATOS_CATCH( "" )
}
//************************************************************************************

void UpdatedLagrangianUP::CalculateDeformationMatrix(Matrix& rB,
        Matrix& rF,
        Matrix& rDN_DX)
{
    KRATOS_TRY

    const unsigned int number_of_nodes = GetGeometry().PointsNumber();
    const unsigned int dimension       = GetGeometry().WorkingSpaceDimension();

    rB.clear(); // Set all components to zero

    if( dimension == 2 )
    {
        for ( unsigned int i = 0; i < number_of_nodes; i++ )
        {
            unsigned int index = 2 * i;
            rB( 0, index + 0 ) = rDN_DX( i, 0 );
            rB( 1, index + 1 ) = rDN_DX( i, 1 );
            rB( 2, index + 0 ) = rDN_DX( i, 1 );
            rB( 2, index + 1 ) = rDN_DX( i, 0 );
        }
    }
    else if( dimension == 3 )
    {
        for ( unsigned int i = 0; i < number_of_nodes; i++ )
        {
            unsigned int index = 3 * i;

            rB( 0, index + 0 ) = rDN_DX( i, 0 );
            rB( 1, index + 1 ) = rDN_DX( i, 1 );
            rB( 2, index + 2 ) = rDN_DX( i, 2 );

            rB( 3, index + 0 ) = rDN_DX( i, 1 );
            rB( 3, index + 1 ) = rDN_DX( i, 0 );

            rB( 4, index + 1 ) = rDN_DX( i, 2 );
            rB( 4, index + 2 ) = rDN_DX( i, 1 );

            rB( 5, index + 0 ) = rDN_DX( i, 2 );
            rB( 5, index + 2 ) = rDN_DX( i, 0 );
        }
    }
    else
    {
        KRATOS_ERROR << "Dimension given is wrong: Something is wrong with the given dimension in function: CalculateDeformationMatrix" << std::endl;
    }

    KRATOS_CATCH( "" )
}

////************************************************************************************
////************************************************************************************

void UpdatedLagrangianUP::InitializeSolutionStep( ProcessInfo& rCurrentProcessInfo )
{
    /* NOTE:
    In the InitializeSolutionStep of each time step the nodal initial conditions are evaluated.
    This function is called by the base scheme class.*/

    GeometryType& rGeom = GetGeometry();
    unsigned int dimension = rGeom.WorkingSpaceDimension();
    const unsigned int number_of_nodes = rGeom.PointsNumber();
    const array_1d<double,3>& xg = this->GetValue(MP_COORD);
    GeneralVariables Variables;

    // Calculating and storing inverse and the determinant of the jacobian
    Matrix J0 = ZeroMatrix(dimension);
    J0 = this->MPMJacobian(J0, xg);
    MathUtils<double>::InvertMatrix( J0, mInverseJ0, mDeterminantJ0 );

    // Calculating shape function
    Variables.N = this->MPMShapeFunctionPointValues(Variables.N, xg);

    mFinalizedStep = false;

    const array_1d<double,3>& MP_Velocity = this->GetValue(MP_VELOCITY);
    const array_1d<double,3>& MP_Acceleration = this->GetValue(MP_ACCELERATION);
    const double & MP_Pressure = this->GetValue(MP_PRESSURE);

    array_1d<double,3>& AUX_MP_Velocity = this->GetValue(AUX_MP_VELOCITY);
    array_1d<double,3>& AUX_MP_Acceleration = this->GetValue(AUX_MP_ACCELERATION);
    double AUX_MP_Pressure = this->GetValue(AUX_MP_PRESSURE);

    const double& MP_Mass = this->GetValue(MP_MASS);
    array_1d<double,3> nodal_momentum;
    array_1d<double,3> nodal_inertia;

    for (unsigned int j=0; j<number_of_nodes; j++)
    {
        // These are the values of nodal velocity and nodal acceleration evaluated in the initialize solution step
<<<<<<< HEAD
        array_1d<double, 3 > & nodal_acceleration = GetGeometry()[j].FastGetSolutionStepValue(ACCELERATION,1);
        array_1d<double, 3 > & nodal_velocity = GetGeometry()[j].FastGetSolutionStepValue(VELOCITY,1);
=======
        const array_1d<double, 3 > & nodal_acceleration = rGeom[j].FastGetSolutionStepValue(ACCELERATION,1);
        const array_1d<double, 3 > & nodal_velocity = rGeom[j].FastGetSolutionStepValue(VELOCITY,1);
>>>>>>> 75de5829

        // These are the values of nodal pressure evaluated in the initialize solution step
        const double& nodal_pressure = rGeom[j].FastGetSolutionStepValue(PRESSURE,1);

        AUX_MP_Pressure += Variables.N[j] * nodal_pressure;

        for (unsigned int k = 0; k < dimension; k++)
        {
            AUX_MP_Velocity[k] += Variables.N[j] * nodal_velocity[k];
            AUX_MP_Acceleration[k] += Variables.N[j] * nodal_acceleration[k];
        }
    }

    // Here MP contribution in terms of momentum, inertia, mass-pressure and mass are added
    for ( unsigned int i = 0; i < number_of_nodes; i++ )
    {
        double nodal_mpressure =  Variables.N[i] * (MP_Pressure - AUX_MP_Pressure) * MP_Mass;

        for (unsigned int j = 0; j < dimension; j++)
        {
            nodal_momentum[j] = Variables.N[i] * (MP_Velocity[j] - AUX_MP_Velocity[j]) * MP_Mass;
            nodal_inertia[j]  = Variables.N[i] * (MP_Acceleration[j] - AUX_MP_Acceleration[j]) * MP_Mass;
        }

        rGeom[i].SetLock();
        rGeom[i].FastGetSolutionStepValue(NODAL_MOMENTUM, 0)  += nodal_momentum;
        rGeom[i].FastGetSolutionStepValue(NODAL_INERTIA, 0)   += nodal_inertia;
        rGeom[i].FastGetSolutionStepValue(NODAL_MPRESSURE, 0) += nodal_mpressure;

        rGeom[i].FastGetSolutionStepValue(NODAL_MASS, 0) += Variables.N[i] * MP_Mass;
        rGeom[i].UnSetLock();
    }

    AUX_MP_Velocity.clear();
    AUX_MP_Acceleration.clear();
    AUX_MP_Pressure = 0.0;

}
//************************************************************************************
//************************************************************************************

void UpdatedLagrangianUP::CalculateAndAddRHS(LocalSystemComponents& rLocalSystem, GeneralVariables& rVariables, Vector& rVolumeForce, const double& rIntegrationWeight)
{
    // Contribution of the internal and external forces
    VectorType& rRightHandSideVector = rLocalSystem.GetRightHandSideVector();

    rVariables.detF0   *= rVariables.detF;
    double determinant_F = rVariables.detF;
    rVariables.detF = 1; //in order to simplify updated and spatial lagrangian

    // Operation performed: rRightHandSideVector += ExtForce*IntegrationWeight
    CalculateAndAddExternalForces( rRightHandSideVector, rVariables, rVolumeForce, rIntegrationWeight );

    // Operation performed: rRightHandSideVector -= IntForce*IntegrationWeight
    CalculateAndAddInternalForces( rRightHandSideVector, rVariables, rIntegrationWeight);

    // Operation performed: rRightHandSideVector -= PressureForceBalance*IntegrationWeight
    CalculateAndAddPressureForces( rRightHandSideVector, rVariables, rIntegrationWeight);

    // Operation performed: rRightHandSideVector -= Stabilized Pressure Forces
    CalculateAndAddStabilizedPressure( rRightHandSideVector, rVariables, rIntegrationWeight);

    rVariables.detF     = determinant_F;
    rVariables.detF0   /= rVariables.detF;

}
//************************************************************************************
//*********************Calculate the contribution of external force*******************

void UpdatedLagrangianUP::CalculateAndAddExternalForces(VectorType& rRightHandSideVector,
        GeneralVariables& rVariables,
        Vector& rVolumeForce,
        const double& rIntegrationWeight)
{
    KRATOS_TRY

    const unsigned int number_of_nodes = GetGeometry().PointsNumber();
    const unsigned int dimension = GetGeometry().WorkingSpaceDimension();

    for ( unsigned int i = 0; i < number_of_nodes; i++ )
    {
        int index_up = dimension * i + i;

        for ( unsigned int j = 0; j < dimension; j++ )
        {
            rRightHandSideVector[index_up + j] += rVariables.N[i] * rVolumeForce[j];
        }
    }

    KRATOS_CATCH( "" )
}
//************************************************************************************
//************************************************************************************

void UpdatedLagrangianUP::CalculateAndAddInternalForces(VectorType& rRightHandSideVector,
        GeneralVariables & rVariables,
        const double& rIntegrationWeight)
{
    KRATOS_TRY

    const unsigned int number_of_nodes = GetGeometry().PointsNumber();
    const unsigned int dimension = GetGeometry().WorkingSpaceDimension();

    VectorType internal_forces = rIntegrationWeight * prod( trans( rVariables.B ), rVariables.StressVector );

    for ( unsigned int i = 0; i < number_of_nodes; i++ )
    {
        unsigned int index_up = dimension * i + i;
        unsigned int index_u  = dimension * i;

        for ( unsigned int j = 0; j < dimension; j++ )
        {
            rRightHandSideVector[index_up + j] -= internal_forces[index_u + j];
        }
    }

    KRATOS_CATCH( "" )
}

//******************************************************************************************************************
//******************************************************************************************************************
double& UpdatedLagrangianUP::CalculatePUCoefficient(double& rCoefficient, GeneralVariables & rVariables)
{
    KRATOS_TRY

    // TODO: Check what is the meaning of this function
    rCoefficient = rVariables.detF0 - 1;

    return rCoefficient;

    KRATOS_CATCH( "" )
}


//************************************************************************************
//************************************************************************************

double& UpdatedLagrangianUP::CalculatePUDeltaCoefficient(double &rDeltaCoefficient, GeneralVariables & rVariables)
{

    KRATOS_TRY

    // TODO: Check what is the meaning of this function
    rDeltaCoefficient = 1.0;

    return rDeltaCoefficient;

    KRATOS_CATCH( "" )

}

//************************************************************************************
//************************************************************************************

void UpdatedLagrangianUP::CalculateAndAddPressureForces(VectorType& rRightHandSideVector,
        GeneralVariables & rVariables,
        const double& rIntegrationWeight)
{
    KRATOS_TRY

    GeometryType& rGeom = GetGeometry();
    const unsigned int number_of_nodes = rGeom.PointsNumber();
    const unsigned int dimension = rGeom.WorkingSpaceDimension();
    unsigned int index_p = dimension;

    // FIXME: This is only for Solid Mechanics Problem with young_modulus Modulus and Poisson Ratio
    // TODO: Think about a more general way to find Bulk Modulus
    const double& young_modulus = GetProperties()[YOUNG_MODULUS];
    const double& poisson_ratio    = GetProperties()[POISSON_RATIO];
    double bulk_modulus  = young_modulus/(3.0*(1.0-2.0*poisson_ratio));

    // Check if Bulk Modulus is not NaN
    if (bulk_modulus != bulk_modulus)
        bulk_modulus = 1.e16;

    double delta_coefficient = 0;
    delta_coefficient = this->CalculatePUDeltaCoefficient( delta_coefficient, rVariables );

    double coefficient = 0;
    coefficient = this->CalculatePUCoefficient( coefficient, rVariables );

    for ( unsigned int i = 0; i < number_of_nodes; i++ )
    {
        for ( unsigned int j = 0; j < number_of_nodes; j++ )
        {
            const double& pressure = rGeom[j].FastGetSolutionStepValue(PRESSURE);

            // TODO: Check what is the meaning of this equation
            rRightHandSideVector[index_p] += (1.0/(delta_coefficient * bulk_modulus)) * rVariables.N[i] * rVariables.N[j] * pressure * rIntegrationWeight / (rVariables.detF0/rVariables.detF) ; //2D-3D
        }

        rRightHandSideVector[index_p] -=  coefficient/delta_coefficient * rVariables.N[i] * rIntegrationWeight / (rVariables.detF0/rVariables.detF);

        index_p += (dimension + 1);
    }

    KRATOS_CATCH( "" )
}
//************************************************************************************
//************************************************************************************

void UpdatedLagrangianUP::CalculateAndAddStabilizedPressure(VectorType& rRightHandSideVector,
        GeneralVariables & rVariables,
        const double& rIntegrationWeight)
{
    KRATOS_TRY

    GeometryType& rGeom = GetGeometry();
    const unsigned int number_of_nodes = rGeom.PointsNumber();
    const unsigned int dimension = rGeom.WorkingSpaceDimension();
    unsigned int index_p = dimension;

    double delta_coefficient = 0;
    delta_coefficient = this->CalculatePUDeltaCoefficient( delta_coefficient, rVariables );
    VectorType Fh=rRightHandSideVector;

    // Stabilization alpha parameters
    double alpha_stabilization  = 1.0;
    double stabilization_factor = 1.0;
    if( GetProperties().Has(STABILIZATION_FACTOR) ){
        stabilization_factor = GetProperties()[STABILIZATION_FACTOR];
    }
    alpha_stabilization *= stabilization_factor;

    // FIXME: This is only for Solid Mechanics Problem with young_modulus Modulus and Poisson Ratio
    // TODO: Think about a more general stabilization term if it is for Fluid Mechanics Problem
    const double& young_modulus          = GetProperties()[YOUNG_MODULUS];
    const double& poisson_ratio    = GetProperties()[POISSON_RATIO];
    const double lame_mu =  young_modulus/(2.0*(1.0+poisson_ratio));

    double consistent = 1;
    double factor_value = 8.0; //JMR deffault value
    if( dimension == 3 )
        factor_value = 10.0; //JMC deffault value

    // TODO: Check what is the meaning of this equation
    for ( unsigned int i = 0; i < number_of_nodes; i++ )
    {
        for ( unsigned int j = 0; j < number_of_nodes; j++ )
        {
            const double& pressure = rGeom[j].FastGetSolutionStepValue(PRESSURE);

            if( dimension == 2 )
            {
                consistent=(-1)*alpha_stabilization*factor_value/(36.0*lame_mu);
                if(i==j)
                    consistent=2*alpha_stabilization*factor_value/(36.0*lame_mu);


                rRightHandSideVector[index_p] += consistent * pressure * rIntegrationWeight / (delta_coefficient * (rVariables.detF0/rVariables.detF)); //2D
            }
            else
            {
                consistent=(-1)*alpha_stabilization*factor_value/(80.0*lame_mu);
                if(i==j)
                    consistent=3*alpha_stabilization*factor_value/(80.0*lame_mu);

                rRightHandSideVector[index_p] += consistent * pressure * rIntegrationWeight / (rVariables.detF0/rVariables.detF); //3D
            }
        }
        index_p += (dimension + 1);
    }

    KRATOS_CATCH( "" )
}
//************************************************************************************
//************************************************************************************

void UpdatedLagrangianUP::CalculateAndAddLHS(LocalSystemComponents& rLocalSystem, GeneralVariables& rVariables, const double& rIntegrationWeight)
{
    // Contributions of the stiffness matrix calculated on the reference configuration
    MatrixType& rLeftHandSideMatrix = rLocalSystem.GetLeftHandSideMatrix();

    rVariables.detF0   *= rVariables.detF;
    double determinant_F = rVariables.detF;
    rVariables.detF = 1; //in order to simplify updated and spatial lagrangian

    // Operation performed: add Km to the rLefsHandSideMatrix
    CalculateAndAddKuum( rLeftHandSideMatrix, rVariables, rIntegrationWeight );

    // Operation performed: add Kg to the rLefsHandSideMatrix
    CalculateAndAddKuug( rLeftHandSideMatrix, rVariables, rIntegrationWeight );

    // Operation performed: add Kup to the rLefsHandSideMatrix
    CalculateAndAddKup( rLeftHandSideMatrix, rVariables, rIntegrationWeight );

    // Operation performed: add Kpu to the rLefsHandSideMatrix
    CalculateAndAddKpu( rLeftHandSideMatrix, rVariables, rIntegrationWeight );

    // Operation performed: add Kpp to the rLefsHandSideMatrix
    CalculateAndAddKpp( rLeftHandSideMatrix, rVariables, rIntegrationWeight );

    // Operation performed: add Kpp_Stab to the rLefsHandSideMatrix
    CalculateAndAddKppStab( rLeftHandSideMatrix, rVariables, rIntegrationWeight );

    rVariables.detF     = determinant_F;
    rVariables.detF0   /= rVariables.detF;

}
//************************************************************************************
//************************************************************************************

void UpdatedLagrangianUP::CalculateAndAddKuum(MatrixType& rLeftHandSideMatrix,
        GeneralVariables& rVariables,
        const double& rIntegrationWeight
                                             )
{
    KRATOS_TRY

    Matrix Kuum = prod( trans( rVariables.B ),  rIntegrationWeight * Matrix( prod( rVariables.ConstitutiveMatrix, rVariables.B ) ) );

    const unsigned int number_of_nodes = GetGeometry().PointsNumber();
    const unsigned int dimension = GetGeometry().WorkingSpaceDimension();

    unsigned int indexi = 0;
    unsigned int indexj = 0;

    // Assemble components considering added DOF matrix system
    for ( unsigned int i = 0; i < number_of_nodes; i++ )
    {
        for ( unsigned int idim = 0; idim < dimension ; idim ++)
        {
            indexj=0;
            for ( unsigned int j = 0; j < number_of_nodes; j++ )
            {
                for ( unsigned int jdim = 0; jdim < dimension ; jdim ++)
                {
                    rLeftHandSideMatrix(indexi+i,indexj+j)+=Kuum(indexi,indexj);
                    indexj++;
                }
            }
            indexi++;
        }
    }

    KRATOS_CATCH( "" )
}

//************************************************************************************
//************************************************************************************

void UpdatedLagrangianUP::CalculateAndAddKuug(MatrixType& rLeftHandSideMatrix,
        GeneralVariables& rVariables,
        const double& rIntegrationWeight)

{
    KRATOS_TRY

    const unsigned int number_of_nodes = GetGeometry().size();
    const unsigned int dimension = GetGeometry().WorkingSpaceDimension();
    const int size = number_of_nodes * dimension;

    Matrix stress_tensor = MathUtils<double>::StressVectorToTensor( rVariables.StressVector );
    Matrix reduced_Kg = prod( rVariables.DN_DX, rIntegrationWeight * Matrix( prod( stress_tensor, trans( rVariables.DN_DX ) ) ) ); //to be optimized
    Matrix Kuug = ZeroMatrix(size);
    MathUtils<double>::ExpandAndAddReducedMatrix( Kuug, reduced_Kg, dimension );

    // Assemble components considering added DOF matrix system
    unsigned int indexi = 0;
    unsigned int indexj = 0;
    for ( unsigned int i = 0; i < number_of_nodes; i++ )
    {
        for ( unsigned int idim = 0; idim < dimension ; idim ++)
        {
            indexj=0;
            for ( unsigned int j = 0; j < number_of_nodes; j++ )
            {
                for ( unsigned int jdim = 0; jdim < dimension ; jdim ++)
                {
                    rLeftHandSideMatrix(indexi+i,indexj+j)+=Kuug(indexi,indexj);
                    indexj++;
                }
            }
            indexi++;
        }
    }

    KRATOS_CATCH( "" )
}

//************************************************************************************
//************************************************************************************

void UpdatedLagrangianUP::CalculateAndAddKup (MatrixType& rLeftHandSideMatrix,
        GeneralVariables& rVariables,
        const double& rIntegrationWeight)
{
    KRATOS_TRY

    const unsigned int number_of_nodes = GetGeometry().size();
    const unsigned int dimension = GetGeometry().WorkingSpaceDimension();

    // Assemble components considering added DOF matrix system
    for ( unsigned int i = 0; i < number_of_nodes; i++ )
    {
        unsigned int index_p  = dimension;
        unsigned int index_up = dimension * i + i;
        for ( unsigned int j = 0; j < number_of_nodes; j++ )
        {
            for ( unsigned int k = 0; k < dimension; k++ )
            {
                rLeftHandSideMatrix(index_up+k,index_p) +=  rVariables.DN_DX ( i, k ) *  rVariables.N[j] * rIntegrationWeight * rVariables.detF;
            }
            index_p += (dimension + 1);
        }
    }

    KRATOS_CATCH( "" )
}

//************************************************************************************
//************************************************************************************

void UpdatedLagrangianUP::CalculateAndAddKpu (MatrixType& rLeftHandSideMatrix,
        GeneralVariables& rVariables,
        const double& rIntegrationWeight)

{
    KRATOS_TRY

    const unsigned int number_of_nodes = GetGeometry().size();
    const unsigned int dimension = GetGeometry().WorkingSpaceDimension();

    // Assemble components considering added DOF matrix system
    unsigned int index_p = dimension;
    for ( unsigned int i = 0; i < number_of_nodes; i++ )
    {
        for ( unsigned int j = 0; j < number_of_nodes; j++ )
        {
            unsigned int index_up = dimension*j + j;
            for ( unsigned int k = 0; k < dimension; k++ )
            {
                rLeftHandSideMatrix(index_p,index_up+k) +=  rVariables.N[i] * rVariables.DN_DX ( j, k ) * rIntegrationWeight * rVariables.detF;
            }
        }
        index_p += (dimension + 1);
    }

    KRATOS_CATCH( "" )
}
//************************************************************************************
//************************************************************************************

void UpdatedLagrangianUP::CalculateAndAddKpp (MatrixType& rLeftHandSideMatrix,
        GeneralVariables& rVariables,
        const double& rIntegrationWeight)
{
    KRATOS_TRY


    const unsigned int number_of_nodes = GetGeometry().size();
    const unsigned int dimension = GetGeometry().WorkingSpaceDimension();

    // FIXME: This is only for Solid Mechanics Problem with young_modulus Modulus and Poisson Ratio
    // TODO: Think about a more general way to find Bulk Modulus
    const double& young_modulus = GetProperties()[YOUNG_MODULUS];
    const double& poisson_ratio    = GetProperties()[POISSON_RATIO];
    double bulk_modulus  = young_modulus/(3.0*(1.0-2.0*poisson_ratio));

    // Check if Bulk Modulus is not NaN
    if (bulk_modulus != bulk_modulus)
        bulk_modulus = 1.e16;

    double delta_coefficient = 0;
    delta_coefficient = this->CalculatePUDeltaCoefficient( delta_coefficient, rVariables );

    unsigned int indexpi = dimension;

    for ( unsigned int i = 0; i < number_of_nodes; i++ )
    {
        unsigned int indexpj = dimension;
        for ( unsigned int j = 0; j < number_of_nodes; j++ )
        {
            rLeftHandSideMatrix(indexpi,indexpj)  -= ((1.0)/(bulk_modulus)) * rVariables.N[i] * rVariables.N[j] * rIntegrationWeight /(delta_coefficient * (rVariables.detF0/rVariables.detF));

            indexpj += (dimension + 1);
        }

        indexpi += (dimension + 1);
    }

    KRATOS_CATCH( "" )
}
//************************************************************************************
//************************************************************************************
// I changed the constant matrix in the stabilized term:
// as in MPM the position of the integration points does not coincide with the
// position of the Gauss points the first matrix is substitute with the product of the
// shape function values of each integration point
//************************************************************************************
//************************************************************************************

void UpdatedLagrangianUP::CalculateAndAddKppStab (MatrixType& rLeftHandSideMatrix,
        GeneralVariables & rVariables,
        const double& rIntegrationWeight)
{
    KRATOS_TRY

    const unsigned int number_of_nodes = GetGeometry().size();
    const unsigned int dimension = GetGeometry().WorkingSpaceDimension();

    double delta_coefficient = 0;
    delta_coefficient = this->CalculatePUDeltaCoefficient( delta_coefficient, rVariables );

    unsigned int indexpi = dimension;

    // Stabilization alpha parameters
    double alpha_stabilization  = 1.0;
    double stabilization_factor = 1.0;
    if( GetProperties().Has(STABILIZATION_FACTOR) ){
        stabilization_factor = GetProperties()[STABILIZATION_FACTOR];
    }
    alpha_stabilization *= stabilization_factor;

    const double& young_modulus = GetProperties()[YOUNG_MODULUS];
    const double& poisson_ratio = GetProperties()[POISSON_RATIO];
    const double lame_mu        =  young_modulus/(2.0*(1.0+poisson_ratio));

    double consistent = 1.0;

    double factor_value = 8.0; //JMR deffault value
    if( dimension == 3 )
        factor_value = 10.0; //JMC deffault value

    for ( unsigned int i = 0; i < number_of_nodes; i++ )
    {
        unsigned int indexpj = dimension;
        for ( unsigned int j = 0; j < number_of_nodes; j++ )
        {
            if( dimension == 2 )  //consistent 2D
            {
                consistent=(-1)*alpha_stabilization*factor_value/(36.0*lame_mu);
                if(indexpi==indexpj)
                    consistent=2*alpha_stabilization*factor_value/(36.0*lame_mu);

                rLeftHandSideMatrix(indexpi,indexpj) -= consistent *rIntegrationWeight / (delta_coefficient * (rVariables.detF0/rVariables.detF)); //2D
            }
            else
            {
                consistent=(-1)*alpha_stabilization*factor_value/(80.0*lame_mu);
                if(indexpi==indexpj)
                    consistent=3*alpha_stabilization*factor_value/(80.0*lame_mu);

                rLeftHandSideMatrix(indexpi,indexpj) -= consistent * rIntegrationWeight / (rVariables.detF0/rVariables.detF); //3D
            }
            indexpj += (dimension + 1);
        }
        indexpi += (dimension + 1);
    }

    KRATOS_CATCH( "" )
}


//************************************CALCULATE VOLUME CHANGE*************************
//************************************************************************************

double& UpdatedLagrangianUP::CalculateVolumeChange( double& rVolumeChange, GeneralVariables& rVariables )
{
    KRATOS_TRY

    rVolumeChange = 1.0 / (rVariables.detF * rVariables.detF0);

    return rVolumeChange;

    KRATOS_CATCH( "" )
}

//************************************************************************************
//************************************************************************************

void UpdatedLagrangianUP::EquationIdVector( EquationIdVectorType& rResult, ProcessInfo& CurrentProcessInfo )
{
    GeometryType& rGeom = GetGeometry();
    const unsigned int number_of_nodes = rGeom.size();
    const unsigned int dimension       = rGeom.WorkingSpaceDimension();
    unsigned int element_size          = number_of_nodes * dimension + number_of_nodes;

    if ( rResult.size() != element_size )
        rResult.resize( element_size, false );

    for ( unsigned int i = 0; i < number_of_nodes; i++ )
    {
        int index = i * dimension + i;
        rResult[index]     = rGeom[i].GetDof( DISPLACEMENT_X ).EquationId();
        rResult[index + 1] = rGeom[i].GetDof( DISPLACEMENT_Y ).EquationId();

        if( dimension == 3)
        {
            rResult[index + 2] = rGeom[i].GetDof( DISPLACEMENT_Z ).EquationId();
            rResult[index + 3] = rGeom[i].GetDof( PRESSURE ).EquationId();
        }
        else
        {
            rResult[index + 2] = rGeom[i].GetDof( PRESSURE ).EquationId();
        }
    }
}

//************************************************************************************
//************************************************************************************

void UpdatedLagrangianUP::GetDofList( DofsVectorType& rElementalDofList, ProcessInfo& CurrentProcessInfo )
{
    rElementalDofList.resize( 0 );

    GeometryType& rGeom = GetGeometry();
    const unsigned int dimension = rGeom.WorkingSpaceDimension();

    for ( unsigned int i = 0; i < rGeom.size(); i++ )
    {
        rElementalDofList.push_back( rGeom[i].pGetDof( DISPLACEMENT_X ) );
        rElementalDofList.push_back( rGeom[i].pGetDof( DISPLACEMENT_Y ) );

        if( dimension == 3 )
            rElementalDofList.push_back( rGeom[i].pGetDof( DISPLACEMENT_Z ) );

        rElementalDofList.push_back( rGeom[i].pGetDof( PRESSURE ));
    }
}


//************************************************************************************
//****************MASS MATRIX*********************************************************

void UpdatedLagrangianUP::CalculateMassMatrix( MatrixType& rMassMatrix, ProcessInfo& rCurrentProcessInfo )
{
    KRATOS_TRY

    // Call the values of the shape function for the single element
    GeneralVariables Variables;
    this->InitializeGeneralVariables(Variables,rCurrentProcessInfo);

    // Lumped
    unsigned int dimension = GetGeometry().WorkingSpaceDimension();
    const unsigned int number_of_nodes = GetGeometry().PointsNumber();
    unsigned int matrix_size = number_of_nodes * dimension + number_of_nodes;

    if ( rMassMatrix.size1() != matrix_size )
        rMassMatrix.resize( matrix_size, matrix_size, false );

    rMassMatrix = ZeroMatrix(matrix_size);
<<<<<<< HEAD

    double TotalMass = 0;
=======
>>>>>>> 75de5829

    // TOTAL MASS OF ONE MP ELEMENT
    const double & TotalMass = this->GetValue(MP_MASS);

    // LUMPED MATRIX
    for ( unsigned int i = 0; i < number_of_nodes; i++ )
    {
        double temp = Variables.N[i] * TotalMass;
        unsigned int index_up = i * dimension + i;
        for ( unsigned int j = 0; j < dimension; j++ )
        {
            rMassMatrix( index_up+j, index_up+j ) = temp;
        }
    }

    KRATOS_CATCH( "" )
}

//************************************************************************************
//************************************************************************************

void UpdatedLagrangianUP::GetValuesVector( Vector& values, int Step )
{
    GeometryType& rGeom = GetGeometry();
    const unsigned int number_of_nodes = rGeom.size();
    const unsigned int dimension       = rGeom.WorkingSpaceDimension();
    unsigned int       element_size    = number_of_nodes * dimension + number_of_nodes;

    if ( values.size() != element_size ) values.resize( element_size, false );


    for ( unsigned int i = 0; i < number_of_nodes; i++ )
    {
        unsigned int index = i * dimension + i;
        values[index]     = rGeom[i].FastGetSolutionStepValue( DISPLACEMENT_X, Step );
        values[index + 1] = rGeom[i].FastGetSolutionStepValue( DISPLACEMENT_Y, Step );

        if ( dimension == 3 )
        {
            values[index + 2] = rGeom[i].FastGetSolutionStepValue( DISPLACEMENT_Z, Step );
            values[index + 3] = rGeom[i].FastGetSolutionStepValue( PRESSURE, Step );
        }
        else
        {
            values[index + 2] = rGeom[i].FastGetSolutionStepValue( PRESSURE, Step );
        }

    }
}

//************************************************************************************
//************************************************************************************

void UpdatedLagrangianUP::GetFirstDerivativesVector( Vector& values, int Step )
{
    GeometryType& rGeom = GetGeometry();
    const unsigned int number_of_nodes = rGeom.size();
    const unsigned int dimension       = rGeom.WorkingSpaceDimension();
    unsigned int       element_size    = number_of_nodes * dimension + number_of_nodes;

    if ( values.size() != element_size ) values.resize( element_size, false );

    for ( unsigned int i = 0; i < number_of_nodes; i++ )
    {
        unsigned int index = i * dimension + i;
        values[index]     = rGeom[i].FastGetSolutionStepValue( VELOCITY_X, Step );
        values[index + 1] = rGeom[i].FastGetSolutionStepValue( VELOCITY_Y, Step );
        if ( dimension == 3 )
        {
            values[index + 2] = rGeom[i].FastGetSolutionStepValue( VELOCITY_Z, Step );
            values[index + 3] = 0;
        }
        else
        {
            values[index + 2] = 0;
        }
    }
}

//************************************************************************************
//************************************************************************************

void UpdatedLagrangianUP::GetSecondDerivativesVector( Vector& values, int Step )
{
    GeometryType& rGeom = GetGeometry();
    const unsigned int number_of_nodes = rGeom.size();
    const unsigned int dimension       = rGeom.WorkingSpaceDimension();
    unsigned int       element_size    = number_of_nodes * dimension + number_of_nodes;

    if ( values.size() != element_size ) values.resize( element_size, false );


    for ( unsigned int i = 0; i < number_of_nodes; i++ )
    {
        unsigned int index = i * dimension + i;
        values[index]     = rGeom[i].FastGetSolutionStepValue( ACCELERATION_X, Step );
        values[index + 1] = rGeom[i].FastGetSolutionStepValue( ACCELERATION_Y, Step );

        if ( dimension == 3 )
        {
            values[index + 2] = rGeom[i].FastGetSolutionStepValue( ACCELERATION_Z, Step );
            values[index + 3] = 0;
        }
        else
        {
            values[index + 2] = 0;
        }
    }
}

//************************************************************************************
//************************************************************************************

void UpdatedLagrangianUP::GetHistoricalVariables( GeneralVariables& rVariables )
{
    //Deformation Gradient F ( set to identity )
    UpdatedLagrangian::GetHistoricalVariables(rVariables);
}

//************************************************************************************
//************************************************************************************

void UpdatedLagrangianUP::FinalizeStepVariables( GeneralVariables & rVariables, const ProcessInfo& rCurrentProcessInfo)
{
    GeometryType& rGeom = GetGeometry();
    const unsigned int number_of_nodes = rGeom.PointsNumber();
    unsigned int dimension = rGeom.WorkingSpaceDimension();

    double voigtsize = 3;
    if ( dimension == 3)
        voigtsize = 6;

    UpdatedLagrangian::FinalizeStepVariables( rVariables, rCurrentProcessInfo);

    // Evaluation of the pressure on the material point
    double nodal_mean_stress = 0.0;
    for (unsigned int i = 0; i < number_of_nodes; i++)
        nodal_mean_stress += rGeom[i].FastGetSolutionStepValue( PRESSURE ) * rVariables.N[i];

    // Evaluation of the mean stress on the material point
    double mean_stress = 0.0;
    for (unsigned int i = 0; i < dimension; i++)
        mean_stress += rVariables.StressVector[i];
    mean_stress /= dimension;

    Vector stress_vector = ZeroVector(voigtsize);
    stress_vector = rVariables.StressVector;
    for (unsigned int i = 0; i < dimension; i++)
        stress_vector[i] += (nodal_mean_stress - mean_stress);

    this->SetValue(MP_CAUCHY_STRESS_VECTOR, stress_vector);

}

//************************************************************************************
//************************************************************************************
/**
 * This function provides the place to perform checks on the completeness of the input.
 * It is designed to be called only once (or anyway, not often) typically at the beginning
 * of the calculations, so to verify that nothing is missing from the input
 * or that no common error is found.
 * @param rCurrentProcessInfo
 */
int UpdatedLagrangianUP::Check( const ProcessInfo& rCurrentProcessInfo )
{
    KRATOS_TRY
    int correct = 0;

    correct = UpdatedLagrangian::Check(rCurrentProcessInfo);

    // Verify compatibility with the constitutive law
    ConstitutiveLaw::Features LawFeatures;
    this->GetProperties().GetValue( CONSTITUTIVE_LAW )->GetLawFeatures(LawFeatures);

    KRATOS_ERROR_IF(LawFeatures.mOptions.IsNot(ConstitutiveLaw::U_P_LAW)) << "Constitutive law is not compatible with the U-P element type: Large Displacements U_P" << std::endl;

    // Verify that the variables are correctly initialized
    KRATOS_ERROR_IF( PRESSURE.Key() == 0 ) <<  "PRESSURE has Key zero! (check if the application is correctly registered" << std::endl;

    return correct;

    KRATOS_CATCH( "" );
}

void UpdatedLagrangianUP::save( Serializer& rSerializer ) const
{
    KRATOS_SERIALIZE_SAVE_BASE_CLASS( rSerializer, Element )
    rSerializer.save("ConstitutiveLawVector",mConstitutiveLawVector);
    rSerializer.save("DeformationGradientF0",mDeformationGradientF0);
    rSerializer.save("DeterminantF0",mDeterminantF0);


}

void UpdatedLagrangianUP::load( Serializer& rSerializer )
{
    KRATOS_SERIALIZE_LOAD_BASE_CLASS( rSerializer, Element )
    rSerializer.load("ConstitutiveLawVector",mConstitutiveLawVector);
    rSerializer.load("DeformationGradientF0",mDeformationGradientF0);
    rSerializer.load("DeterminantF0",mDeterminantF0);
}

} // Namespace Kratos
<|MERGE_RESOLUTION|>--- conflicted
+++ resolved
@@ -401,13 +401,8 @@
     for (unsigned int j=0; j<number_of_nodes; j++)
     {
         // These are the values of nodal velocity and nodal acceleration evaluated in the initialize solution step
-<<<<<<< HEAD
-        array_1d<double, 3 > & nodal_acceleration = GetGeometry()[j].FastGetSolutionStepValue(ACCELERATION,1);
-        array_1d<double, 3 > & nodal_velocity = GetGeometry()[j].FastGetSolutionStepValue(VELOCITY,1);
-=======
         const array_1d<double, 3 > & nodal_acceleration = rGeom[j].FastGetSolutionStepValue(ACCELERATION,1);
         const array_1d<double, 3 > & nodal_velocity = rGeom[j].FastGetSolutionStepValue(VELOCITY,1);
->>>>>>> 75de5829
 
         // These are the values of nodal pressure evaluated in the initialize solution step
         const double& nodal_pressure = rGeom[j].FastGetSolutionStepValue(PRESSURE,1);
@@ -1050,11 +1045,6 @@
         rMassMatrix.resize( matrix_size, matrix_size, false );
 
     rMassMatrix = ZeroMatrix(matrix_size);
-<<<<<<< HEAD
-
-    double TotalMass = 0;
-=======
->>>>>>> 75de5829
 
     // TOTAL MASS OF ONE MP ELEMENT
     const double & TotalMass = this->GetValue(MP_MASS);
