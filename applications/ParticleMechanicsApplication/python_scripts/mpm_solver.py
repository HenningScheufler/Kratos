--- conflicted
+++ resolved
@@ -300,32 +300,7 @@
             KratosMultiphysics.VariableUtils().AddDof(KratosMultiphysics.PRESSURE, KratosParticle.PRESSURE_REACTION, model_part)
 
         # Add dofs that the user defined in the ProjectParameters
-<<<<<<< HEAD
-        if (self.settings["auxiliary_dofs_list"].size() != self.settings["auxiliary_reaction_list"].size()):
-                raise Exception("DoFs list and reaction list should be the same size")
-        for i in range(self.settings["auxiliary_dofs_list"].size()):
-            dof_variable_name = self.settings["auxiliary_dofs_list"][i].GetString()
-            reaction_variable_name = self.settings["auxiliary_reaction_list"][i].GetString()
-            if (KratosMultiphysics.KratosGlobals.HasVariable(dof_variable_name)):
-                if(KratosMultiphysics.KratosGlobals.GetVariableType(dof_variable_name) == "Double"): # Double variable
-                    dof_variable = KratosMultiphysics.KratosGlobals.GetVariable(dof_variable_name)
-                    reaction_variable = KratosMultiphysics.KratosGlobals.GetVariable(reaction_variable_name)
-                    KratosMultiphysics.VariableUtils().AddDof(dof_variable, reaction_variable, model_part)
-                elif (KratosMultiphysics.KratosGlobals.GetVariableType(dof_variable_name) == "Array"): # Components variable
-                    dof_variable_x = KratosMultiphysics.KratosGlobals.GetVariable(dof_variable_name + "_X")
-                    reaction_variable_x = KratosMultiphysics.KratosGlobals.GetVariable(reaction_variable_name + "_X")
-                    KratosMultiphysics.VariableUtils().AddDof(dof_variable_x, reaction_variable_x, model_part)
-                    dof_variable_y = KratosMultiphysics.KratosGlobals.GetVariable(dof_variable_name + "_Y")
-                    reaction_variable_y = KratosMultiphysics.KratosGlobals.GetVariable(reaction_variable_name + "_Y")
-                    KratosMultiphysics.VariableUtils().AddDof(dof_variable_y, reaction_variable_y, model_part)
-                    dof_variable_z = KratosMultiphysics.KratosGlobals.GetVariable(dof_variable_name + "_Z")
-                    reaction_variable_z = KratosMultiphysics.KratosGlobals.GetVariable(reaction_variable_name + "_Z")
-                    KratosMultiphysics.VariableUtils().AddDof(dof_variable_z, reaction_variable_z, model_part)
-            else:
-                KratosMultiphysics.Logger.PrintWarning("auxiliary_reaction_list list", "The variable " + dof_variable_name + "is not a compatible type")
-=======
         auxiliary_solver_utilities.AddDofs(model_part, self.settings["auxiliary_dofs_list"], self.settings["auxiliary_reaction_list"])
->>>>>>> fd02fad9
 
     def _GetDomainSize(self):
         if not hasattr(self, '_domain_size'):
