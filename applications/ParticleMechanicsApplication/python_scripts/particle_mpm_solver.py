from __future__ import print_function, absolute_import, division  # makes KratosMultiphysics backward compatible with python 2.6 and 2.7

# Importing the Kratos Library
import KratosMultiphysics

# Import applications and dependencies
import KratosMultiphysics.ParticleMechanicsApplication as KratosParticle

# Importing the base class
from python_solver import PythonSolver

def CreateSolver(model, custom_settings):
    return ParticleMPMSolver(model, custom_settings)

class ParticleMPMSolver(PythonSolver):

    ### Solver constructor
    def __init__(self, model, custom_settings):
        super(ParticleMPMSolver, self).__init__(model, custom_settings)

        # Add model part containers
        self._add_model_part_containers()

        # Default settings
        self.min_buffer_size = 3

        # There is only a single rank in OpenMP, we always print
        self.is_printing_rank = True

        # Default settings string in json format
        default_settings = KratosMultiphysics.Parameters("""
        {
            "model_part_name" : "MPM_Material",
            "domain_size"     : -1,
            "time_stepping"   : {},
            "solver_type"                        : "StaticSolver",
            "echo_level"                         : 0,
            "analysis_type"                      : "linear",
            "scheme_type"                        : "",
            "grid_model_import_settings"              : {
                "input_type"     : "mdpa",
                "input_filename" : "unknown_name_Grid"
            },
            "model_import_settings"              : {
                "input_type"        : "mdpa",
                "input_filename"    : "unknown_name_Body"
            },
            "material_import_settings"           : {
                "materials_filename" : ""
            },
            "pressure_dofs"                      : false,
            "compute_reactions"                  : false,
            "convergence_criterion"              : "Residual_criteria",
            "displacement_relative_tolerance"    : 1.0E-4,
            "displacement_absolute_tolerance"    : 1.0E-9,
            "residual_relative_tolerance"        : 1.0E-4,
            "residual_absolute_tolerance"        : 1.0E-9,
            "max_iteration"                      : 20,
            "axis_symmetric_flag"                : false,
            "move_mesh_flag"                     : false,
            "problem_domain_sub_model_part_list" : [],
            "processes_sub_model_part_list"      : [],
            "element_search_settings"            : {
                "max_number_of_results"          : 1000,
                "searching_tolerance"            : 1.0E-5
            },
            "linear_solver_settings"             : {
                "solver_type" : "AMGCL",
                "smoother_type":"damped_jacobi",
                "krylov_type": "cg",
                "coarsening_type": "aggregation",
                "max_iteration": 200,
                "provide_coordinates": false,
                "gmres_krylov_space_dimension": 100,
                "verbosity" : 0,
                "tolerance": 1e-7,
                "scaling": false,
                "block_size": 3,
                "use_block_matrices_if_possible" : true,
                "coarse_enough" : 50
            }
        }""")

        # Temporary warnings, to be removed
        if custom_settings.Has("geometry_element"):
            custom_settings.RemoveValue("geometry_element")
            warning = '\n::[ParticleMPMSolver]:: W-A-R-N-I-N-G: You have specified "geometry_element", '
            warning += 'which is deprecated and will be removed soon. \nPlease remove it from the "solver settings"!\n'
            self.print_warning_on_rank_zero("Geometry element", warning)
        if custom_settings.Has("particle_per_element"):
            custom_settings.RemoveValue("particle_per_element")
            warning = '\n::[ParticleMPMSolver]:: W-A-R-N-I-N-G: You have specified "particle_per_element", '
            warning += 'which is deprecated and will be removed soon. \nPlease remove it from the "solver settings"!\n'
            self.print_warning_on_rank_zero("Particle per element", warning)
        if custom_settings.Has("line_search"):
            custom_settings.RemoveValue("line_search")
            warning = '\n::[ParticleMPMSolver]:: W-A-R-N-I-N-G: You have specified "line_search", '
            warning += 'which is deprecated and will be removed soon. \nPlease remove it from the "solver settings"!\n'
            self.print_warning_on_rank_zero("Geometry element", warning)

        # Overwrite the default settings with user-provided parameters
        self.settings.ValidateAndAssignDefaults(default_settings)

        # Construct the linear solvers
        import linear_solver_factory
        if(self.settings["linear_solver_settings"]["solver_type"].GetString() == "AMGCL"):
            self.block_builder = True
        else:
            self.block_builder = False
        self.linear_solver = linear_solver_factory.ConstructSolver(self.settings["linear_solver_settings"])

        self.print_on_rank_zero("::[ParticleMPMSolver]:: ", "Solver is constructed correctly.")


    ### Solver public functions
    def AddVariables(self):
        # Add variables to different model parts
        self._add_variables_to_model_part(self.grid_model_part)
        self._add_variables_to_model_part(self.initial_material_model_part)

        self.print_on_rank_zero("::[ParticleMPMSolver]:: ", "Variables are added.")

    def ImportModelPart(self):
        # Read model part
        self._model_part_reading()

        self.print_on_rank_zero("::[ParticleMPMSolver]:: ","Models are imported.")

    def PrepareModelPart(self):
        # Set buffer size
        self._set_buffer_size()

        # Executes the check and prepare model process
        self._execute_check_and_prepare()

        self.print_on_rank_zero("::[ParticleMPMSolver]:: ", "ModelPart prepared for Solver.")

    def GetComputingModelPart(self):
        if not self.model.HasModelPart(self.settings["model_part_name"].GetString()):
            raise Exception("The ComputingModelPart was not created yet!")
        return self.model.GetModelPart(self.settings["model_part_name"].GetString())

    def GetGridModelPart(self):
        if not self.model.HasModelPart("Background_Grid"):
            raise Exception("The GridModelPart was not created yet!")
        return self.model.GetModelPart("Background_Grid")

    def AddDofs(self):
        # Add dofs to different model parts
        self._add_dofs_to_model_part(self.grid_model_part)
        self._add_dofs_to_model_part(self.initial_material_model_part)

        self.print_on_rank_zero("::[ParticleMPMSolver]:: ","DOFs are added.")

    def Initialize(self):
        #TODO: implement solver_settings and change the input of the constructor in MPM_strategy.h

        # Set definition of the convergence criteria
        self.convergence_criterion_type = self.settings["convergence_criterion"].GetString()
        self.rel_disp_tol               = self.settings["displacement_relative_tolerance"].GetDouble()
        self.abs_disp_tol               = self.settings["displacement_absolute_tolerance"].GetDouble()
        self.rel_res_tol                = self.settings["residual_relative_tolerance"].GetDouble()
        self.abs_res_tol                = self.settings["residual_absolute_tolerance"].GetDouble()
        self.max_iteration              = self.settings["max_iteration"].GetInt()

        # Set definition of the global solver type
        self.solver_type                    = self.settings["solver_type"].GetString()

        # Set definition of the solver parameters
        self.compute_reactions      = self.settings["compute_reactions"].GetBool()
        self.pressure_dofs          = self.settings["pressure_dofs"].GetBool()
        self.axis_symmetric_flag    = self.settings["axis_symmetric_flag"].GetBool()
        self.move_mesh_flag         = self.settings["move_mesh_flag"].GetBool()

        # Set definition of search element
        self.max_number_of_search_results = self.settings["element_search_settings"]["max_number_of_results"].GetInt()
        self.searching_tolerance          = self.settings["element_search_settings"]["searching_tolerance"].GetDouble()

        # Identify geometry type
        self._identify_geometry_type()

        # Set default solver_settings parameters
<<<<<<< HEAD
        self.geometry_element   = self.settings["geometry_element"].GetString()
        self.number_particle    = self.settings["particle_per_element"].GetInt()
=======
>>>>>>> a9deaac6
        if self.geometry_element == "Triangle":
            if (self.domain_size == 2):
                if (self.pressure_dofs):
                    self.new_element = KratosParticle.CreateUpdatedLagragianUP2D3N()
                else:
<<<<<<< HEAD
                    self.new_element = KratosParticle.CreateUpdatedLagragian2D3N()
=======
                    if (self.axis_symmetric_flag):
                        self.new_element = KratosParticle.CreateUpdatedLagragianAxis2D3N()
                    else:
                        self.new_element = KratosParticle.CreateUpdatedLagragian2D3N()
>>>>>>> a9deaac6
            else:
                if (self.pressure_dofs):
                    raise Exception("Element for mixed U-P formulation in 3D for Tetrahedral Element is not yet implemented.")
                else:
                    self.new_element = KratosParticle.CreateUpdatedLagragian3D4N()
        elif self.geometry_element == "Quadrilateral":
            if (self.domain_size == 2):
                if (self.pressure_dofs):
                    raise Exception("Element for mixed U-P formulation in 2D for Quadrilateral Element is not yet implemented.")
                else:
<<<<<<< HEAD
                    self.new_element = KratosParticle.CreateUpdatedLagragian2D4N()
=======
                    if (self.axis_symmetric_flag):
                        self.new_element = KratosParticle.CreateUpdatedLagragianAxis2D4N()
                    else:
                        self.new_element = KratosParticle.CreateUpdatedLagragian2D4N()
>>>>>>> a9deaac6
            else:
                if (self.pressure_dofs):
                    raise Exception("Element for mixed U-P formulation in 3D for Hexahedral Element is not yet implemented.")
                else:
                    self.new_element = KratosParticle.CreateUpdatedLagragian3D8N()

        # Initialize solver
        if(self.domain_size==2):
            self.solver = KratosParticle.MPM2D(self.grid_model_part, self.initial_material_model_part, self.material_model_part,
                                self.linear_solver, self.new_element, self.solver_type, self.max_iteration, self.compute_reactions,
                                self.block_builder, self.pressure_dofs, self.move_mesh_flag)
        else:
            self.solver = KratosParticle.MPM3D(self.grid_model_part, self.initial_material_model_part, self.material_model_part,
                                self.linear_solver, self.new_element, self.solver_type, self.max_iteration, self.compute_reactions,
                                self.block_builder, self.pressure_dofs, self.move_mesh_flag)

        # Set echo level
        self._set_echo_level()

        # Check if everything is assigned correctly
        self._check()

        self.print_on_rank_zero("::[ParticleMPMSolver]:: ","Solver is initialized correctly.")

    def AdvanceInTime(self, current_time):
        dt = self.ComputeDeltaTime()
        new_time = current_time + dt
        self.grid_model_part.ProcessInfo[KratosMultiphysics.STEP] += 1
        self.grid_model_part.CloneTimeStep(new_time)

        return new_time

    def ComputeDeltaTime(self):
        return self.settings["time_stepping"]["time_step"].GetDouble()

    def SearchElement(self):
        self.solver.SearchElement(self.max_number_of_search_results, self.searching_tolerance)

    def InitializeSolutionStep(self):
        self.SearchElement()
        self.solver.Initialize()
        self.solver.InitializeSolutionStep()

    def Predict(self):
        self.solver.Predict()

    def SolveSolutionStep(self):
        is_converged = self.solver.SolveSolutionStep()
        return is_converged

    def FinalizeSolutionStep(self):
        self.solver.FinalizeSolutionStep()

        self.solver.Clear()

    ### Solver private functions
    def _add_model_part_containers(self):

        domain_size = self.settings["domain_size"].GetInt()
        if domain_size not in [2,3]:
            err_msg  = "The input \"domain_size\" is wrong!"
            err_msg += "Available options are: \"2\" or \"3\""
            raise Exception(err_msg)

        ### In MPM three model parts are needed
        ## Material model part definition
        material_model_part_name = self.settings["model_part_name"].GetString()
        if not self.model.HasModelPart(material_model_part_name):
            self.material_model_part = self.model.CreateModelPart(material_model_part_name) # Equivalent to model_part3 in the old format
            self.material_model_part.ProcessInfo.SetValue(KratosMultiphysics.DOMAIN_SIZE, domain_size)

        ## Initial material model part definition
        initial_material_model_part_name = "Initial_" + material_model_part_name
        if not self.model.HasModelPart(initial_material_model_part_name):
            self.initial_material_model_part = self.model.CreateModelPart(initial_material_model_part_name) #Equivalent to model_part2 in the old format
            self.initial_material_model_part.ProcessInfo.SetValue(KratosMultiphysics.DOMAIN_SIZE, domain_size)

        ## Grid model part definition
        if not self.model.HasModelPart("Background_Grid"):
            self.grid_model_part = self.model.CreateModelPart("Background_Grid") #Equivalent to model_part1 in the old format
            self.grid_model_part.ProcessInfo.SetValue(KratosMultiphysics.DOMAIN_SIZE, domain_size)

    def _add_variables_to_model_part(self, model_part):
        # Add displacements
        model_part.AddNodalSolutionStepVariable(KratosMultiphysics.DISPLACEMENT)

        # Add dynamic variables
        model_part.AddNodalSolutionStepVariable(KratosMultiphysics.VELOCITY)
        model_part.AddNodalSolutionStepVariable(KratosMultiphysics.ACCELERATION)
        model_part.AddNodalSolutionStepVariable(KratosMultiphysics.PRESSURE)

        # Add reactions for the displacements
        model_part.AddNodalSolutionStepVariable(KratosMultiphysics.REACTION)

        # Add nodal force variables
        model_part.AddNodalSolutionStepVariable(KratosMultiphysics.INTERNAL_FORCE)
        model_part.AddNodalSolutionStepVariable(KratosMultiphysics.EXTERNAL_FORCE)
        # model_part.AddNodalSolutionStepVariable(KratosMultiphysics.CONTACT_FORCE)

        # Add specific variables for the problem conditions
        model_part.AddNodalSolutionStepVariable(KratosMultiphysics.POSITIVE_FACE_PRESSURE)
        model_part.AddNodalSolutionStepVariable(KratosMultiphysics.PRESSURE)
        model_part.AddNodalSolutionStepVariable(KratosMultiphysics.VOLUME_ACCELERATION)
        model_part.AddNodalSolutionStepVariable(KratosMultiphysics.NODAL_MASS)
        model_part.AddNodalSolutionStepVariable(KratosParticle.NODAL_MOMENTUM)
        model_part.AddNodalSolutionStepVariable(KratosParticle.NODAL_INERTIA)
        model_part.AddNodalSolutionStepVariable(KratosParticle.AUX_VELOCITY)
        model_part.AddNodalSolutionStepVariable(KratosParticle.AUX_ACCELERATION)
        model_part.AddNodalSolutionStepVariable(KratosParticle.AUX_R)
        model_part.AddNodalSolutionStepVariable(KratosParticle.AUX_R_VEL)
        model_part.AddNodalSolutionStepVariable(KratosParticle.AUX_R_ACC)
        model_part.AddNodalSolutionStepVariable(KratosMultiphysics.DENSITY)

        # Add variables for arbitrary slope with slip
        model_part.AddNodalSolutionStepVariable(KratosMultiphysics.IS_STRUCTURE)
        model_part.AddNodalSolutionStepVariable(KratosMultiphysics.NORMAL)

        # Add variables for specific cases
        if self.settings["pressure_dofs"].GetBool():
            # add specific variables for the problem (pressure dofs)
            model_part.AddNodalSolutionStepVariable(KratosParticle.PRESSURE_REACTION)
            model_part.AddNodalSolutionStepVariable(KratosParticle.NODAL_MPRESSURE)

    def _model_part_reading(self):
        # reading the model part of the background grid
        if(self.settings["grid_model_import_settings"]["input_type"].GetString() == "mdpa"):
            self._ImportModelPart(self.grid_model_part, self.settings["grid_model_import_settings"])
        else:
            raise Exception("Other input options are not implemented yet.")

        # reading the model part of the material point
        if(self.settings["model_import_settings"]["input_type"].GetString() == "mdpa"):
            self._ImportModelPart(self.initial_material_model_part, self.settings["model_import_settings"])
        else:
            raise Exception("Other input options are not implemented yet.")

    def _execute_check_and_prepare(self):
        # Specific active node and element check for particle MPM solver
        for node in self.grid_model_part.Nodes:
            if (node.Is(KratosMultiphysics.ACTIVE)):
                self.print_on_rank_zero("::[ParticleMPMSolver]:: ","WARNING: This grid node have been set active: ", node.Id)

        # Setting active initial elements
        KratosMultiphysics.VariableUtils().SetFlag(KratosMultiphysics.ACTIVE, True, self.initial_material_model_part.Elements)

        # Specify domain size
        self.domain_size = self.material_model_part.ProcessInfo[KratosMultiphysics.DOMAIN_SIZE]

         # Read material property
        materials_imported = self._import_constitutive_laws()
        if materials_imported:
            self.print_on_rank_zero("::[ParticleMPMSolver]:: ","Constitutive law was successfully imported.")
        else:
            self.print_warning_on_rank_zero("::[ParticleMPMSolver]:: ","Constitutive law was not imported.")

        # Clone property of model_part2 to model_part3
        self.material_model_part.Properties = self.initial_material_model_part.Properties

    def _import_constitutive_laws(self):
        materials_filename = self.settings["material_import_settings"]["materials_filename"].GetString()
        if (materials_filename != ""):
            # Add constitutive laws and material properties from json file to model parts.
            material_settings = KratosMultiphysics.Parameters("""{"Parameters": {"materials_filename": ""}} """)
            material_settings["Parameters"]["materials_filename"].SetString(materials_filename)
            KratosMultiphysics.ReadMaterialsUtility(material_settings, self.model)
            materials_imported = True
        else:
            materials_imported = False
        return materials_imported

    def _identify_geometry_type(self):
        for mpm in self.grid_model_part.Elements:
            num_nodes = len(mpm.GetNodes())
            break

        if (self.domain_size == 2 and num_nodes == 3) or (self.domain_size == 3 and num_nodes == 4):
            self.geometry_element = "Triangle"
        elif (self.domain_size == 2 and num_nodes == 4) or (self.domain_size == 3 and num_nodes == 8):
            self.geometry_element = "Quadrilateral"

    def _add_dofs_to_model_part(self, model_part):
        KratosMultiphysics.VariableUtils().AddDof(KratosMultiphysics.DISPLACEMENT_X, KratosMultiphysics.REACTION_X, model_part)
        KratosMultiphysics.VariableUtils().AddDof(KratosMultiphysics.DISPLACEMENT_Y, KratosMultiphysics.REACTION_Y, model_part)
        KratosMultiphysics.VariableUtils().AddDof(KratosMultiphysics.DISPLACEMENT_Z, KratosMultiphysics.REACTION_Z, model_part)

        if self.settings["pressure_dofs"].GetBool():
            KratosMultiphysics.VariableUtils().AddDof(KratosMultiphysics.PRESSURE, KratosParticle.PRESSURE_REACTION, model_part)

    def _set_buffer_size(self):
        current_buffer_size = self.grid_model_part.GetBufferSize()
        if self.min_buffer_size > current_buffer_size:
            self.grid_model_part.SetBufferSize(self.min_buffer_size)
        else:
            self.grid_model_part.SetBufferSize(current_buffer_size)

        current_buffer_size = self.initial_material_model_part.GetBufferSize()
        if self.min_buffer_size > current_buffer_size:
            self.initial_material_model_part.SetBufferSize(self.min_buffer_size)
        else:
            self.initial_material_model_part.SetBufferSize(current_buffer_size)

    def _set_echo_level(self):
        self.solver.SetEchoLevel(self.echo_level)

    def _check(self):
        self.solver.Check()

    def _is_printing_rank(self):
        return self.is_printing_rank<|MERGE_RESOLUTION|>--- conflicted
+++ resolved
@@ -180,24 +180,15 @@
         self._identify_geometry_type()
 
         # Set default solver_settings parameters
-<<<<<<< HEAD
-        self.geometry_element   = self.settings["geometry_element"].GetString()
-        self.number_particle    = self.settings["particle_per_element"].GetInt()
-=======
->>>>>>> a9deaac6
         if self.geometry_element == "Triangle":
             if (self.domain_size == 2):
                 if (self.pressure_dofs):
                     self.new_element = KratosParticle.CreateUpdatedLagragianUP2D3N()
                 else:
-<<<<<<< HEAD
-                    self.new_element = KratosParticle.CreateUpdatedLagragian2D3N()
-=======
                     if (self.axis_symmetric_flag):
                         self.new_element = KratosParticle.CreateUpdatedLagragianAxis2D3N()
                     else:
                         self.new_element = KratosParticle.CreateUpdatedLagragian2D3N()
->>>>>>> a9deaac6
             else:
                 if (self.pressure_dofs):
                     raise Exception("Element for mixed U-P formulation in 3D for Tetrahedral Element is not yet implemented.")
@@ -208,14 +199,10 @@
                 if (self.pressure_dofs):
                     raise Exception("Element for mixed U-P formulation in 2D for Quadrilateral Element is not yet implemented.")
                 else:
-<<<<<<< HEAD
-                    self.new_element = KratosParticle.CreateUpdatedLagragian2D4N()
-=======
                     if (self.axis_symmetric_flag):
                         self.new_element = KratosParticle.CreateUpdatedLagragianAxis2D4N()
                     else:
                         self.new_element = KratosParticle.CreateUpdatedLagragian2D4N()
->>>>>>> a9deaac6
             else:
                 if (self.pressure_dofs):
                     raise Exception("Element for mixed U-P formulation in 3D for Hexahedral Element is not yet implemented.")
