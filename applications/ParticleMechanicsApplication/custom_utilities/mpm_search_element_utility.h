--- conflicted
+++ resolved
@@ -587,18 +587,6 @@
 
     inline bool IntersectionCheckWithBoundingBox(const GeometryType& rGeom, const array_1d<double, 3>& rCoord, const double SideHalfLength)
     {
-<<<<<<< HEAD
-        const Point point_low(rCoord[0] - SideHalfLength, rCoord[1] - SideHalfLength,
-            rCoord[2] - (rGeom.WorkingSpaceDimension() == 3) ? SideHalfLength : 0.0);
-        const Point point_high(rCoord[0] + SideHalfLength, rCoord[1] + SideHalfLength,
-            rCoord[2] + (rGeom.WorkingSpaceDimension() == 3) ? 1.0 : 0.0 * SideHalfLength);
-        NodeType ele_point_low, ele_point_high;
-
-
-        double center_to_center = norm_2(rGeom.Center() - rCoord);
-        rGeom.BoundingBox(ele_point_low, ele_point_high);
-        double maximum_contact_range = ((rGeom.WorkingSpaceDimension() == 3) ? 1.7321 : 1.414214 )* SideHalfLength +
-=======
         const double z_coord = (rGeom.WorkingSpaceDimension() == 3) ? SideHalfLength : 0.0;
         const Point point_low(rCoord[0] - SideHalfLength, rCoord[1] - SideHalfLength, rCoord[2] - z_coord);
         const Point point_high(rCoord[0] + SideHalfLength, rCoord[1] + SideHalfLength, rCoord[2] + z_coord);
@@ -608,7 +596,6 @@
         double center_to_center = norm_2(rGeom.Center() - rCoord);
         rGeom.BoundingBox(ele_point_low, ele_point_high);
         double maximum_contact_range = dimension_45_degree_factor * SideHalfLength +
->>>>>>> 57f8e233
             norm_2(ele_point_high - ele_point_low);
         if (center_to_center <= maximum_contact_range) return true;
         return false;
