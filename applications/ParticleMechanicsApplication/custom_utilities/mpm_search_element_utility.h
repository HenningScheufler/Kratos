//    |  /           |
//    ' /   __| _` | __|  _ \   __|
//    . \  |   (   | |   (   |\__ \.
//   _|\_\_|  \__,_|\__|\___/ ____/
//                   Multi-Physics
//
//  License:         BSD License
//					 Kratos default license: kratos/license.txt
//
//  Main authors:    Bodhinanda Chandra
//


#ifndef KRATOS_MPM_SEARCH_ELEMENT_UTILITY
#define KRATOS_MPM_SEARCH_ELEMENT_UTILITY

// System includes

// External includes

// Project includes
#include "includes/define.h"
#include "utilities/binbased_fast_point_locator.h"
#include "utilities/quadrature_points_utility.h"

#include "particle_mechanics_application_variables.h"
#include "geometries/geometry_shape_function_container.h"
#include "custom_geometries/quadrature_point_partitioned_geometry.h"

#include "geometries/geometry.h"
#include "includes/model_part.h"

#include "boost/geometry/geometry.hpp"
#include "boost/geometry/geometries/register/point.hpp"
#include "boost/geometry/geometries/register/ring.hpp"


namespace Kratos
{
namespace MPMSearchElementUtility
{

    // Standard types
    typedef std::size_t IndexType;
    typedef std::size_t SizeType;
    typedef Node<3> NodeType;
    typedef typename ModelPart::GeometryType GeometryType;

    // Boost Polygon
    typedef boost::geometry::model::point<double, 2, boost::geometry::cs::cartesian> Boost2DPointType;
    typedef boost::geometry::model::polygon<Boost2DPointType> Boost2DPolygonType;

    // Container types
    typedef typename GeometryShapeFunctionContainer<GeometryData::IntegrationMethod>::IntegrationPointsArrayType IntegrationPointsArrayType;
    typedef typename GeometryShapeFunctionContainer<GeometryData::IntegrationMethod>::IntegrationPointsContainerType IntegrationPointsContainerType;
    typedef typename GeometryShapeFunctionContainer<GeometryData::IntegrationMethod>::ShapeFunctionsValuesContainerType ShapeFunctionsValuesContainerType;
    typedef typename GeometryShapeFunctionContainer<GeometryData::IntegrationMethod>::ShapeFunctionsLocalGradientsContainerType ShapeFunctionsLocalGradientsContainerType;


    inline double CrossProductDet2D(array_1d<double, 3> VectorA, array_1d<double, 3> VectorB)
    {
        return (VectorA[0] * VectorB[1] - VectorB[0] * VectorA[1]);
    }

    inline bool CheckIsInside(const GeometryType& rGeom, array_1d<double, 3>& LocalCoords, const array_1d<double, 3>& Coords, const double Tolerance, const bool IsCalcLocalCoords = true)
    {
        bool is_inside = true;
        if (rGeom.Dimension() == 2)
        {
            is_inside = true;
            // Do walk around method
            Vector cross_products(rGeom.PointsNumber());
            for (size_t i = 0; i < rGeom.PointsNumber(); ++i)
            {
                if (rGeom.Points()[i].Coordinates()[2] != 0.0) {
                    return rGeom.IsInside(Coords, LocalCoords, Tolerance);
                    break;
                }
                cross_products[i] = CrossProductDet2D(Coords - rGeom.Points()[i].Coordinates(),
                    rGeom.Points()[(i + 1) % rGeom.PointsNumber()].Coordinates() - rGeom.Points()[i].Coordinates());
            }
            for (size_t i = 1; i < cross_products.size(); ++i)
            {
                if (cross_products[i] * cross_products[0] < 0.0)
                {
                    is_inside = false;
                    break;
                }
            }

        }
        else return rGeom.IsInside(Coords, LocalCoords, Tolerance);

        if (is_inside) {
            if (IsCalcLocalCoords) return rGeom.IsInside(Coords, LocalCoords, Tolerance);
            else return true;
        }


        return false;
    }

    inline void ConstructNeighbourRelations(GeometryType& rGeom, const ModelPart& rBackgroundGridModelPart)
    {
        std::vector<typename Geometry<Node<3>>::Pointer> geometry_neighbours;
        for (IndexType j = 0; j < rBackgroundGridModelPart.NumberOfElements(); j++)
        {
            auto p_geometry_neighbour = (rBackgroundGridModelPart.ElementsBegin() + j)->pGetGeometry();
            if (p_geometry_neighbour->Id() != rGeom.Id()) // dont add the parent as its own neighbour
            {
                for (IndexType n = 0; n < p_geometry_neighbour->size(); n++)
                {
                    for (IndexType k = 0; k < rGeom.size(); k++)
                    {
                        if (rGeom[k].Id() == (*p_geometry_neighbour)[n].Id()) {
                            // Prevent duplicate additions
                            bool add_entry = true;
                            for (size_t i = 0; i < geometry_neighbours.size(); i++)
                            {
                                if (geometry_neighbours[i]->Id() == p_geometry_neighbour->Id())
                                {
                                    add_entry = false;
                                    break;
                                }
                            }
                            if (add_entry)
                            {
                                geometry_neighbours.push_back(p_geometry_neighbour);
                            }
                            break;
                        }
                    }
                }
            }

        }
        #pragma omp critical
        rGeom.SetValue(GEOMETRY_NEIGHBOURS, geometry_neighbours);
    }

    inline void CreateBoundingBoxPoints(std::vector<array_1d<double, 3>>& rPointVector,
        const array_1d<double, 3>& rCenter, const double SideHalfLength, const SizeType WorkingDim)
    {
        KRATOS_TRY

            if (WorkingDim == 2)
            {
                if (rPointVector.size() != 4) rPointVector.resize(4);
                for (size_t i = 0; i < 4; ++i) {
                    rPointVector[i].clear();
                    rPointVector[i] += rCenter;
                }
                rPointVector[0][0] -= SideHalfLength;
                rPointVector[1][0] += SideHalfLength;
                rPointVector[2][0] += SideHalfLength;
                rPointVector[3][0] -= SideHalfLength;

                rPointVector[0][1] -= SideHalfLength;
                rPointVector[1][1] -= SideHalfLength;
                rPointVector[2][1] += SideHalfLength;
                rPointVector[3][1] += SideHalfLength;
            }
            else
            {
                if (rPointVector.size() != 8) rPointVector.resize(8);
                for (size_t i = 0; i < 8; ++i) {
                    rPointVector[i].clear();
                    rPointVector[i] += rCenter;
                }
                rPointVector[0][0] -= SideHalfLength;
                rPointVector[1][0] += SideHalfLength;
                rPointVector[2][0] += SideHalfLength;
                rPointVector[3][0] -= SideHalfLength;
                rPointVector[4][0] -= SideHalfLength;
                rPointVector[5][0] += SideHalfLength;
                rPointVector[6][0] += SideHalfLength;
                rPointVector[7][0] -= SideHalfLength;

                rPointVector[0][1] -= SideHalfLength;
                rPointVector[1][1] -= SideHalfLength;
                rPointVector[2][1] += SideHalfLength;
                rPointVector[3][1] += SideHalfLength;
                rPointVector[4][1] -= SideHalfLength;
                rPointVector[5][1] -= SideHalfLength;
                rPointVector[6][1] += SideHalfLength;
                rPointVector[7][1] += SideHalfLength;

                rPointVector[0][2] -= SideHalfLength;
                rPointVector[1][2] -= SideHalfLength;
                rPointVector[2][2] -= SideHalfLength;
                rPointVector[3][2] -= SideHalfLength;
                rPointVector[4][2] += SideHalfLength;
                rPointVector[5][2] += SideHalfLength;
                rPointVector[6][2] += SideHalfLength;
                rPointVector[7][2] += SideHalfLength;
            }

        KRATOS_CATCH("")
    }

    inline void CheckPQMPM(IntegrationPointsArrayType& rIntergrationSubPoints, const double Tolerance, const Matrix& rN, const DenseVector<Matrix>& rDN_De)
    {
        KRATOS_TRY

            if (rIntergrationSubPoints.size() != rN.size1()) {
                KRATOS_INFO("MPMSearchElementUtility::Check - ") << "Shape function rows must equal number of sub-points!";
                KRATOS_ERROR << "ERROR";
            }

        for (size_t i = 0; i < rIntergrationSubPoints.size(); ++i) {
            if (rIntergrationSubPoints[i].Weight() < Tolerance) {
                KRATOS_INFO("MPMSearchElementUtility::Check - ") << "Volume fraction of sub-points is too small!";
                KRATOS_ERROR << "ERROR";
            }

            if (rIntergrationSubPoints[i].Weight() > 1.0) {
                KRATOS_INFO("MPMSearchElementUtility::Check - ") << "Volume fraction of sub-points is too large!";
                KRATOS_ERROR << "ERROR";
            }

        }

        for (size_t j = 0; j < rN.size2(); ++j) {
            SizeType nonzero_entries = 0;
            for (size_t i = 0; i < rIntergrationSubPoints.size(); i++) if (rN(i, j) > 0.0) nonzero_entries += 1;
            if (nonzero_entries != 1) {
                KRATOS_INFO("MPMSearchElementUtility::Check - ") << "There must be only one nonzero entry per shape function column!"
                    << "\nrN = " << rN;
                KRATOS_ERROR << "ERROR";
            }
        }

        KRATOS_CATCH("")
    }

    inline bool CheckAllPointsAreInGeom(
        const std::vector<array_1d<double, 3>>& rPoints,
        const GeometryType& rReferenceGeom,
        const double Tolerance)
    {
<<<<<<< HEAD
        const ProcessInfo& r_process_info = rBackgroundGridModelPart.GetProcessInfo();
        const bool is_explicit = r_process_info.GetValue(IS_EXPLICIT);

        // Reset elements to inactive
        #pragma omp parallel for
        for (int i = 0; i < static_cast<int>(rBackgroundGridModelPart.Elements().size()); ++i) {
            auto element_itr = rBackgroundGridModelPart.Elements().begin() + i;
            auto& r_geometry = element_itr->GetGeometry();
            element_itr->Reset(ACTIVE);
=======
        KRATOS_TRY
>>>>>>> 2691b8ec

        array_1d<double, 3> dummy_local_coords;
        for (size_t i = 0; i < rPoints.size(); ++i) {
            if (!CheckIsInside(rReferenceGeom, dummy_local_coords, rPoints[i], Tolerance, false)) {
                return false;
            }
        }
        return true;

        KRATOS_CATCH("")
    }

    inline void Check3DBackGroundMeshIsCubicAxisAligned(const std::vector<GeometryType*>& rIntersectedGeometries)
    {
        KRATOS_TRY

            NodeType point_low, point_high;
        for (size_t i = 0; i < rIntersectedGeometries.size(); ++i) {
            if (rIntersectedGeometries[i]->GetGeometryType() != GeometryData::Kratos_Hexahedra3D8) {
                #pragma omp single
                KRATOS_ERROR << "MPMSearchElementUtility::Check3DBackGroundMeshIsCubicAxisAligned - "
                    << "3D PQMPM CAN ONLY BE USED FOR AXIS-ALIGNED RECTANGULAR-PRISM BACKGROUND GRIDS" << std::endl;
            }
            rIntersectedGeometries[i]->BoundingBox(point_low, point_high);
            for (size_t j = 0; j < rIntersectedGeometries[i]->PointsNumber(); ++j) {
                for (size_t k = 0; k < 3; ++k) {
                    if (rIntersectedGeometries[i]->GetPoint(j).Coordinates()[k] != point_low[k]) {
                        if (rIntersectedGeometries[i]->GetPoint(j).Coordinates()[k] != point_high[k]) {
                            #pragma omp single
                            KRATOS_ERROR << "MPMSearchElementUtility::Check3DBackGroundMeshIsCubicAxisAligned - "
                                << "3D PQMPM CAN ONLY BE USED FOR AXIS-ALIGNED RECTANGULAR-PRISM BACKGROUND GRIDS" << std::endl;
                        }
                    }
                }
            }
        }

        KRATOS_CATCH("")
    }


    inline Boost2DPolygonType Create2DPolygonBoundingSquareFromPointsFast(const std::vector<array_1d<double, 3>>& rPoints,
        const bool XActive = true, const bool YActive = true, const bool ZActive = false)
    {
        KRATOS_TRY

            Boost2DPolygonType rPolygon;
        std::vector<Boost2DPointType> rPolygonPoints(5);

        if (!XActive || !YActive || ZActive)  if (rPoints.size() != 8) {
            KRATOS_INFO("MPMSearchElementUtility::Create2DPolygonBoundingSquareFromPointsFast - ")
                << "ALL BOUNDING SQUARES SHOULD BE CONSTRUCTED IN XY SPACE EXCEPT FOR HEX BACKGROUND GRID\n";
            KRATOS_ERROR << "ERROR";
        }

        if (XActive && YActive && !ZActive)
        {
            for (size_t i = 0; i < 4; ++i) {
                rPolygonPoints[i] = Boost2DPointType(rPoints[i][0], rPoints[i][1]);
            }
        }
        else if (!XActive && YActive && ZActive) // 3D case only!
        {
            rPolygonPoints[0] = Boost2DPointType(rPoints[0][1], rPoints[0][2]);
            rPolygonPoints[1] = Boost2DPointType(rPoints[4][1], rPoints[4][2]);
            rPolygonPoints[2] = Boost2DPointType(rPoints[7][1], rPoints[7][2]);
            rPolygonPoints[3] = Boost2DPointType(rPoints[3][1], rPoints[3][2]); // as per Hexahedra3D8 node ordering
        }
        else if (XActive && !YActive && ZActive)
        {
            rPolygonPoints[0] = Boost2DPointType(rPoints[0][0], rPoints[0][2]);
            rPolygonPoints[1] = Boost2DPointType(rPoints[1][0], rPoints[1][2]);
            rPolygonPoints[2] = Boost2DPointType(rPoints[5][0], rPoints[5][2]);
            rPolygonPoints[3] = Boost2DPointType(rPoints[4][0], rPoints[4][2]);
        }
        else
        {
            KRATOS_INFO("MPMSearchElementUtility::Create2DPolygonBoundingSquareFromPointsFast - ")
                << "INVALID PLANE TO MAKE 2D POLYGON IN\n";
            KRATOS_ERROR << "ERROR";
        }
<<<<<<< HEAD
=======
        rPolygonPoints[4] = rPolygonPoints[0];
        rPolygon.outer().assign(rPolygonPoints.begin(), rPolygonPoints.end());
        boost::geometry::correct(rPolygon); // to close the polygon

        return rPolygon;

        KRATOS_CATCH("")
    }

    inline Boost2DPolygonType Create2DPolygonFromGeometryFast(const GeometryType& rGeom,
        const bool XActive = true, const bool YActive = true, const bool ZActive = false)
    {
        KRATOS_TRY

            Boost2DPolygonType rPolygon;

        if (rGeom.WorkingSpaceDimension() == 3)
        {
            std::vector<Boost2DPointType> rPolygonPoints(5);
            NodeType point_low, point_high;
            rGeom.BoundingBox(point_low, point_high);

            if (XActive && YActive && !ZActive)
            {
                rPolygonPoints[0] = Boost2DPointType(point_low[0], point_low[1]);
                rPolygonPoints[1] = Boost2DPointType(point_high[0], point_low[1]);
                rPolygonPoints[2] = Boost2DPointType(point_high[0], point_high[1]);
                rPolygonPoints[3] = Boost2DPointType(point_low[0], point_high[1]);
            }
            else if (XActive && !YActive && ZActive)
            {
                rPolygonPoints[0] = Boost2DPointType(point_low[0], point_low[2]);
                rPolygonPoints[1] = Boost2DPointType(point_high[0], point_low[2]);
                rPolygonPoints[2] = Boost2DPointType(point_high[0], point_high[2]);
                rPolygonPoints[3] = Boost2DPointType(point_low[0], point_high[2]);
            }
            else if (!XActive && YActive && ZActive)
            {
                rPolygonPoints[0] = Boost2DPointType(point_low[1], point_low[2]);
                rPolygonPoints[1] = Boost2DPointType(point_high[1], point_low[2]);
                rPolygonPoints[2] = Boost2DPointType(point_high[1], point_high[2]);
                rPolygonPoints[3] = Boost2DPointType(point_low[1], point_high[2]);
            }
            else
            {
                KRATOS_INFO("MPMSearchElementUtility::Create2DPolygonFromGeometryFast - ")
                    << "INVALID PLANE TO MAKE 2D POLYGON IN\n";
                KRATOS_ERROR << "ERROR";
            }
            rPolygonPoints[4] = rPolygonPoints[0];
            rPolygon.outer().assign(rPolygonPoints.begin(), rPolygonPoints.end());
        }
        else
        {
            std::vector<Boost2DPointType> rPolygonPoints(rGeom.PointsNumber() + 1);
            for (size_t i = 0; i < rGeom.PointsNumber(); ++i) {
                rPolygonPoints[i] = Boost2DPointType(rGeom.GetPoint(i).X(), rGeom.GetPoint(i).Y());
            }
            rPolygonPoints[rGeom.PointsNumber()] = rPolygonPoints[0];
            rPolygon.outer().assign(rPolygonPoints.begin(), rPolygonPoints.end());
        }
        boost::geometry::correct(rPolygon); // to close the polygon
        return rPolygon;

        KRATOS_CATCH("")
    }

    inline IntegrationPoint<3> CreateSubPoint(const array_1d<double, 3>& rGlobalCoords, const double rVolumeFraction,
        const GeometryType& rBackgroundGridElementGeom, Vector& rN, Matrix& rDN_De)
    {
        KRATOS_TRY

            array_1d<double, 3> local_coordinates;
        rBackgroundGridElementGeom.PointLocalCoordinates(local_coordinates, rGlobalCoords);
        rBackgroundGridElementGeom.ShapeFunctionsValues(rN, local_coordinates);
        rBackgroundGridElementGeom.ShapeFunctionsLocalGradients(rDN_De, local_coordinates);

        return IntegrationPoint<3>(local_coordinates, rVolumeFraction);

        KRATOS_CATCH("")
    }

    inline void Determine2DSubPoint(const GeometryType& rGridElement, const std::vector<array_1d<double, 3>>& rMasterDomainPoints,
        array_1d<double, 3>& rSubPointCoord, double& rSubPointVolume)
    {
        KRATOS_TRY

            // make boost polygon of current background element geometry
            Boost2DPolygonType polygon_grid = Create2DPolygonFromGeometryFast(rGridElement);

        // make boost polygon of bounding box
        Boost2DPolygonType polygon_box = Create2DPolygonBoundingSquareFromPointsFast(rMasterDomainPoints);


        // make boost polygon result container
        std::vector<Boost2DPolygonType> polygon_result_container;

        // reset accumulated quantities
        rSubPointVolume = 0.0;
        rSubPointCoord.clear();
        Boost2DPointType centroid_result;

        // accumulate result over intersected sub-polygons
        if (boost::geometry::intersection(polygon_grid, polygon_box, polygon_result_container)) {
            for (auto& polygon_result : polygon_result_container) {
                rSubPointVolume += boost::geometry::area(polygon_result);
                boost::geometry::centroid(polygon_result, centroid_result);
                rSubPointCoord[0] += centroid_result.get<0>();
                rSubPointCoord[1] += centroid_result.get<1>();
            }
        }
        else
        {
            KRATOS_INFO("MPMSearchElementUtility::Determine2DSubPoint - ")
                << "BOOST INTERSECTION FAILED ALTHOUGH KRATOS INTERSECTION WORKED\n";
            KRATOS_ERROR << "ERROR";
        }

        rSubPointCoord /= double(polygon_result_container.size());

        KRATOS_CATCH("")
    }

    inline void Determine3DSubPoint(const GeometryType& rGridElement, const std::vector<array_1d<double, 3>>& rMasterDomainPoints,
        array_1d<double, 3>& rSubPointCoord, double& rSubPointVolume)
    {
        KRATOS_TRY

            // NOTE: THIS FUNCTION ASSUMES THE BACKGROUND GRID ELEMENT IS PERFECTLY CUBIC
            //    AND THE RESULTING INTERSECTION VOLUME IS A RECTANGULAR PRISM

            // make boost xy polygon of current background element geometry
            Boost2DPolygonType polygon_grid_xy = Create2DPolygonFromGeometryFast(rGridElement);

        // make boost yz polygon of current background element geometry
        Boost2DPolygonType polygon_grid_yz = Create2DPolygonFromGeometryFast(rGridElement, false, true, true);

        // make boost xy polygon of bounding box
        Boost2DPolygonType polygon_box_xy = Create2DPolygonBoundingSquareFromPointsFast(rMasterDomainPoints);

        // make boost yz polygon of bounding box
        Boost2DPolygonType polygon_box_yz = Create2DPolygonBoundingSquareFromPointsFast(rMasterDomainPoints, false, true, true);

        // make boost polygon result container
        std::vector<Boost2DPolygonType> polygon_xy_result_container;
        std::vector<Boost2DPolygonType> polygon_yz_result_container;

        // reset accumulated quantities
        double sub_volume_area = 0.0;

        rSubPointCoord.clear();
        Boost2DPointType centroid_result;

        // Determine area and x y coordinates from xy polygons
        if (boost::geometry::intersection(polygon_grid_xy, polygon_box_xy, polygon_xy_result_container)) {
            for (auto& polygon_result : polygon_xy_result_container) {
                sub_volume_area += boost::geometry::area(polygon_result);
                boost::geometry::centroid(polygon_result, centroid_result);
                rSubPointCoord[0] += centroid_result.get<0>();
                rSubPointCoord[1] += centroid_result.get<1>();
            }
        }
        else
        {
            KRATOS_INFO("MPMSearchElementUtility::Determine3DSubPoint - ")
                << "BOOST INTERSECTION FAILED ALTHOUGH KRATOS INTERSECTION WORKED\n";
            KRATOS_ERROR << "ERROR";
        }

        rSubPointCoord /= double(polygon_xy_result_container.size()); // at the moment this is just the xy coords!

        // Perform yz polygon intersection to determine depth and z-position of sub-point
        // local x = global y
        // local y = global z
        array_1d<double, 2> sub_point_z_coord = ZeroVector(2);
        bool is_initialized = false;
        double min_z = 0.0;
        double max_z = 0.0;
        if (boost::geometry::intersection(polygon_grid_yz, polygon_box_yz, polygon_yz_result_container)) {
            for (auto& polygon_result : polygon_yz_result_container) {
                for (auto& result_point : polygon_result.outer()) {
                    if (!is_initialized) {
                        min_z = result_point.get<1>();
                        max_z = result_point.get<1>();
                        is_initialized = true;
                    }
                    else if (result_point.get<1>() < min_z) min_z = result_point.get<1>();
                    else if (result_point.get<1>() > max_z) max_z = result_point.get<1>();
                }
            }
        }
        else
        {
            KRATOS_INFO("MPMSearchElementUtility::Determine3DSubPoint - ")
                << "BOOST INTERSECTION FAILED ALTHOUGH KRATOS INTERSECTION WORKED\n";
            KRATOS_ERROR << "ERROR";
        }

        rSubPointCoord[2] = 0.5 * (min_z + max_z);
        rSubPointVolume = sub_volume_area * (max_z - min_z);

        KRATOS_CATCH("")
    }

    inline typename Geometry<Node<3>>::Pointer CreateCustomQuadraturePoint(
        SizeType WorkingSpaceDimension,
        SizeType LocalSpaceDimension,
        GeometryShapeFunctionContainer<GeometryData::IntegrationMethod>& rShapeFunctionContainer,
        typename Geometry<Node<3>>::PointsArrayType rPoints,
        GeometryType* pGeometryParent)
    {
        KRATOS_TRY

            if (WorkingSpaceDimension == 1 && LocalSpaceDimension == 1)
                return Kratos::make_shared<
                QuadraturePointPartitionedGeometry<Node<3>, 1>>(
                    rPoints, rShapeFunctionContainer, pGeometryParent);
            else if (WorkingSpaceDimension == 2 && LocalSpaceDimension == 1)
                return Kratos::make_shared<
                QuadraturePointPartitionedGeometry<Node<3>, 2, 1>>(
                    rPoints, rShapeFunctionContainer, pGeometryParent);
            else if (WorkingSpaceDimension == 2 && LocalSpaceDimension == 2)
                return Kratos::make_shared<
                QuadraturePointPartitionedGeometry<Node<3>, 2>>(
                    rPoints, rShapeFunctionContainer, pGeometryParent);
            else if (WorkingSpaceDimension == 3 && LocalSpaceDimension == 2)
                return Kratos::make_shared<
                QuadraturePointPartitionedGeometry<Node<3>, 3, 2>>(
                    rPoints, rShapeFunctionContainer, pGeometryParent);
            else if (WorkingSpaceDimension == 3 && LocalSpaceDimension == 3)
                return Kratos::make_shared<
                QuadraturePointPartitionedGeometry<Node<3>, 3>>(
                    rPoints, rShapeFunctionContainer, pGeometryParent);
            else {
                KRATOS_ERROR << "Working/Local space dimension combinations are "
                    << "not provided for QuadraturePointGeometry. WorkingSpaceDimension: "
                    << WorkingSpaceDimension << ", LocalSpaceDimension: " << LocalSpaceDimension
                    << std::endl;
            }
        KRATOS_CATCH("")
    }

    inline bool DetermineIfDomainOverlapsBoundaryConditions(std::vector<GeometryType*>& IntersectedGeometries,
        const array_1d<double, 3>& rCoordinates, const double SideHalfLength)
    {
        const double reach = (IntersectedGeometries[0]->WorkingSpaceDimension() == 3)
            ? 1.7321 * SideHalfLength : 1.414214 * SideHalfLength;
        for (size_t i = 0; i < IntersectedGeometries.size(); ++i)
        {
            for (size_t j = 0; j < IntersectedGeometries[i]->PointsNumber(); ++j) {
                auto node_it = IntersectedGeometries[i]->pGetPoint(j);
                bool is_fixed = false;
                if (node_it->IsFixed(DISPLACEMENT_X)) is_fixed = true;
                else if (node_it->IsFixed(DISPLACEMENT_Y)) is_fixed = true;
                else if (node_it->HasDofFor(DISPLACEMENT_Z))  if (node_it->IsFixed(DISPLACEMENT_Z)) is_fixed = true;
                if (is_fixed) {
                    const double fixed_point_to_cog = norm_2(node_it->Coordinates() - rCoordinates);
                    if (fixed_point_to_cog <= reach) return true;
                }
            }
        }

        return false;
    }

    inline bool IntersectionCheckWithBoundingBox(const GeometryType& rGeom, const array_1d<double, 3>& rCoord, const double SideHalfLength)
    {
        const double z_coord = (rGeom.WorkingSpaceDimension() == 3) ? SideHalfLength : 0.0;
        const Point point_low(rCoord[0] - SideHalfLength, rCoord[1] - SideHalfLength, rCoord[2] - z_coord);
        const Point point_high(rCoord[0] + SideHalfLength, rCoord[1] + SideHalfLength, rCoord[2] + z_coord);
        NodeType ele_point_low, ele_point_high;

        const double dimension_45_degree_factor = (rGeom.WorkingSpaceDimension() == 3) ? 1.7321 : 1.414214;
        double center_to_center = norm_2(rGeom.Center() - rCoord);
        rGeom.BoundingBox(ele_point_low, ele_point_high);
        double maximum_contact_range = dimension_45_degree_factor * SideHalfLength +
            norm_2(ele_point_high - ele_point_low);
        if (center_to_center <= maximum_contact_range) return true;
        return false;
    }


    inline void RecursivePQMPMNeighbourSearch(const ModelPart& rBackgroundGridModelPart,
        std::vector<GeometryType*>& rIntersectedGeometries,
        const Point& rPointLow,
        const Point& rPointHigh,
        IndexType& RecursionCount,
        const array_1d<double, 3>& rCoordinates,
        const double SideHalfLength,
        const SizeType MaxRecursions = 100)
    {
        RecursionCount += 1;
        if (RecursionCount < MaxRecursions)
        {
            if (!rIntersectedGeometries.back()->Has(GEOMETRY_NEIGHBOURS))
                ConstructNeighbourRelations(*rIntersectedGeometries.back(), rBackgroundGridModelPart);
            auto& geometry_neighbours = rIntersectedGeometries.back()->GetValue(GEOMETRY_NEIGHBOURS);
            bool check_geom;
            for (size_t i = 0; i < geometry_neighbours.size(); ++i) {
                // dont check elements we have already intersected with
                check_geom = true;
                for (size_t j = 0; j < rIntersectedGeometries.size(); ++j) {
                    if (geometry_neighbours[i]->Id() == rIntersectedGeometries[j]->Id()) {
                        check_geom = false;
                        break;
                    }
                }

                if (check_geom) {
                    // check if this background grid and the MP domain overlap
                    if (IntersectionCheckWithBoundingBox(*geometry_neighbours[i], rCoordinates, SideHalfLength)) {
                        if (geometry_neighbours[i]->HasIntersection(rPointLow, rPointHigh)) {
                            // add to container and then search its neighbours
                            rIntersectedGeometries.push_back(geometry_neighbours[i].get());

                                RecursivePQMPMNeighbourSearch(rBackgroundGridModelPart,
                                    rIntersectedGeometries, rPointLow, rPointHigh,
                                    RecursionCount,
                                    rCoordinates, SideHalfLength,
                                    MaxRecursions);
                        }
                    }
                }
            }
        }
        else KRATOS_INFO("RecursivePQMPMNeighbourSearch:: ") <<
                "Recursion count of " << MaxRecursions << " exceeded\n" << std::endl;
    }


    inline bool CheckFixedNodesWithinBoundingBox(const PointerVector<Node<3>>& rNodesList,
        const Point& rPointHigh, const Point& rPointLow, const SizeType WorkingDim)
    {
        for (auto& node_it : rNodesList)
        {
            bool is_fixed = false;

            if (node_it.IsFixed(DISPLACEMENT_X)) is_fixed = true;
            else if (node_it.IsFixed(DISPLACEMENT_Y)) is_fixed = true;
            else if (WorkingDim == 3) if (node_it.IsFixed(DISPLACEMENT_Z)) is_fixed = true;

            if (is_fixed)
            {
                bool is_inside = true;
                for (size_t i = 0; i < WorkingDim; i++)
                {
                    if (rPointLow.Coordinates()[i] <= node_it.Coordinates()[i] &&
                        node_it.Coordinates()[i] <= rPointHigh.Coordinates()[i])
                    {
                        // we are inside for this dimension
                    }
                    else
                    {
                        is_inside = false;
                        break;
                    }
                }
                if (is_inside) return true;
            }
        }

        return false;
    }


    inline void PartitionMasterMaterialPointsIntoSubPoints(const ModelPart& rBackgroundGridModelPart,
        const array_1d<double, 3>& rCoordinates,
        const array_1d<double, 3>& rLocalCoords,
        Element& rMasterMaterialPoint,
        typename GeometryType::Pointer pQuadraturePointGeometry,
        const double Tolerance)
    {
        KRATOS_TRY;

        GeometryType& rParentGeom = pQuadraturePointGeometry->GetGeometryParent(0);

        // If axisymmetric make normal MP
        if (rBackgroundGridModelPart.GetProcessInfo().Has(IS_AXISYMMETRIC)) {
            if (rBackgroundGridModelPart.GetProcessInfo().GetValue(IS_AXISYMMETRIC)) {
                CreateQuadraturePointsUtility<Node<3>>::UpdateFromLocalCoordinates(
                    pQuadraturePointGeometry, rLocalCoords,
                    rMasterMaterialPoint.GetGeometry().IntegrationPoints()[0].Weight(),
                    rParentGeom);
                return;
            }
        }

        const SizeType working_dim = rParentGeom.WorkingSpaceDimension();
        const double pqmpm_min_fraction = (rBackgroundGridModelPart.GetProcessInfo().Has(PQMPM_SUBPOINT_MIN_VOLUME_FRACTION))
            ? std::max(rBackgroundGridModelPart.GetProcessInfo()[PQMPM_SUBPOINT_MIN_VOLUME_FRACTION], std::numeric_limits<double>::epsilon())
            : std::numeric_limits<double>::epsilon();

        // Get volume and set up master domain bounding points
        std::vector<double> mp_volume_vec;
        rMasterMaterialPoint.CalculateOnIntegrationPoints(MP_VOLUME, mp_volume_vec, rBackgroundGridModelPart.GetProcessInfo());
        if (rBackgroundGridModelPart.GetProcessInfo()[DOMAIN_SIZE] == 2 && rMasterMaterialPoint.GetProperties().Has(THICKNESS))
            mp_volume_vec[0] /= rMasterMaterialPoint.GetProperties()[THICKNESS];
        const double side_half_length = std::pow(mp_volume_vec[0], 1.0 / double(working_dim)) / 2.0;
        std::vector<array_1d<double, 3>> master_domain_points(std::pow(2.0, working_dim));
        CreateBoundingBoxPoints(master_domain_points, rCoordinates, side_half_length, working_dim);

        // Initially check if the bounding box volume scalar is less than the element volume scalar
        if (mp_volume_vec[0] <= rParentGeom.DomainSize()) {
            if (CheckAllPointsAreInGeom(master_domain_points, rParentGeom, Tolerance)) {
                CreateQuadraturePointsUtility<Node<3>>::UpdateFromLocalCoordinates(
                    pQuadraturePointGeometry, rLocalCoords,
                    rMasterMaterialPoint.GetGeometry().IntegrationPoints()[0].Weight(),
                    rParentGeom);
                return;
            }
        }

        // we need to do splitting. Initially determine all grid elements we intersect with
        Point point_low(rCoordinates[0] - side_half_length, rCoordinates[1] - side_half_length, rCoordinates[2]);
        if (working_dim == 3) point_low[2] -= side_half_length;
        Point point_high(rCoordinates[0] + side_half_length, rCoordinates[1] + side_half_length, rCoordinates[2]);
        if (working_dim == 3) point_high[2] += side_half_length;
        SizeType number_of_nodes = 0;
        std::vector<GeometryType*> intersected_geometries;

        // Do neighbour searching to determine the intersected geometries
        IndexType recursion_count = 0;
        intersected_geometries.push_back(&rParentGeom);
        RecursivePQMPMNeighbourSearch(rBackgroundGridModelPart,
            intersected_geometries, point_low , point_high , recursion_count,
            rCoordinates, side_half_length);
        for (size_t i = 0; i < intersected_geometries.size(); ++i)
            number_of_nodes += intersected_geometries[i]->PointsNumber();

        // If we are 3D, check background mesh are axis-aligned perfect rectangular prisms
        if (working_dim == 3) Check3DBackGroundMeshIsCubicAxisAligned(intersected_geometries);

        // Prepare containers to hold all sub-points
        const SizeType number_of_sub_material_points = intersected_geometries.size();
        PointerVector<Node<3>> nodes_list(number_of_nodes);
        IntegrationPointsArrayType ips(number_of_sub_material_points);
        Matrix N_matrix(number_of_sub_material_points, number_of_nodes, -1.0);
        DenseVector<Matrix> DN_De_vector(number_of_sub_material_points);

        // Temporary local containers
        double sub_point_volume;
        array_1d<double, 3> sub_point_position;
        IndexType active_node_index = 0;
        IndexType active_subpoint_index = 0;

        // Loop over all intersected grid elements and make subpoints in each
        for (size_t i = 0; i < number_of_sub_material_points; ++i) {
            Matrix DN_De(intersected_geometries[i]->PointsNumber(), working_dim);
            Vector N(intersected_geometries[i]->PointsNumber());
            sub_point_position.clear();
            sub_point_volume = 0.0;
            IntegrationPoint<3> trial_subpoint;

            if (working_dim == 2) {
                Determine2DSubPoint(*intersected_geometries[i], master_domain_points, sub_point_position, sub_point_volume);
                sub_point_position[2] = rCoordinates[2]; // set z coord of sub point to that of the master
            }
            else Determine3DSubPoint(*intersected_geometries[i], master_domain_points, sub_point_position, sub_point_volume);

            trial_subpoint = CreateSubPoint(sub_point_position, sub_point_volume / mp_volume_vec[0],
                *intersected_geometries[i], N, DN_De);

            // Transfer local data to containers
            if (trial_subpoint.Weight() > pqmpm_min_fraction) {
                ips[active_subpoint_index] = trial_subpoint;
                DN_De_vector[active_subpoint_index] = DN_De;
                for (size_t j = 0; j < N.size(); ++j) {
                    N_matrix(active_subpoint_index, active_node_index) = N[j];
                    nodes_list(active_node_index) = intersected_geometries[i]->pGetPoint(j);

                    active_node_index += 1;
                }
                active_subpoint_index += 1;
            }
        }
        if (active_subpoint_index == 1) {
            CreateQuadraturePointsUtility<Node<3>>::UpdateFromLocalCoordinates(
                pQuadraturePointGeometry, rLocalCoords, rMasterMaterialPoint.GetGeometry().IntegrationPoints()[0].Weight(),
                rParentGeom);
            return;
        }

        IntegrationPointsArrayType ips_active(active_subpoint_index);
        PointerVector<Node<3>> nodes_list_active(active_node_index);
        if (ips_active.size() == ips.size()) {
            ips_active = ips;
            nodes_list_active = nodes_list;
        }
        else {
            N_matrix.resize(active_subpoint_index, active_node_index, true);
            DN_De_vector.resize(active_subpoint_index, true);
            for (size_t i = 0; i < active_subpoint_index; ++i) ips_active[i] = ips[i];
            for (size_t i = 0; i < active_node_index; ++i) nodes_list_active(i) = nodes_list(i);
        }

        // check if there are any fixed nodes within the bounding box
        if (CheckFixedNodesWithinBoundingBox(nodes_list_active, point_high, point_low, working_dim))
        {
            CreateQuadraturePointsUtility<Node<3>>::UpdateFromLocalCoordinates(
                pQuadraturePointGeometry, rLocalCoords, rMasterMaterialPoint.GetGeometry().IntegrationPoints()[0].Weight(),
                rParentGeom);
            return;
        }

        // Check volume fractions sum to unity
        double vol_sum = 0.0;
        for (size_t i = 0; i < ips_active.size(); ++i) vol_sum += ips_active[i].Weight();
        if (std::abs(vol_sum - 1.0) > Tolerance) {
            const bool is_pqmpm_fallback = (rBackgroundGridModelPart.GetProcessInfo().Has(IS_MAKE_NORMAL_MP_IF_PQMPM_FAILS))
                ? rBackgroundGridModelPart.GetProcessInfo().GetValue(IS_MAKE_NORMAL_MP_IF_PQMPM_FAILS) : false;
            if (is_pqmpm_fallback) {
                CreateQuadraturePointsUtility<Node<3>>::UpdateFromLocalCoordinates(
                    pQuadraturePointGeometry, rLocalCoords, rMasterMaterialPoint.GetGeometry().IntegrationPoints()[0].Weight(),
                    rParentGeom);
                return;
            }
            else {
                #pragma omp critical
                KRATOS_INFO("MPMSearchElementUtility::Check")
                    << "Volume fraction of sub-points does not approximately sum to 1.0."
                    << " This probably means the background grid is not big enough."
                    << "\nPosition = " << rCoordinates
                    << "\nNumber of active sub points = " << ips_active.size()
                    << "\nNumber of trial sub points = " << ips.size()
                    << "\nMaterial point volume = " << mp_volume_vec[0]
                    << "\nTotal volume fraction = " << vol_sum << "\nIndividual volume fractions:\n";
                for (size_t i = 0; i < ips_active.size(); ++i) std::cout << "\t" << ips_active[i].Weight()
                    << "\t\t" << ips_active[i].Coordinates() << std::endl;
                KRATOS_ERROR << "ERROR";
            }
        } else CheckPQMPM(ips_active, std::numeric_limits<double>::epsilon(), N_matrix, DN_De_vector);

        // Transfer data over
        GeometryData::IntegrationMethod ThisDefaultMethod = pQuadraturePointGeometry->GetDefaultIntegrationMethod();
        IntegrationPointsContainerType ips_container;
        ips_container[ThisDefaultMethod] = ips_active;
        ShapeFunctionsValuesContainerType shape_function_container;
        shape_function_container[ThisDefaultMethod] = N_matrix;
        ShapeFunctionsLocalGradientsContainerType shape_function_derivatives_container;
        shape_function_derivatives_container[ThisDefaultMethod] = DN_De_vector;
        GeometryShapeFunctionContainer<GeometryData::IntegrationMethod> data_container( ThisDefaultMethod,
            ips_container, shape_function_container, shape_function_derivatives_container);

        for (size_t i = 0; i < nodes_list_active.size(); ++i) nodes_list_active[i].Set(ACTIVE);
        if (pQuadraturePointGeometry->IntegrationPointsNumber() == 1) {
            pQuadraturePointGeometry = CreateCustomQuadraturePoint(working_dim, pQuadraturePointGeometry->LocalSpaceDimension(),
                data_container, nodes_list_active, &rParentGeom);
            rMasterMaterialPoint.SetGeometry(pQuadraturePointGeometry);
        }

        pQuadraturePointGeometry->SetGeometryShapeFunctionContainer(data_container);
        pQuadraturePointGeometry->Points() = nodes_list_active;

        KRATOS_CATCH("");
    }

    inline bool IsExplicitAndNeedsCorrection(GeometryType::Pointer pQuadraturePoint, const ProcessInfo& rProcessInfo)
    {
        if (rProcessInfo.Has(IS_FIX_EXPLICIT_MP_ON_GRID_EDGE)) {
            if (rProcessInfo.GetValue(IS_FIX_EXPLICIT_MP_ON_GRID_EDGE)) {
                if (pQuadraturePoint->IntegrationPointsNumber() == 1)
                {
                    for (size_t i = 0; i < pQuadraturePoint->ShapeFunctionsValues().size2(); ++i)
                    {
                        if (pQuadraturePoint->ShapeFunctionsValues()(0, i) < std::numeric_limits<double>::epsilon()) return true;
                    }
                }
            }
        }

        return false;
    }

    inline GeometryType& FindGridGeom(GeometryType& rParentGeom,
        const ModelPart& rBackgroundGridModelPart,
        const double Tolerance,
        const array_1d<double, 3>& xg,
        array_1d<double, 3>& rLocalCoords,
        const ProcessInfo& rProcessInfo,
        bool& IsFound)
    {
        IsFound = false;

        if (CheckIsInside(rParentGeom, rLocalCoords, xg, Tolerance)) {
            IsFound = true;
            return rParentGeom;
        }
        else
        {
            if (!rParentGeom.Has(GEOMETRY_NEIGHBOURS))
                ConstructNeighbourRelations(rParentGeom, rBackgroundGridModelPart);

            auto& geometry_neighbours = rParentGeom.GetValue(GEOMETRY_NEIGHBOURS);
            for (IndexType k = 0; k < geometry_neighbours.size(); ++k) {
                if (CheckIsInside(*geometry_neighbours[k], rLocalCoords, xg, Tolerance)) {
                    IsFound = true;
                    return *(geometry_neighbours[k].get());
                }
            }
        }

        return rParentGeom;
    }


    inline void UpdatePartitionedQuadraturePoint(const ModelPart& rBackgroundGridModelPart,
        const array_1d<double, 3>& rCoordinates,
        Element& rMasterMaterialPoint,
        typename GeometryType::Pointer pQuadraturePointGeometry,
        const double Tolerance)
    {
        array_1d<double, 3> local_coords;
        pQuadraturePointGeometry->IsInside(rCoordinates, local_coords, Tolerance);
        PartitionMasterMaterialPointsIntoSubPoints(rBackgroundGridModelPart, rCoordinates,
            local_coords, rMasterMaterialPoint, pQuadraturePointGeometry, Tolerance);
    }


    inline void NeighbourSearchElements(const ModelPart& rMPMModelPart,
        const ModelPart& rBackgroundGridModelPart,
        std::vector<typename Element::Pointer>& rMissingElements,
        const double Tolerance)
    {
        #pragma omp parallel for
        for (int i = 0; i < static_cast<int>(rMPMModelPart.Elements().size()); ++i) {
            auto element_itr = (rMPMModelPart.ElementsBegin() + i);
            array_1d<double, 3> local_coordinates;
            bool is_found = false;
            std::vector<array_1d<double, 3>> xg;
            element_itr->CalculateOnIntegrationPoints(MP_COORD, xg, rBackgroundGridModelPart.GetProcessInfo());

            GeometryType& r_found_geom = FindGridGeom(element_itr->GetGeometry().GetGeometryParent(0),
                rBackgroundGridModelPart, Tolerance, xg[0], local_coordinates,
                rMPMModelPart.GetProcessInfo(), is_found);

            if (is_found)
            {
                const bool is_pqmpm = (rBackgroundGridModelPart.GetProcessInfo().Has(IS_PQMPM))
                    ? rBackgroundGridModelPart.GetProcessInfo().GetValue(IS_PQMPM) : false;
                if (is_pqmpm)
                {
                    // Updates the quadrature point geometry.
                    PartitionMasterMaterialPointsIntoSubPoints(rBackgroundGridModelPart, xg[0],
                        local_coordinates, *element_itr, element_itr->pGetGeometry(), Tolerance);
                }
                else
                {
                    CreateQuadraturePointsUtility<Node<3>>::UpdateFromLocalCoordinates(
                        element_itr->pGetGeometry(), local_coordinates,
                        element_itr->GetGeometry().IntegrationPoints()[0].Weight(), r_found_geom);
                }

                if (IsExplicitAndNeedsCorrection(element_itr->pGetGeometry(), rBackgroundGridModelPart.GetProcessInfo()))
                    is_found = false;
                else {
                    for (IndexType j = 0; j < r_found_geom.PointsNumber(); ++j)
                        r_found_geom.Points()[j].Set(ACTIVE);
                }
            }
            if(!is_found)
            {
                #pragma omp critical
                rMissingElements.push_back(&*element_itr);
            }
        }
    }


    //


    inline void NeighbourSearchConditions(const ModelPart& rMPMModelPart,
        const ModelPart& rBackgroundGridModelPart,
        std::vector<typename Condition::Pointer>& rMissingConditions,
        const double Tolerance)
    {
        #pragma omp parallel for
        for (int i = 0; i < static_cast<int>(rMPMModelPart.Conditions().size()); ++i) {
            auto condition_itr = rMPMModelPart.Conditions().begin() + i;

            std::vector<array_1d<double, 3>> xg;
            condition_itr->CalculateOnIntegrationPoints(MPC_COORD, xg, rMPMModelPart.GetProcessInfo());

            if (xg.size() > 0)
            {
                array_1d<double, 3> local_coordinates;
                bool is_found = false;

                GeometryType& r_found_geom = FindGridGeom(condition_itr->GetGeometry(),
                    rBackgroundGridModelPart, Tolerance, xg[0], local_coordinates,
                    rMPMModelPart.GetProcessInfo(), is_found);

                if (is_found)
                {
                    condition_itr->GetGeometry() = r_found_geom;
                    for (IndexType j = 0; j < r_found_geom.PointsNumber(); ++j)
                        r_found_geom[j].Set(ACTIVE);
                }
                else
                {
                    #pragma omp critical
                    rMissingConditions.push_back(&*condition_itr);
                }
            }
        }
    }


    inline bool IsFixExplicitAndOnElementEdge(const Vector& N, const ProcessInfo& rProcessInfo)
    {
        if (rProcessInfo.Has(IS_FIX_EXPLICIT_MP_ON_GRID_EDGE)) {
            if (rProcessInfo.GetValue(IS_FIX_EXPLICIT_MP_ON_GRID_EDGE)) {
                // check if MP is exactly on the edge of the element, this gives spurious strains in explicit
                for (SizeType i = 0; i < N.size(); ++i) {
                    if (std::abs(N[i]) < std::numeric_limits<double>::epsilon()) {
                        return true;
                    }
                }
            }
        }

        return false;
    }


    template <std::size_t TDimension>
    void BinBasedSearchElementsAndConditions(ModelPart& rMPMModelPart,
        ModelPart& rBackgroundGridModelPart,
        std::vector<typename Element::Pointer>& rMissingElements,
        std::vector<typename Condition::Pointer>& rMissingConditions,
        const std::size_t MaxNumberOfResults, const double Tolerance)
    {
        const ProcessInfo& r_process_info = rBackgroundGridModelPart.GetProcessInfo();
        bool is_pqmpm = (r_process_info.Has(IS_PQMPM))
            ? r_process_info.GetValue(IS_PQMPM) : false;

>>>>>>> 2691b8ec
        // Search background grid and make element active
        Vector N;
        const int max_result = 1000;

        #pragma omp parallel
        {
            BinBasedFastPointLocator<TDimension> SearchStructure(rBackgroundGridModelPart);
            SearchStructure.UpdateSearchDatabase();
            typename BinBasedFastPointLocator<TDimension>::ResultContainerType results(max_result);

            // Element search and assign background grid
            #pragma omp for
<<<<<<< HEAD
            for (int i = 0; i < static_cast<int>(rMPMModelPart.Elements().size()); ++i) {
                auto element_itr = rMPMModelPart.Elements().begin() + i;

=======
            for (int i = 0; i < static_cast<int>(rMissingElements.size()); ++i) {
                auto element_itr = *(rMissingElements.begin() + i);
>>>>>>> 2691b8ec
                std::vector<array_1d<double, 3>> xg;
                element_itr->CalculateOnIntegrationPoints(MP_COORD, xg, rMPMModelPart.GetProcessInfo());
                typename BinBasedFastPointLocator<TDimension>::ResultIteratorType result_begin = results.begin();
                Element::Pointer pelem;

                // FindPointOnMesh find the background element in which a given point falls and the relative shape functions
                bool is_found = SearchStructure.FindPointOnMesh(xg[0], N, pelem, result_begin, MaxNumberOfResults, Tolerance);


                if (is_found && is_explicit) {
                    // check if MP is exactly on the edge of the element, this gives spurious strains in explicit
                    bool isOnEdge = false;
                    for (SizeType i = 0; i < N.size(); ++i) {
                        if (std::abs(N[i]) < std::numeric_limits<double>::epsilon()) {
                            isOnEdge = true;
                            break;
                        }
                    }
                    if (isOnEdge) {
                        // MP is exactly on the edge. Now we give it a little 'nudge'
                        array_1d<double, 3> xg_nudged = array_1d<double, 3>(xg[0]);
                        const double& delta_time = r_process_info[DELTA_TIME];
                        std::vector<array_1d<double, 3>> mp_vel;
                        element_itr->CalculateOnIntegrationPoints(MP_VELOCITY, mp_vel, rMPMModelPart.GetProcessInfo());
                        array_1d<double, 3> nudge_displacement = delta_time / 1000.0 * mp_vel[0];
                        xg_nudged += nudge_displacement;
                        is_found = SearchStructure.FindPointOnMesh(xg_nudged, N, pelem, result_begin, MaxNumberOfResults, Tolerance);
                        // check if the nudged point is found...
                        if (is_found){
                            // store the nudged MP position
                            element_itr->SetValuesOnIntegrationPoints(MP_COORD, { xg_nudged }, rMPMModelPart.GetProcessInfo());
                            KRATOS_INFO("MPMSearchElementUtility") << "WARNING: To prevent spurious explicit stresses, Material Point " << element_itr->Id()
                                << " was nudged by " << nudge_displacement << std::endl;
                        }
                        else {
                            // find the un-nudged MP again
                            is_found = SearchStructure.FindPointOnMesh(xg[0], N, pelem, result_begin, MaxNumberOfResults, Tolerance);
                            KRATOS_INFO("MPMSearchElementUtility") << "WARNING: Material Point " << element_itr->Id()
                                << " lies exactly on an element edge and may give spurious results."<< std::endl;
                        }
                    }
                }


                if (is_found == true) {
                    if (IsFixExplicitAndOnElementEdge(N, r_process_info) && !is_pqmpm) {
                        // MP is exactly on the edge. Now we give it a little 'nudge'
                        array_1d<double, 3> xg_nudged = array_1d<double, 3>(xg[0]);
                        std::vector<array_1d<double, 3>> mp_vel;
                        element_itr->CalculateOnIntegrationPoints(MP_VELOCITY, mp_vel, rMPMModelPart.GetProcessInfo());
                        xg_nudged += r_process_info[DELTA_TIME] / 1000.0 * mp_vel[0];
                        if (SearchStructure.FindPointOnMesh(xg_nudged, N, pelem, result_begin, MaxNumberOfResults, Tolerance)) {
                            element_itr->SetValuesOnIntegrationPoints(MP_COORD, { xg_nudged }, rMPMModelPart.GetProcessInfo());
                            KRATOS_INFO("MPMSearchElementUtility") << "WARNING: To prevent spurious explicit stresses, Material Point "
                                << element_itr->Id() << " was nudged." << std::endl;
                        } else {
                            is_found = SearchStructure.FindPointOnMesh(xg[0], N, pelem, result_begin, MaxNumberOfResults, Tolerance);
                            KRATOS_INFO("MPMSearchElementUtility") << "WARNING: Material Point " << element_itr->Id()
                                << " lies exactly on an element edge and may give spurious results." << std::endl;
                        }
                    }
                    pelem->Set(ACTIVE);

<<<<<<< HEAD
                    auto p_new_geometry = CreateQuadraturePointsUtility<Node<3>>::CreateFromCoordinates(
                        pelem->pGetGeometry(), xg[0],
                        element_itr->GetGeometry().IntegrationPoints()[0].Weight());

                    // Update geometry of particle element
                    element_itr->SetGeometry(p_new_geometry);

                    for (IndexType j = 0; j < p_new_geometry->PointsNumber(); ++j)
                        (*p_new_geometry)[j].Set(ACTIVE);
=======
                    const bool is_pqmpm = (rBackgroundGridModelPart.GetProcessInfo().Has(IS_PQMPM))
                        ? rBackgroundGridModelPart.GetProcessInfo().GetValue(IS_PQMPM) : false;
                    if (is_pqmpm)
                    {
                        // Updates the quadrature point geometry.
                        UpdatePartitionedQuadraturePoint(rBackgroundGridModelPart, xg[0],
                            *element_itr, pelem->pGetGeometry(), Tolerance);
                    }
                    else
                    {
                        auto p_quadrature_point_geometry = element_itr->pGetGeometry();
                        array_1d<double, 3> local_coordinates;
                        p_quadrature_point_geometry->PointLocalCoordinates(local_coordinates, xg[0]);
                        CreateQuadraturePointsUtility<Node<3>>::UpdateFromLocalCoordinates(
                            p_quadrature_point_geometry, local_coordinates,
                            p_quadrature_point_geometry->IntegrationPoints()[0].Weight(), pelem->GetGeometry());
                    }

                    auto& r_geometry = element_itr->GetGeometry();
                    for (IndexType j = 0; j < r_geometry.PointsNumber(); ++j)
                        r_geometry[j].Set(ACTIVE);
>>>>>>> 2691b8ec
                }
                else {
                    KRATOS_INFO("MPMSearchElementUtility") << "WARNING: Search Element for Material Point: " << element_itr->Id()
                        << " is failed. Geometry is cleared." << std::endl;

                    element_itr->GetGeometry().clear();
                    element_itr->Reset(ACTIVE);
                    element_itr->Set(TO_ERASE);
                }
            }

            // Condition search and assign background grid
            #pragma omp for
            for (int i = 0; i < static_cast<int>(rMissingConditions.size()); ++i) {
                auto condition_itr = *(rMissingConditions.begin() + i);
                std::vector<array_1d<double, 3>> xg;
                condition_itr->CalculateOnIntegrationPoints(MPC_COORD, xg, rMPMModelPart.GetProcessInfo());

                if (xg.size() > 0) {
                    // Only search for particle based BCs!
                    // Grid BCs are still applied on MP_model_part but we don't want to search for them.
                    typename BinBasedFastPointLocator<TDimension>::ResultIteratorType result_begin = results.begin();
                    Element::Pointer pelem;

                    // FindPointOnMesh find the background element in which a given point falls and the relative shape functions
                    bool is_found = SearchStructure.FindPointOnMesh(xg[0], N, pelem, result_begin, MaxNumberOfResults, Tolerance);

                    if (is_found == true) {
                        condition_itr->GetGeometry() = pelem->GetGeometry();
                        auto& r_geometry = condition_itr->GetGeometry();

                        for (IndexType j = 0; j < r_geometry.PointsNumber(); ++j)
                            r_geometry[j].Set(ACTIVE);
                    } else {
                        KRATOS_INFO("MPMSearchElementUtility") << "WARNING: Search Element for Material Point Condition: " << condition_itr->Id()
                            << " is failed. Geometry is cleared." << std::endl;

                        condition_itr->GetGeometry().clear();
                        condition_itr->Reset(ACTIVE);
                        condition_itr->Set(TO_ERASE);
                    }
                }
            }
        }
    }
<<<<<<< HEAD
=======

    inline void ResetElementsAndNodes(ModelPart& rBackgroundGridModelPart)
    {
        #pragma omp parallel for
        for (int i = 0; i < static_cast<int>(rBackgroundGridModelPart.Elements().size()); ++i) {
            auto element_itr = rBackgroundGridModelPart.Elements().begin() + i;
            auto& r_geometry = element_itr->GetGeometry();
            element_itr->Reset(ACTIVE);

            for (IndexType j = 0; j < r_geometry.PointsNumber(); ++j)
                r_geometry[j].Reset(ACTIVE);

        }
    }

    /**
     * @brief Search element connectivity for each particle
     * @details A search is performed to know in which grid element the material point falls.
     * If one or more material points fall in the grid element, the grid element is
     * set to be active and its connectivity is associated to the material point
     * element.
     * STEPS:
     * 1) All the elements are set to be INACTIVE
     * 2) A searching is performed and the grid elements which contain at least a MP are set to be ACTIVE
     *
     */
    template<std::size_t TDimension>
    void SearchElement(ModelPart& rBackgroundGridModelPart, ModelPart& rMPMModelPart, const std::size_t MaxNumberOfResults,
        const double Tolerance)
    {
        ResetElementsAndNodes(rBackgroundGridModelPart);

        std::vector<typename Element::Pointer> missing_elements;
        std::vector<typename Condition::Pointer> missing_conditions;

        NeighbourSearchElements(rMPMModelPart, rBackgroundGridModelPart, missing_elements, Tolerance);
        NeighbourSearchConditions(rMPMModelPart, rBackgroundGridModelPart, missing_conditions, Tolerance);

        if (missing_conditions.size() > 0 || missing_elements.size() > 0)
            BinBasedSearchElementsAndConditions<TDimension>(rMPMModelPart,
                rBackgroundGridModelPart, missing_elements, missing_conditions,
                MaxNumberOfResults, Tolerance);
    }
>>>>>>> 2691b8ec
} // end namespace MPMSearchElementUtility

} // end namespace Kratos

#endif // KRATOS_MPM_SEARCH_ELEMENT_UTILITY
<|MERGE_RESOLUTION|>--- conflicted
+++ resolved
@@ -238,19 +238,7 @@
         const GeometryType& rReferenceGeom,
         const double Tolerance)
     {
-<<<<<<< HEAD
-        const ProcessInfo& r_process_info = rBackgroundGridModelPart.GetProcessInfo();
-        const bool is_explicit = r_process_info.GetValue(IS_EXPLICIT);
-
-        // Reset elements to inactive
-        #pragma omp parallel for
-        for (int i = 0; i < static_cast<int>(rBackgroundGridModelPart.Elements().size()); ++i) {
-            auto element_itr = rBackgroundGridModelPart.Elements().begin() + i;
-            auto& r_geometry = element_itr->GetGeometry();
-            element_itr->Reset(ACTIVE);
-=======
         KRATOS_TRY
->>>>>>> 2691b8ec
 
         array_1d<double, 3> dummy_local_coords;
         for (size_t i = 0; i < rPoints.size(); ++i) {
@@ -332,8 +320,6 @@
                 << "INVALID PLANE TO MAKE 2D POLYGON IN\n";
             KRATOS_ERROR << "ERROR";
         }
-<<<<<<< HEAD
-=======
         rPolygonPoints[4] = rPolygonPoints[0];
         rPolygon.outer().assign(rPolygonPoints.begin(), rPolygonPoints.end());
         boost::geometry::correct(rPolygon); // to close the polygon
@@ -1070,7 +1056,6 @@
         bool is_pqmpm = (r_process_info.Has(IS_PQMPM))
             ? r_process_info.GetValue(IS_PQMPM) : false;
 
->>>>>>> 2691b8ec
         // Search background grid and make element active
         Vector N;
         const int max_result = 1000;
@@ -1083,14 +1068,8 @@
 
             // Element search and assign background grid
             #pragma omp for
-<<<<<<< HEAD
-            for (int i = 0; i < static_cast<int>(rMPMModelPart.Elements().size()); ++i) {
-                auto element_itr = rMPMModelPart.Elements().begin() + i;
-
-=======
             for (int i = 0; i < static_cast<int>(rMissingElements.size()); ++i) {
                 auto element_itr = *(rMissingElements.begin() + i);
->>>>>>> 2691b8ec
                 std::vector<array_1d<double, 3>> xg;
                 element_itr->CalculateOnIntegrationPoints(MP_COORD, xg, rMPMModelPart.GetProcessInfo());
                 typename BinBasedFastPointLocator<TDimension>::ResultIteratorType result_begin = results.begin();
@@ -1098,42 +1077,6 @@
 
                 // FindPointOnMesh find the background element in which a given point falls and the relative shape functions
                 bool is_found = SearchStructure.FindPointOnMesh(xg[0], N, pelem, result_begin, MaxNumberOfResults, Tolerance);
-
-
-                if (is_found && is_explicit) {
-                    // check if MP is exactly on the edge of the element, this gives spurious strains in explicit
-                    bool isOnEdge = false;
-                    for (SizeType i = 0; i < N.size(); ++i) {
-                        if (std::abs(N[i]) < std::numeric_limits<double>::epsilon()) {
-                            isOnEdge = true;
-                            break;
-                        }
-                    }
-                    if (isOnEdge) {
-                        // MP is exactly on the edge. Now we give it a little 'nudge'
-                        array_1d<double, 3> xg_nudged = array_1d<double, 3>(xg[0]);
-                        const double& delta_time = r_process_info[DELTA_TIME];
-                        std::vector<array_1d<double, 3>> mp_vel;
-                        element_itr->CalculateOnIntegrationPoints(MP_VELOCITY, mp_vel, rMPMModelPart.GetProcessInfo());
-                        array_1d<double, 3> nudge_displacement = delta_time / 1000.0 * mp_vel[0];
-                        xg_nudged += nudge_displacement;
-                        is_found = SearchStructure.FindPointOnMesh(xg_nudged, N, pelem, result_begin, MaxNumberOfResults, Tolerance);
-                        // check if the nudged point is found...
-                        if (is_found){
-                            // store the nudged MP position
-                            element_itr->SetValuesOnIntegrationPoints(MP_COORD, { xg_nudged }, rMPMModelPart.GetProcessInfo());
-                            KRATOS_INFO("MPMSearchElementUtility") << "WARNING: To prevent spurious explicit stresses, Material Point " << element_itr->Id()
-                                << " was nudged by " << nudge_displacement << std::endl;
-                        }
-                        else {
-                            // find the un-nudged MP again
-                            is_found = SearchStructure.FindPointOnMesh(xg[0], N, pelem, result_begin, MaxNumberOfResults, Tolerance);
-                            KRATOS_INFO("MPMSearchElementUtility") << "WARNING: Material Point " << element_itr->Id()
-                                << " lies exactly on an element edge and may give spurious results."<< std::endl;
-                        }
-                    }
-                }
-
 
                 if (is_found == true) {
                     if (IsFixExplicitAndOnElementEdge(N, r_process_info) && !is_pqmpm) {
@@ -1154,17 +1097,6 @@
                     }
                     pelem->Set(ACTIVE);
 
-<<<<<<< HEAD
-                    auto p_new_geometry = CreateQuadraturePointsUtility<Node<3>>::CreateFromCoordinates(
-                        pelem->pGetGeometry(), xg[0],
-                        element_itr->GetGeometry().IntegrationPoints()[0].Weight());
-
-                    // Update geometry of particle element
-                    element_itr->SetGeometry(p_new_geometry);
-
-                    for (IndexType j = 0; j < p_new_geometry->PointsNumber(); ++j)
-                        (*p_new_geometry)[j].Set(ACTIVE);
-=======
                     const bool is_pqmpm = (rBackgroundGridModelPart.GetProcessInfo().Has(IS_PQMPM))
                         ? rBackgroundGridModelPart.GetProcessInfo().GetValue(IS_PQMPM) : false;
                     if (is_pqmpm)
@@ -1186,7 +1118,6 @@
                     auto& r_geometry = element_itr->GetGeometry();
                     for (IndexType j = 0; j < r_geometry.PointsNumber(); ++j)
                         r_geometry[j].Set(ACTIVE);
->>>>>>> 2691b8ec
                 }
                 else {
                     KRATOS_INFO("MPMSearchElementUtility") << "WARNING: Search Element for Material Point: " << element_itr->Id()
@@ -1232,8 +1163,6 @@
             }
         }
     }
-<<<<<<< HEAD
-=======
 
     inline void ResetElementsAndNodes(ModelPart& rBackgroundGridModelPart)
     {
@@ -1277,7 +1206,6 @@
                 rBackgroundGridModelPart, missing_elements, missing_conditions,
                 MaxNumberOfResults, Tolerance);
     }
->>>>>>> 2691b8ec
 } // end namespace MPMSearchElementUtility
 
 } // end namespace Kratos
