--- conflicted
+++ resolved
@@ -349,10 +349,6 @@
                                 }
                             }
 
-<<<<<<< HEAD
-
-=======
->>>>>>> 57f8e233
                             ProcessInfo process_info = ProcessInfo();
 
                             // Setting particle condition's initial condition
@@ -378,10 +374,6 @@
                                     std::vector<double> mpc_penalty_factor_vector = { mpc_penalty_factor };
                                     p_condition->SetValuesOnIntegrationPoints(PENALTY_FACTOR, mpc_penalty_factor_vector, process_info);
                                 }
-<<<<<<< HEAD
-                                    
-=======
->>>>>>> 57f8e233
 
                                 if (is_slip)
                                     p_condition->Set(SLIP);
@@ -442,10 +434,6 @@
                                     std::vector<double> mpc_penalty_factor_vector = { mpc_penalty_factor };
                                     p_condition->SetValuesOnIntegrationPoints(PENALTY_FACTOR, mpc_penalty_factor_vector, process_info);
                                  }
-<<<<<<< HEAD
-                                
-=======
->>>>>>> 57f8e233
 
                                 if (is_slip)
                                     p_condition->Set(SLIP);
