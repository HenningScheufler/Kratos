--- conflicted
+++ resolved
@@ -1,232 +1,229 @@
-//    |  /           |
-//    ' /   __| _` | __|  _ \   __|
-//    . \  |   (   | |   (   |\__ `
-//   _|\_\_|  \__,_|\__|\___/ ____/
-//                   Multi-Physics
-//
-//  License:         BSD License
-//                   Kratos default license: kratos/license.txt
-//
-//
-
-
-#if !defined(KRATOS_IGA_MODELER_H_INCLUDED )
-#define  KRATOS_IGA_MODELER_H_INCLUDED
-
-
-// System includes
-
-// External includes
-
-// Project includes
-#include "modeler/modeler.h"
-#include "includes/properties.h"
-#include "includes/define.h"
-
-#include "integration/integration_info.h"
-<<<<<<< HEAD
-=======
-// brep surface for constexpression of SURFACE_INDEX
-#include "geometries/brep_surface.h"
->>>>>>> 37953832
-
-namespace Kratos
-{
-
-///@name Kratos Classes
-///@{
-
-/// Short class definition.
-/** Detail class definition.
-*/
-class KRATOS_API(IGA_APPLICATION) IgaModeler
-    : public Modeler
-{
-public:
-    ///@name Type Definitions
-    ///@{
-
-    /// Pointer definition of Modeler
-    KRATOS_CLASS_POINTER_DEFINITION(IgaModeler);
-
-    typedef std::size_t SizeType;
-    typedef std::size_t IndexType;
-
-    typedef Node<3> NodeType;
-    typedef Geometry<NodeType> GeometryType;
-    typedef typename GeometryType::GeometriesArrayType GeometriesArrayType;
-
-    typedef typename Properties::Pointer PropertiesPointerType;
-
-    typedef typename ModelPart::ElementsContainerType ElementsContainerType;
-    typedef typename ModelPart::ConditionsContainerType ConditionsContainerType;
-
-    ///@}
-    ///@name Life Cycle
-    ///@{
-
-    /// Default constructor.
-    IgaModeler()
-        : Modeler()
-    {
-    }
-
-    /// Constructor.
-    IgaModeler(
-        Model & rModel,
-        const Parameters ModelerParameters = Parameters())
-        : Modeler(rModel, ModelerParameters)
-        , mpModel(&rModel)
-    {
-    }
-
-    /// Destructor.
-    virtual ~IgaModeler() = default;
-
-    /// Creates the Modeler Pointer
-    Modeler::Pointer Create(Model& rModel, const Parameters ModelParameters) const override
-    {
-        return Kratos::make_shared<IgaModeler>(rModel, ModelParameters);
-    }
-
-    ///@}
-    ///@name Stages
-    ///@{
-
-    void SetupModelPart() override;
-
-    ///@}
-    ///@name Input and output
-    ///@{
-
-    /// Turn back information as a string.
-    std::string Info() const override
-    {
-        return "IgaModeler";
-    }
-
-    /// Print information about this object.
-    void PrintInfo(std::ostream & rOStream) const override
-    {
-        rOStream << Info();
-    }
-
-    /// Print object's data.
-    void PrintData(std::ostream & rOStream) const override
-    {
-    }
-
-    ///@}
-
-private:
-    ///@name Iga functionalities
-    ///@{
-
-    Model* mpModel = nullptr;
-
-    ///@}
-    ///@name Iga functionalities
-    ///@{
-
-    /// Creates integration point geometries and applies elements and conditions
-    void CreateIntegrationDomain(
-        ModelPart& rCadModelPart,
-        ModelPart& rModelPart,
-        const Parameters rParameters) const;
-
-    void CreateIntegrationDomainPerUnit(
-        ModelPart& rCadModelPart,
-        ModelPart& rModelPart,
-        const Parameters rParameters) const;
-
-    /// Creates list of rQuadraturePointGeometryList
-    void CreateQuadraturePointGeometries(
-        GeometriesArrayType& rQuadraturePointGeometryList,
-        ModelPart& rModelPart,
-        const Parameters rParameters) const;
-
-    ///@}
-    ///@name CAD functionalities
-    ///@{
-
-    /// Gets list of geometries from rModelPart
-    void GetCadGeometryList(
-        GeometriesArrayType& rGeometryList,
-        ModelPart& rModelPart,
-        const Parameters rParameters) const;
-
-    ///@}
-    ///@name Generate Elements and Conditions
-    ///@{
-
-    /// Creates elements from geometries
-    void CreateElements(
-        typename GeometriesArrayType::ptr_iterator rGeometriesBegin,
-        typename GeometriesArrayType::ptr_iterator rGeometriesEnd,
-        ModelPart& rDestinationModelPart,
-        std::string& rElementName,
-        SizeType& rIdCounter,
-        PropertiesPointerType pProperties) const;
-
-    /// Creates conditions from geometries
-    void CreateConditions(
-        typename GeometriesArrayType::ptr_iterator rGeometriesBegin,
-        typename GeometriesArrayType::ptr_iterator rGeometriesEnd,
-        ModelPart& rDestinationModelPart,
-        std::string& rConditionName,
-        SizeType& rIdCounter,
-        PropertiesPointerType pProperties) const;
-
-    ///@}
-    ///@name Get Points at Boundaries
-    ///@{
-
-    /// Searches points at boundaries of nurbs geometries.
-    void GetPointsAt(
-        GeometriesArrayType& rGeometryList,
-        const std::string& rGeometryType,
-        const Parameters rParameters,
-        ModelPart& rModelPart) const;
-
-    ///@}
-    ///@name Utility
-    ///@{
-
-    Parameters ReadParamatersFile(
-        const std::string& rDataFileName) const;
-
-    ///@}
-    ///@name Serializer
-    ///@{
-
-    friend class Serializer;
-
-    ///@}
-}; // Class CadModeler
-
-///@}
-///@name Input and output
-///@{
-
-/// input stream function
-inline std::istream& operator >> (
-    std::istream& rIStream,
-    IgaModeler& rThis);
-
-/// output stream function
-inline std::ostream& operator << (
-    std::ostream& rOStream,
-    const IgaModeler& rThis)
-{
-    rThis.PrintInfo(rOStream);
-    rOStream << std::endl;
-    rThis.PrintData(rOStream);
-
-    return rOStream;
-}
-
-///@}
-
-}  // namespace Kratos.
-
+//    |  /           |
+//    ' /   __| _` | __|  _ \   __|
+//    . \  |   (   | |   (   |\__ `
+//   _|\_\_|  \__,_|\__|\___/ ____/
+//                   Multi-Physics
+//
+//  License:         BSD License
+//                   Kratos default license: kratos/license.txt
+//
+//
+
+
+#if !defined(KRATOS_IGA_MODELER_H_INCLUDED )
+#define  KRATOS_IGA_MODELER_H_INCLUDED
+
+
+// System includes
+
+// External includes
+
+// Project includes
+#include "modeler/modeler.h"
+#include "includes/properties.h"
+#include "includes/define.h"
+
+#include "integration/integration_info.h"
+// brep surface for constexpression of SURFACE_INDEX
+#include "geometries/brep_surface.h"
+
+namespace Kratos
+{
+
+///@name Kratos Classes
+///@{
+
+/// Short class definition.
+/** Detail class definition.
+*/
+class KRATOS_API(IGA_APPLICATION) IgaModeler
+    : public Modeler
+{
+public:
+    ///@name Type Definitions
+    ///@{
+
+    /// Pointer definition of Modeler
+    KRATOS_CLASS_POINTER_DEFINITION(IgaModeler);
+
+    typedef std::size_t SizeType;
+    typedef std::size_t IndexType;
+
+    typedef Node<3> NodeType;
+    typedef Geometry<NodeType> GeometryType;
+    typedef typename GeometryType::GeometriesArrayType GeometriesArrayType;
+
+    typedef typename Properties::Pointer PropertiesPointerType;
+
+    typedef typename ModelPart::ElementsContainerType ElementsContainerType;
+    typedef typename ModelPart::ConditionsContainerType ConditionsContainerType;
+
+    ///@}
+    ///@name Life Cycle
+    ///@{
+
+    /// Default constructor.
+    IgaModeler()
+        : Modeler()
+    {
+    }
+
+    /// Constructor.
+    IgaModeler(
+        Model & rModel,
+        const Parameters ModelerParameters = Parameters())
+        : Modeler(rModel, ModelerParameters)
+        , mpModel(&rModel)
+    {
+    }
+
+    /// Destructor.
+    virtual ~IgaModeler() = default;
+
+    /// Creates the Modeler Pointer
+    Modeler::Pointer Create(Model& rModel, const Parameters ModelParameters) const override
+    {
+        return Kratos::make_shared<IgaModeler>(rModel, ModelParameters);
+    }
+
+    ///@}
+    ///@name Stages
+    ///@{
+
+    void SetupModelPart() override;
+
+    ///@}
+    ///@name Input and output
+    ///@{
+
+    /// Turn back information as a string.
+    std::string Info() const override
+    {
+        return "IgaModeler";
+    }
+
+    /// Print information about this object.
+    void PrintInfo(std::ostream & rOStream) const override
+    {
+        rOStream << Info();
+    }
+
+    /// Print object's data.
+    void PrintData(std::ostream & rOStream) const override
+    {
+    }
+
+    ///@}
+
+private:
+    ///@name Iga functionalities
+    ///@{
+
+    Model* mpModel = nullptr;
+
+    ///@}
+    ///@name Iga functionalities
+    ///@{
+
+    /// Creates integration point geometries and applies elements and conditions
+    void CreateIntegrationDomain(
+        ModelPart& rCadModelPart,
+        ModelPart& rModelPart,
+        const Parameters rParameters) const;
+
+    void CreateIntegrationDomainPerUnit(
+        ModelPart& rCadModelPart,
+        ModelPart& rModelPart,
+        const Parameters rParameters) const;
+
+    /// Creates list of rQuadraturePointGeometryList
+    void CreateQuadraturePointGeometries(
+        GeometriesArrayType& rQuadraturePointGeometryList,
+        ModelPart& rModelPart,
+        const Parameters rParameters) const;
+
+    ///@}
+    ///@name CAD functionalities
+    ///@{
+
+    /// Gets list of geometries from rModelPart
+    void GetCadGeometryList(
+        GeometriesArrayType& rGeometryList,
+        ModelPart& rModelPart,
+        const Parameters rParameters) const;
+
+    ///@}
+    ///@name Generate Elements and Conditions
+    ///@{
+
+    /// Creates elements from geometries
+    void CreateElements(
+        typename GeometriesArrayType::ptr_iterator rGeometriesBegin,
+        typename GeometriesArrayType::ptr_iterator rGeometriesEnd,
+        ModelPart& rDestinationModelPart,
+        std::string& rElementName,
+        SizeType& rIdCounter,
+        PropertiesPointerType pProperties) const;
+
+    /// Creates conditions from geometries
+    void CreateConditions(
+        typename GeometriesArrayType::ptr_iterator rGeometriesBegin,
+        typename GeometriesArrayType::ptr_iterator rGeometriesEnd,
+        ModelPart& rDestinationModelPart,
+        std::string& rConditionName,
+        SizeType& rIdCounter,
+        PropertiesPointerType pProperties) const;
+
+    ///@}
+    ///@name Get Points at Boundaries
+    ///@{
+
+    /// Searches points at boundaries of nurbs geometries.
+    void GetPointsAt(
+        GeometriesArrayType& rGeometryList,
+        const std::string& rGeometryType,
+        const Parameters rParameters,
+        ModelPart& rModelPart) const;
+
+    ///@}
+    ///@name Utility
+    ///@{
+
+    Parameters ReadParamatersFile(
+        const std::string& rDataFileName) const;
+
+    ///@}
+    ///@name Serializer
+    ///@{
+
+    friend class Serializer;
+
+    ///@}
+}; // Class CadModeler
+
+///@}
+///@name Input and output
+///@{
+
+/// input stream function
+inline std::istream& operator >> (
+    std::istream& rIStream,
+    IgaModeler& rThis);
+
+/// output stream function
+inline std::ostream& operator << (
+    std::ostream& rOStream,
+    const IgaModeler& rThis)
+{
+    rThis.PrintInfo(rOStream);
+    rOStream << std::endl;
+    rThis.PrintData(rOStream);
+
+    return rOStream;
+}
+
+///@}
+
+}  // namespace Kratos.
+
 #endif // KRATOS_IGA_MODELER_H_INCLUDED  defined