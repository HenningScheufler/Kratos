//  KRATOS  _____________
//         /  _/ ____/   |
//         / // / __/ /| |
//       _/ // /_/ / ___ |
//      /___/\____/_/  |_| Application

#if !defined(KRATOS_IGA_APPLICATION_H_INCLUDED)
#define  KRATOS_IGA_APPLICATION_H_INCLUDED

// System includes
#include <string>
#include <iostream>

// Project includes
#include "includes/define.h"
#include "includes/kratos_application.h"

<<<<<<< HEAD
=======
//elements
#include "custom_elements/shell_3p_element.h"

//conditions
#include "custom_conditions/load_condition.h"
#include "custom_conditions/penalty_coupling_condition.h"

//modelers
#include "custom_modelers/iga_modeler.h"

>>>>>>> 7ca25cbe
namespace Kratos {

///@name Kratos Classes
///@{

/// Short class definition.
/** Detail class definition.
*/
class KRATOS_API(IGA_APPLICATION) KratosIgaApplication : public KratosApplication {
public:
    ///@name Type Definitions
    ///@{

    /// Pointer definition of KratosIgaApplication
    KRATOS_CLASS_POINTER_DEFINITION(KratosIgaApplication);

    ///@}
    ///@name Life Cycle
    ///@{

    /// Default constructor.
    KratosIgaApplication();

    /// Destructor.
    ~KratosIgaApplication() override {}

    ///@}
    ///@name Operations
    ///@{

    void Register() override;

    ///@}
    ///@name Input and output
    ///@{

    /// Turn back information
    std::string Info() const override
    {
        return "KratosIgaApplication";
    }

    /// Print Information
    void PrintInfo(std::ostream& rOStream) const override
    {
        rOStream << Info();
        PrintData(rOStream);
    }

    /// Print object's data.
    void PrintData(std::ostream& rOStream) const override
    {
        KRATOS_WATCH("in my application");
        KRATOS_WATCH(KratosComponents<VariableData>::GetComponents().size());

        rOStream << "Variables:" << std::endl;
        KratosComponents<VariableData>().PrintData(rOStream);
        rOStream << std::endl;
    }

    ///@}

private:

    ///@name Member Variables
    ///@{

<<<<<<< HEAD
=======
    const Shell3pElement mShell3pElement;

    //Conditions
    const LoadCondition mLoadCondition;
    const PenaltyCouplingCondition mPenaltyCouplingCondition;

    // Modelers
    const IgaModeler mIgaModeler;

>>>>>>> origin/master
    ///@}
    ///@name Private methods
    ///@{

    /// Assignment operator.
    KratosIgaApplication& operator=(KratosIgaApplication const& rOther);

    /// Copy constructor.
    KratosIgaApplication(KratosIgaApplication const& rOther);

    ///@}

}; // class KratosIgaApplication

///@}

} // namespace Kratos

#endif // !defined(KRATOS_IGA_APPLICATION_H_INCLUDED)<|MERGE_RESOLUTION|>--- conflicted
+++ resolved
@@ -15,8 +15,6 @@
 #include "includes/define.h"
 #include "includes/kratos_application.h"
 
-<<<<<<< HEAD
-=======
 //elements
 #include "custom_elements/shell_3p_element.h"
 
@@ -27,7 +25,6 @@
 //modelers
 #include "custom_modelers/iga_modeler.h"
 
->>>>>>> 7ca25cbe
 namespace Kratos {
 
 ///@name Kratos Classes
@@ -95,10 +92,6 @@
     ///@name Member Variables
     ///@{
 
-<<<<<<< HEAD
-=======
-    const Shell3pElement mShell3pElement;
-
     //Conditions
     const LoadCondition mLoadCondition;
     const PenaltyCouplingCondition mPenaltyCouplingCondition;
@@ -106,10 +99,8 @@
     // Modelers
     const IgaModeler mIgaModeler;
 
->>>>>>> origin/master
     ///@}
     ///@name Private methods
-    ///@{
 
     /// Assignment operator.
     KratosIgaApplication& operator=(KratosIgaApplication const& rOther);
