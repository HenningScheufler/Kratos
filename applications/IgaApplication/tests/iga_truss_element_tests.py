from KratosMultiphysics import *
from KratosMultiphysics.IgaApplication import *
from KratosMultiphysics.StructuralMechanicsApplication import *
import KratosMultiphysics.python_linear_solver_factory as linear_solver_factory

import KratosMultiphysics.KratosUnittest as KratosUnittest


def GetFilePath(fileName):
    return os.path.dirname(__file__) + "/" + fileName


class IgaTrussElementTests(KratosUnittest.TestCase):

    def solve(create_geometry):
        model = Model()
        model_part = model.CreateModelPart('Model')

        model_part.AddNodalSolutionStepVariable(DISPLACEMENT)
        model_part.AddNodalSolutionStepVariable(REACTION)
        model_part.AddNodalSolutionStepVariable(POINT_LOAD)

        # create property for truss elements

        truss_properties = model_part.GetProperties()[1]
        truss_properties.SetValue(CROSS_AREA      , 0.01  )
        truss_properties.SetValue(PRESTRESS_CAUCHY, 0     )
        truss_properties.SetValue(YOUNG_MODULUS   , 210000)
        truss_properties.SetValue(POISSON_RATIO   , 0     )
        truss_properties.SetValue(DENSITY         , 7856  )

        # create a node based geometry

        node_1, node_2, curve = create_geometry(model_part)

        # create elements for each integration point

        integration_points = [integration_point for span in curve.Spans()
            for integration_point in IntegrationPoints.Points1D(curve.Degree + 1,
            span)]

        shapes = CurveShapeEvaluator(Degree=curve.Degree, Order=1)

        for i, (t, weight) in enumerate(integration_points):
            shapes.Compute(curve.Knots(), t)

            node_indices = [curve.Node(j).Id for j in
                range(shapes.FirstNonzeroPole, shapes.LastNonzeroPole + 1)]

            element = model_part.CreateNewElement('IgaTrussElement', i + 1,
                node_indices, truss_properties)

            n_0 = Vector(shapes.NumberOfNonzeroPoles)
            for i in range(shapes.NumberOfNonzeroPoles):
                n_0[i] = shapes(0, i)

            n_1 = Matrix(1, shapes.NumberOfNonzeroPoles)
            for i in range(shapes.NumberOfNonzeroPoles):
                n_1[0, i] = shapes(1, i)

            element.SetValue(INTEGRATION_WEIGHT, weight)
            element.SetValue(SHAPE_FUNCTION_VALUES, n_0)
            element.SetValue(SHAPE_FUNCTION_LOCAL_DERIVATIVES, n_1)

        # add dofs

        VariableUtils().AddDof(DISPLACEMENT_X, REACTION_X, model_part)
        VariableUtils().AddDof(DISPLACEMENT_Y, REACTION_Y, model_part)
        VariableUtils().AddDof(DISPLACEMENT_Z, REACTION_Z, model_part)

        # apply dirichlet conditions

        node_1.Fix(DISPLACEMENT_X)
        node_1.Fix(DISPLACEMENT_Y)
        node_1.Fix(DISPLACEMENT_Z)

        node_2.Fix(DISPLACEMENT_Y)
        node_2.Fix(DISPLACEMENT_Z)

        # apply neumann conditions

        prop = model_part.GetProperties()[2]

        model_part.CreateNewCondition('PointLoadCondition3D1N', 2, [node_2.Id],
            prop)

        node_2.SetSolutionStepValue(POINT_LOAD_X, 1000)

        # setup solver

        model_part.SetBufferSize(1)

        time_scheme = ResidualBasedIncrementalUpdateStaticScheme()

        linear_solver = linear_solver_factory.ConstructSolver(Parameters(
<<<<<<< HEAD
            r'{"solver_type": "SkylineLUFactorizationSolver"}'))
=======
            r'{"solver_type": "skyline_lu_factorization"}'))
>>>>>>> 40d6a000

        relative_tolerance = 1e-7
        absolute_tolerance = 1e-7

        conv_criteria = ResidualCriteria(relative_tolerance, absolute_tolerance)
        conv_criteria.SetEchoLevel(0)

        maximum_iterations = 100
        compute_reactions = False
        reform_dofs_at_each_iteration = True
        move_mesh_flag = True

        solver = ResidualBasedNewtonRaphsonStrategy(
            model_part,
            time_scheme,
            linear_solver,
            conv_criteria,
            maximum_iterations,
            compute_reactions,
            reform_dofs_at_each_iteration,
            move_mesh_flag
        )

        solver.SetEchoLevel(0)

        model_part.CloneTimeStep(1)

        solver.Solve()

        return node_1, node_2, curve

    def testOneLinearSpanWithoutParameterDistortion(self):
        def create_geometry(model_part):
            node_1 = model_part.CreateNewNode(1, 0.0, 0.0, 0.0)
            node_2 = model_part.CreateNewNode(2, 2.0, 0.0, 0.0)

            node_1.SetValue(NURBS_CONTROL_POINT_WEIGHT, 1.0)
            node_2.SetValue(NURBS_CONTROL_POINT_WEIGHT, 1.0)

            curve = NodeCurveGeometry3D(1, 2)

            curve.SetKnot(Index=0, Value=0.0)
            curve.SetKnot(Index=1, Value=2.0)

            curve.SetNode(Index=0, Value=node_1)
            curve.SetNode(Index=1, Value=node_2)

            return node_1, node_2, curve

        node_1, node_2, _ = IgaTrussElementTests.solve(create_geometry)

        self.assertAlmostEqual(node_1.X, 0.0               )
        self.assertAlmostEqual(node_1.Y, 0.0               )
        self.assertAlmostEqual(node_1.Z, 0.0               )

        self.assertAlmostEqual(node_2.X, 2.6268671884353934)
        self.assertAlmostEqual(node_2.Y, 0.0               )
        self.assertAlmostEqual(node_2.Z, 0.0               )

    def testOneLinearSpanWithParameterDistortion(self):
        def create_geometry(model_part):
            node_1 = model_part.CreateNewNode(1, 0.0, 0.0, 0.0)
            node_2 = model_part.CreateNewNode(2, 2.0, 0.0, 0.0)

            node_1.SetValue(NURBS_CONTROL_POINT_WEIGHT, 1.0)
            node_2.SetValue(NURBS_CONTROL_POINT_WEIGHT, 1.0)

            curve = NodeCurveGeometry3D(1, 2)

            curve.SetKnot(Index=0, Value=0.0)
            curve.SetKnot(Index=1, Value=5.0)

            curve.SetNode(Index=0, Value=node_1)
            curve.SetNode(Index=1, Value=node_2)

            return node_1, node_2, curve

        node_1, node_2, _ = IgaTrussElementTests.solve(create_geometry)

        self.assertAlmostEqual(node_1.X, 0.0               )
        self.assertAlmostEqual(node_1.Y, 0.0               )
        self.assertAlmostEqual(node_1.Z, 0.0               )

        self.assertAlmostEqual(node_2.X, 2.6268671884353934)
        self.assertAlmostEqual(node_2.Y, 0.0               )
        self.assertAlmostEqual(node_2.Z, 0.0               )

    def testTwoLinearSpans(self):
        def create_geometry(model_part):
            node_1 = model_part.CreateNewNode(1, 0.0, 0.0, 0.0)
            node_2 = model_part.CreateNewNode(2, 1.0, 0.0, 0.0)
            node_3 = model_part.CreateNewNode(3, 2.0, 0.0, 0.0)

            node_1.SetValue(NURBS_CONTROL_POINT_WEIGHT, 1.0)
            node_2.SetValue(NURBS_CONTROL_POINT_WEIGHT, 1.0)
            node_3.SetValue(NURBS_CONTROL_POINT_WEIGHT, 1.0)

            curve = NodeCurveGeometry3D(1, 3)

            curve.SetKnot(Index=0, Value=0.0)
            curve.SetKnot(Index=1, Value=1.0)
            curve.SetKnot(Index=2, Value=2.0)

            curve.SetNode(Index=0, Value=node_1)
            curve.SetNode(Index=1, Value=node_2)
            curve.SetNode(Index=2, Value=node_3)

            return node_1, node_3, curve

        node_1, node_2, _ = IgaTrussElementTests.solve(create_geometry)

        self.assertAlmostEqual(node_1.X, 0.0               )
        self.assertAlmostEqual(node_1.Y, 0.0               )
        self.assertAlmostEqual(node_1.Z, 0.0               )

        self.assertAlmostEqual(node_2.X, 2.6268671884353934)
        self.assertAlmostEqual(node_2.Y, 0.0               )
        self.assertAlmostEqual(node_2.Z, 0.0               )

    def testTwoLinearSpansWithParameterDistortion(self):
        def create_geometry(model_part):
            node_1 = model_part.CreateNewNode(1, 0.0, 0.0, 0.0)
            node_2 = model_part.CreateNewNode(2, 1.0, 0.0, 0.0)
            node_3 = model_part.CreateNewNode(3, 2.0, 0.0, 0.0)

            node_1.SetValue(NURBS_CONTROL_POINT_WEIGHT, 1.0)
            node_2.SetValue(NURBS_CONTROL_POINT_WEIGHT, 1.0)
            node_3.SetValue(NURBS_CONTROL_POINT_WEIGHT, 1.0)

            curve = NodeCurveGeometry3D(1, 3)

            curve.SetKnot(Index=0, Value=0.0)
            curve.SetKnot(Index=1, Value=3.0)
            curve.SetKnot(Index=2, Value=4.0)

            curve.SetNode(Index=0, Value=node_1)
            curve.SetNode(Index=1, Value=node_2)
            curve.SetNode(Index=2, Value=node_3)

            return node_1, node_3, curve

        node_1, node_2, _ = IgaTrussElementTests.solve(create_geometry)

        self.assertAlmostEqual(node_1.X, 0.0               )
        self.assertAlmostEqual(node_1.Y, 0.0               )
        self.assertAlmostEqual(node_1.Z, 0.0               )

        self.assertAlmostEqual(node_2.X, 2.6268671884353934)
        self.assertAlmostEqual(node_2.Y, 0.0               )
        self.assertAlmostEqual(node_2.Z, 0.0               )

    def testOneQuadraticSpan(self):
        def create_geometry(model_part):
            node_1 = model_part.CreateNewNode(1, 0.0, 0.0, 0.0)
            node_2 = model_part.CreateNewNode(2, 1.0, 0.0, 0.0)
            node_3 = model_part.CreateNewNode(3, 2.0, 0.0, 0.0)

            node_1.SetValue(NURBS_CONTROL_POINT_WEIGHT, 1.0)
            node_2.SetValue(NURBS_CONTROL_POINT_WEIGHT, 1.0)
            node_3.SetValue(NURBS_CONTROL_POINT_WEIGHT, 1.0)

            curve = NodeCurveGeometry3D(2, 3)

            curve.SetKnot(Index=0, Value=0.0)
            curve.SetKnot(Index=1, Value=0.0)
            curve.SetKnot(Index=2, Value=2.0)
            curve.SetKnot(Index=3, Value=2.0)

            curve.SetNode(Index=0, Value=node_1)
            curve.SetNode(Index=1, Value=node_2)
            curve.SetNode(Index=2, Value=node_3)

            return node_1, node_3, curve

        node_1, node_2, _ = IgaTrussElementTests.solve(create_geometry)

        self.assertAlmostEqual(node_1.X, 0.0               )
        self.assertAlmostEqual(node_1.Y, 0.0               )
        self.assertAlmostEqual(node_1.Z, 0.0               )

        self.assertAlmostEqual(node_2.X, 2.6268671884353934)
        self.assertAlmostEqual(node_2.Y, 0.0               )
        self.assertAlmostEqual(node_2.Z, 0.0               )<|MERGE_RESOLUTION|>--- conflicted
+++ resolved
@@ -93,11 +93,7 @@
         time_scheme = ResidualBasedIncrementalUpdateStaticScheme()
 
         linear_solver = linear_solver_factory.ConstructSolver(Parameters(
-<<<<<<< HEAD
-            r'{"solver_type": "SkylineLUFactorizationSolver"}'))
-=======
             r'{"solver_type": "skyline_lu_factorization"}'))
->>>>>>> 40d6a000
 
         relative_tolerance = 1e-7
         absolute_tolerance = 1e-7
