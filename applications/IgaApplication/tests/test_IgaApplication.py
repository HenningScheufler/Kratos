--- conflicted
+++ resolved
@@ -22,7 +22,10 @@
 from iga_test_factory import Shell5pHierarchicNonLinearThickBeamTest as TShell5pHierarchicNonLinearThickBeamTest
 # 5p Shell Hierarchic
 from iga_test_factory import ScordelisRoofShell5pTest as ScordelisRoofShell5pTest
-<<<<<<< HEAD
+# Weak support tests
+from iga_test_factory import SinglePatchRefinedSupportPenaltyTest as SinglePatchRefinedSupportPenaltyTest
+from iga_test_factory import SinglePatchRefinedSupportLagrangeTest as SinglePatchRefinedSupportLagrangeTest
+from iga_test_factory import SinglePatchRefinedSupportNitscheTest as SinglePatchRefinedSupportNitscheTes
 # Coupling tests
 from iga_test_factory import TwoPatchCouplingPenaltyShell3pTest as TwoPatchCouplingPenaltyShell3pTest
 from iga_test_factory import TwoPatchCouplingLagrangeShell3pTest as TwoPatchCouplingLagrangeShell3pTest
@@ -30,13 +33,6 @@
 from iga_test_factory import TwoPatchRefinedCouplingPenaltyMembraneTest as TwoPatchRefinedCouplingPenaltyMembraneTest
 from iga_test_factory import TwoPatchRefinedCouplingLagrangeMembraneTest as TwoPatchRefinedCouplingLagrangeMembraneTest
 from iga_test_factory import TwoPatchRefinedCouplingNitscheMembraneTest as TwoPatchRefinedCouplingNitscheMembraneTest
-=======
-# Weak support tests
-from iga_test_factory import SinglePatchRefinedSupportPenaltyTest as SinglePatchRefinedSupportPenaltyTest
-from iga_test_factory import SinglePatchRefinedSupportLagrangeTest as SinglePatchRefinedSupportLagrangeTest
-from iga_test_factory import SinglePatchRefinedSupportNitscheTest as SinglePatchRefinedSupportNitscheTest
->>>>>>> e3c1e40b
-
 # Modelers tests
 from test_modelers import TestModelers as TTestModelers
 # Nurbs Geometry tests
@@ -69,36 +65,24 @@
         # 5p Shell Director
         #ScordelisRoofShell5pTest,
         TTestModelers,
-        TTestNurbsVolumeElements,
-<<<<<<< HEAD
-        # Coupling tests
+        # Weak support tests
+        SinglePatchRefinedSupportPenaltyTest,
+        SinglePatchRefinedSupportLagrangeTest        # Coupling tests
         TwoPatchCouplingPenaltyShell3pTest,
         TwoPatchCouplingLagrangeShell3pTest,
         TwoPatchRefinedCouplingPenaltyMembraneTest,
-        TwoPatchRefinedCouplingLagrangeMembraneTest
-=======
-        # Weak support tests
-        SinglePatchRefinedSupportPenaltyTest,
-        SinglePatchRefinedSupportLagrangeTest
->>>>>>> e3c1e40b
-        ]))
+        TwoPatchRefinedCouplingLagrangeMembraneTest        ]))
 
     if has_linear_solvers_application:
         from KratosMultiphysics import LinearSolversApplication
         if LinearSolversApplication.HasFEAST():
             smallSuite.addTests(KratosUnittest.TestLoader().loadTestsFromTestCases([
-<<<<<<< HEAD
                 # Coupling Nitsche tests
                 TwoPatchCouplingNitscheShell3pTest,
                 TwoPatchRefinedCouplingNitscheMembraneTest
-=======
-                # Weak support Nitsche test
-                SinglePatchRefinedSupportNitscheTest
->>>>>>> e3c1e40b
                 ]))
         else:
             print("FEAST not available in LinearSolversApplication")
-
     nightSuite = suites['nightly']
     nightSuite.addTests(smallSuite)
     nightSuite.addTests(KratosUnittest.TestLoader().loadTestsFromTestCases([
