# import Kratos
from KratosMultiphysics import *
from KratosMultiphysics.IgaApplication import *
import run_cpp_unit_tests

# Import Kratos "wrapper" for unittests
import KratosMultiphysics.KratosUnittest as KratosUnittest

# Import Iga test factory tests
from iga_test_factory import SinglePatchTest as SinglePatchTest

# Import the tests o test_classes to create the suits
from node_curve_geometry_3d_tests import NodeCurveGeometry3DTests
from node_surface_geometry_3d_tests import NodeSurfaceGeometry3DTests
from iga_truss_element_tests import IgaTrussElementTests
from shell_kl_discrete_element_tests import ShellKLDiscreteElementTests
from test_iga_output_process import TestIgaOutputProcess

def AssembleTestSuites():
    ''' Populates the test suites to run.
    Populates the test suites to run. At least, it should pupulate the suites:
    "small", "nighlty" and "all"
    Return
    ------
    suites: A dictionary of suites
        The set of suites with its test_cases added.
    '''

    suites = KratosUnittest.KratosSuites

    smallSuite = suites['small']
    smallSuite.addTests(KratosUnittest.TestLoader().loadTestsFromTestCases([
<<<<<<< HEAD
        NodeCurveGeometry3DTests,
        NodeSurfaceGeometry3DTests,
        IgaTrussElementTests,
        ShellKLDiscreteElementTests,
        TestIgaOutputProcess
    ]))
=======
        SinglePatchTest
        ]))

>>>>>>> 82134699

    nightSuite = suites['nightly']
    nightSuite.addTests(smallSuite)

    allSuite = suites['all']
    allSuite.addTests(nightSuite)

    return suites

if __name__ == '__main__':
    #run_cpp_unit_tests.run()
    KratosUnittest.runTests(AssembleTestSuites())<|MERGE_RESOLUTION|>--- conflicted
+++ resolved
@@ -30,18 +30,12 @@
 
     smallSuite = suites['small']
     smallSuite.addTests(KratosUnittest.TestLoader().loadTestsFromTestCases([
-<<<<<<< HEAD
         NodeCurveGeometry3DTests,
         NodeSurfaceGeometry3DTests,
         IgaTrussElementTests,
         ShellKLDiscreteElementTests,
         TestIgaOutputProcess
     ]))
-=======
-        SinglePatchTest
-        ]))
-
->>>>>>> 82134699
 
     nightSuite = suites['nightly']
     nightSuite.addTests(smallSuite)
