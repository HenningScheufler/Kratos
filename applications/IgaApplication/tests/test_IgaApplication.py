--- conflicted
+++ resolved
@@ -22,12 +22,10 @@
 from iga_test_factory import Shell5pHierarchicNonLinearThickBeamTest as TShell5pHierarchicNonLinearThickBeamTest
 # 5p Shell Hierarchic
 from iga_test_factory import ScordelisRoofShell5pTest as ScordelisRoofShell5pTest
-<<<<<<< HEAD
 # Weak support tests
 from iga_test_factory import SinglePatchRefinedSupportPenaltyTest as SinglePatchRefinedSupportPenaltyTest
 from iga_test_factory import SinglePatchRefinedSupportLagrangeTest as SinglePatchRefinedSupportLagrangeTest
 from iga_test_factory import SinglePatchRefinedSupportNitscheTest as SinglePatchRefinedSupportNitscheTest
-=======
 # Coupling tests
 from iga_test_factory import TwoPatchCouplingPenaltyShell3pTest as TwoPatchCouplingPenaltyShell3pTest
 from iga_test_factory import TwoPatchCouplingLagrangeShell3pTest as TwoPatchCouplingLagrangeShell3pTest
@@ -35,7 +33,6 @@
 from iga_test_factory import TwoPatchRefinedCouplingPenaltyMembraneTest as TwoPatchRefinedCouplingPenaltyMembraneTest
 from iga_test_factory import TwoPatchRefinedCouplingLagrangeMembraneTest as TwoPatchRefinedCouplingLagrangeMembraneTest
 from iga_test_factory import TwoPatchRefinedCouplingNitscheMembraneTest as TwoPatchRefinedCouplingNitscheMembraneTest
->>>>>>> 37953832
 
 # Modelers tests
 from test_modelers import TestModelers as TTestModelers
@@ -70,31 +67,25 @@
         #ScordelisRoofShell5pTest,
         TTestModelers,
         TTestNurbsVolumeElements,
-<<<<<<< HEAD
         # Weak support tests
         SinglePatchRefinedSupportPenaltyTest,
-        SinglePatchRefinedSupportLagrangeTest
-=======
+        SinglePatchRefinedSupportLagrangeTest,
         # Coupling tests
         TwoPatchCouplingPenaltyShell3pTest,
         TwoPatchCouplingLagrangeShell3pTest,
         TwoPatchRefinedCouplingPenaltyMembraneTest,
         TwoPatchRefinedCouplingLagrangeMembraneTest
->>>>>>> 37953832
         ]))
 
     if has_linear_solvers_application:
         from KratosMultiphysics import LinearSolversApplication
         if LinearSolversApplication.HasFEAST():
             smallSuite.addTests(KratosUnittest.TestLoader().loadTestsFromTestCases([
-<<<<<<< HEAD
                 # Weak support Nitsche test
-                SinglePatchRefinedSupportNitscheTest
-=======
+                SinglePatchRefinedSupportNitscheTest,
                 # Coupling Nitsche tests
                 TwoPatchCouplingNitscheShell3pTest,
                 TwoPatchRefinedCouplingNitscheMembraneTest
->>>>>>> 37953832
                 ]))
         else:
             print("FEAST not available in LinearSolversApplication")
