--- conflicted
+++ resolved
@@ -5,8 +5,19 @@
 ################### PYBIND11
 include(pybind11Tools)
 
+if(NOT DEFINED ANURBS_ROOT)
+    message(FATAL_ERROR
+        "ANURBS_ROOT not defined!\n"
+        "  - Download ANurbs from https://github.com/oberbichler/ANurbs\n"
+        "  - Add '-DANURBS_ROOT=<path to ANurbs>' to your build script")
+else()
+    message(STATUS "ANURBS_ROOT = ${ANURBS_ROOT}")
+endif()
+
 include_directories(
     ${CMAKE_SOURCE_DIR}/kratos
+    ${ANURBS_ROOT}/include
+    ${ANURBS_ROOT}/external_libraries
 )
 
 # generate variables with the sources
@@ -22,7 +33,6 @@
     ${CMAKE_CURRENT_SOURCE_DIR}/custom_elements/base_discrete_element.cpp
     ${CMAKE_CURRENT_SOURCE_DIR}/custom_elements/surface_base_discrete_element.cpp
     ${CMAKE_CURRENT_SOURCE_DIR}/custom_elements/shell_kl_discrete_element.cpp
-<<<<<<< HEAD
 
     # utilities
     ${CMAKE_CURRENT_SOURCE_DIR}/custom_utilities/iga_flags.cpp
@@ -36,7 +46,6 @@
     ${CMAKE_CURRENT_SOURCE_DIR}/custom_utilities/brep_topology/brep_trimming_curve.cpp
 
     # conditions
-    ${CMAKE_CURRENT_SOURCE_DIR}/custom_conditions/penalty_coupling_condition.cpp
     ${CMAKE_CURRENT_SOURCE_DIR}/custom_conditions/penalty_support_condition.cpp
     ${CMAKE_CURRENT_SOURCE_DIR}/custom_conditions/penalty_directional_support_condition.cpp
     ${CMAKE_CURRENT_SOURCE_DIR}/custom_conditions/load_condition.cpp
@@ -54,10 +63,6 @@
     #${CMAKE_CURRENT_SOURCE_DIR}/custom_conditions/lagrange_support_condition.cpp
 	
     ${ANURBS_ROOT}/external_libraries/ClipperLib/clipper.cpp
-=======
-    # conditions
-    ${CMAKE_CURRENT_SOURCE_DIR}/custom_conditions/load_condition.cpp
->>>>>>> 6f91aeb6
 )
 
 ## generate variables with the testing sources
