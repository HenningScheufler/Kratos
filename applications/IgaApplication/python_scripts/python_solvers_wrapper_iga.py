--- conflicted
+++ resolved
@@ -2,13 +2,6 @@
 
 import KratosMultiphysics
 
-<<<<<<< HEAD
-# Import applications
-#import KratosMultiphysics.IgaApplication as IgaApplication
-#import KratosMultiphysics.IgaApplication.iga_static_solver
-
-=======
->>>>>>> a325a655
 
 def CreateSolverByParameters(model, solver_settings, parallelism):
 
@@ -33,10 +26,7 @@
 
         elif (solver_type == "static" or solver_type == "Static"):
             solver_module_name = "iga_static_solver"
-<<<<<<< HEAD
-=======
 
->>>>>>> a325a655
         elif (solver_type == "formfinding"):
             solver_module_name = "iga_formfinding_solver"
         else:
