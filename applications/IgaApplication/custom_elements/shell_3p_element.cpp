﻿//    |  /           |
//    ' /   __| _` | __|  _ \   __|
//    . \  |   (   | |   (   |\__ `
//   _|\_\_|  \__,_|\__|\___/ ____/
//                   Multi-Physics
//
//  License:         BSD License
//                     Kratos default license: kratos/IGAStructuralMechanicsApplication/license.txt
//


// System includes

// External includes

// Project includes

// Application includes
#include "custom_elements/shell_3p_element.h"



namespace Kratos
{
    ///@name Initialize Functions
    ///@{

    void Shell3pElement::Initialize(const ProcessInfo& rCurrentProcessInfo)
    {
        KRATOS_TRY

        const GeometryType& r_geometry = GetGeometry();

        const SizeType r_number_of_integration_points = r_geometry.IntegrationPointsNumber();

        // Prepare memory
        if (m_A_ab_covariant_vector.size() != r_number_of_integration_points)
            m_A_ab_covariant_vector.resize(r_number_of_integration_points);
        if (m_B_ab_covariant_vector.size() != r_number_of_integration_points)
            m_B_ab_covariant_vector.resize(r_number_of_integration_points);
        if (m_dA_vector.size() != r_number_of_integration_points)
            m_dA_vector.resize(r_number_of_integration_points);
        if (m_T_vector.size() != r_number_of_integration_points)
            m_T_vector.resize(r_number_of_integration_points);

        KinematicVariables kinematic_variables(
            GetGeometry().WorkingSpaceDimension());

        for (IndexType point_number = 0; point_number < r_number_of_integration_points; ++point_number)
        {
            CalculateKinematics(
                point_number,
                kinematic_variables);

            m_A_ab_covariant_vector[point_number] = kinematic_variables.a_ab_covariant;
            m_B_ab_covariant_vector[point_number] = kinematic_variables.b_ab_covariant;

            m_dA_vector[point_number] = kinematic_variables.dA;

            CalculateTransformation(kinematic_variables, m_T_vector[point_number]);
        }

        InitializeMaterial();

        KRATOS_CATCH("")
    }

    void Shell3pElement::InitializeMaterial()
    {
        KRATOS_TRY

        const GeometryType& r_geometry = GetGeometry();
        const Properties& r_properties = GetProperties();
        const auto& r_N = r_geometry.ShapeFunctionsValues();

        const SizeType r_number_of_integration_points = r_geometry.IntegrationPointsNumber();

        //Constitutive Law initialisation
        if (mConstitutiveLawVector.size() != r_number_of_integration_points)
            mConstitutiveLawVector.resize(r_number_of_integration_points);

        for (IndexType point_number = 0; point_number < r_number_of_integration_points; ++point_number) {
            mConstitutiveLawVector[point_number] = GetProperties()[CONSTITUTIVE_LAW]->Clone();
            mConstitutiveLawVector[point_number]->InitializeMaterial(r_properties, r_geometry, row(r_N, point_number));
        }

        KRATOS_CATCH("");
    }

    void Shell3pElement::FinalizeSolutionStep(const ProcessInfo& rCurrentProcessInfo)
    {
        ConstitutiveLaw::Parameters constitutive_law_parameters(
            GetGeometry(), GetProperties(), rCurrentProcessInfo);

        for (IndexType point_number = 0; point_number < mConstitutiveLawVector.size(); ++point_number) {
            mConstitutiveLawVector[point_number]->FinalizeMaterialResponse(
                constitutive_law_parameters, ConstitutiveLaw::StressMeasure_PK2);
        }
    }

    ///@}
    ///@name Results on Gauss Points
    ///@{

    void Shell3pElement::CalculateOnIntegrationPoints(
        const Variable<double>& rVariable,
        std::vector<double>& rOutput,
        const ProcessInfo& rCurrentProcessInfo
    )
    {
        const auto& r_geometry = GetGeometry();
        const auto& r_integration_points = r_geometry.IntegrationPoints();

        if (rOutput.size() != r_integration_points.size())
        {
            rOutput.resize(r_integration_points.size());
        }

        if(rVariable==SHEAR_FORCE_1 || rVariable==SHEAR_FORCE_2)
        {
            for (IndexType point_number = 0; point_number < r_integration_points.size(); ++point_number) {

                array_1d<double, 2> q = ZeroVector(2);
                CalculateShearForce(point_number, q, rCurrentProcessInfo);

                if (rVariable==SHEAR_FORCE_1)
                {
                    rOutput[point_number] = q[0];
                }
                else if (rVariable==SHEAR_FORCE_2)
                {
                    rOutput[point_number] = q[1];
                }
            }
        }
        else if (rVariable==PK2_STRESS_XX || rVariable==PK2_STRESS_YY || rVariable==PK2_STRESS_XY)
        {
            for (IndexType point_number = 0; point_number < r_integration_points.size(); ++point_number) {
<<<<<<< HEAD

=======
                
>>>>>>> e73cb558
                array_1d<double, 3> membrane_stress_pk2_car;
                array_1d<double, 3> bending_stress_pk2_car;

                CalculatePK2Stress(point_number, membrane_stress_pk2_car, bending_stress_pk2_car, rCurrentProcessInfo);

                if (rVariable==PK2_STRESS_XX)
                {
                    rOutput[point_number] = membrane_stress_pk2_car[0];
                }
                else if (rVariable==PK2_STRESS_YY)
                {
                    rOutput[point_number] = membrane_stress_pk2_car[1];
                }
                else if (rVariable==PK2_STRESS_XY)
                {
                    rOutput[point_number] = membrane_stress_pk2_car[2];
                }
            }
        }
<<<<<<< HEAD
        else if(rVariable==CAUCHY_STRESS_XX || rVariable==CAUCHY_STRESS_YY || rVariable==CAUCHY_STRESS_XY
            || rVariable==CAUCHY_STRESS_TOP_XX || rVariable==CAUCHY_STRESS_TOP_YY || rVariable==CAUCHY_STRESS_TOP_XY
            || rVariable==CAUCHY_STRESS_BOTTOM_XX || rVariable==CAUCHY_STRESS_BOTTOM_YY || rVariable==CAUCHY_STRESS_BOTTOM_XY
            || rVariable==MEMBRANE_FORCE_XX || rVariable==MEMBRANE_FORCE_YY || rVariable==MEMBRANE_FORCE_XY
            || rVariable==INTERNAL_MOMENT_XX || rVariable==INTERNAL_MOMENT_YY || rVariable==INTERNAL_MOMENT_XY)
        {
            for (IndexType point_number = 0; point_number < r_integration_points.size(); ++point_number) {

=======
        else if(rVariable==CAUCHY_STRESS_XX || rVariable==CAUCHY_STRESS_YY || rVariable==CAUCHY_STRESS_XY 
            || rVariable==CAUCHY_STRESS_TOP_XX || rVariable==CAUCHY_STRESS_TOP_YY || rVariable==CAUCHY_STRESS_TOP_XY  
            || rVariable==CAUCHY_STRESS_BOTTOM_XX || rVariable==CAUCHY_STRESS_BOTTOM_YY || rVariable==CAUCHY_STRESS_BOTTOM_XY
            || rVariable==MEMBRANE_FORCE_XX || rVariable==MEMBRANE_FORCE_YY || rVariable==MEMBRANE_FORCE_XY 
            || rVariable==INTERNAL_MOMENT_XX || rVariable==INTERNAL_MOMENT_YY || rVariable==INTERNAL_MOMENT_XY)
        {
            for (IndexType point_number = 0; point_number < r_integration_points.size(); ++point_number) {
                
>>>>>>> e73cb558
                array_1d<double, 3> membrane_stress_cau_car;
                array_1d<double, 3> bending_stress_cau_car;

                CalculateCauchyStress(point_number, membrane_stress_cau_car, bending_stress_cau_car, rCurrentProcessInfo);
                double thickness = this->GetProperties().GetValue(THICKNESS);

                if (rVariable==CAUCHY_STRESS_XX)
                {
                    rOutput[point_number] = membrane_stress_cau_car[0];
                }
                else if (rVariable==CAUCHY_STRESS_YY)
                {
                    rOutput[point_number] = membrane_stress_cau_car[1];
                }
                else if (rVariable==CAUCHY_STRESS_XY)
                {
                    rOutput[point_number] = membrane_stress_cau_car[2];
                }
<<<<<<< HEAD
                else if (rVariable==CAUCHY_STRESS_TOP_XX)
                {
                    rOutput[point_number] = membrane_stress_cau_car[0] + thickness / 2 * bending_stress_cau_car[0];
                }
                else if (rVariable==CAUCHY_STRESS_TOP_YY)
                {
                    rOutput[point_number] = membrane_stress_cau_car[1] + thickness / 2 * bending_stress_cau_car[1];
                }
                else if (rVariable==CAUCHY_STRESS_TOP_XY)
=======
                else if (rVariable==CAUCHY_STRESS_TOP_XX) 
                {
                    rOutput[point_number] = membrane_stress_cau_car[0] + thickness / 2 * bending_stress_cau_car[0];
                }
                else if (rVariable==CAUCHY_STRESS_TOP_YY) 
                {
                    rOutput[point_number] = membrane_stress_cau_car[1] + thickness / 2 * bending_stress_cau_car[1];
                }
                else if (rVariable==CAUCHY_STRESS_TOP_XY) 
>>>>>>> e73cb558
                {
                    rOutput[point_number] = membrane_stress_cau_car[2] + thickness / 2 * bending_stress_cau_car[2];
                }
                else if (rVariable==CAUCHY_STRESS_BOTTOM_XX)
                {
                    rOutput[point_number] = membrane_stress_cau_car[0] - thickness / 2 * bending_stress_cau_car[0];
                }
                else if (rVariable==CAUCHY_STRESS_BOTTOM_YY)
                {
                    rOutput[point_number] = membrane_stress_cau_car[1] - thickness / 2 * bending_stress_cau_car[1];
                }
                else if (rVariable==CAUCHY_STRESS_BOTTOM_XY)
                {
                    rOutput[point_number] = membrane_stress_cau_car[2] - thickness / 2 * bending_stress_cau_car[2];
                }
                else if (rVariable==MEMBRANE_FORCE_XX)
                {
                    rOutput[point_number] = membrane_stress_cau_car[0] * thickness;
                }
                else if (rVariable==MEMBRANE_FORCE_YY)
                {
                    rOutput[point_number] = membrane_stress_cau_car[1] * thickness;
                }
                else if (rVariable==MEMBRANE_FORCE_XY)
                {
                    rOutput[point_number] = membrane_stress_cau_car[2] * thickness;
                }
                else if (rVariable==INTERNAL_MOMENT_XX)
                {
                    rOutput[point_number] = bending_stress_cau_car[0] * pow(thickness, 3) / 12;
                }
                else if (rVariable==INTERNAL_MOMENT_XX)
                {
                    rOutput[point_number] = bending_stress_cau_car[1] * pow(thickness, 3) / 12;
                }
                else if (rVariable==INTERNAL_MOMENT_XY)
                {
                    rOutput[point_number] = bending_stress_cau_car[2] * pow(thickness, 3) / 12;
                }
<<<<<<< HEAD
            }
=======
            } 
>>>>>>> e73cb558
        }
        else if (mConstitutiveLawVector[0]->Has(rVariable)) {
            GetValueOnConstitutiveLaw(rVariable, rOutput);
        }
    }

    void Shell3pElement::CalculateOnIntegrationPoints(
        const Variable<array_1d<double, 3 >>& rVariable,
        std::vector<array_1d<double, 3 >>& rOutput,
        const ProcessInfo& rCurrentProcessInfo
    )
    {
        const auto& r_geometry = GetGeometry();
        const auto& r_integration_points = r_geometry.IntegrationPoints();

        if (rOutput.size() != r_integration_points.size())
        {
            rOutput.resize(r_integration_points.size());
        }

        if (rVariable==PK2_STRESS)
        {
            for (IndexType point_number = 0; point_number < r_integration_points.size(); ++point_number) {

                array_1d<double, 3> membrane_stress_pk2_car;
                array_1d<double, 3> bending_stress_pk2_car;

                CalculatePK2Stress(point_number, membrane_stress_pk2_car, bending_stress_pk2_car, rCurrentProcessInfo);
                rOutput[point_number] = membrane_stress_pk2_car;
            }
        }
<<<<<<< HEAD
        else if(rVariable==CAUCHY_STRESS || rVariable==CAUCHY_STRESS_TOP || rVariable==CAUCHY_STRESS_BOTTOM
=======
        else if(rVariable==CAUCHY_STRESS || rVariable==CAUCHY_STRESS_TOP || rVariable==CAUCHY_STRESS_BOTTOM 
>>>>>>> e73cb558
                || rVariable==MEMBRANE_FORCE ||  rVariable==INTERNAL_MOMENT)
        {
            for (IndexType point_number = 0; point_number < r_integration_points.size(); ++point_number) {

                array_1d<double, 3> membrane_stress_cau_car;
                array_1d<double, 3> bending_stress_cau_car;

                CalculateCauchyStress(point_number, membrane_stress_cau_car, bending_stress_cau_car, rCurrentProcessInfo);
                double thickness = this->GetProperties().GetValue(THICKNESS);

                if (rVariable==CAUCHY_STRESS)
                {
                    rOutput[point_number] = membrane_stress_cau_car;
                }
<<<<<<< HEAD
                else if (rVariable==CAUCHY_STRESS_TOP)
=======
                else if (rVariable==CAUCHY_STRESS_TOP) 
>>>>>>> e73cb558
                {
                    rOutput[point_number] = membrane_stress_cau_car + thickness / 2 * bending_stress_cau_car;
                }
                else if (rVariable==CAUCHY_STRESS_BOTTOM)
                {
                    rOutput[point_number] = membrane_stress_cau_car - thickness / 2 * bending_stress_cau_car;
                }
                else if (rVariable==MEMBRANE_FORCE)
                {
                    rOutput[point_number] = membrane_stress_cau_car * thickness;
                }
                else if (rVariable==INTERNAL_MOMENT)
                {
                    rOutput[point_number] = bending_stress_cau_car * pow(thickness, 3) / 12;
                }
            }
        }
    }


    ///@}
    ///@name Assembly
    ///@{

    void Shell3pElement::CalculateAll(
        MatrixType& rLeftHandSideMatrix,
        VectorType& rRightHandSideVector,
        const ProcessInfo& rCurrentProcessInfo,
        const bool CalculateStiffnessMatrixFlag,
        const bool CalculateResidualVectorFlag
    ) const
    {
        KRATOS_TRY

        const auto& r_geometry = GetGeometry();

        // definition of problem size
        const SizeType number_of_nodes = r_geometry.size();
        const SizeType mat_size = number_of_nodes * 3;

        const auto& r_integration_points = r_geometry.IntegrationPoints();

        for (IndexType point_number = 0; point_number < r_integration_points.size(); ++point_number) {
            // Compute Kinematics and Metric
            KinematicVariables kinematic_variables(
                GetGeometry().WorkingSpaceDimension());
            CalculateKinematics(
                point_number,
                kinematic_variables);

            // Create constitutive law parameters:
            ConstitutiveLaw::Parameters constitutive_law_parameters(
                GetGeometry(), GetProperties(), rCurrentProcessInfo);

            ConstitutiveVariables constitutive_variables_membrane(3);
            ConstitutiveVariables constitutive_variables_curvature(3);
            CalculateConstitutiveVariables(
                point_number,
                kinematic_variables,
                constitutive_variables_membrane,
                constitutive_variables_curvature,
                constitutive_law_parameters,
                ConstitutiveLaw::StressMeasure_PK2);

            // calculate B MATRICES
            Matrix BMembrane = ZeroMatrix(3, mat_size);
            Matrix BCurvature = ZeroMatrix(3, mat_size);
            CalculateBMembrane(
                point_number,
                BMembrane,
                kinematic_variables);
            CalculateBCurvature(
                point_number,
                BCurvature,
                kinematic_variables);

            // Nonlinear Deformation
            SecondVariations second_variations_strain(mat_size);
            SecondVariations second_variations_curvature(mat_size);
            CalculateSecondVariationStrainCurvature(
                point_number,
                second_variations_strain,
                second_variations_curvature,
                kinematic_variables);

            double integration_weight =
                r_integration_points[point_number].Weight()
                * m_dA_vector[point_number]
                * GetProperties()[THICKNESS];

            // LEFT HAND SIDE MATRIX
            if (CalculateStiffnessMatrixFlag == true)
            {
                //adding membrane contributions to the stiffness matrix
                CalculateAndAddKm(
                    rLeftHandSideMatrix,
                    BMembrane,
                    constitutive_variables_membrane.ConstitutiveMatrix,
                    integration_weight);
                //adding curvature contributions to the stiffness matrix
                CalculateAndAddKm(
                    rLeftHandSideMatrix,
                    BCurvature,
                    constitutive_variables_curvature.ConstitutiveMatrix,
                    integration_weight);

                // adding  non-linear-contribution to Stiffness-Matrix
                CalculateAndAddNonlinearKm(
                    rLeftHandSideMatrix,
                    second_variations_strain,
                    constitutive_variables_membrane.StressVector,
                    integration_weight);

                CalculateAndAddNonlinearKm(rLeftHandSideMatrix,
                    second_variations_curvature,
                    constitutive_variables_curvature.StressVector,
                    integration_weight);
            }
            // RIGHT HAND SIDE VECTOR
            if (CalculateResidualVectorFlag == true) //calculation of the matrix is required
            {
                // operation performed: rRightHandSideVector -= Weight*IntForce
                noalias(rRightHandSideVector) -= integration_weight * prod(trans(BMembrane), constitutive_variables_membrane.StressVector);
                noalias(rRightHandSideVector) -= integration_weight * prod(trans(BCurvature), constitutive_variables_curvature.StressVector);
            }
        }
        KRATOS_CATCH("");
    }

    ///@}
    ///@name Kinematics
    ///@{

    void Shell3pElement::CalculateKinematics(
        const IndexType IntegrationPointIndex,
        KinematicVariables& rKinematicVariables
    ) const
    {
        Matrix J;
        GetGeometry().Jacobian(J, IntegrationPointIndex);

        rKinematicVariables.a1 = column(J, 0);
        rKinematicVariables.a2 = column(J, 1);

        //not-normalized base vector 3
        MathUtils<double>::CrossProduct(rKinematicVariables.a3_tilde, rKinematicVariables.a1, rKinematicVariables.a2);

        //differential area dA
        rKinematicVariables.dA = norm_2(rKinematicVariables.a3_tilde);

        //base vector 3 normalized
        noalias(rKinematicVariables.a3) = rKinematicVariables.a3_tilde / rKinematicVariables.dA;

        //GetCovariantMetric
        rKinematicVariables.a_ab_covariant[0] = pow(rKinematicVariables.a1[0], 2) + pow(rKinematicVariables.a1[1], 2) + pow(rKinematicVariables.a1[2], 2);
        rKinematicVariables.a_ab_covariant[1] = pow(rKinematicVariables.a2[0], 2) + pow(rKinematicVariables.a2[1], 2) + pow(rKinematicVariables.a2[2], 2);
        rKinematicVariables.a_ab_covariant[2] = rKinematicVariables.a1[0] * rKinematicVariables.a2[0] + rKinematicVariables.a1[1] * rKinematicVariables.a2[1] + rKinematicVariables.a1[2] * rKinematicVariables.a2[2];

        Matrix H = ZeroMatrix(3, 3);
        CalculateHessian(H, GetGeometry().ShapeFunctionDerivatives(2, IntegrationPointIndex, GetGeometry().GetDefaultIntegrationMethod()));

        rKinematicVariables.b_ab_covariant[0] = H(0, 0) * rKinematicVariables.a3[0] + H(1, 0) * rKinematicVariables.a3[1] + H(2, 0) * rKinematicVariables.a3[2];
        rKinematicVariables.b_ab_covariant[1] = H(0, 1) * rKinematicVariables.a3[0] + H(1, 1) * rKinematicVariables.a3[1] + H(2, 1) * rKinematicVariables.a3[2];
        rKinematicVariables.b_ab_covariant[2] = H(0, 2) * rKinematicVariables.a3[0] + H(1, 2) * rKinematicVariables.a3[1] + H(2, 2) * rKinematicVariables.a3[2];
    }

    /* Computes the transformation matrix T from the contravariant curvilinear basis to
    *  the local cartesian basis.
    *  ε_curvilinear is defined: [ε_11, ε_22, ε_12]
    *  The transformation matrix T transforms to voigt notation:
    *  ε_local_cartesian = [ε_11, ε_22, 2*ε_12]
    *
    *  The transformation from ε_12_cu to 2*ε_12_ca is included in T.
    */
    void Shell3pElement::CalculateTransformation(
        const KinematicVariables& rKinematicVariables,
        Matrix& rT
    ) const
    {
        //Contravariant metric g_ab_con
        double inv_det_g_ab = 1.0 /
            (rKinematicVariables.a_ab_covariant[0] * rKinematicVariables.a_ab_covariant[1]
                - rKinematicVariables.a_ab_covariant[2] * rKinematicVariables.a_ab_covariant[2]);

        array_1d<double, 3> a_ab_contravariant;
        a_ab_contravariant[0] = inv_det_g_ab * rKinematicVariables.a_ab_covariant[1];
        a_ab_contravariant[1] = inv_det_g_ab * rKinematicVariables.a_ab_covariant[0];
        a_ab_contravariant[2] = -inv_det_g_ab * rKinematicVariables.a_ab_covariant[2];

        //Contravariant base vectors
        array_1d<double, 3> a_contravariant_1 = rKinematicVariables.a1 * a_ab_contravariant[0] + rKinematicVariables.a2 * a_ab_contravariant[2];
        array_1d<double, 3> a_contravariant_2 = rKinematicVariables.a1 * a_ab_contravariant[2] + rKinematicVariables.a2 * a_ab_contravariant[1];


        //Local cartesian coordinates
        double l_a1 = norm_2(rKinematicVariables.a1);
        array_1d<double, 3> e1 = rKinematicVariables.a1 / l_a1;
        double l_a_contravariant_2 = norm_2(a_contravariant_2);
        array_1d<double, 3> e2 = a_contravariant_2 / l_a_contravariant_2;

        // e * a_contravariant
        Matrix G = ZeroMatrix(2, 2);
        G(0, 0) = inner_prod(e1, a_contravariant_1);
        G(0, 1) = inner_prod(e1, a_contravariant_2);
        G(1, 0) = inner_prod(e2, a_contravariant_1);
        G(1, 1) = inner_prod(e2, a_contravariant_2);

        //Transformation matrix T
        if (rT.size1() != 3 && rT.size2() != 3)
            rT.resize(3, 3);
        noalias(rT) = ZeroMatrix(3, 3);

        rT(0, 0) = pow(G(0, 0), 2);
        rT(0, 1) = pow(G(0, 1), 2);
        rT(0, 2) = 2 * G(0, 0) * G(0, 1);

        rT(1, 0) = pow(G(1, 0), 2);
        rT(1, 1) = pow(G(1, 1), 2);
        rT(1, 2) = 2 * G(1, 0) * G(1, 1);

        rT(2, 0) = 2 * G(0, 0) * G(1, 0);
        rT(2, 1) = 2 * G(0, 1) * G(1, 1);
        rT(2, 2) = 2 * (G(0, 0) * G(1, 1) + G(0, 1) * G(1, 0));
    }

    /* Computes the transformation matrix T from the local cartesian basis to
    *  the local cartesian basis.
    */
    void Shell3pElement::CalculateTransformationFromCovariantToCartesian(
        const KinematicVariables& rKinematicVariables,
        Matrix& rTCovToCar
    ) const
    {
        //Contravariant metric g_ab_con
        double inv_det_g_ab = 1.0 /
            (rKinematicVariables.a_ab_covariant[0] * rKinematicVariables.a_ab_covariant[1]
                - rKinematicVariables.a_ab_covariant[2] * rKinematicVariables.a_ab_covariant[2]);

        array_1d<double, 3> a_ab_contravariant;
        a_ab_contravariant[0] =  inv_det_g_ab * rKinematicVariables.a_ab_covariant[1];
        a_ab_contravariant[1] =  inv_det_g_ab * rKinematicVariables.a_ab_covariant[0];
        a_ab_contravariant[2] = -inv_det_g_ab * rKinematicVariables.a_ab_covariant[2];

        //Contravariant base vectors
        array_1d<double, 3> a_contravariant_2 = rKinematicVariables.a1*a_ab_contravariant[2] + rKinematicVariables.a2*a_ab_contravariant[1];

        //Local cartesian coordinates
        double l_a1 = norm_2(rKinematicVariables.a1);
        array_1d<double, 3> e1 = rKinematicVariables.a1 / l_a1;
        double l_a_contravariant_2 = norm_2(a_contravariant_2);
        array_1d<double, 3> e2 = a_contravariant_2 / l_a_contravariant_2;

        // e * a_covariant
        double G_00 = inner_prod(e1, rKinematicVariables.a1);
        double G_01 = inner_prod(e1, rKinematicVariables.a2);
        double G_11 = inner_prod(e2, rKinematicVariables.a2);

        //Transformation matrix T from covariant to local cartesian coordinate system
        rTCovToCar(0, 0) = pow(G_00, 2);
        rTCovToCar(0, 1) = pow(G_01, 2);
        rTCovToCar(0, 2) = 2 * G_00 * G_01;
        rTCovToCar(1, 1) = pow(G_11, 2);
        rTCovToCar(2, 1) = G_01 * G_11;
        rTCovToCar(2, 2) = G_00 * G_11;
    }

    void Shell3pElement::CalculateConstitutiveVariables(
        const IndexType IntegrationPointIndex,
        KinematicVariables& rActualKinematic,
        ConstitutiveVariables& rThisConstitutiveVariablesMembrane,
        ConstitutiveVariables& rThisConstitutiveVariablesCurvature,
        ConstitutiveLaw::Parameters& rValues,
        const ConstitutiveLaw::StressMeasure ThisStressMeasure
    ) const
    {
        rValues.GetOptions().Set(ConstitutiveLaw::USE_ELEMENT_PROVIDED_STRAIN, true);
        rValues.GetOptions().Set(ConstitutiveLaw::COMPUTE_STRESS);
        rValues.GetOptions().Set(ConstitutiveLaw::COMPUTE_CONSTITUTIVE_TENSOR);

        array_1d<double, 3> strain_vector = 0.5 * (rActualKinematic.a_ab_covariant - m_A_ab_covariant_vector[IntegrationPointIndex]);
        noalias(rThisConstitutiveVariablesMembrane.StrainVector) = prod(m_T_vector[IntegrationPointIndex], strain_vector);

        array_1d<double, 3> curvature_vector = rActualKinematic.b_ab_covariant - m_B_ab_covariant_vector[IntegrationPointIndex];
        noalias(rThisConstitutiveVariablesCurvature.StrainVector) = prod(m_T_vector[IntegrationPointIndex], curvature_vector);

        // Constitive Matrices DMembrane and DCurvature
        rValues.SetStrainVector(rThisConstitutiveVariablesMembrane.StrainVector); //this is the input parameter
        rValues.SetStressVector(rThisConstitutiveVariablesMembrane.StressVector); //this is an ouput parameter
        rValues.SetConstitutiveMatrix(rThisConstitutiveVariablesMembrane.ConstitutiveMatrix); //this is an ouput parameter

        mConstitutiveLawVector[IntegrationPointIndex]->CalculateMaterialResponse(rValues, ThisStressMeasure);

        double thickness = this->GetProperties().GetValue(THICKNESS);
        noalias(rThisConstitutiveVariablesCurvature.ConstitutiveMatrix) = rThisConstitutiveVariablesMembrane.ConstitutiveMatrix * (pow(thickness, 2) / 12);

        //Local Cartesian Forces and Moments
        noalias(rThisConstitutiveVariablesMembrane.StressVector) = prod(
            trans(rThisConstitutiveVariablesMembrane.ConstitutiveMatrix), rThisConstitutiveVariablesMembrane.StrainVector);
        noalias(rThisConstitutiveVariablesCurvature.StressVector) = prod(
            trans(rThisConstitutiveVariablesCurvature.ConstitutiveMatrix), rThisConstitutiveVariablesCurvature.StrainVector);
    }

    void Shell3pElement::CalculateBMembrane(
        const IndexType IntegrationPointIndex,
        Matrix& rB,
        const KinematicVariables& rActualKinematic) const
    {
        const SizeType number_of_control_points = GetGeometry().size();
        const SizeType mat_size = number_of_control_points * 3;

        const Matrix& r_DN_De = GetGeometry().ShapeFunctionLocalGradient(IntegrationPointIndex);

        if (rB.size1() != 3 || rB.size2() != mat_size)
            rB.resize(3, mat_size);
        noalias(rB) = ZeroMatrix(3, mat_size);

        for (IndexType r = 0; r < mat_size; r++)
        {
            // local node number kr and dof direction dirr
            IndexType kr = r / 3;
            IndexType dirr = r % 3;

            array_1d<double, 3> dE_curvilinear;
            // strain
            dE_curvilinear[0] = r_DN_De(kr, 0) * rActualKinematic.a1(dirr);
            dE_curvilinear[1] = r_DN_De(kr, 1) * rActualKinematic.a2(dirr);
            dE_curvilinear[2] = 0.5 * (r_DN_De(kr, 0) * rActualKinematic.a2(dirr) + rActualKinematic.a1(dirr) * r_DN_De(kr, 1));

            rB(0, r) = m_T_vector[IntegrationPointIndex](0, 0) * dE_curvilinear[0] + m_T_vector[IntegrationPointIndex](0, 1) * dE_curvilinear[1] + m_T_vector[IntegrationPointIndex](0, 2) * dE_curvilinear[2];
            rB(1, r) = m_T_vector[IntegrationPointIndex](1, 0) * dE_curvilinear[0] + m_T_vector[IntegrationPointIndex](1, 1) * dE_curvilinear[1] + m_T_vector[IntegrationPointIndex](1, 2) * dE_curvilinear[2];
            rB(2, r) = m_T_vector[IntegrationPointIndex](2, 0) * dE_curvilinear[0] + m_T_vector[IntegrationPointIndex](2, 1) * dE_curvilinear[1] + m_T_vector[IntegrationPointIndex](2, 2) * dE_curvilinear[2];
        }
    }

    void Shell3pElement::CalculateBCurvature(
        const IndexType IntegrationPointIndex,
        Matrix& rB,
        const KinematicVariables& rActualKinematic) const
    {
        KRATOS_TRY

        const auto& r_geometry = GetGeometry();

        const Matrix& r_DN_De = r_geometry.ShapeFunctionLocalGradient(IntegrationPointIndex);
        const Matrix& r_DDN_DDe = r_geometry.ShapeFunctionDerivatives(2, IntegrationPointIndex, GetGeometry().GetDefaultIntegrationMethod());

        const SizeType number_of_control_points = GetGeometry().size();
        const SizeType mat_size = number_of_control_points * 3;

        Matrix da3 = ZeroMatrix(3, 3);
        Matrix dn = ZeroMatrix(3, 3);
        Matrix b = ZeroMatrix(3, mat_size);

        double inv_dA = 1 / rActualKinematic.dA;
        double inv_dA3 = 1 / std::pow(rActualKinematic.dA, 3);

        Matrix H = ZeroMatrix(3, 3);
        CalculateHessian(H, GetGeometry().ShapeFunctionDerivatives(2, IntegrationPointIndex));

        for (IndexType i = 0; i < number_of_control_points; i++)
        {
            IndexType index = 3 * i;
            //first line
            da3(0, 0) = 0;
            da3(0, 1) = -r_DN_De(i, 0) * rActualKinematic.a2[2] + r_DN_De(i, 1) * rActualKinematic.a1[2];
            da3(0, 2) = r_DN_De(i, 0) * rActualKinematic.a2[1] - r_DN_De(i, 1) * rActualKinematic.a1[1];

            //second line
            da3(1, 0) = r_DN_De(i, 0) * rActualKinematic.a2[2] - r_DN_De(i, 1) * rActualKinematic.a1[2];
            da3(1, 1) = 0;
            da3(1, 2) = -r_DN_De(i, 0) * rActualKinematic.a2[0] + r_DN_De(i, 1) * rActualKinematic.a1[0];

            //third line
            da3(2, 0) = -r_DN_De(i, 0) * rActualKinematic.a2[1] + r_DN_De(i, 1) * rActualKinematic.a1[1];
            da3(2, 1) = r_DN_De(i, 0) * rActualKinematic.a2[0] - r_DN_De(i, 1) * rActualKinematic.a1[0];
            da3(2, 2) = 0;

            for (IndexType j = 0; j < 3; j++)
            {
                double a3da3la3 = (rActualKinematic.a3_tilde[0] * da3(j, 0) + rActualKinematic.a3_tilde[1] * da3(j, 1) + rActualKinematic.a3_tilde[2] * da3(j, 2)) * inv_dA3;

                dn(j, 0) = da3(j, 0) * inv_dA - rActualKinematic.a3_tilde[0] * a3da3la3;
                dn(j, 1) = da3(j, 1) * inv_dA - rActualKinematic.a3_tilde[1] * a3da3la3;
                dn(j, 2) = da3(j, 2) * inv_dA - rActualKinematic.a3_tilde[2] * a3da3la3;
            }

            // curvature vector [K11,K22,K12] referred to curvilinear coordinate system
            b(0, index) = 0 - (r_DDN_DDe(i, 0) * rActualKinematic.a3[0] + H(0, 0) * dn(0, 0) + H(1, 0) * dn(0, 1) + H(2, 0) * dn(0, 2));
            b(0, index + 1) = 0 - (r_DDN_DDe(i, 0) * rActualKinematic.a3[1] + H(0, 0) * dn(1, 0) + H(1, 0) * dn(1, 1) + H(2, 0) * dn(1, 2));
            b(0, index + 2) = 0 - (r_DDN_DDe(i, 0) * rActualKinematic.a3[2] + H(0, 0) * dn(2, 0) + H(1, 0) * dn(2, 1) + H(2, 0) * dn(2, 2));

            //second line
            b(1, index) = 0 - (r_DDN_DDe(i, 2) * rActualKinematic.a3[0] + H(0, 1) * dn(0, 0) + H(1, 1) * dn(0, 1) + H(2, 1) * dn(0, 2));
            b(1, index + 1) = 0 - (r_DDN_DDe(i, 2) * rActualKinematic.a3[1] + H(0, 1) * dn(1, 0) + H(1, 1) * dn(1, 1) + H(2, 1) * dn(1, 2));
            b(1, index + 2) = 0 - (r_DDN_DDe(i, 2) * rActualKinematic.a3[2] + H(0, 1) * dn(2, 0) + H(1, 1) * dn(2, 1) + H(2, 1) * dn(2, 2));

            //third line
            b(2, index) = 0 - (r_DDN_DDe(i, 1) * rActualKinematic.a3[0] + H(0, 2) * dn(0, 0) + H(1, 2) * dn(0, 1) + H(2, 2) * dn(0, 2));
            b(2, index + 1) = 0 - (r_DDN_DDe(i, 1) * rActualKinematic.a3[1] + H(0, 2) * dn(1, 0) + H(1, 2) * dn(1, 1) + H(2, 2) * dn(1, 2));
            b(2, index + 2) = 0 - (r_DDN_DDe(i, 1) * rActualKinematic.a3[2] + H(0, 2) * dn(2, 0) + H(1, 2) * dn(2, 1) + H(2, 2) * dn(2, 2));
        }

        noalias(rB) = -prod(m_T_vector[IntegrationPointIndex], b);

        KRATOS_CATCH("")
    }

    void Shell3pElement::CalculateSecondVariationStrainCurvature(
        const IndexType IntegrationPointIndex,
        SecondVariations& rSecondVariationsStrain,
        SecondVariations& rSecondVariationsCurvature,
        const KinematicVariables& rActualKinematic) const
    {
        const auto& r_geometry = GetGeometry();

        const Matrix& r_DN_De = r_geometry.ShapeFunctionLocalGradient(IntegrationPointIndex);
        const Matrix& r_DDN_DDe = r_geometry.ShapeFunctionDerivatives(2, IntegrationPointIndex, GetGeometry().GetDefaultIntegrationMethod());

        const SizeType number_of_control_points = GetGeometry().size();
        const SizeType mat_size = number_of_control_points * 3;

        double l_a3 = norm_2(rActualKinematic.a3_tilde);
        double l_a3_3 = pow(l_a3, 3);
        double l_a3_5 = pow(l_a3, 5);
        double inv_l_a3 = 1 / l_a3;
        double inv_l_a3_3 = 1 / l_a3_3;
        double inv_l_a3_5 = 1 / l_a3_5;

        Matrix S_da3 = ZeroMatrix(3, mat_size);
        Vector S_a3_da3 = ZeroVector(mat_size);
        Vector S_a3_da3_l_a3_3 = ZeroVector(mat_size);
        Matrix S_dn = ZeroMatrix(3, mat_size);

        Matrix H = ZeroMatrix(3, 3);
        CalculateHessian(H, GetGeometry().ShapeFunctionDerivatives(2, IntegrationPointIndex, GetGeometry().GetDefaultIntegrationMethod()));

        // first variation of strain and curvature w.r.t. dof
        for (IndexType r = 0; r < mat_size; r++)
        {
            // local node number kr and dof direction dirr
            IndexType kr = r / 3;
            IndexType dirr = r % 3;

            array_1d<double, 3> S_dg_1 = ZeroVector(3);
            array_1d<double, 3> S_dg_2 = ZeroVector(3);
            S_dg_1(dirr) = r_DN_De(kr, 0);
            S_dg_2(dirr) = r_DN_De(kr, 1);

            // curvature
            S_da3(0, r) = S_dg_1(1) * rActualKinematic.a2(2) - S_dg_1(2) * rActualKinematic.a2(1) + rActualKinematic.a1(1) * S_dg_2(2) - rActualKinematic.a1(2) * S_dg_2(1);
            S_da3(1, r) = S_dg_1(2) * rActualKinematic.a2(0) - S_dg_1(0) * rActualKinematic.a2(2) + rActualKinematic.a1(2) * S_dg_2(0) - rActualKinematic.a1(0) * S_dg_2(2);
            S_da3(2, r) = S_dg_1(0) * rActualKinematic.a2(1) - S_dg_1(1) * rActualKinematic.a2(0) + rActualKinematic.a1(0) * S_dg_2(1) - rActualKinematic.a1(1) * S_dg_2(0);

            S_a3_da3[r] = rActualKinematic.a3_tilde[0] * S_da3(0, r) + rActualKinematic.a3_tilde[1] * S_da3(1, r) + rActualKinematic.a3_tilde[2] * S_da3(2, r);
            S_a3_da3_l_a3_3[r] = S_a3_da3[r] * inv_l_a3_3;

            S_dn(0, r) = S_da3(0, r) * inv_l_a3 - rActualKinematic.a3_tilde[0] * S_a3_da3_l_a3_3[r];
            S_dn(1, r) = S_da3(1, r) * inv_l_a3 - rActualKinematic.a3_tilde[1] * S_a3_da3_l_a3_3[r];
            S_dn(2, r) = S_da3(2, r) * inv_l_a3 - rActualKinematic.a3_tilde[2] * S_a3_da3_l_a3_3[r];
        }

        // second variation of strain and curvature w.r.t. dofs
        for (IndexType r = 0; r < mat_size; r++)
        {
            // local node number kr and dof direction dirr
            IndexType kr = r / 3;
            IndexType dirr = r % 3;

            for (IndexType s = 0; s <= r; s++)
            {
                // local node number ks and dof direction dirs
                IndexType ks = s / 3;
                IndexType dirs = s % 3;

                // strain
                array_1d<double, 3> ddE_cu = ZeroVector(3);
                if (dirr == dirs)
                {
                    ddE_cu[0] = r_DN_De(kr, 0) * r_DN_De(ks, 0);
                    ddE_cu[1] = r_DN_De(kr, 1) * r_DN_De(ks, 1);
                    ddE_cu[2] = 0.5 * (r_DN_De(kr, 0) * r_DN_De(ks, 1) + r_DN_De(kr, 1) * r_DN_De(ks, 0));

                    rSecondVariationsStrain.B11(r, s) = m_T_vector[IntegrationPointIndex](0, 0) * ddE_cu[0] + m_T_vector[IntegrationPointIndex](0, 1) * ddE_cu[1] + m_T_vector[IntegrationPointIndex](0, 2) * ddE_cu[2];
                    rSecondVariationsStrain.B22(r, s) = m_T_vector[IntegrationPointIndex](1, 0) * ddE_cu[0] + m_T_vector[IntegrationPointIndex](1, 1) * ddE_cu[1] + m_T_vector[IntegrationPointIndex](1, 2) * ddE_cu[2];
                    rSecondVariationsStrain.B12(r, s) = m_T_vector[IntegrationPointIndex](2, 0) * ddE_cu[0] + m_T_vector[IntegrationPointIndex](2, 1) * ddE_cu[1] + m_T_vector[IntegrationPointIndex](2, 2) * ddE_cu[2];
                }

                // curvature
                array_1d<double, 3> dda3 = ZeroVector(3);
                int dirt = 4 - static_cast<int>(dirr) - static_cast<int>(dirs);
                int ddir = static_cast<int>(dirr) - static_cast<int>(dirs);
                if (ddir == -1) dda3(dirt - 1) = r_DN_De(kr, 0) * r_DN_De(ks, 1) - r_DN_De(ks, 0) * r_DN_De(kr, 1);
                else if (ddir == 2) dda3(dirt - 1) = r_DN_De(kr, 0) * r_DN_De(ks, 1) - r_DN_De(ks, 0) * r_DN_De(kr, 1);
                else if (ddir == 1) dda3(dirt - 1) = -r_DN_De(kr, 0) * r_DN_De(ks, 1) + r_DN_De(ks, 0) * r_DN_De(kr, 1);
                else if (ddir == -2) dda3(dirt - 1) = -r_DN_De(kr, 0) * r_DN_De(ks, 1) + r_DN_De(ks, 0) * r_DN_De(kr, 1);

                double c = -(dda3[0] * rActualKinematic.a3_tilde[0] + dda3[1] * rActualKinematic.a3_tilde[1] + dda3[2] * rActualKinematic.a3_tilde[2]
                    + S_da3(0, r) * S_da3(0, s) + S_da3(1, r) * S_da3(1, s) + S_da3(2, r) * S_da3(2, s)
                    ) * inv_l_a3_3;

                double d = 3.0 * S_a3_da3[r] * S_a3_da3[s] * inv_l_a3_5;

                array_1d<double, 3> ddn = ZeroVector(3);
                ddn[0] = dda3[0] * inv_l_a3 - S_a3_da3_l_a3_3[s] * S_da3(0, r) - S_a3_da3_l_a3_3[r] * S_da3(0, s) + (c + d) * rActualKinematic.a3_tilde[0];
                ddn[1] = dda3[1] * inv_l_a3 - S_a3_da3_l_a3_3[s] * S_da3(1, r) - S_a3_da3_l_a3_3[r] * S_da3(1, s) + (c + d) * rActualKinematic.a3_tilde[1];
                ddn[2] = dda3[2] * inv_l_a3 - S_a3_da3_l_a3_3[s] * S_da3(2, r) - S_a3_da3_l_a3_3[r] * S_da3(2, s) + (c + d) * rActualKinematic.a3_tilde[2];

                array_1d<double, 3> ddK_cu = ZeroVector(3);
                ddK_cu[0] = r_DDN_DDe(kr, 0) * S_dn(dirr, s) + r_DDN_DDe(ks, 0) * S_dn(dirs, r)
                    + H(0, 0) * ddn[0] + H(1, 0) * ddn[1] + H(2, 0) * ddn[2];
                ddK_cu[1] = r_DDN_DDe(kr, 2) * S_dn(dirr, s) + r_DDN_DDe(ks, 2) * S_dn(dirs, r)
                    + H(0, 1) * ddn[0] + H(1, 1) * ddn[1] + H(2, 1) * ddn[2];
                ddK_cu[2] = r_DDN_DDe(kr, 1) * S_dn(dirr, s) + r_DDN_DDe(ks, 1) * S_dn(dirs, r)
                    + H(0, 2) * ddn[0] + H(1, 2) * ddn[1] + H(2, 2) * ddn[2];

                rSecondVariationsCurvature.B11(r, s) = m_T_vector[IntegrationPointIndex](0, 0) * ddK_cu[0] + m_T_vector[IntegrationPointIndex](0, 1) * ddK_cu[1] + m_T_vector[IntegrationPointIndex](0, 2) * ddK_cu[2];
                rSecondVariationsCurvature.B11(s, r) = rSecondVariationsCurvature.B11(r, s);
                rSecondVariationsCurvature.B22(r, s) = m_T_vector[IntegrationPointIndex](1, 0) * ddK_cu[0] + m_T_vector[IntegrationPointIndex](1, 1) * ddK_cu[1] + m_T_vector[IntegrationPointIndex](1, 2) * ddK_cu[2];
                rSecondVariationsCurvature.B22(s, r) = rSecondVariationsCurvature.B22(r, s);
                rSecondVariationsCurvature.B12(r, s) = m_T_vector[IntegrationPointIndex](2, 0) * ddK_cu[0] + m_T_vector[IntegrationPointIndex](2, 1) * ddK_cu[1] + m_T_vector[IntegrationPointIndex](2, 2) * ddK_cu[2];
                rSecondVariationsCurvature.B12(s, r) = rSecondVariationsCurvature.B12(r, s);
            }
        }
    }

    ///@}
    ///@name Stiffness matrix assembly
    ///@{

    inline void Shell3pElement::CalculateAndAddKm(
        MatrixType& rLeftHandSideMatrix,
        const Matrix& rB,
        const Matrix& rD,
        const double IntegrationWeight
    ) const
    {
        noalias(rLeftHandSideMatrix) += IntegrationWeight * prod(trans(rB), Matrix(prod(rD, rB)));
    }

    inline void Shell3pElement::CalculateAndAddNonlinearKm(
        Matrix& rLeftHandSideMatrix,
        const SecondVariations& rSecondVariationsStrain,
        const Vector& rSD,
        const double IntegrationWeight) const
    {
        const SizeType number_of_control_points = GetGeometry().size();
        const SizeType mat_size = number_of_control_points * 3;

        for (IndexType n = 0; n < mat_size; n++)
        {
            for (IndexType m = 0; m <= n; m++)
            {
                double nm = (rSD[0] * rSecondVariationsStrain.B11(n, m)
                    + rSD[1] * rSecondVariationsStrain.B22(n, m)
                    + rSD[2] * rSecondVariationsStrain.B12(n, m)) * IntegrationWeight;

                rLeftHandSideMatrix(n, m) += nm;
                if (n != m)
                    rLeftHandSideMatrix(m, n) += nm;
            }
        }
    }

    ///@}
    ///@name Stress recovery
    ///@{
<<<<<<< HEAD

=======
    
>>>>>>> e73cb558
    void Shell3pElement::CalculatePK2Stress(
        const IndexType IntegrationPointIndex,
        array_1d<double, 3>& rPK2MembraneStressCartesian,
        array_1d<double, 3>& rPK2BendingStressCartesian,
        const ProcessInfo& rCurrentProcessInfo) const
    {
        // Compute Kinematics and Metric
        KinematicVariables kinematic_variables(
            GetGeometry().WorkingSpaceDimension());
        CalculateKinematics(
            IntegrationPointIndex,
            kinematic_variables);

        // Create constitutive law parameters:
        ConstitutiveLaw::Parameters constitutive_law_parameters(
            GetGeometry(), GetProperties(), rCurrentProcessInfo);

        ConstitutiveVariables constitutive_variables_membrane(3);
        ConstitutiveVariables constitutive_variables_curvature(3);
        CalculateConstitutiveVariables(
            IntegrationPointIndex,
            kinematic_variables,
            constitutive_variables_membrane,
            constitutive_variables_curvature,
            constitutive_law_parameters,
            ConstitutiveLaw::StressMeasure_PK2);
<<<<<<< HEAD

=======
        
>>>>>>> e73cb558
        double thickness = this->GetProperties().GetValue(THICKNESS);

        rPK2MembraneStressCartesian = constitutive_variables_membrane.StressVector;
        rPK2BendingStressCartesian = -1.0 * constitutive_variables_curvature.StressVector / pow(thickness, 2) * 12;
    }
<<<<<<< HEAD

    void Shell3pElement::CalculateCauchyStress(
        const IndexType IntegrationPointIndex,
        array_1d<double, 3>& rCauchyMembraneStressesCartesian,
        array_1d<double, 3>& rCauchyBendingStressesCartesian,
=======
    
    void Shell3pElement::CalculateCauchyStress(
        const IndexType IntegrationPointIndex,
        array_1d<double, 3>& rCauchyMembraneStressesCartesian, 
        array_1d<double, 3>& rCauchyBendingStressesCartesian, 
>>>>>>> e73cb558
        const ProcessInfo& rCurrentProcessInfo) const
    {
        // Compute PK2 stress
        array_1d<double, 3> membrane_stress_pk2_car;
        array_1d<double, 3> bending_stress_pk2_car;

        CalculatePK2Stress(IntegrationPointIndex, membrane_stress_pk2_car, bending_stress_pk2_car, rCurrentProcessInfo);

        // Compute Kinematics and Metric
        KinematicVariables kinematic_variables(
            GetGeometry().WorkingSpaceDimension());
        CalculateKinematics(
            IntegrationPointIndex,
            kinematic_variables);

        double detF = kinematic_variables.dA / m_dA_vector[IntegrationPointIndex];

        // Compute Transformation matrix T from local cartesian coordinate system to covariant basis
        Matrix T_car_to_cov = ZeroMatrix(3,3);
        T_car_to_cov = trans(m_T_vector[IntegrationPointIndex]);
        for (IndexType i = 0; i < 3; i++)
        {
            T_car_to_cov(2, i) = T_car_to_cov(i, 2) / 2;
        }

<<<<<<< HEAD
        // Compute Transformation matrix T from covariant basis to local cartesian coordinate system
=======
        // Compute Transformation matrix T from covariant basis to local cartesian coordinate system            
>>>>>>> e73cb558
        Matrix T_cov_to_car = ZeroMatrix(3,3);
        CalculateTransformationFromCovariantToCartesian(kinematic_variables, T_cov_to_car);

        // Compute Cauchy stress
        array_1d<double, 3> membrane_stress_pk2_cov = prod(T_car_to_cov, membrane_stress_pk2_car);
        array_1d<double, 3> membrane_stress_cau_cov = membrane_stress_pk2_cov / detF;
        array_1d<double, 3> membrane_stress_cau_car = prod(T_cov_to_car, membrane_stress_cau_cov);

        array_1d<double, 3> bending_stress_pk2_cov = prod(T_car_to_cov, bending_stress_pk2_car);
        array_1d<double, 3> bending_stress_cau_cov = bending_stress_pk2_cov / detF;
        array_1d<double, 3> bending_stress_cau_car = prod(T_cov_to_car, bending_stress_cau_cov);

        rCauchyMembraneStressesCartesian = membrane_stress_cau_car;
        rCauchyBendingStressesCartesian = bending_stress_cau_car;
    }

    void Shell3pElement::CalculateShearForce(
        const IndexType IntegrationPointIndex,
<<<<<<< HEAD
        array_1d<double, 2>& rq,
=======
        array_1d<double, 2>& rq, 
>>>>>>> e73cb558
        const ProcessInfo& rCurrentProcessInfo) const
    {
        // Compute Kinematics and Metric
        KinematicVariables kinematic_variables(
            GetGeometry().WorkingSpaceDimension());
        CalculateKinematics(
            IntegrationPointIndex,
            kinematic_variables);

        // Create constitutive law parameters:
        ConstitutiveLaw::Parameters constitutive_law_parameters(
            GetGeometry(), GetProperties(), rCurrentProcessInfo);

        ConstitutiveVariables constitutive_variables_membrane(3);
        ConstitutiveVariables constitutive_variables_curvature(3);
        CalculateConstitutiveVariables(
            IntegrationPointIndex,
            kinematic_variables,
            constitutive_variables_membrane,
            constitutive_variables_curvature,
            constitutive_law_parameters,
            ConstitutiveLaw::StressMeasure_PK2);
<<<<<<< HEAD

=======
        
>>>>>>> e73cb558
        double thickness = this->GetProperties().GetValue(THICKNESS);

        // Calculate Hessian Matrix at initial configuration
        const SizeType number_of_points = GetGeometry().size();
        const SizeType working_space_dimension = 3;
        const Matrix& rDDN_DDe = GetGeometry().ShapeFunctionDerivatives(2, IntegrationPointIndex, GetGeometry().GetDefaultIntegrationMethod());
<<<<<<< HEAD

=======
        
>>>>>>> e73cb558
        Matrix H_initial;
        H_initial.resize(working_space_dimension, working_space_dimension);
        H_initial = ZeroMatrix(working_space_dimension, working_space_dimension);

        for (IndexType k = 0; k < number_of_points; k++)
        {
            const array_1d<double, 3>& coords = GetGeometry()[k].GetInitialPosition();

            H_initial(0, 0) += rDDN_DDe(k, 0)*coords[0];
            H_initial(0, 1) += rDDN_DDe(k, 2)*coords[0];
            H_initial(0, 2) += rDDN_DDe(k, 1)*coords[0];

            H_initial(1, 0) += rDDN_DDe(k, 0)*coords[1];
            H_initial(1, 1) += rDDN_DDe(k, 2)*coords[1];
            H_initial(1, 2) += rDDN_DDe(k, 1)*coords[1];

            H_initial(2, 0) += rDDN_DDe(k, 0)*coords[2];
            H_initial(2, 1) += rDDN_DDe(k, 2)*coords[2];
            H_initial(2, 2) += rDDN_DDe(k, 1)*coords[2];
        }

        // Calculate Hessian Matrix at actual configuration
        Matrix H_actual;
        H_actual.resize(working_space_dimension, working_space_dimension);
        H_actual = ZeroMatrix(working_space_dimension, working_space_dimension);
        CalculateHessian(H_actual, rDDN_DDe);

        // Calculate derivative of curvature w.r.t. theta1 and theta2 at initial configuration
        array_1d<double, 3> DCurvature_D1_initial = ZeroVector(3);
        array_1d<double, 3> DCurvature_D2_initial = ZeroVector(3);
        CalculateDerivativeOfCurvatureInitial(IntegrationPointIndex, DCurvature_D1_initial, DCurvature_D2_initial, H_initial);
<<<<<<< HEAD

=======
        
>>>>>>> e73cb558
        // Calculate derivative of curvature w.r.t. theta1 and theta2 at actual configuration
        array_1d<double, 3> DCurvature_D1_actual = ZeroVector(3);
        array_1d<double, 3> DCurvature_D2_actual = ZeroVector(3);
        CalculateDerivativeOfCurvatureActual(IntegrationPointIndex, DCurvature_D1_actual, DCurvature_D2_actual, H_actual, kinematic_variables);

        std::vector<array_1d<double, 3>> Dk_con_Dalpha(2);
        Dk_con_Dalpha[0] = DCurvature_D1_initial - DCurvature_D1_actual;
        Dk_con_Dalpha[1] = DCurvature_D2_initial - DCurvature_D2_actual;

        array_1d<double, 3> k_con = -1.0 * (kinematic_variables.b_ab_covariant - m_B_ab_covariant_vector[IntegrationPointIndex]);
        array_1d<double, 3> k_car = prod(m_T_vector[IntegrationPointIndex], k_con);
        array_1d<double, 3> m_car = prod(constitutive_variables_curvature.ConstitutiveMatrix, k_car)*thickness;

        // derivative of the transformation matrix T_con_to_car (contravariant to local Cartesian basis)
        std::vector<Matrix> DT_con_to_car_init_Dalpha(2, ZeroMatrix(3, 3));
        std::vector<Matrix> DT_car_to_cov_init_Dalpha(2, ZeroMatrix(3, 3));
        CalculateDerivativeTransformationMatrices(IntegrationPointIndex, DT_con_to_car_init_Dalpha, DT_car_to_cov_init_Dalpha, H_initial);

        // derivative of the moment
        std::vector<array_1d<double, 3>> Dm_car_Dalpha(2);
        std::vector<array_1d<double, 3>> Dm_cov_Dalpha(2);
        array_1d<double, 3> Dk_car_D1 = prod(m_T_vector[IntegrationPointIndex], Dk_con_Dalpha[0]) + prod(DT_con_to_car_init_Dalpha[0], k_con);
        array_1d<double, 3> Dk_car_D2 = prod(m_T_vector[IntegrationPointIndex], Dk_con_Dalpha[1]) + prod(DT_con_to_car_init_Dalpha[1], k_con);
        Dm_car_Dalpha[0] = prod(constitutive_variables_curvature.ConstitutiveMatrix, Dk_car_D1)*thickness;
        Dm_car_Dalpha[1] = prod(constitutive_variables_curvature.ConstitutiveMatrix, Dk_car_D2)*thickness;

        //Transformation matrix T from local cartesian coordinate system to covariant basis
        Matrix T_car_to_cov = ZeroMatrix(3,3);
        T_car_to_cov = trans(m_T_vector[IntegrationPointIndex]);
        for (IndexType i = 0; i < 3; i++)
        {
            T_car_to_cov(2, i) = T_car_to_cov(i, 2) / 2;
        }

        Dm_cov_Dalpha[0] = prod(T_car_to_cov, Dm_car_Dalpha[0]) + prod(DT_car_to_cov_init_Dalpha[0], m_car);
        Dm_cov_Dalpha[1] = prod(T_car_to_cov, Dm_car_Dalpha[1]) + prod(DT_car_to_cov_init_Dalpha[1], m_car);

        array_1d<double, 2> q_pk2_cov;
        q_pk2_cov[0] = Dm_cov_Dalpha[0](0) / std::sqrt(kinematic_variables.a_ab_covariant[0]) + Dm_cov_Dalpha[1](2) / std::sqrt(kinematic_variables.a_ab_covariant[1]);
        q_pk2_cov[1] = Dm_cov_Dalpha[1](1) / std::sqrt(kinematic_variables.a_ab_covariant[1]) + Dm_cov_Dalpha[0](2) / std::sqrt(kinematic_variables.a_ab_covariant[0]);
        double detF = kinematic_variables.dA / m_dA_vector[IntegrationPointIndex];
        array_1d<double, 2> q_cau_cov = q_pk2_cov / detF;

        //Contravariant metric g_ab_con
        double inv_det_g_ab = 1.0 /
            (kinematic_variables.a_ab_covariant[0] * kinematic_variables.a_ab_covariant[1]
                - kinematic_variables.a_ab_covariant[2] * kinematic_variables.a_ab_covariant[2]);

        array_1d<double, 3> a_ab_contravariant;
        a_ab_contravariant[0] =  inv_det_g_ab * kinematic_variables.a_ab_covariant[1];
        a_ab_contravariant[1] =  inv_det_g_ab * kinematic_variables.a_ab_covariant[0];
        a_ab_contravariant[2] = -inv_det_g_ab * kinematic_variables.a_ab_covariant[2];

        //Contravariant base vectors
        array_1d<double, 3> a_contravariant_2 = kinematic_variables.a1*a_ab_contravariant[2] + kinematic_variables.a2*a_ab_contravariant[1];

        //Local cartesian coordinates
        double l_a1 = norm_2(kinematic_variables.a1);
        array_1d<double, 3> e1 = kinematic_variables.a1 / l_a1;
        double l_a_contravariant_2 = norm_2(a_contravariant_2);
        array_1d<double, 3> e2 = a_contravariant_2 / l_a_contravariant_2;

        rq[0] = inner_prod(e1, kinematic_variables.a1) * q_cau_cov[0];
        rq[1] = inner_prod(e2, kinematic_variables.a2) * q_cau_cov[1];
    }

    void Shell3pElement::CalculateDerivativeOfCurvatureInitial(
        const IndexType IntegrationPointIndex,
        array_1d<double, 3>& rDCurvature_D1,
        array_1d<double, 3>& rDCurvature_D2,
        const Matrix& rHessian) const
    {
        // base vector at initial configuration
        const SizeType number_of_nodes = GetGeometry().size();
        const Matrix& rDN_De = GetGeometry().ShapeFunctionDerivatives(1, IntegrationPointIndex, GetGeometry().GetDefaultIntegrationMethod());

        array_1d<double, 3> a1 = ZeroVector(3);
        array_1d<double, 3> a2 = ZeroVector(3);
        array_1d<double, 3> a3_tilde = ZeroVector(3);
        array_1d<double, 3> a3 = ZeroVector(3);

        for (SizeType i = 0; i < number_of_nodes; i++)
        {
            a1[0] += GetGeometry().GetPoint( i ).X0() * rDN_De(i, 0);
            a1[1] += GetGeometry().GetPoint( i ).Y0() * rDN_De(i, 0);
            a1[2] += GetGeometry().GetPoint( i ).Z0() * rDN_De(i, 0);

            a2[0] += GetGeometry().GetPoint( i ).X0() * rDN_De(i, 1);
            a2[1] += GetGeometry().GetPoint( i ).Y0() * rDN_De(i, 1);
            a2[2] += GetGeometry().GetPoint( i ).Z0() * rDN_De(i, 1);
        }

        MathUtils<double>::CrossProduct(a3_tilde, a1, a2);
        noalias(a3) = a3_tilde / norm_2(a3_tilde);

        // second derivatives of the base vectors w.r.t. the curvilinear coords at initial config.
        const Matrix& rDDDN_DDDe = GetGeometry().ShapeFunctionDerivatives(3, IntegrationPointIndex, GetGeometry().GetDefaultIntegrationMethod());

        array_1d<double, 3> DDa1_DD11 = ZeroVector(3);
        array_1d<double, 3> DDa1_DD12 = ZeroVector(3);
        array_1d<double, 3> DDa2_DD21 = ZeroVector(3);
        array_1d<double, 3> DDa2_DD22 = ZeroVector(3);

        const SizeType number_of_points = GetGeometry().size();
<<<<<<< HEAD

=======
    
>>>>>>> e73cb558
        for (IndexType k = 0; k < number_of_points; k++)
        {
            const array_1d<double, 3> coords = GetGeometry()[k].GetInitialPosition();

            DDa1_DD11 += rDDDN_DDDe(k, 0) * coords;
            DDa1_DD12 += rDDDN_DDDe(k, 1) * coords;
            DDa2_DD21 += rDDDN_DDDe(k, 2) * coords;
            DDa2_DD22 += rDDDN_DDDe(k, 3) * coords;
<<<<<<< HEAD
        }

=======
        } 
        
>>>>>>> e73cb558
        // derivative of the curvature
        array_1d<double, 3> cross1;
        array_1d<double, 3> cross2;
        array_1d<double, 3> Da1_D1;
        array_1d<double, 3> Da2_D2;
        array_1d<double, 3> Da1_D2;

        for (unsigned int i = 0; i < 3; i++)
        {
            Da1_D1[i] = rHessian(i, 0);
            Da2_D2[i] = rHessian(i, 1);
            Da1_D2[i] = rHessian(i, 2);
        }

        MathUtils<double>::CrossProduct(cross1, Da1_D1, a2);
        MathUtils<double>::CrossProduct(cross2, a1, Da1_D2);
<<<<<<< HEAD
        array_1d<double, 3> Da3_D1 = (m_dA_vector[IntegrationPointIndex] * (cross1 + cross2) - a3_tilde * inner_prod(a3,(cross1 + cross2))/m_dA_vector[IntegrationPointIndex])
=======
        array_1d<double, 3> Da3_D1 = (m_dA_vector[IntegrationPointIndex] * (cross1 + cross2) - a3_tilde * inner_prod(a3,(cross1 + cross2))/m_dA_vector[IntegrationPointIndex]) 
>>>>>>> e73cb558
            / pow(m_dA_vector[IntegrationPointIndex], 2);
        MathUtils<double>::CrossProduct(cross1, Da1_D2, a2);
        MathUtils<double>::CrossProduct(cross2, a1, Da2_D2);
        array_1d<double, 3> Da3_D2 = (m_dA_vector[IntegrationPointIndex] * (cross1 + cross2) - a3_tilde * inner_prod(a3,(cross1 + cross2))/m_dA_vector[IntegrationPointIndex])
            / pow(m_dA_vector[IntegrationPointIndex], 2);
        rDCurvature_D1[0] = inner_prod(DDa1_DD11, a3) + inner_prod(Da1_D1, Da3_D1);
        rDCurvature_D1[1] = inner_prod(DDa2_DD21, a3) + inner_prod(Da2_D2, Da3_D1);
        rDCurvature_D1[2] = inner_prod(DDa1_DD12, a3) + inner_prod(Da1_D2, Da3_D1);
        rDCurvature_D2[0] = inner_prod(DDa1_DD12, a3) + inner_prod(Da1_D1, Da3_D2);
        rDCurvature_D2[1] = inner_prod(DDa2_DD22, a3) + inner_prod(Da2_D2, Da3_D2);
        rDCurvature_D2[2] = inner_prod(DDa2_DD21, a3) + inner_prod(Da1_D2, Da3_D2);
    }
<<<<<<< HEAD

=======
    
>>>>>>> e73cb558
    void Shell3pElement::CalculateDerivativeOfCurvatureActual(
        const IndexType IntegrationPointIndex,
        array_1d<double, 3>& rDCurvature_D1,
        array_1d<double, 3>& rDCurvature_D2,
        const Matrix& rHessian,
        const KinematicVariables& rKinematicVariables) const
    {
        // second derivatives of the base vectors w.r.t. the curvilinear coords.
        const Matrix& rDDDN_DDDe = GetGeometry().ShapeFunctionDerivatives(3, IntegrationPointIndex, GetGeometry().GetDefaultIntegrationMethod());

        array_1d<double, 3> DDa1_DD11 = ZeroVector(3);
        array_1d<double, 3> DDa1_DD12 = ZeroVector(3);
        array_1d<double, 3> DDa2_DD21 = ZeroVector(3);
        array_1d<double, 3> DDa2_DD22 = ZeroVector(3);

<<<<<<< HEAD
        CalculateSecondDerivativesOfBaseVectors(rDDDN_DDDe, DDa1_DD11, DDa1_DD12, DDa2_DD21, DDa2_DD22);

=======
        CalculateSecondDerivativesOfBaseVectors(rDDDN_DDDe, DDa1_DD11, DDa1_DD12, DDa2_DD21, DDa2_DD22); 
        
>>>>>>> e73cb558
        // derivative of the curvature
        array_1d<double, 3> cross1;
        array_1d<double, 3> cross2;
        array_1d<double, 3> Da1_D1;
        array_1d<double, 3> Da2_D2;
        array_1d<double, 3> Da1_D2;

        for (unsigned int i = 0; i < 3; i++)
        {
            Da1_D1[i] = rHessian(i, 0);
            Da2_D2[i] = rHessian(i, 1);
            Da1_D2[i] = rHessian(i, 2);
        }

        MathUtils<double>::CrossProduct(cross1, Da1_D1, rKinematicVariables.a2);
        MathUtils<double>::CrossProduct(cross2, rKinematicVariables.a1, Da1_D2);
<<<<<<< HEAD
        array_1d<double, 3> Da3_D1 = (rKinematicVariables.dA * (cross1 + cross2) - rKinematicVariables.a3_tilde * inner_prod(rKinematicVariables.a3_tilde,(cross1 + cross2))/rKinematicVariables.dA)
=======
        array_1d<double, 3> Da3_D1 = (rKinematicVariables.dA * (cross1 + cross2) - rKinematicVariables.a3_tilde * inner_prod(rKinematicVariables.a3_tilde,(cross1 + cross2))/rKinematicVariables.dA) 
>>>>>>> e73cb558
            / pow(rKinematicVariables.dA, 2);
        MathUtils<double>::CrossProduct(cross1, Da1_D2, rKinematicVariables.a2);
        MathUtils<double>::CrossProduct(cross2, rKinematicVariables.a1, Da2_D2);
        array_1d<double, 3> Da3_D2 = (rKinematicVariables.dA * (cross1 + cross2) - rKinematicVariables.a3_tilde * inner_prod(rKinematicVariables.a3_tilde,(cross1 + cross2))/rKinematicVariables.dA)
            / pow(rKinematicVariables.dA, 2);
        rDCurvature_D1[0] = inner_prod(DDa1_DD11, rKinematicVariables.a3) + inner_prod(Da1_D1, Da3_D1);
        rDCurvature_D1[1] = inner_prod(DDa2_DD21, rKinematicVariables.a3) + inner_prod(Da2_D2, Da3_D1);
        rDCurvature_D1[2] = inner_prod(DDa1_DD12, rKinematicVariables.a3) + inner_prod(Da1_D2, Da3_D1);
        rDCurvature_D2[0] = inner_prod(DDa1_DD12, rKinematicVariables.a3) + inner_prod(Da1_D1, Da3_D2);
        rDCurvature_D2[1] = inner_prod(DDa2_DD22, rKinematicVariables.a3) + inner_prod(Da2_D2, Da3_D2);
        rDCurvature_D2[2] = inner_prod(DDa2_DD21, rKinematicVariables.a3) + inner_prod(Da1_D2, Da3_D2);
    }

    void Shell3pElement::CalculateDerivativeTransformationMatrices(
        const IndexType IntegrationPointIndex,
        std::vector<Matrix>& rDQ_Dalpha_init,
        std::vector<Matrix>& rDTransCartToCov_Dalpha_init,
        const Matrix& rHessian) const
    {
        // base vector at initial configuration
        const SizeType number_of_nodes = GetGeometry().size();
        const Matrix& rDN_De = GetGeometry().ShapeFunctionDerivatives(1, IntegrationPointIndex, GetGeometry().GetDefaultIntegrationMethod());

        array_1d<double, 3> a1 = ZeroVector(3);
        array_1d<double, 3> a2 = ZeroVector(3);
        array_1d<double, 3> a3_tilde = ZeroVector(3);
        array_1d<double, 3> a3 = ZeroVector(3);

        for (SizeType i = 0; i < number_of_nodes; i++)
        {
            a1[0] += GetGeometry().GetPoint( i ).X0() * rDN_De(i, 0);
            a1[1] += GetGeometry().GetPoint( i ).Y0() * rDN_De(i, 0);
            a1[2] += GetGeometry().GetPoint( i ).Z0() * rDN_De(i, 0);

            a2[0] += GetGeometry().GetPoint( i ).X0() * rDN_De(i, 1);
            a2[1] += GetGeometry().GetPoint( i ).Y0() * rDN_De(i, 1);
            a2[2] += GetGeometry().GetPoint( i ).Z0() * rDN_De(i, 1);
        }

        MathUtils<double>::CrossProduct(a3_tilde, a1, a2);
        noalias(a3) = a3_tilde / norm_2(a3_tilde);

        //Contravariant metric g_ab_con
        double inv_det_g_ab = 1.0 /
            (m_A_ab_covariant_vector[IntegrationPointIndex][0] * m_A_ab_covariant_vector[IntegrationPointIndex][1]
                - m_A_ab_covariant_vector[IntegrationPointIndex][2] * m_A_ab_covariant_vector[IntegrationPointIndex][2]);

        array_1d<double, 3> a_ab_contravariant;
        a_ab_contravariant[0] =  inv_det_g_ab * m_A_ab_covariant_vector[IntegrationPointIndex][1];
        a_ab_contravariant[1] =  inv_det_g_ab * m_A_ab_covariant_vector[IntegrationPointIndex][0];
        a_ab_contravariant[2] = -inv_det_g_ab * m_A_ab_covariant_vector[IntegrationPointIndex][2];

        //Contravariant base vectors
        array_1d<double, 3> a_contravariant_1 = a1*a_ab_contravariant[0] + a2*a_ab_contravariant[2];
        array_1d<double, 3> a_contravariant_2 = a1*a_ab_contravariant[2] + a2*a_ab_contravariant[1];

        //Local cartesian coordinates
        double l_a1 = norm_2(a1);
        array_1d<double, 3> e1 = a1 / l_a1;
        double l_a_contravariant_2 = norm_2(a_contravariant_2);
        array_1d<double, 3> e2 = a_contravariant_2 / l_a_contravariant_2;

        // in 1.direction
        array_1d<double, 3> Da1_D1_init;
        array_1d<double, 3> Da1_D2_init;
        array_1d<double, 3> Da2_D2_init;

        for (unsigned int i = 0; i < 3; i++)
        {
            Da1_D1_init[i] = rHessian(i, 0);
            Da2_D2_init[i] = rHessian(i, 1);
            Da1_D2_init[i] = rHessian(i, 2);
        }
        array_1d<double, 3> De1_D1 = Da1_D1_init / l_a1 - inner_prod(e1, Da1_D1_init) * e1 / l_a1;
        array_1d<double, 3> tilde_t2 = a2 - inner_prod(a2, e1) * e1;
        double bar_tilde_t2 = norm_2(tilde_t2);
<<<<<<< HEAD
        array_1d<double, 3> tilde_t2_1 = Da1_D2_init - (inner_prod(Da1_D2_init, e1) + inner_prod(a2,De1_D1)) * e1
=======
        array_1d<double, 3> tilde_t2_1 = Da1_D2_init - (inner_prod(Da1_D2_init, e1) + inner_prod(a2,De1_D1)) * e1 
>>>>>>> e73cb558
            - inner_prod(a2, e1) * De1_D1;
        array_1d<double, 3> De2_D1 = tilde_t2_1 / bar_tilde_t2 + inner_prod(e2, tilde_t2_1) * e2 / bar_tilde_t2;


        //derivative of covariant base vectors
<<<<<<< HEAD
        double A_1 = 2.0 * inner_prod(Da1_D1_init, a1) * m_A_ab_covariant_vector[IntegrationPointIndex][1]
            + 2.0 * m_A_ab_covariant_vector[IntegrationPointIndex][0] * inner_prod(Da1_D2_init, a2)
            - 2.0 * m_A_ab_covariant_vector[IntegrationPointIndex][2] * (inner_prod(Da1_D1_init, a2) + inner_prod(a1, Da1_D2_init)); // check (stands in Carat Code)
        array_1d<double, 3> Da1_con_D1 = inv_det_g_ab
            * (2.0 * inner_prod(Da1_D2_init, a2) * a1 + m_A_ab_covariant_vector[IntegrationPointIndex][1] * Da1_D1_init
            - (inner_prod(Da1_D1_init, a2) + inner_prod(a1, Da1_D2_init))
            * a2 - m_A_ab_covariant_vector[IntegrationPointIndex][2] * Da1_D2_init)
            - pow(inv_det_g_ab, 2) * (m_A_ab_covariant_vector[IntegrationPointIndex][1] * a1 - m_A_ab_covariant_vector[IntegrationPointIndex][2] * a2) * A_1;
        array_1d<double, 3> Da2_con_D1 = inv_det_g_ab
            * (-(inner_prod(Da1_D2_init, a1) + inner_prod(a2, Da1_D1_init)) * a1
            + m_A_ab_covariant_vector[IntegrationPointIndex][2] * Da1_D1_init + 2.0 * inner_prod(Da1_D1_init, a1) * a2
            - m_A_ab_covariant_vector[IntegrationPointIndex][0] * Da1_D2_init) - pow(inv_det_g_ab, 2)
            * (-m_A_ab_covariant_vector[IntegrationPointIndex][2] * a1 + m_A_ab_covariant_vector[IntegrationPointIndex][0] * a2) * A_1;

=======
        double A_1 = 2.0 * inner_prod(Da1_D1_init, a1) * m_A_ab_covariant_vector[IntegrationPointIndex][1] 
            + 2.0 * m_A_ab_covariant_vector[IntegrationPointIndex][0] * inner_prod(Da1_D2_init, a2) 
            - 2.0 * m_A_ab_covariant_vector[IntegrationPointIndex][2] * (inner_prod(Da1_D1_init, a2) + inner_prod(a1, Da1_D2_init)); // check (stands in Carat Code)
        array_1d<double, 3> Da1_con_D1 = inv_det_g_ab 
            * (2.0 * inner_prod(Da1_D2_init, a2) * a1 + m_A_ab_covariant_vector[IntegrationPointIndex][1] * Da1_D1_init 
            - (inner_prod(Da1_D1_init, a2) + inner_prod(a1, Da1_D2_init)) 
            * a2 - m_A_ab_covariant_vector[IntegrationPointIndex][2] * Da1_D2_init) 
            - pow(inv_det_g_ab, 2) * (m_A_ab_covariant_vector[IntegrationPointIndex][1] * a1 - m_A_ab_covariant_vector[IntegrationPointIndex][2] * a2) * A_1;
        array_1d<double, 3> Da2_con_D1 = inv_det_g_ab
            * (-(inner_prod(Da1_D2_init, a1) + inner_prod(a2, Da1_D1_init)) * a1 
            + m_A_ab_covariant_vector[IntegrationPointIndex][2] * Da1_D1_init + 2.0 * inner_prod(Da1_D1_init, a1) * a2 
            - m_A_ab_covariant_vector[IntegrationPointIndex][0] * Da1_D2_init) - pow(inv_det_g_ab, 2) 
            * (-m_A_ab_covariant_vector[IntegrationPointIndex][2] * a1 + m_A_ab_covariant_vector[IntegrationPointIndex][0] * a2) * A_1;
  
>>>>>>> e73cb558
        double eG11 = inner_prod(e1, a_contravariant_1);
        double eG12 = inner_prod(e1, a_contravariant_2);
        double eG21 = inner_prod(e2, a_contravariant_1);
        double eG22 = inner_prod(e2, a_contravariant_2);
        double eG11_d1 = inner_prod(De1_D1, a_contravariant_1) + inner_prod(e1, Da1_con_D1);
        double eG12_d1 = inner_prod(De1_D1, a_contravariant_2) + inner_prod(e1, Da2_con_D1);
        double eG21_d1 = inner_prod(De2_D1, a_contravariant_1) + inner_prod(e2, Da1_con_D1);
        double eG22_d1 = inner_prod(De2_D1, a_contravariant_2) + inner_prod(e2, Da2_con_D1);
<<<<<<< HEAD

=======
        
>>>>>>> e73cb558
        // derivative of the transformation matrix T_con_to_car (contravariant to local Cartesian basis) of the initial configuration w.r.t. theta1
        rDQ_Dalpha_init[0](0,0) = eG11_d1 * eG11 + eG11 * eG11_d1;
        rDQ_Dalpha_init[0](0,1) = eG12_d1 * eG12 + eG12 * eG12_d1;
        rDQ_Dalpha_init[0](0,2) = 2.0 * (eG11_d1 * eG12 + eG11 * eG12_d1);
        rDQ_Dalpha_init[0](1,0) = eG21_d1 * eG21 + eG21 * eG21_d1;  // should be always zero (ML)
        rDQ_Dalpha_init[0](1,1) = eG22_d1 * eG22 + eG22 * eG22_d1;
        rDQ_Dalpha_init[0](1,2) = 2.0 * (eG21_d1 * eG22 + eG21 * eG22_d1);  // should be always zero (ML)
        rDQ_Dalpha_init[0](2,0) = 2.0 * (eG11_d1 * eG21 + eG11 * eG21_d1);  // should be always zero (ML)
        rDQ_Dalpha_init[0](2,1) = 2.0 * (eG12_d1 * eG22 + eG12 * eG22_d1);
        rDQ_Dalpha_init[0](2,2) = 2.0 * (eG11_d1 * eG22 + eG12_d1 * eG21 + eG11 * eG22_d1 + eG12 * eG21_d1);
<<<<<<< HEAD
        // derivative of the transformation matrix T_car_to_cov (local Cartesian to covariant basis) of the initial configuration
=======
        // derivative of the transformation matrix T_car_to_cov (local Cartesian to covariant basis) of the initial configuration 
>>>>>>> e73cb558
        // w.r.t. theta1
        rDTransCartToCov_Dalpha_init[0](0,0) = eG11_d1 * eG11 + eG11 * eG11_d1;
        rDTransCartToCov_Dalpha_init[0](0,1) = eG21_d1 * eG21 + eG21 * eG21_d1;
        rDTransCartToCov_Dalpha_init[0](0,2) = 2.0 * (eG11_d1 * eG21 + eG11 * eG21_d1);
        rDTransCartToCov_Dalpha_init[0](1,0) = eG12_d1 * eG12 + eG12 * eG12_d1;
        rDTransCartToCov_Dalpha_init[0](1,1) = eG22_d1 * eG22 + eG22 * eG22_d1;
        rDTransCartToCov_Dalpha_init[0](1,2) = 2.0 * (eG12_d1 * eG22 + eG12 * eG22_d1);
        rDTransCartToCov_Dalpha_init[0](2,0) = eG11_d1 * eG12 + eG11 * eG12_d1;
        rDTransCartToCov_Dalpha_init[0](2,1) = eG21_d1 * eG22 + eG21 * eG22_d1;
        rDTransCartToCov_Dalpha_init[0](2,2) = eG11_d1 * eG22 + eG21_d1 * eG12 + eG11 * eG22_d1 + eG21 * eG12_d1;

        // in 2.direction
        array_1d<double, 3> De1_D2 = Da1_D2_init / l_a1 + inner_prod(e1, Da1_D2_init) * e1 / l_a1;
<<<<<<< HEAD
        array_1d<double, 3> tilde_t2_2 = Da2_D2_init - (inner_prod(Da2_D2_init, e1) + inner_prod(a2, De1_D2)) * e1
            - inner_prod(a2, e1) * De1_D2;
        array_1d<double, 3> De2_D2 = tilde_t2_2 / bar_tilde_t2 + inner_prod(e2, tilde_t2_2) * e2 / bar_tilde_t2;

        //derivative of covariant base vectors
        double A_2 = 2.0 * inner_prod(Da1_D2_init, a1) * m_A_ab_covariant_vector[IntegrationPointIndex][1]
            + 2.0 * m_A_ab_covariant_vector[IntegrationPointIndex][0] * inner_prod(Da2_D2_init, a2)
            - 2.0 * m_A_ab_covariant_vector[IntegrationPointIndex][2] * (inner_prod(Da1_D2_init, a2) + inner_prod(a1, Da2_D2_init));
        array_1d<double, 3> Da1_con_D2 = inv_det_g_ab * (2.0 * inner_prod(Da2_D2_init, a2) * a1
            + m_A_ab_covariant_vector[IntegrationPointIndex][1] * Da1_D2_init - (inner_prod(Da1_D2_init, a2)
            + inner_prod(a1, Da2_D2_init)) * a2 - m_A_ab_covariant_vector[IntegrationPointIndex][2] * Da2_D2_init)
            - pow(inv_det_g_ab, 2) * (m_A_ab_covariant_vector[IntegrationPointIndex][1] * a1 - m_A_ab_covariant_vector[IntegrationPointIndex][2] * a2) * A_2;
        array_1d<double, 3> Da2_con_D2 = inv_det_g_ab * (-(inner_prod(Da2_D2_init, a1)
            + inner_prod(a2, Da1_D2_init)) * a1 + m_A_ab_covariant_vector[IntegrationPointIndex][2] * Da1_D2_init
            + 2.0 * inner_prod(Da1_D2_init, a1) * a2 - m_A_ab_covariant_vector[IntegrationPointIndex][0] * Da2_D2_init)
=======
        array_1d<double, 3> tilde_t2_2 = Da2_D2_init - (inner_prod(Da2_D2_init, e1) + inner_prod(a2, De1_D2)) * e1 
            - inner_prod(a2, e1) * De1_D2;
        array_1d<double, 3> De2_D2 = tilde_t2_2 / bar_tilde_t2 + inner_prod(e2, tilde_t2_2) * e2 / bar_tilde_t2;
  
        //derivative of covariant base vectors
        double A_2 = 2.0 * inner_prod(Da1_D2_init, a1) * m_A_ab_covariant_vector[IntegrationPointIndex][1] 
            + 2.0 * m_A_ab_covariant_vector[IntegrationPointIndex][0] * inner_prod(Da2_D2_init, a2) 
            - 2.0 * m_A_ab_covariant_vector[IntegrationPointIndex][2] * (inner_prod(Da1_D2_init, a2) + inner_prod(a1, Da2_D2_init));
        array_1d<double, 3> Da1_con_D2 = inv_det_g_ab * (2.0 * inner_prod(Da2_D2_init, a2) * a1 
            + m_A_ab_covariant_vector[IntegrationPointIndex][1] * Da1_D2_init - (inner_prod(Da1_D2_init, a2) 
            + inner_prod(a1, Da2_D2_init)) * a2 - m_A_ab_covariant_vector[IntegrationPointIndex][2] * Da2_D2_init) 
            - pow(inv_det_g_ab, 2) * (m_A_ab_covariant_vector[IntegrationPointIndex][1] * a1 - m_A_ab_covariant_vector[IntegrationPointIndex][2] * a2) * A_2;
        array_1d<double, 3> Da2_con_D2 = inv_det_g_ab * (-(inner_prod(Da2_D2_init, a1) 
            + inner_prod(a2, Da1_D2_init)) * a1 + m_A_ab_covariant_vector[IntegrationPointIndex][2] * Da1_D2_init 
            + 2.0 * inner_prod(Da1_D2_init, a1) * a2 - m_A_ab_covariant_vector[IntegrationPointIndex][0] * Da2_D2_init) 
>>>>>>> e73cb558
            - pow(inv_det_g_ab, 2) * (-m_A_ab_covariant_vector[IntegrationPointIndex][2] * a1 + m_A_ab_covariant_vector[IntegrationPointIndex][0] * a2) * A_2;

        double eG11_d2 = inner_prod(De1_D2, a_contravariant_1) + inner_prod(e1, Da1_con_D2);
        double eG12_d2 = inner_prod(De1_D2, a_contravariant_2) + inner_prod(e1, Da2_con_D2);
        double eG21_d2 = inner_prod(De2_D2, a_contravariant_1) + inner_prod(e2, Da1_con_D2);
        double eG22_d2 = inner_prod(De2_D2, a_contravariant_2) + inner_prod(e2, Da2_con_D2);

        // derivative of the transformation matrix T_con_to_car (contravariant to local Cartesian basis) of the initial configuration w.r.t. theta2
        rDQ_Dalpha_init[1](0,0) = eG11_d2 * eG11 + eG11 * eG11_d2;
        rDQ_Dalpha_init[1](0,1) = eG12_d2 * eG12 + eG12 * eG12_d2;
        rDQ_Dalpha_init[1](0,2) = 2.0 * (eG11_d2 * eG12 + eG11 * eG12_d2);
        rDQ_Dalpha_init[1](1,0) = eG21_d2 * eG21 + eG21 * eG21_d2;
        rDQ_Dalpha_init[1](1,1) = eG22_d2 * eG22 + eG22 * eG22_d2;
        rDQ_Dalpha_init[1](1,2) = 2.0 * (eG21_d2 * eG22 + eG21 * eG22_d2);
        rDQ_Dalpha_init[1](2,0) = 2.0 * (eG11_d2 * eG21 + eG11 * eG21_d2);
        rDQ_Dalpha_init[1](2,1) = 2.0 * (eG12_d2 * eG22 + eG12 * eG22_d2);
        rDQ_Dalpha_init[1](2,2) = 2.0 * (eG11_d2 * eG22 + eG12_d2 * eG21 + eG11 * eG22_d2 + eG12 * eG21_d2);
<<<<<<< HEAD

        // derivative of the transformation matrix T_car_to_cov (local Cartesian to covariant basis) of the initial configuration
=======
        
        // derivative of the transformation matrix T_car_to_cov (local Cartesian to covariant basis) of the initial configuration 
>>>>>>> e73cb558
        // w.r.t. theta2
        rDTransCartToCov_Dalpha_init[1](0,0) = eG11_d2 * eG11 + eG11 * eG11_d2;
        rDTransCartToCov_Dalpha_init[1](0,1) = eG21_d2*eG21 + eG21*eG21_d2;
        rDTransCartToCov_Dalpha_init[1](0,2) = 2.0*(eG11_d2*eG21 + eG11*eG21_d2);
        rDTransCartToCov_Dalpha_init[1](1,0) = eG12_d2*eG12 + eG12*eG12_d2;
        rDTransCartToCov_Dalpha_init[1](1,1) = eG22_d2*eG22 + eG22*eG22_d2;
        rDTransCartToCov_Dalpha_init[1](1,2) = 2.0*(eG12_d2*eG22 + eG12*eG22_d2);
        rDTransCartToCov_Dalpha_init[1](2,0) = eG11_d2*eG12 + eG11*eG12_d2;
        rDTransCartToCov_Dalpha_init[1](2,1) = eG21_d2*eG22 + eG21*eG22_d2;
        rDTransCartToCov_Dalpha_init[1](2,2) = eG11_d2*eG22 + eG21_d2*eG12 + eG11*eG22_d2 + eG21*eG12_d2;
    }

    ///@}
    ///@name Dynamic Functions
    ///@{

    void Shell3pElement::GetValuesVector(
        Vector& rValues,
        int Step) const
    {
        const SizeType number_of_control_points = GetGeometry().size();
        const SizeType mat_size = number_of_control_points * 3;

        if (rValues.size() != mat_size)
            rValues.resize(mat_size, false);

        for (IndexType i = 0; i < number_of_control_points; ++i)
        {
            const array_1d<double, 3 >& displacement = GetGeometry()[i].FastGetSolutionStepValue(DISPLACEMENT, Step);
            IndexType index = i * 3;

            rValues[index] = displacement[0];
            rValues[index + 1] = displacement[1];
            rValues[index + 2] = displacement[2];
        }
    }

    void Shell3pElement::GetFirstDerivativesVector(
        Vector& rValues,
        int Step) const
    {
        const SizeType number_of_control_points = GetGeometry().size();
        const SizeType mat_size = number_of_control_points * 3;

        if (rValues.size() != mat_size)
            rValues.resize(mat_size, false);

        for (IndexType i = 0; i < number_of_control_points; ++i) {
            const array_1d<double, 3 >& velocity = GetGeometry()[i].FastGetSolutionStepValue(VELOCITY, Step);
            const IndexType index = i * 3;

            rValues[index] = velocity[0];
            rValues[index + 1] = velocity[1];
            rValues[index + 2] = velocity[2];
        }
    }

    void Shell3pElement::GetSecondDerivativesVector(
        Vector& rValues,
        int Step) const
    {
        const SizeType number_of_control_points = GetGeometry().size();
        const SizeType mat_size = number_of_control_points * 3;

        if (rValues.size() != mat_size)
            rValues.resize(mat_size, false);

        for (IndexType i = 0; i < number_of_control_points; ++i) {
            const array_1d<double, 3 >& acceleration = GetGeometry()[i].FastGetSolutionStepValue(ACCELERATION, Step);
            const IndexType index = i * 3;

            rValues[index] = acceleration[0];
            rValues[index + 1] = acceleration[1];
            rValues[index + 2] = acceleration[2];
        }
    }

    void Shell3pElement::EquationIdVector(
        EquationIdVectorType& rResult,
        const ProcessInfo& rCurrentProcessInfo
    ) const
    {
        KRATOS_TRY;

        const SizeType number_of_control_points = GetGeometry().size();

        if (rResult.size() != 3 * number_of_control_points)
            rResult.resize(3 * number_of_control_points, false);

        const IndexType pos = this->GetGeometry()[0].GetDofPosition(DISPLACEMENT_X);

        for (IndexType i = 0; i < number_of_control_points; ++i) {
            const IndexType index = i * 3;
            rResult[index]     = GetGeometry()[i].GetDof(DISPLACEMENT_X, pos).EquationId();
            rResult[index + 1] = GetGeometry()[i].GetDof(DISPLACEMENT_Y, pos + 1).EquationId();
            rResult[index + 2] = GetGeometry()[i].GetDof(DISPLACEMENT_Z, pos + 2).EquationId();
        }

        KRATOS_CATCH("")
    };

    void Shell3pElement::GetDofList(
        DofsVectorType& rElementalDofList,
        const ProcessInfo& rCurrentProcessInfo
    ) const
    {
        KRATOS_TRY;

        const SizeType number_of_control_points = GetGeometry().size();

        rElementalDofList.resize(0);
        rElementalDofList.reserve(3 * number_of_control_points);

        for (IndexType i = 0; i < number_of_control_points; ++i) {
            rElementalDofList.push_back(GetGeometry()[i].pGetDof(DISPLACEMENT_X));
            rElementalDofList.push_back(GetGeometry()[i].pGetDof(DISPLACEMENT_Y));
            rElementalDofList.push_back(GetGeometry()[i].pGetDof(DISPLACEMENT_Z));
        }

        KRATOS_CATCH("")
    };

    ///@}
    ///@name Check
    ///@{

    int Shell3pElement::Check(const ProcessInfo& rCurrentProcessInfo) const
    {
        // Verify that the constitutive law exists
        if (this->GetProperties().Has(CONSTITUTIVE_LAW) == false)
        {
            KRATOS_ERROR << "Constitutive law not provided for property " << this->GetProperties().Id() << std::endl;
        }
        else
        {
            // Verify that the constitutive law has the correct dimension
            KRATOS_ERROR_IF_NOT(this->GetProperties().Has(THICKNESS))
                << "THICKNESS not provided for element " << this->Id() << std::endl;

            // Check strain size
            KRATOS_ERROR_IF_NOT(this->GetProperties().GetValue(CONSTITUTIVE_LAW)->GetStrainSize() == 3)
                << "Wrong constitutive law used. This is a 2D element! Expected strain size is 3 (el id = ) "
                << this->Id() << std::endl;
        }

        return 0;
    }

    void Shell3pElement::CalculateHessian(
        Matrix& Hessian,
        const Matrix& rDDN_DDe) const
    {
        const SizeType number_of_points = GetGeometry().size();
        const SizeType working_space_dimension = 3;
        Hessian.resize(working_space_dimension, working_space_dimension);
        Hessian = ZeroMatrix(working_space_dimension, working_space_dimension);

        for (IndexType k = 0; k < number_of_points; k++)
        {
            const array_1d<double, 3> coords = GetGeometry()[k].Coordinates();

            Hessian(0, 0) += rDDN_DDe(k, 0)*coords[0];
            Hessian(0, 1) += rDDN_DDe(k, 2)*coords[0];
            Hessian(0, 2) += rDDN_DDe(k, 1)*coords[0];

            Hessian(1, 0) += rDDN_DDe(k, 0)*coords[1];
            Hessian(1, 1) += rDDN_DDe(k, 2)*coords[1];
            Hessian(1, 2) += rDDN_DDe(k, 1)*coords[1];

            Hessian(2, 0) += rDDN_DDe(k, 0)*coords[2];
            Hessian(2, 1) += rDDN_DDe(k, 2)*coords[2];
            Hessian(2, 2) += rDDN_DDe(k, 1)*coords[2];
        }
    }

    void Shell3pElement::CalculateSecondDerivativesOfBaseVectors(
        const Matrix& rDDDN_DDDe,
        array_1d<double, 3>& rDDa1_DD11,
        array_1d<double, 3>& rDDa1_DD12,
        array_1d<double, 3>& rDDa2_DD21,
        array_1d<double, 3>& rDDa2_DD22) const
    {
        const SizeType number_of_points = GetGeometry().size();
<<<<<<< HEAD
=======
    
        for (IndexType k = 0; k < number_of_points; k++)
        {
            const array_1d<double, 3> coords = GetGeometry()[k].Coordinates();

            rDDa1_DD11 += rDDDN_DDDe(k, 0) * coords;
            rDDa1_DD12 += rDDDN_DDDe(k, 1) * coords;
            rDDa2_DD21 += rDDDN_DDDe(k, 2) * coords;
            rDDa2_DD22 += rDDDN_DDDe(k, 3) * coords;
        }
    }

    ///@}
>>>>>>> e73cb558

        for (IndexType k = 0; k < number_of_points; k++)
        {
            const array_1d<double, 3> coords = GetGeometry()[k].Coordinates();

            rDDa1_DD11 += rDDDN_DDDe(k, 0) * coords;
            rDDa1_DD12 += rDDDN_DDDe(k, 1) * coords;
            rDDa2_DD21 += rDDDN_DDDe(k, 2) * coords;
            rDDa2_DD22 += rDDDN_DDDe(k, 3) * coords;
        }
    }

    ///@}

} // Namespace Kratos<|MERGE_RESOLUTION|>--- conflicted
+++ resolved
@@ -136,11 +136,7 @@
         else if (rVariable==PK2_STRESS_XX || rVariable==PK2_STRESS_YY || rVariable==PK2_STRESS_XY)
         {
             for (IndexType point_number = 0; point_number < r_integration_points.size(); ++point_number) {
-<<<<<<< HEAD
-
-=======
                 
->>>>>>> e73cb558
                 array_1d<double, 3> membrane_stress_pk2_car;
                 array_1d<double, 3> bending_stress_pk2_car;
 
@@ -160,16 +156,6 @@
                 }
             }
         }
-<<<<<<< HEAD
-        else if(rVariable==CAUCHY_STRESS_XX || rVariable==CAUCHY_STRESS_YY || rVariable==CAUCHY_STRESS_XY
-            || rVariable==CAUCHY_STRESS_TOP_XX || rVariable==CAUCHY_STRESS_TOP_YY || rVariable==CAUCHY_STRESS_TOP_XY
-            || rVariable==CAUCHY_STRESS_BOTTOM_XX || rVariable==CAUCHY_STRESS_BOTTOM_YY || rVariable==CAUCHY_STRESS_BOTTOM_XY
-            || rVariable==MEMBRANE_FORCE_XX || rVariable==MEMBRANE_FORCE_YY || rVariable==MEMBRANE_FORCE_XY
-            || rVariable==INTERNAL_MOMENT_XX || rVariable==INTERNAL_MOMENT_YY || rVariable==INTERNAL_MOMENT_XY)
-        {
-            for (IndexType point_number = 0; point_number < r_integration_points.size(); ++point_number) {
-
-=======
         else if(rVariable==CAUCHY_STRESS_XX || rVariable==CAUCHY_STRESS_YY || rVariable==CAUCHY_STRESS_XY 
             || rVariable==CAUCHY_STRESS_TOP_XX || rVariable==CAUCHY_STRESS_TOP_YY || rVariable==CAUCHY_STRESS_TOP_XY  
             || rVariable==CAUCHY_STRESS_BOTTOM_XX || rVariable==CAUCHY_STRESS_BOTTOM_YY || rVariable==CAUCHY_STRESS_BOTTOM_XY
@@ -178,7 +164,6 @@
         {
             for (IndexType point_number = 0; point_number < r_integration_points.size(); ++point_number) {
                 
->>>>>>> e73cb558
                 array_1d<double, 3> membrane_stress_cau_car;
                 array_1d<double, 3> bending_stress_cau_car;
 
@@ -197,27 +182,15 @@
                 {
                     rOutput[point_number] = membrane_stress_cau_car[2];
                 }
-<<<<<<< HEAD
-                else if (rVariable==CAUCHY_STRESS_TOP_XX)
+                else if (rVariable==CAUCHY_STRESS_TOP_XX) 
                 {
                     rOutput[point_number] = membrane_stress_cau_car[0] + thickness / 2 * bending_stress_cau_car[0];
                 }
-                else if (rVariable==CAUCHY_STRESS_TOP_YY)
+                else if (rVariable==CAUCHY_STRESS_TOP_YY) 
                 {
                     rOutput[point_number] = membrane_stress_cau_car[1] + thickness / 2 * bending_stress_cau_car[1];
                 }
-                else if (rVariable==CAUCHY_STRESS_TOP_XY)
-=======
-                else if (rVariable==CAUCHY_STRESS_TOP_XX) 
-                {
-                    rOutput[point_number] = membrane_stress_cau_car[0] + thickness / 2 * bending_stress_cau_car[0];
-                }
-                else if (rVariable==CAUCHY_STRESS_TOP_YY) 
-                {
-                    rOutput[point_number] = membrane_stress_cau_car[1] + thickness / 2 * bending_stress_cau_car[1];
-                }
                 else if (rVariable==CAUCHY_STRESS_TOP_XY) 
->>>>>>> e73cb558
                 {
                     rOutput[point_number] = membrane_stress_cau_car[2] + thickness / 2 * bending_stress_cau_car[2];
                 }
@@ -257,11 +230,7 @@
                 {
                     rOutput[point_number] = bending_stress_cau_car[2] * pow(thickness, 3) / 12;
                 }
-<<<<<<< HEAD
-            }
-=======
             } 
->>>>>>> e73cb558
         }
         else if (mConstitutiveLawVector[0]->Has(rVariable)) {
             GetValueOnConstitutiveLaw(rVariable, rOutput);
@@ -293,11 +262,7 @@
                 rOutput[point_number] = membrane_stress_pk2_car;
             }
         }
-<<<<<<< HEAD
-        else if(rVariable==CAUCHY_STRESS || rVariable==CAUCHY_STRESS_TOP || rVariable==CAUCHY_STRESS_BOTTOM
-=======
         else if(rVariable==CAUCHY_STRESS || rVariable==CAUCHY_STRESS_TOP || rVariable==CAUCHY_STRESS_BOTTOM 
->>>>>>> e73cb558
                 || rVariable==MEMBRANE_FORCE ||  rVariable==INTERNAL_MOMENT)
         {
             for (IndexType point_number = 0; point_number < r_integration_points.size(); ++point_number) {
@@ -312,11 +277,7 @@
                 {
                     rOutput[point_number] = membrane_stress_cau_car;
                 }
-<<<<<<< HEAD
-                else if (rVariable==CAUCHY_STRESS_TOP)
-=======
                 else if (rVariable==CAUCHY_STRESS_TOP) 
->>>>>>> e73cb558
                 {
                     rOutput[point_number] = membrane_stress_cau_car + thickness / 2 * bending_stress_cau_car;
                 }
@@ -883,11 +844,7 @@
     ///@}
     ///@name Stress recovery
     ///@{
-<<<<<<< HEAD
-
-=======
     
->>>>>>> e73cb558
     void Shell3pElement::CalculatePK2Stress(
         const IndexType IntegrationPointIndex,
         array_1d<double, 3>& rPK2MembraneStressCartesian,
@@ -914,29 +871,17 @@
             constitutive_variables_curvature,
             constitutive_law_parameters,
             ConstitutiveLaw::StressMeasure_PK2);
-<<<<<<< HEAD
-
-=======
         
->>>>>>> e73cb558
         double thickness = this->GetProperties().GetValue(THICKNESS);
 
         rPK2MembraneStressCartesian = constitutive_variables_membrane.StressVector;
         rPK2BendingStressCartesian = -1.0 * constitutive_variables_curvature.StressVector / pow(thickness, 2) * 12;
     }
-<<<<<<< HEAD
-
-    void Shell3pElement::CalculateCauchyStress(
-        const IndexType IntegrationPointIndex,
-        array_1d<double, 3>& rCauchyMembraneStressesCartesian,
-        array_1d<double, 3>& rCauchyBendingStressesCartesian,
-=======
     
     void Shell3pElement::CalculateCauchyStress(
         const IndexType IntegrationPointIndex,
         array_1d<double, 3>& rCauchyMembraneStressesCartesian, 
         array_1d<double, 3>& rCauchyBendingStressesCartesian, 
->>>>>>> e73cb558
         const ProcessInfo& rCurrentProcessInfo) const
     {
         // Compute PK2 stress
@@ -962,11 +907,7 @@
             T_car_to_cov(2, i) = T_car_to_cov(i, 2) / 2;
         }
 
-<<<<<<< HEAD
-        // Compute Transformation matrix T from covariant basis to local cartesian coordinate system
-=======
         // Compute Transformation matrix T from covariant basis to local cartesian coordinate system            
->>>>>>> e73cb558
         Matrix T_cov_to_car = ZeroMatrix(3,3);
         CalculateTransformationFromCovariantToCartesian(kinematic_variables, T_cov_to_car);
 
@@ -985,11 +926,7 @@
 
     void Shell3pElement::CalculateShearForce(
         const IndexType IntegrationPointIndex,
-<<<<<<< HEAD
-        array_1d<double, 2>& rq,
-=======
         array_1d<double, 2>& rq, 
->>>>>>> e73cb558
         const ProcessInfo& rCurrentProcessInfo) const
     {
         // Compute Kinematics and Metric
@@ -1012,22 +949,14 @@
             constitutive_variables_curvature,
             constitutive_law_parameters,
             ConstitutiveLaw::StressMeasure_PK2);
-<<<<<<< HEAD
-
-=======
         
->>>>>>> e73cb558
         double thickness = this->GetProperties().GetValue(THICKNESS);
 
         // Calculate Hessian Matrix at initial configuration
         const SizeType number_of_points = GetGeometry().size();
         const SizeType working_space_dimension = 3;
         const Matrix& rDDN_DDe = GetGeometry().ShapeFunctionDerivatives(2, IntegrationPointIndex, GetGeometry().GetDefaultIntegrationMethod());
-<<<<<<< HEAD
-
-=======
         
->>>>>>> e73cb558
         Matrix H_initial;
         H_initial.resize(working_space_dimension, working_space_dimension);
         H_initial = ZeroMatrix(working_space_dimension, working_space_dimension);
@@ -1059,11 +988,7 @@
         array_1d<double, 3> DCurvature_D1_initial = ZeroVector(3);
         array_1d<double, 3> DCurvature_D2_initial = ZeroVector(3);
         CalculateDerivativeOfCurvatureInitial(IntegrationPointIndex, DCurvature_D1_initial, DCurvature_D2_initial, H_initial);
-<<<<<<< HEAD
-
-=======
         
->>>>>>> e73cb558
         // Calculate derivative of curvature w.r.t. theta1 and theta2 at actual configuration
         array_1d<double, 3> DCurvature_D1_actual = ZeroVector(3);
         array_1d<double, 3> DCurvature_D2_actual = ZeroVector(3);
@@ -1168,11 +1093,7 @@
         array_1d<double, 3> DDa2_DD22 = ZeroVector(3);
 
         const SizeType number_of_points = GetGeometry().size();
-<<<<<<< HEAD
-
-=======
     
->>>>>>> e73cb558
         for (IndexType k = 0; k < number_of_points; k++)
         {
             const array_1d<double, 3> coords = GetGeometry()[k].GetInitialPosition();
@@ -1181,13 +1102,8 @@
             DDa1_DD12 += rDDDN_DDDe(k, 1) * coords;
             DDa2_DD21 += rDDDN_DDDe(k, 2) * coords;
             DDa2_DD22 += rDDDN_DDDe(k, 3) * coords;
-<<<<<<< HEAD
-        }
-
-=======
         } 
         
->>>>>>> e73cb558
         // derivative of the curvature
         array_1d<double, 3> cross1;
         array_1d<double, 3> cross2;
@@ -1204,11 +1120,7 @@
 
         MathUtils<double>::CrossProduct(cross1, Da1_D1, a2);
         MathUtils<double>::CrossProduct(cross2, a1, Da1_D2);
-<<<<<<< HEAD
-        array_1d<double, 3> Da3_D1 = (m_dA_vector[IntegrationPointIndex] * (cross1 + cross2) - a3_tilde * inner_prod(a3,(cross1 + cross2))/m_dA_vector[IntegrationPointIndex])
-=======
         array_1d<double, 3> Da3_D1 = (m_dA_vector[IntegrationPointIndex] * (cross1 + cross2) - a3_tilde * inner_prod(a3,(cross1 + cross2))/m_dA_vector[IntegrationPointIndex]) 
->>>>>>> e73cb558
             / pow(m_dA_vector[IntegrationPointIndex], 2);
         MathUtils<double>::CrossProduct(cross1, Da1_D2, a2);
         MathUtils<double>::CrossProduct(cross2, a1, Da2_D2);
@@ -1221,11 +1133,7 @@
         rDCurvature_D2[1] = inner_prod(DDa2_DD22, a3) + inner_prod(Da2_D2, Da3_D2);
         rDCurvature_D2[2] = inner_prod(DDa2_DD21, a3) + inner_prod(Da1_D2, Da3_D2);
     }
-<<<<<<< HEAD
-
-=======
     
->>>>>>> e73cb558
     void Shell3pElement::CalculateDerivativeOfCurvatureActual(
         const IndexType IntegrationPointIndex,
         array_1d<double, 3>& rDCurvature_D1,
@@ -1241,13 +1149,8 @@
         array_1d<double, 3> DDa2_DD21 = ZeroVector(3);
         array_1d<double, 3> DDa2_DD22 = ZeroVector(3);
 
-<<<<<<< HEAD
-        CalculateSecondDerivativesOfBaseVectors(rDDDN_DDDe, DDa1_DD11, DDa1_DD12, DDa2_DD21, DDa2_DD22);
-
-=======
         CalculateSecondDerivativesOfBaseVectors(rDDDN_DDDe, DDa1_DD11, DDa1_DD12, DDa2_DD21, DDa2_DD22); 
         
->>>>>>> e73cb558
         // derivative of the curvature
         array_1d<double, 3> cross1;
         array_1d<double, 3> cross2;
@@ -1264,11 +1167,7 @@
 
         MathUtils<double>::CrossProduct(cross1, Da1_D1, rKinematicVariables.a2);
         MathUtils<double>::CrossProduct(cross2, rKinematicVariables.a1, Da1_D2);
-<<<<<<< HEAD
-        array_1d<double, 3> Da3_D1 = (rKinematicVariables.dA * (cross1 + cross2) - rKinematicVariables.a3_tilde * inner_prod(rKinematicVariables.a3_tilde,(cross1 + cross2))/rKinematicVariables.dA)
-=======
         array_1d<double, 3> Da3_D1 = (rKinematicVariables.dA * (cross1 + cross2) - rKinematicVariables.a3_tilde * inner_prod(rKinematicVariables.a3_tilde,(cross1 + cross2))/rKinematicVariables.dA) 
->>>>>>> e73cb558
             / pow(rKinematicVariables.dA, 2);
         MathUtils<double>::CrossProduct(cross1, Da1_D2, rKinematicVariables.a2);
         MathUtils<double>::CrossProduct(cross2, rKinematicVariables.a1, Da2_D2);
@@ -1345,32 +1244,12 @@
         array_1d<double, 3> De1_D1 = Da1_D1_init / l_a1 - inner_prod(e1, Da1_D1_init) * e1 / l_a1;
         array_1d<double, 3> tilde_t2 = a2 - inner_prod(a2, e1) * e1;
         double bar_tilde_t2 = norm_2(tilde_t2);
-<<<<<<< HEAD
-        array_1d<double, 3> tilde_t2_1 = Da1_D2_init - (inner_prod(Da1_D2_init, e1) + inner_prod(a2,De1_D1)) * e1
-=======
         array_1d<double, 3> tilde_t2_1 = Da1_D2_init - (inner_prod(Da1_D2_init, e1) + inner_prod(a2,De1_D1)) * e1 
->>>>>>> e73cb558
             - inner_prod(a2, e1) * De1_D1;
         array_1d<double, 3> De2_D1 = tilde_t2_1 / bar_tilde_t2 + inner_prod(e2, tilde_t2_1) * e2 / bar_tilde_t2;
 
 
         //derivative of covariant base vectors
-<<<<<<< HEAD
-        double A_1 = 2.0 * inner_prod(Da1_D1_init, a1) * m_A_ab_covariant_vector[IntegrationPointIndex][1]
-            + 2.0 * m_A_ab_covariant_vector[IntegrationPointIndex][0] * inner_prod(Da1_D2_init, a2)
-            - 2.0 * m_A_ab_covariant_vector[IntegrationPointIndex][2] * (inner_prod(Da1_D1_init, a2) + inner_prod(a1, Da1_D2_init)); // check (stands in Carat Code)
-        array_1d<double, 3> Da1_con_D1 = inv_det_g_ab
-            * (2.0 * inner_prod(Da1_D2_init, a2) * a1 + m_A_ab_covariant_vector[IntegrationPointIndex][1] * Da1_D1_init
-            - (inner_prod(Da1_D1_init, a2) + inner_prod(a1, Da1_D2_init))
-            * a2 - m_A_ab_covariant_vector[IntegrationPointIndex][2] * Da1_D2_init)
-            - pow(inv_det_g_ab, 2) * (m_A_ab_covariant_vector[IntegrationPointIndex][1] * a1 - m_A_ab_covariant_vector[IntegrationPointIndex][2] * a2) * A_1;
-        array_1d<double, 3> Da2_con_D1 = inv_det_g_ab
-            * (-(inner_prod(Da1_D2_init, a1) + inner_prod(a2, Da1_D1_init)) * a1
-            + m_A_ab_covariant_vector[IntegrationPointIndex][2] * Da1_D1_init + 2.0 * inner_prod(Da1_D1_init, a1) * a2
-            - m_A_ab_covariant_vector[IntegrationPointIndex][0] * Da1_D2_init) - pow(inv_det_g_ab, 2)
-            * (-m_A_ab_covariant_vector[IntegrationPointIndex][2] * a1 + m_A_ab_covariant_vector[IntegrationPointIndex][0] * a2) * A_1;
-
-=======
         double A_1 = 2.0 * inner_prod(Da1_D1_init, a1) * m_A_ab_covariant_vector[IntegrationPointIndex][1] 
             + 2.0 * m_A_ab_covariant_vector[IntegrationPointIndex][0] * inner_prod(Da1_D2_init, a2) 
             - 2.0 * m_A_ab_covariant_vector[IntegrationPointIndex][2] * (inner_prod(Da1_D1_init, a2) + inner_prod(a1, Da1_D2_init)); // check (stands in Carat Code)
@@ -1385,7 +1264,6 @@
             - m_A_ab_covariant_vector[IntegrationPointIndex][0] * Da1_D2_init) - pow(inv_det_g_ab, 2) 
             * (-m_A_ab_covariant_vector[IntegrationPointIndex][2] * a1 + m_A_ab_covariant_vector[IntegrationPointIndex][0] * a2) * A_1;
   
->>>>>>> e73cb558
         double eG11 = inner_prod(e1, a_contravariant_1);
         double eG12 = inner_prod(e1, a_contravariant_2);
         double eG21 = inner_prod(e2, a_contravariant_1);
@@ -1394,11 +1272,7 @@
         double eG12_d1 = inner_prod(De1_D1, a_contravariant_2) + inner_prod(e1, Da2_con_D1);
         double eG21_d1 = inner_prod(De2_D1, a_contravariant_1) + inner_prod(e2, Da1_con_D1);
         double eG22_d1 = inner_prod(De2_D1, a_contravariant_2) + inner_prod(e2, Da2_con_D1);
-<<<<<<< HEAD
-
-=======
         
->>>>>>> e73cb558
         // derivative of the transformation matrix T_con_to_car (contravariant to local Cartesian basis) of the initial configuration w.r.t. theta1
         rDQ_Dalpha_init[0](0,0) = eG11_d1 * eG11 + eG11 * eG11_d1;
         rDQ_Dalpha_init[0](0,1) = eG12_d1 * eG12 + eG12 * eG12_d1;
@@ -1409,11 +1283,7 @@
         rDQ_Dalpha_init[0](2,0) = 2.0 * (eG11_d1 * eG21 + eG11 * eG21_d1);  // should be always zero (ML)
         rDQ_Dalpha_init[0](2,1) = 2.0 * (eG12_d1 * eG22 + eG12 * eG22_d1);
         rDQ_Dalpha_init[0](2,2) = 2.0 * (eG11_d1 * eG22 + eG12_d1 * eG21 + eG11 * eG22_d1 + eG12 * eG21_d1);
-<<<<<<< HEAD
-        // derivative of the transformation matrix T_car_to_cov (local Cartesian to covariant basis) of the initial configuration
-=======
         // derivative of the transformation matrix T_car_to_cov (local Cartesian to covariant basis) of the initial configuration 
->>>>>>> e73cb558
         // w.r.t. theta1
         rDTransCartToCov_Dalpha_init[0](0,0) = eG11_d1 * eG11 + eG11 * eG11_d1;
         rDTransCartToCov_Dalpha_init[0](0,1) = eG21_d1 * eG21 + eG21 * eG21_d1;
@@ -1427,23 +1297,6 @@
 
         // in 2.direction
         array_1d<double, 3> De1_D2 = Da1_D2_init / l_a1 + inner_prod(e1, Da1_D2_init) * e1 / l_a1;
-<<<<<<< HEAD
-        array_1d<double, 3> tilde_t2_2 = Da2_D2_init - (inner_prod(Da2_D2_init, e1) + inner_prod(a2, De1_D2)) * e1
-            - inner_prod(a2, e1) * De1_D2;
-        array_1d<double, 3> De2_D2 = tilde_t2_2 / bar_tilde_t2 + inner_prod(e2, tilde_t2_2) * e2 / bar_tilde_t2;
-
-        //derivative of covariant base vectors
-        double A_2 = 2.0 * inner_prod(Da1_D2_init, a1) * m_A_ab_covariant_vector[IntegrationPointIndex][1]
-            + 2.0 * m_A_ab_covariant_vector[IntegrationPointIndex][0] * inner_prod(Da2_D2_init, a2)
-            - 2.0 * m_A_ab_covariant_vector[IntegrationPointIndex][2] * (inner_prod(Da1_D2_init, a2) + inner_prod(a1, Da2_D2_init));
-        array_1d<double, 3> Da1_con_D2 = inv_det_g_ab * (2.0 * inner_prod(Da2_D2_init, a2) * a1
-            + m_A_ab_covariant_vector[IntegrationPointIndex][1] * Da1_D2_init - (inner_prod(Da1_D2_init, a2)
-            + inner_prod(a1, Da2_D2_init)) * a2 - m_A_ab_covariant_vector[IntegrationPointIndex][2] * Da2_D2_init)
-            - pow(inv_det_g_ab, 2) * (m_A_ab_covariant_vector[IntegrationPointIndex][1] * a1 - m_A_ab_covariant_vector[IntegrationPointIndex][2] * a2) * A_2;
-        array_1d<double, 3> Da2_con_D2 = inv_det_g_ab * (-(inner_prod(Da2_D2_init, a1)
-            + inner_prod(a2, Da1_D2_init)) * a1 + m_A_ab_covariant_vector[IntegrationPointIndex][2] * Da1_D2_init
-            + 2.0 * inner_prod(Da1_D2_init, a1) * a2 - m_A_ab_covariant_vector[IntegrationPointIndex][0] * Da2_D2_init)
-=======
         array_1d<double, 3> tilde_t2_2 = Da2_D2_init - (inner_prod(Da2_D2_init, e1) + inner_prod(a2, De1_D2)) * e1 
             - inner_prod(a2, e1) * De1_D2;
         array_1d<double, 3> De2_D2 = tilde_t2_2 / bar_tilde_t2 + inner_prod(e2, tilde_t2_2) * e2 / bar_tilde_t2;
@@ -1459,7 +1312,6 @@
         array_1d<double, 3> Da2_con_D2 = inv_det_g_ab * (-(inner_prod(Da2_D2_init, a1) 
             + inner_prod(a2, Da1_D2_init)) * a1 + m_A_ab_covariant_vector[IntegrationPointIndex][2] * Da1_D2_init 
             + 2.0 * inner_prod(Da1_D2_init, a1) * a2 - m_A_ab_covariant_vector[IntegrationPointIndex][0] * Da2_D2_init) 
->>>>>>> e73cb558
             - pow(inv_det_g_ab, 2) * (-m_A_ab_covariant_vector[IntegrationPointIndex][2] * a1 + m_A_ab_covariant_vector[IntegrationPointIndex][0] * a2) * A_2;
 
         double eG11_d2 = inner_prod(De1_D2, a_contravariant_1) + inner_prod(e1, Da1_con_D2);
@@ -1477,13 +1329,8 @@
         rDQ_Dalpha_init[1](2,0) = 2.0 * (eG11_d2 * eG21 + eG11 * eG21_d2);
         rDQ_Dalpha_init[1](2,1) = 2.0 * (eG12_d2 * eG22 + eG12 * eG22_d2);
         rDQ_Dalpha_init[1](2,2) = 2.0 * (eG11_d2 * eG22 + eG12_d2 * eG21 + eG11 * eG22_d2 + eG12 * eG21_d2);
-<<<<<<< HEAD
-
-        // derivative of the transformation matrix T_car_to_cov (local Cartesian to covariant basis) of the initial configuration
-=======
         
         // derivative of the transformation matrix T_car_to_cov (local Cartesian to covariant basis) of the initial configuration 
->>>>>>> e73cb558
         // w.r.t. theta2
         rDTransCartToCov_Dalpha_init[1](0,0) = eG11_d2 * eG11 + eG11 * eG11_d2;
         rDTransCartToCov_Dalpha_init[1](0,1) = eG21_d2*eG21 + eG21*eG21_d2;
@@ -1667,8 +1514,6 @@
         array_1d<double, 3>& rDDa2_DD22) const
     {
         const SizeType number_of_points = GetGeometry().size();
-<<<<<<< HEAD
-=======
     
         for (IndexType k = 0; k < number_of_points; k++)
         {
@@ -1682,19 +1527,5 @@
     }
 
     ///@}
->>>>>>> e73cb558
-
-        for (IndexType k = 0; k < number_of_points; k++)
-        {
-            const array_1d<double, 3> coords = GetGeometry()[k].Coordinates();
-
-            rDDa1_DD11 += rDDDN_DDDe(k, 0) * coords;
-            rDDa1_DD12 += rDDDN_DDDe(k, 1) * coords;
-            rDDa2_DD21 += rDDDN_DDDe(k, 2) * coords;
-            rDDa2_DD22 += rDDDN_DDDe(k, 3) * coords;
-        }
-    }
-
-    ///@}
 
 } // Namespace Kratos