/*
//  KRATOS  _____________
//         /  _/ ____/   |
//         / // / __/ /| |
//       _/ // /_/ / ___ |
//      /___/\____/_/  |_| Application
//
//  Main authors:   Thomas Oberbichler
*/

#if !defined(KRATOS_NODE_CURVE_GEOMETRY_3D_H_INCLUDED)
#define KRATOS_NODE_CURVE_GEOMETRY_3D_H_INCLUDED

// System includes

// External includes

// Project includes
#include "includes/define.h"
#include "includes/node.h"
#include "includes/variables.h"
#include "anurbs.h"

namespace Kratos {

/// Spatial NURBS curve geometry with Kratos Nodes as control points.
/** Unlike the ANurbs::CurveGeometry, this class does not use static Points as
 *  control points but Finite Element Nodes. That means that the Geometry
 *  changes whenever the Nodes are moving.
 */
class NodeCurveGeometry3D
    : public ANurbs::CurveGeometryBase<Kratos::array_1d<double, 3>>
{
protected:
    using NodePointer = typename Node<3>::Pointer;

public:
    using NodeType = Node<3>;
    using CurveGeometryBaseType = ANurbs::CurveGeometryBase<
        Kratos::array_1d<double, 3>>;
    using typename CurveGeometryBaseType::KnotsType;
    using typename CurveGeometryBaseType::ScalarType;
    using typename CurveGeometryBaseType::VectorType;
 
protected:
    std::vector<NodePointer> mNodes;

public:
    /** Creates a new NodeCurveGeometry3D.
     *
     *  @param Degree Degree of the curve
     *  @param NumberOfNodes Number of nodes
     */
    NodeCurveGeometry3D(
        const int Degree,
        const int NumberOfNodes)
        : CurveGeometryBaseType(Degree, NumberOfNodes)
        , mNodes(NumberOfNodes)
    {
    }

    /** Gets the Kratos node at a given index.
     * 
     * @param Index Index of the node
     * 
     * @return Kratos node at the given index.
     */
    NodePointer Node(
        const int Index
    ) const
    {
        KRATOS_DEBUG_ERROR_IF(Index < 0 || NbPoles() <= Index) <<
            "Index out of range" << std::endl;

        return mNodes[Index];
    }

    /** Sets the Kratos node at a given index.
     * 
     * @param Index Index of the node
     */
    void SetNode(
        const int Index,
        NodePointer Value
    )
    {
        KRATOS_DEBUG_ERROR_IF(Index < 0 || NbPoles() <= Index) <<
            "Index out of range" << std::endl;

        mNodes[Index] = Value;
    }

    /** Gets the location of the Kratos node at a given index.
     * 
     * @param Index Index of the node
     * 
     * @return Location of the Kratos node at the given index.
     */
    VectorType Pole(
        const int Index) const override
    {
        const NodeType& node = *Node(Index);
 
        VectorType pole;
        for (std::size_t i = 0; i < 3; i++) {
            pole[i] = node[i];
        }
 
        return pole;
    }

    /** Sets the location of the Kratos node at a given index.
     * 
     * @param Index Index of the node
     * @param Value New location of the Kratos node
     */
    void SetPole(
        const int Index,
        const VectorType& Value) override
    {
        NodeType& node = *Node(Index);

        for (std::size_t i = 0; i < 3; i++) {
            node[i] = Value[i];
        }
    }

    /** Gets a value indicating whether or not the NURBS curve is rational.
     * 
     * @return True whether the curve is rational, otherwise false.
     */
    bool IsRational() const override
    {
        return true;
    }

    /** Gets the weight of the Kratos node at a given index.
     * 
     * @param Index Index of the node
     * 
     * @return Weight of the Kratos node at the given index.
     */
    ScalarType Weight(
        const int Index) const override
    {
        const NodeType& node = *Node(Index);
 
<<<<<<< HEAD
        return node.GetValue(Kratos::NURBS_CONTROL_POINT_WEIGHT);
=======
        if (node.Has(Kratos::NURBS_CONTROLPOINT_WEIGHT)) {
            return node.GetValue(Kratos::NURBS_CONTROLPOINT_WEIGHT);
        } else {
            return 1;
        }
>>>>>>> f40e3d7f
    }

    /** Sets the weight of the Kratos node at a given index.
     * 
     * @param Index Index of the node
     * @param Value New weight of the Kratos node
     */
    void SetWeight(
        const int Index,
        const ScalarType Value) override
    {
        NodeType& node = *Node(Index);

        node.SetValue(Kratos::NURBS_CONTROL_POINT_WEIGHT, Value);
    }

    /** Gets the value of a nodal Kratos variable on a point at the curve.
     * 
     * @param Variable Kratos variable
     * @param T Curve parameter
     * 
     * @return The value of the variable at the given curve point.
     */
    template <typename TDataType, typename TVariableType = Variable<TDataType>>
    TDataType ValueAt(
        const TVariableType& Variable,
        const double T) const
    {
        return EvaluateAt<TDataType>([&](int i) -> TDataType {
            return Node(i)->GetValue(Variable);
        }, T);
    }

    /** Gets the derivatives of a nodal Kratos variable on a point at the curve.
     * 
     * @param Variable Kratos variable
     * @param T Curve parameter
     * @param Order Order of the highest derivative to compute
     * 
     * @return The value and the derivatives of the variable at the given
     * curve point.
     */
    template <typename TDataType, typename TVariableType = Variable<TDataType>>
    std::vector<TDataType> ValueAt(
        const TVariableType& Variable,
        const double T,
        const int Order) const
    {
        return EvaluateAt<TDataType>([&](int i) -> TDataType {
            return Node(i)->GetValue(Variable);
        }, T, Order);
    }
};
 
} // namespace Kratos

#endif // !defined(KRATOS_NODE_CURVE_GEOMETRY_3D_H_INCLUDED)<|MERGE_RESOLUTION|>--- conflicted
+++ resolved
@@ -145,15 +145,11 @@
     {
         const NodeType& node = *Node(Index);
  
-<<<<<<< HEAD
-        return node.GetValue(Kratos::NURBS_CONTROL_POINT_WEIGHT);
-=======
-        if (node.Has(Kratos::NURBS_CONTROLPOINT_WEIGHT)) {
-            return node.GetValue(Kratos::NURBS_CONTROLPOINT_WEIGHT);
+        if (node.Has(Kratos::NURBS_CONTROL_POINT_WEIGHT)) {
+            return node.GetValue(Kratos::NURBS_CONTROL_POINT_WEIGHT);
         } else {
             return 1;
         }
->>>>>>> f40e3d7f
     }
 
     /** Sets the weight of the Kratos node at a given index.
