--- conflicted
+++ resolved
@@ -127,11 +127,8 @@
 
         const Kratos::shared_ptr<NodeCurveGeometry3D> GetCurve3d() const;
 
-<<<<<<< HEAD
-=======
         const std::vector<EdgeTopology>& GetBrepEdgeTopologyVector() const; 
 
->>>>>>> 9935d561
         ///Constructor
         BrepEdge(
             const int rBrepId,
