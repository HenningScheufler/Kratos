#ifndef CALCULATE_GLOBAL_PHYSICAL_PROPERTIES_H
#define CALCULATE_GLOBAL_PHYSICAL_PROPERTIES_H

// /* External includes */

// System includes

// Project includes
#include "utilities/timer.h"
#include "custom_utilities/create_and_destroy.h"
#include "custom_elements/Particle_Contact_Element.h"
#include "includes/variables.h"

/* System includes */
#include <limits>
#include <iostream>
#include <iomanip>

/* External includes */
#ifdef _OPENMP
#include <omp.h>
#endif

/* Project includes */
#include "includes/define.h"
#include "utilities/openmp_utils.h"

namespace Kratos
{

class SphericElementGlobalPhysicsCalculator
    {
     public:

     typedef ModelPart::ElementsContainerType ElementsArrayType;

     KRATOS_CLASS_POINTER_DEFINITION(SphericElementGlobalPhysicsCalculator);

      /// Default constructor.

      SphericElementGlobalPhysicsCalculator(ModelPart& r_model_part)
      {
          mInitialCenterOfMassAndMass = CalculateCenterOfMass(r_model_part);
          mInitialMass                = CalculateTotalMass(r_model_part);
      }

      /// Destructor.

      virtual ~SphericElementGlobalPhysicsCalculator(){}


      //***************************************************************************************************************
      //***************************************************************************************************************

      double CalculateTotalVolume(ModelPart& r_model_part)
      {
          OpenMPUtils::CreatePartition(ParallelUtilities::GetNumThreads(), r_model_part.GetCommunicator().LocalMesh().Elements().size(), mElementsPartition);
          double added_volume = 0.0;

          #pragma omp parallel for reduction(+ : added_volume)
          for (int k = 0; k < ParallelUtilities::GetNumThreads(); k++){

              for (ElementsArrayType::iterator it = GetElementPartitionBegin(r_model_part, k); it != GetElementPartitionEnd(r_model_part, k); ++it){
                  if (it->GetGeometry()[0].Is(BLOCKED)) { // we exclude blocked elements from the volume calculation (e.g., inlet injectors)
                      continue;
                  }
                  if ((it)->IsNot(DEMFlags::BELONGS_TO_A_CLUSTER)) {
                      SphericParticle& r_spheric_particle = dynamic_cast<Kratos::SphericParticle&> (*it);
                      const double particle_radius = r_spheric_particle.GetRadius();
                      added_volume += 4.0 / 3.0 * Globals::Pi * particle_radius * particle_radius * particle_radius;
                  }
            }
        }

        return added_volume;
      }

      //***************************************************************************************************************
      //***************************************************************************************************************
      // Returns the minimum value of a double variable in the model part.

    double CalculateMaxNodalVariable(ModelPart& r_model_part, const Variable<double>& r_variable) {
        ElementsArrayType& pElements = r_model_part.GetCommunicator().LocalMesh().Elements();

        KRATOS_ERROR_IF(pElements.size() == 0) << "Cannot compute maximum of the required nodal variable. Empty model part. Could not compute the maximum of the required variable " << r_variable << std::endl;

        ElementsArrayType::iterator it_begin = pElements.ptr_begin();

        KRATOS_ERROR_IF_NOT(it_begin->GetGeometry()[0].SolutionStepsDataHas(r_variable)) << "Cannot compute maximum of the required nodal variable. Missing nodal variable " << r_variable << std::endl;

        std::vector<double> max_values;
        double max_val = - std::numeric_limits<double>::max();
        max_values.resize(ParallelUtilities::GetNumThreads());

        for (int k = 0; k < ParallelUtilities::GetNumThreads(); k++){
            max_values[k] = max_val;
        }

        OpenMPUtils::CreatePartition(ParallelUtilities::GetNumThreads(), pElements.size(), mElementsPartition);

        unsigned int elem_counter;

        #pragma omp parallel for private(elem_counter)
        for (int k = 0; k < ParallelUtilities::GetNumThreads(); k++){
            elem_counter = mElementsPartition[k];

            for (ElementsArrayType::iterator it = GetElementPartitionBegin(r_model_part, k); it != GetElementPartitionEnd(r_model_part, k); ++it){
                max_values[k] = std::max(max_values[k], (it)->GetGeometry()[0].FastGetSolutionStepValue(r_variable));
                elem_counter++;
            }
        }

        // getting the maximum between threads:
<<<<<<< HEAD
        for (int k = 0; k < OpenMPUtils::GetNumThreads(); k++){
=======
        for (int k = 0; k < ParallelUtilities::GetNumThreads(); k++){
>>>>>>> 77633dd7
            max_val = std::max(max_val, max_values[k]);
        }

        return max_val;
    }

      //***************************************************************************************************************
      //***************************************************************************************************************

    double CalculateMinNodalVariable(ModelPart& r_model_part, const Variable<double>& r_variable) {
        ElementsArrayType& pElements = r_model_part.GetCommunicator().LocalMesh().Elements();

        KRATOS_ERROR_IF(pElements.size() == 0) << "Cannot compute minimum of the required nodal variable. Empty model part. Could not compute the maximum of the required variable " << r_variable << std::endl;

        ElementsArrayType::iterator it_begin = pElements.ptr_begin();

        KRATOS_ERROR_IF_NOT(it_begin->GetGeometry()[0].SolutionStepsDataHas(r_variable)) << "Cannot compute minimum of the required nodal variable. Missing variable " << r_variable << std::endl;

        std::vector<double> min_values;
        double min_val = std::numeric_limits<double>::max();
        min_values.resize(ParallelUtilities::GetNumThreads());

        for (int k = 0; k < ParallelUtilities::GetNumThreads(); k++){
            min_values[k] = min_val;
        }

        OpenMPUtils::CreatePartition(ParallelUtilities::GetNumThreads(), pElements.size(), mElementsPartition);

        unsigned int elem_counter;

        #pragma omp parallel for private(elem_counter)
        for (int k = 0; k < ParallelUtilities::GetNumThreads(); k++){
            elem_counter = mElementsPartition[k];

            for (ElementsArrayType::iterator it = GetElementPartitionBegin(r_model_part, k); it != GetElementPartitionEnd(r_model_part, k); ++it){
                min_values[k] = std::min(min_values[k], (it)->GetGeometry()[0].FastGetSolutionStepValue(r_variable));
                elem_counter++;
            }
        }

        // getting the minimum between threads:
<<<<<<< HEAD
        for (int k = 0; k < OpenMPUtils::GetNumThreads(); k++){
=======
        for (int k = 0; k < ParallelUtilities::GetNumThreads(); k++){
>>>>>>> 77633dd7
            min_val = std::min(min_val, min_values[k]);
        }

        return min_val;
    }

      //***************************************************************************************************************
      //***************************************************************************************************************

      double CalculateD50(ModelPart& r_model_part)
      {
          const unsigned int size = r_model_part.GetCommunicator().LocalMesh().Elements().size();
          OpenMPUtils::CreatePartition(ParallelUtilities::GetNumThreads(), size, mElementsPartition);

          std::vector<double> radii;
          radii.resize(size);
          unsigned int particle_counter = 0;

          #pragma omp parallel for private(particle_counter)
          for (int k = 0; k < ParallelUtilities::GetNumThreads(); k++){
              particle_counter = mElementsPartition[k];

              for (ElementsArrayType::iterator it = GetElementPartitionBegin(r_model_part, k); it != GetElementPartitionEnd(r_model_part, k); ++it){
                  SphericParticle& r_spheric_particle = dynamic_cast<Kratos::SphericParticle&> (*it);
                  radii[particle_counter] = r_spheric_particle.GetRadius();
                  particle_counter++;
                }

            }
          if (particle_counter) {
            std::sort(radii.begin(), radii.end());
            int half   = div(size, 2).quot;
            bool even  = (size%2 == 0);
            double d50 = even ? 2 * radii[half] : radii[half] + radii[half + 1];

            return d50;
          }
          else {
            return 0.00;
          }
      }

      //***************************************************************************************************************
      //***************************************************************************************************************

      double CalculateTotalMass(ModelPart& r_model_part)
      {
          OpenMPUtils::CreatePartition(ParallelUtilities::GetNumThreads(),r_model_part.GetCommunicator().LocalMesh().Elements().size(), mElementsPartition);

          double added_mass = 0.0;

          #pragma omp parallel for reduction(+ : added_mass)
          for (int k = 0; k < ParallelUtilities::GetNumThreads(); k++){

              for (ElementsArrayType::iterator it = GetElementPartitionBegin(r_model_part, k); it != GetElementPartitionEnd(r_model_part, k); ++it){
                  if ((it)->IsNot(DEMFlags::BELONGS_TO_A_CLUSTER)) {
                      double particle_mass = (it)->GetGeometry()[0].FastGetSolutionStepValue(NODAL_MASS);
                      added_mass += particle_mass;
                  }
              }
        }

        return added_mass;
      }

      //***************************************************************************************************************
      //***************************************************************************************************************

      array_1d<double, 3> CalculateCenterOfMass(ModelPart& r_model_part)
      {
          OpenMPUtils::CreatePartition(ParallelUtilities::GetNumThreads(), r_model_part.GetCommunicator().LocalMesh().Elements().size(), mElementsPartition);

          const double total_mass_inv         = 1 / CalculateTotalMass(r_model_part);
          double cm_x = 0.0;
          double cm_y = 0.0;
          double cm_z = 0.0;

          #pragma omp parallel for reduction(+ : cm_x, cm_y, cm_z)
          for (int k = 0; k < ParallelUtilities::GetNumThreads(); k++){

              for (ElementsArrayType::iterator it = GetElementPartitionBegin(r_model_part, k); it != GetElementPartitionEnd(r_model_part, k); ++it){
                  if ((it)->IsNot(DEMFlags::BELONGS_TO_A_CLUSTER)) {
                      double particle_mass = (it)->GetGeometry()[0].FastGetSolutionStepValue(NODAL_MASS);
                      cm_x += particle_mass * (it)->GetGeometry()[0].Coordinates()[0];
                      cm_y += particle_mass * (it)->GetGeometry()[0].Coordinates()[1];
                      cm_z += particle_mass * (it)->GetGeometry()[0].Coordinates()[2];
                    }
              }
          }

          array_1d<double, 3> center_of_mass;
          center_of_mass[0] = total_mass_inv * cm_x;
          center_of_mass[1] = total_mass_inv * cm_y;
          center_of_mass[2] = total_mass_inv * cm_z;

          return center_of_mass;
      }

      //***************************************************************************************************************
      //***************************************************************************************************************

      double CalculateGravitationalPotentialEnergy(ModelPart& r_model_part, const array_1d<double, 3> reference_point)
      {
          double gravitational_energy;
          const double total_mass                               = CalculateTotalMass(r_model_part);
          if (total_mass == 0)  gravitational_energy = 0.0;
          else {
              const array_1d<double, 3>& gravity                    = r_model_part.GetProcessInfo()[GRAVITY];
              const array_1d<double, 3> center_of_mass              = CalculateCenterOfMass(r_model_part);
              const array_1d<double, 3> center_of_mass_to_reference = reference_point - center_of_mass;
              gravitational_energy = total_mass * (center_of_mass_to_reference[0] * gravity[0] + center_of_mass_to_reference[1] * gravity[1] + center_of_mass_to_reference[2] * gravity[2]);
          }
          return gravitational_energy;
      }

      //***************************************************************************************************************
      //***************************************************************************************************************

      double CalculateTranslationalKinematicEnergy(ModelPart& r_model_part)
      {
          OpenMPUtils::CreatePartition(ParallelUtilities::GetNumThreads(), r_model_part.GetCommunicator().LocalMesh().Elements().size(), mElementsPartition);

          double kinematic_energy = 0.0;

          #pragma omp parallel for reduction(+ : kinematic_energy)
          for (int k = 0; k < ParallelUtilities::GetNumThreads(); k++){

              for (ElementsArrayType::iterator it = GetElementPartitionBegin(r_model_part, k); it != GetElementPartitionEnd(r_model_part, k); ++it){
                  if ((it)->IsNot(DEMFlags::BELONGS_TO_A_CLUSTER)) {
                      double particle_translational_kinematic_energy = 0.0;

                      (it)->Calculate(PARTICLE_TRANSLATIONAL_KINEMATIC_ENERGY, particle_translational_kinematic_energy, r_model_part.GetProcessInfo());

                      kinematic_energy += particle_translational_kinematic_energy;
                  }
              }

          }

          return kinematic_energy;
      }

      //***************************************************************************************************************
      //***************************************************************************************************************

      double CalculateRotationalKinematicEnergy(ModelPart& r_model_part)
      {
          OpenMPUtils::CreatePartition(ParallelUtilities::GetNumThreads(), r_model_part.GetCommunicator().LocalMesh().Elements().size(), mElementsPartition);

          double rotational_kinematic_energy = 0.0;

          #pragma omp parallel for reduction(+ : rotational_kinematic_energy)
          for (int k = 0; k < ParallelUtilities::GetNumThreads(); k++){

              for (ElementsArrayType::iterator it = GetElementPartitionBegin(r_model_part, k); it != GetElementPartitionEnd(r_model_part, k); ++it){
                  if ((it)->IsNot(DEMFlags::BELONGS_TO_A_CLUSTER)) {
                      double particle_rotational_kinematic_energy = 0.0;

                      (it)->Calculate(PARTICLE_ROTATIONAL_KINEMATIC_ENERGY, particle_rotational_kinematic_energy, r_model_part.GetProcessInfo());

                      rotational_kinematic_energy += particle_rotational_kinematic_energy;
                  }
              }

          }

          return rotational_kinematic_energy;
      }

      //***************************************************************************************************************
      //***************************************************************************************************************

      double CalculateElasticEnergy(ModelPart& r_model_part)
      {
          OpenMPUtils::CreatePartition(ParallelUtilities::GetNumThreads(), r_model_part.GetCommunicator().LocalMesh().Elements().size(), mElementsPartition);

          double elastic_energy = 0.0;

          #pragma omp parallel for reduction(+ : elastic_energy)
          for (int k = 0; k < ParallelUtilities::GetNumThreads(); k++){

              for (ElementsArrayType::iterator it = GetElementPartitionBegin(r_model_part, k); it != GetElementPartitionEnd(r_model_part, k); ++it){
                  if ((it)->IsNot(DEMFlags::BELONGS_TO_A_CLUSTER)) {
                      double particle_elastic_energy = 0.0;

                      (it)->Calculate(PARTICLE_ELASTIC_ENERGY, particle_elastic_energy, r_model_part.GetProcessInfo());

                      elastic_energy += particle_elastic_energy;
                  }
              }

          }

          return elastic_energy;
      }

      //***************************************************************************************************************
      //***************************************************************************************************************

      double CalculateInelasticFrictionalEnergy(ModelPart& r_model_part)
      {
          OpenMPUtils::CreatePartition(ParallelUtilities::GetNumThreads(), r_model_part.GetCommunicator().LocalMesh().Elements().size(), mElementsPartition);

          double frictional_energy = 0.0;

          #pragma omp parallel for reduction(+ : frictional_energy)
          for (int k = 0; k < ParallelUtilities::GetNumThreads(); k++){

              for (ElementsArrayType::iterator it = GetElementPartitionBegin(r_model_part, k); it != GetElementPartitionEnd(r_model_part, k); ++it){
                  if ((it)->IsNot(DEMFlags::BELONGS_TO_A_CLUSTER)) {
                      double particle_frictional_energy = 0.0;

                      (it)->Calculate(PARTICLE_INELASTIC_FRICTIONAL_ENERGY, particle_frictional_energy, r_model_part.GetProcessInfo());

                      frictional_energy += particle_frictional_energy;
                  }
              }

          }

          return frictional_energy;
      }

      double CalculateInelasticViscodampingEnergy(ModelPart& r_model_part)
      {
          OpenMPUtils::CreatePartition(ParallelUtilities::GetNumThreads(), r_model_part.GetCommunicator().LocalMesh().Elements().size(), mElementsPartition);

          double viscodamping_energy = 0.0;

          #pragma omp parallel for reduction(+ : viscodamping_energy)
          for (int k = 0; k < ParallelUtilities::GetNumThreads(); k++){

              for (ElementsArrayType::iterator it = GetElementPartitionBegin(r_model_part, k); it != GetElementPartitionEnd(r_model_part, k); ++it){
                  if ((it)->IsNot(DEMFlags::BELONGS_TO_A_CLUSTER)) {
                      double particle_viscodamping_energy = 0.0;

                      (it)->Calculate(PARTICLE_INELASTIC_VISCODAMPING_ENERGY, particle_viscodamping_energy, r_model_part.GetProcessInfo());

                      viscodamping_energy += particle_viscodamping_energy;
                  }
              }

          }

          return viscodamping_energy;
      }

      //***************************************************************************************************************
      //***************************************************************************************************************

      array_1d<double, 3> CalculateTotalMomentum(ModelPart& r_model_part)
      {
          OpenMPUtils::CreatePartition(ParallelUtilities::GetNumThreads(), r_model_part.GetCommunicator().LocalMesh().Elements().size(), mElementsPartition);

          double m_x = 0.0;
          double m_y = 0.0;
          double m_z = 0.0;

          #pragma omp parallel for reduction(+ : m_x, m_y, m_z)
          for (int k = 0; k < ParallelUtilities::GetNumThreads(); k++){

              for (ElementsArrayType::iterator it = GetElementPartitionBegin(r_model_part, k); it != GetElementPartitionEnd(r_model_part, k); ++it){
                  if ((it)->IsNot(DEMFlags::BELONGS_TO_A_CLUSTER)) {
                      array_1d<double, 3> particle_momentum;
                      (it)->Calculate(MOMENTUM, particle_momentum, r_model_part.GetProcessInfo());
                      m_x += particle_momentum[0];
                      m_y += particle_momentum[1];
                      m_z += particle_momentum[2];
                  }
              }

          }

          array_1d<double, 3> momentum;
          momentum[0] = m_x;
          momentum[1] = m_y;
          momentum[2] = m_z;

          return momentum;
      }

      //***************************************************************************************************************
      //***************************************************************************************************************

      array_1d<double, 3> CalulateTotalAngularMomentum(ModelPart& r_model_part)
      {
          OpenMPUtils::CreatePartition(ParallelUtilities::GetNumThreads(), r_model_part.GetCommunicator().LocalMesh().Elements().size(), mElementsPartition);

          const array_1d<double, 3> center_of_mass   = CalculateCenterOfMass(r_model_part);
          double am_x = 0.0;
          double am_y = 0.0;
          double am_z = 0.0;

          #pragma omp parallel for reduction(+ : am_x, am_y, am_z)
          for (int k = 0; k < ParallelUtilities::GetNumThreads(); k++){

              for (ElementsArrayType::iterator it = GetElementPartitionBegin(r_model_part, k); it != GetElementPartitionEnd(r_model_part, k); ++it){
                  if ((it)->IsNot(DEMFlags::BELONGS_TO_A_CLUSTER)) {
                      array_1d<double, 3> particle_momentum;
                      array_1d<double, 3> particle_local_angular_momentum;
                      array_1d<double, 3> center_of_mass_to_particle = (it)->GetGeometry()[0].Coordinates() - center_of_mass;

                      (it)->Calculate(MOMENTUM, particle_momentum, r_model_part.GetProcessInfo());
                      (it)->Calculate(ANGULAR_MOMENTUM, particle_local_angular_momentum, r_model_part.GetProcessInfo());

                      array_1d<double, 3> aux;
                      Kratos::MathUtils<double>::CrossProduct(aux, particle_momentum, center_of_mass_to_particle);

                      am_x += particle_local_angular_momentum[0] + aux[0];
                      am_y += particle_local_angular_momentum[1] + aux[1];
                      am_z += particle_local_angular_momentum[2] + aux[2];
                  }
              }
          }

          array_1d<double, 3> angular_momentum;
          angular_momentum[0] = am_x;
          angular_momentum[1] = am_y;
          angular_momentum[2] = am_z;

          return angular_momentum;
      }

      //***************************************************************************************************************
      //***************************************************************************************************************
      // Check by how much Newton's Third Law is violated
      array_1d<double, 3> CalculateSumOfInternalForces(ModelPart& r_model_part)
      {
            OpenMPUtils::CreatePartition(ParallelUtilities::GetNumThreads(),r_model_part.GetCommunicator().LocalMesh().Elements().size(), mElementsPartition);
            double sum_of_contact_forces_x = 0.0;
            double sum_of_contact_forces_y = 0.0;
            double sum_of_contact_forces_z = 0.0;

            #pragma omp parallel for reduction(+ : sum_of_contact_forces_x, sum_of_contact_forces_y, sum_of_contact_forces_z)
            for (int k = 0; k < ParallelUtilities::GetNumThreads(); ++k){

                for (ElementsArrayType::iterator it = GetElementPartitionBegin(r_model_part, k); it != GetElementPartitionEnd(r_model_part, k); ++it){
                    if ((it)->IsNot(DEMFlags::BELONGS_TO_A_CLUSTER)){
                        const array_1d<double, 3>& contact_force = (it)->GetGeometry()[0].FastGetSolutionStepValue(CONTACT_FORCES);
                        sum_of_contact_forces_x += contact_force[0];
                        sum_of_contact_forces_y += contact_force[1];
                        sum_of_contact_forces_z += contact_force[2];
                    }
                }
            }

            array_1d<double, 3> sum_of_contact_forces;
            sum_of_contact_forces[0] = sum_of_contact_forces_x;
            sum_of_contact_forces[1] = sum_of_contact_forces_y;
            sum_of_contact_forces[2] = sum_of_contact_forces_z;
            return sum_of_contact_forces;
      }
      //***************************************************************************************************************
      //***************************************************************************************************************
        ///@}
        ///@name Access
        ///@{

        array_1d<double, 3> GetInitialCenterOfMass()
        {
            return mInitialCenterOfMassAndMass;
        }

        ///@}
        ///@name Inquiry
        ///@{


        ///@}
        ///@name Input and output
        ///@{

        /// Turn back information as a stemplate<class T, std::size_t dim> tring.

        virtual std::string Info() const
        {
            return "";
        }

        /// Print information about this object.

        virtual void PrintInfo(std::ostream& rOStream) const
        {
        }

        /// Print object's data.

        virtual void PrintData(std::ostream& rOStream) const
        {
        }


        ///@}
        ///@name Friends
        ///@{

        std::vector<unsigned int>& GetElementPartition()
        {
          return (mElementsPartition);
        }

        ElementsArrayType::iterator GetElementPartitionBegin(ModelPart& r_model_part, unsigned int k)
        {
          ElementsArrayType& pElements = r_model_part.GetCommunicator().LocalMesh().Elements();
          return (pElements.ptr_begin() + mElementsPartition[k]);
        }

        ElementsArrayType::iterator GetElementPartitionEnd(ModelPart& r_model_part, unsigned int k)
        {
          ElementsArrayType& pElements = r_model_part.GetCommunicator().LocalMesh().Elements();
          return (pElements.ptr_begin() + mElementsPartition[k + 1]);
        }

        ///@}

    protected:
        ///@name Protected static Member r_variables
        ///@{


        ///@}
        ///@name Protected member r_variables
        ///@{ template<class T, std::size_t dim>


        ///@}
        ///@name Protected Operators
        ///@{


        ///@}
        ///@name Protected Operations
        ///@{


        ///@}
        ///@name Protected  Access
        ///@{
        std::vector<unsigned int> mElementsPartition;

        ///@}
        ///@name Protected Inquiry
        ///@{


        ///@}
        ///@name Protected LifeCycle
        ///@{


        ///@}

    private:


        ///@name Static Member r_variables
        ///@{


        ///@}
        ///@name Member r_variables
        ///@{

        array_1d<double, 3> mInitialCenterOfMassAndMass;
        double mInitialMass;


        ///@}
        ///@name Private Operators
        ///@{

        ///@}
        ///@name Private Operations
        ///@{


        ///@}
        ///@name Private  Access
        ///@{


        ///@}
        ///@name Private Inquiry
        ///@{


        ///@}
        ///@name Un accessible methods
        ///@{

        /// Assignment operator.
        SphericElementGlobalPhysicsCalculator & operator=(SphericElementGlobalPhysicsCalculator const& rOther);


        ///@}

    }; // Class SphericElementGlobalPhysicsCalculator

///@}

///@name Type Definitions
///@{


///@}
///@name Input and output
///@{

} // namespace Kratos.

#endif // CALCULATE_GLOBAL_PHYSICAL_PROPERTIES_H<|MERGE_RESOLUTION|>--- conflicted
+++ resolved
@@ -111,11 +111,7 @@
         }
 
         // getting the maximum between threads:
-<<<<<<< HEAD
-        for (int k = 0; k < OpenMPUtils::GetNumThreads(); k++){
-=======
         for (int k = 0; k < ParallelUtilities::GetNumThreads(); k++){
->>>>>>> 77633dd7
             max_val = std::max(max_val, max_values[k]);
         }
 
@@ -157,11 +153,7 @@
         }
 
         // getting the minimum between threads:
-<<<<<<< HEAD
-        for (int k = 0; k < OpenMPUtils::GetNumThreads(); k++){
-=======
         for (int k = 0; k < ParallelUtilities::GetNumThreads(); k++){
->>>>>>> 77633dd7
             min_val = std::min(min_val, min_values[k]);
         }
 
