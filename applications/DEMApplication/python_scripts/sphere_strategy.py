from __future__ import print_function, absolute_import, division #makes KratosMultiphysics backward compatible with python 2.6 and 2.7
import sys
from KratosMultiphysics import *
from KratosMultiphysics.DEMApplication import *
import math
import time
import KratosMultiphysics.DEMApplication.cluster_file_reader as cluster_file_reader

class ExplicitStrategy(object):

    #def __init__(self, all_model_parts, creator_destructor, dem_fem_search, scheme, DEM_parameters, procedures):
    def __init__(self, all_model_parts, creator_destructor, dem_fem_search, DEM_parameters, procedures):
        self.solver_settings = DEM_parameters["solver_settings"]

        default_settings = Parameters("""
        {
            "strategy" : "sphere_strategy",
            "do_search_neighbours" : true,
            "RemoveBallsInitiallyTouchingWalls": false
        }""")
        self.solver_settings.ValidateAndAssignDefaults(default_settings)

        # Initialization of member variables
        self.all_model_parts = all_model_parts
        self.spheres_model_part = all_model_parts.Get("SpheresPart")
        self.inlet_model_part = all_model_parts.Get("DEMInletPart")
        self.fem_model_part = all_model_parts.Get("RigidFacePart")
        self.cluster_model_part = all_model_parts.Get("ClusterPart")
        self.contact_model_part = all_model_parts.Get("ContactPart")

        self.DEM_parameters = DEM_parameters
        self.mesh_motion = DEMFEMUtilities()

        if not "ComputeStressTensorOption" in DEM_parameters.keys():
            self.compute_stress_tensor_option = 0
        else:
            self.compute_stress_tensor_option = DEM_parameters["ComputeStressTensorOption"].GetBool()

        if "PostStressStrainOption" in DEM_parameters.keys() and DEM_parameters["PostStressStrainOption"].GetBool():
            self.compute_stress_tensor_option = 1
            self.print_stress_tensor_option = 1
        else:
            self.print_stress_tensor_option = 0

        if not "AutomaticTimestep" in DEM_parameters.keys():
            self.critical_time_option = 0
        else:
            self.critical_time_option = DEM_parameters["AutomaticTimestep"].GetBool() #TODO: add suffix option

        self.trihedron_option        = DEM_parameters["PostEulerAngles"].GetBool()
        self.rotation_option         = DEM_parameters["RotationOption"].GetBool()
        self.bounding_box_option     = DEM_parameters["BoundingBoxOption"].GetBool()
        self.fix_velocities_flag     = 0
        self.Procedures              = procedures
        #self.time_integration_scheme = scheme
        #self.time_integration_scheme.SetRotationOption(self.rotation_option)

        self.clean_init_indentation_option = DEM_parameters["CleanIndentationsOption"].GetBool()
        self.contact_mesh_option           = 0
        if "ContactMeshOption" in DEM_parameters.keys():
            self.contact_mesh_option      = DEM_parameters["ContactMeshOption"].GetBool()
        self.automatic_bounding_box_option = DEM_parameters["AutomaticBoundingBoxOption"].GetBool()

        self.delta_option = DEM_parameters["DeltaOption"].GetString() #TODO: this is not an option (bool) let's change the name to something including 'type'

        self.search_increment = 0.0
        self.search_increment_for_walls = 0.0
        self.coordination_number = 10.0
        self.case_option = 3
        self.search_control = 1

        if "LocalResolutionMethod" in DEM_parameters.keys():
            if (DEM_parameters["LocalResolutionMethod"].GetString() == "hierarchical"):
                self.local_resolution_method = 1
            elif (DEM_parameters["LocalResolutionMethod"].GetString() == "area_distribution"):
                self.local_resolution_method = 2
            else:
                self.local_resolution_method = 1
        else:
            self.local_resolution_method = 1

        if DEM_parameters["DeltaOption"].GetString() == "None":
            self.delta_option = 0

        elif DEM_parameters["DeltaOption"].GetString() == "Absolute":
            self.delta_option = 1
            self.search_increment = DEM_parameters["SearchTolerance"].GetDouble()

        elif DEM_parameters["DeltaOption"].GetString() == "Coordination_Number":
            self.delta_option = 2
            self.coordination_number = DEM_parameters["CoordinationNumber"].GetDouble()
            self.search_increment = 0.01 * 0.0001 #DEM_parameters-MeanRadius


        self.search_increment_for_walls = DEM_parameters["search_tolerance_against_walls"].GetDouble()


        # TIME RELATED PARAMETERS
        self.delta_time = DEM_parameters["MaxTimeStep"].GetDouble()
        self.max_delta_time = DEM_parameters["MaxTimeStep"].GetDouble()
        self.end_time = DEM_parameters["FinalTime"].GetDouble()

        # BOUNDING_BOX
        self.enlargement_factor = DEM_parameters["BoundingBoxEnlargementFactor"].GetDouble()
        self.top_corner = Array3()
        self.bottom_corner = Array3()
        self.bottom_corner[0] = DEM_parameters["BoundingBoxMinX"].GetDouble()
        self.bottom_corner[1] = DEM_parameters["BoundingBoxMinY"].GetDouble()
        self.bottom_corner[2] = DEM_parameters["BoundingBoxMinZ"].GetDouble()
        self.top_corner[0] = DEM_parameters["BoundingBoxMaxX"].GetDouble()
        self.top_corner[1] = DEM_parameters["BoundingBoxMaxY"].GetDouble()
        self.top_corner[2] = DEM_parameters["BoundingBoxMaxZ"].GetDouble()

        if not "BoundingBoxStartTime" in DEM_parameters.keys():
            self.bounding_box_start_time  = 0.0
        else:
            self.bounding_box_start_time  = DEM_parameters["BoundingBoxStartTime"].GetDouble()

        if not "BoundingBoxStopTime" in DEM_parameters.keys():
            self.bounding_box_stop_time  = self.end_time
        else:
            self.bounding_box_stop_time  = DEM_parameters["BoundingBoxStopTime"].GetDouble()

        # GLOBAL PHYSICAL ASPECTS
        self.gravity = Vector(3)
        self.gravity[0] = DEM_parameters["GravityX"].GetDouble()
        self.gravity[1] = DEM_parameters["GravityY"].GetDouble()
        self.gravity[2] = DEM_parameters["GravityZ"].GetDouble()

        self.virtual_mass_option = 0
        self.nodal_mass_coeff = DEM_parameters["VirtualMassCoefficient"].GetDouble()

        if (self.nodal_mass_coeff != 1.0):
            self.virtual_mass_option = 1

        self.rolling_friction_option = DEM_parameters["RollingFrictionOption"].GetBool()

        if not "GlobalDamping" in DEM_parameters.keys():
            self.global_damping = 0.0
            Logger.PrintWarning("DEM", "\nGlobal Damping parameter not found! No damping will be applied...\n")
        else:
            self.global_damping = DEM_parameters["GlobalDamping"].GetDouble()

        # PRINTING VARIABLES
        self.print_export_id = DEM_parameters["PostExportId"].GetBool()
        self.print_export_skin_sphere = 0
        self.poisson_ratio_option = 0

        # RESOLUTION METHODS AND PARAMETERS
        self.n_step_search = DEM_parameters["NeighbourSearchFrequency"].GetInt() #TODO: NeighbourSearchFrequency change name to something that includes number of steps
        self.safety_factor = DEM_parameters["DeltaTimeSafetyFactor"].GetDouble()  # For critical time step @53214

        # CREATOR-DESTRUCTOR
        self.creator_destructor = creator_destructor
        self.dem_fem_search = dem_fem_search

        # STRATEGIES
        self.search_strategy = OMP_DEMSearch()
        if "PeriodicDomainOption" in DEM_parameters.keys():
            if DEM_parameters["PeriodicDomainOption"].GetBool():
                self.search_strategy = OMP_DEMSearch(DEM_parameters["BoundingBoxMinX"].GetDouble(),
                                                     DEM_parameters["BoundingBoxMinY"].GetDouble(),
                                                     DEM_parameters["BoundingBoxMinZ"].GetDouble(),
                                                     DEM_parameters["BoundingBoxMaxX"].GetDouble(),
                                                     DEM_parameters["BoundingBoxMaxY"].GetDouble(),
                                                     DEM_parameters["BoundingBoxMaxZ"].GetDouble())


        self.SetContinuumType()

    def SetContinuumType(self):
        self.continuum_type = False

    def Var_Translator(self, variable):

        if (variable == "OFF" or variable == "0" or variable == 0 or variable == "No"):
            variable = 0
        else:
            variable = 1

        return variable

    def SetOneOrZeroInProcessInfoAccordingToBoolValue(self, model_part, variable, bool_value): #TODO: to be removed, because the Kratos variables should be bools already
        if bool_value:
            model_part.ProcessInfo.SetValue(variable, 1)
        else:
            model_part.ProcessInfo.SetValue(variable, 0)

    def SetVariablesAndOptions(self):

        # Setting ProcessInfo variables

        # SIMULATION FLAGS
        self.spheres_model_part.ProcessInfo.SetValue(VIRTUAL_MASS_OPTION, self.virtual_mass_option)
        self.spheres_model_part.ProcessInfo.SetValue(CRITICAL_TIME_OPTION, self.critical_time_option)
        self.spheres_model_part.ProcessInfo.SetValue(CASE_OPTION, self.case_option)
        self.spheres_model_part.ProcessInfo.SetValue(TRIHEDRON_OPTION, self.trihedron_option)
        self.SetOneOrZeroInProcessInfoAccordingToBoolValue(self.spheres_model_part, ROTATION_OPTION, self.rotation_option)
        self.SetOneOrZeroInProcessInfoAccordingToBoolValue(self.spheres_model_part, BOUNDING_BOX_OPTION, self.bounding_box_option)
        self.spheres_model_part.ProcessInfo.SetValue(SEARCH_CONTROL, self.search_control)
        self.spheres_model_part.ProcessInfo.SetValue(FIX_VELOCITIES_FLAG, self.fix_velocities_flag)
        self.spheres_model_part.ProcessInfo.SetValue(NEIGH_INITIALIZED, 0)
        self.spheres_model_part.ProcessInfo.SetValue(CLEAN_INDENT_OPTION, self.clean_init_indentation_option)
        self.spheres_model_part.ProcessInfo.SetValue(BOUNDING_BOX_START_TIME, self.bounding_box_start_time)
        self.spheres_model_part.ProcessInfo.SetValue(BOUNDING_BOX_STOP_TIME, self.bounding_box_stop_time)
        self.spheres_model_part.ProcessInfo.SetValue(COMPUTE_STRESS_TENSOR_OPTION, self.compute_stress_tensor_option)
        self.spheres_model_part.ProcessInfo.SetValue(PRINT_STRESS_TENSOR_OPTION, self.print_stress_tensor_option)
        self.spheres_model_part.ProcessInfo.SetValue(CONTINUUM_OPTION, self.continuum_type)

        self.spheres_model_part.ProcessInfo.SetValue(DOMAIN_IS_PERIODIC, 0) #TODO: DOMAIN_IS_PERIODIC should be a bool, and should have the suffix option
        if "PeriodicDomainOption" in self.DEM_parameters.keys():
            if self.DEM_parameters["PeriodicDomainOption"].GetBool():
                self.spheres_model_part.ProcessInfo.SetValue(DOMAIN_IS_PERIODIC, 1) #TODO: DOMAIN_IS_PERIODIC should be a bool, and should have the suffix option

        self.spheres_model_part.ProcessInfo.SetValue(DOMAIN_MIN_CORNER, self.bottom_corner)
        self.spheres_model_part.ProcessInfo.SetValue(DOMAIN_MAX_CORNER, self.top_corner)
        self.spheres_model_part.ProcessInfo.SetValue(GRAVITY, self.gravity)

        # GLOBAL MATERIAL PROPERTIES
        self.spheres_model_part.ProcessInfo.SetValue(NODAL_MASS_COEFF, self.nodal_mass_coeff)
        self.SetOneOrZeroInProcessInfoAccordingToBoolValue(self.spheres_model_part, ROLLING_FRICTION_OPTION, self.rolling_friction_option)
        self.spheres_model_part.ProcessInfo.SetValue(GLOBAL_DAMPING, self.global_damping)

        # SEARCH-RELATED
        self.spheres_model_part.ProcessInfo.SetValue(SEARCH_RADIUS_INCREMENT, self.search_increment)
        self.spheres_model_part.ProcessInfo.SetValue(SEARCH_RADIUS_INCREMENT_FOR_WALLS, self.search_increment_for_walls)
        self.spheres_model_part.ProcessInfo.SetValue(COORDINATION_NUMBER, self.coordination_number)
        self.spheres_model_part.ProcessInfo.SetValue(LOCAL_RESOLUTION_METHOD, self.local_resolution_method)
        if self.contact_mesh_option:
            self.spheres_model_part.ProcessInfo.SetValue(CONTACT_MESH_OPTION, 1)
        else:
            self.spheres_model_part.ProcessInfo.SetValue(CONTACT_MESH_OPTION, 0)

        # PRINTING VARIABLES

        self.spheres_model_part.ProcessInfo.SetValue(PRINT_EXPORT_ID, self.print_export_id)

        # TIME RELATED PARAMETERS
        self.spheres_model_part.ProcessInfo.SetValue(DELTA_TIME, self.delta_time)

        #-----os.chdir('..')   # check functionality

        for properties in self.spheres_model_part.Properties:
            self.ModifyProperties(properties)

        for properties in self.inlet_model_part.Properties:
            self.ModifyProperties(properties)

        for properties in self.cluster_model_part.Properties:
            self.ModifyProperties(properties)

        for properties in self.fem_model_part.Properties:
            self.ModifyProperties(properties, 1)

        # RESOLUTION METHODS AND PARAMETERS
        # Creating the solution strategy
        self.settings = ExplicitSolverSettings()
        self.settings.r_model_part = self.spheres_model_part
        self.settings.contact_model_part = self.contact_model_part
        self.settings.fem_model_part = self.fem_model_part
        self.settings.inlet_model_part = self.inlet_model_part
        self.settings.cluster_model_part = self.cluster_model_part

    def CheckMomentumConservation(self):

        previous_discontinuum_constitutive_law_string = ""
        current_discontinuum_constitutive_law_string = ""
        output_message = "\n*********************************************************************************************\n"+\
                           "*********************************************************************************************\n"+\
                           "WARNING:                                                                                     \n"+\
                           "A mix of constitutive laws is being used. The momentum conservation law will not be fulfilled\n"+\
                           "in the interaction of particles of different constitutive laws. Please, cancel the simulation\n"+\
                           "if that fact represents a problem. Otherwise, computations will resume in a few seconds.     \n"+\
                           "*********************************************************************************************\n"+\
                           "*********************************************************************************************\n"
        delay = 1  # Inserting the desired delay in seconds
        counter = 0
        for properties in self.spheres_model_part.Properties:
            current_discontinuum_constitutive_law_string = properties[DEM_DISCONTINUUM_CONSTITUTIVE_LAW_NAME]
            if ((counter > 0) and (previous_discontinuum_constitutive_law_string != current_discontinuum_constitutive_law_string)):
                self.Procedures.KratosPrintInfo(output_message)
                time.sleep(delay) # Inserting a delay so the user has ample time to read the message
                break
            previous_discontinuum_constitutive_law_string = current_discontinuum_constitutive_law_string
            counter += 1


    def CreateCPlusPlusStrategy(self):

        self.SetVariablesAndOptions()

        if (self.DEM_parameters["TranslationalIntegrationScheme"].GetString() == 'Velocity_Verlet'):
            self.cplusplus_strategy = IterativeSolverStrategy(self.settings, self.max_delta_time, self.n_step_search, self.safety_factor,
                                                              self.delta_option, self.creator_destructor, self.dem_fem_search,
                                                              self.search_strategy, self.solver_settings)
        else:
            self.cplusplus_strategy = ExplicitSolverStrategy(self.settings, self.max_delta_time, self.n_step_search, self.safety_factor,
                                                             self.delta_option, self.creator_destructor, self.dem_fem_search,
                                                             self.search_strategy, self.solver_settings)

    def AddVariables(self):
        pass

    def BeforeInitialize(self):
        self.CreateCPlusPlusStrategy()
        self.RebuildListOfDiscontinuumSphericParticles()
        self.SetNormalRadiiOnAllParticles()
        self.SetSearchRadiiOnAllParticles()

    def Initialize(self):
        self.CheckMomentumConservation()
        self.cplusplus_strategy.Initialize()  # Calls the cplusplus_strategy (C++) Initialize function (initializes all elements and performs other necessary tasks before starting the time loop in Python)

    def SetDt(self, dt):
        self.dt = dt

    def Predict(self):
        pass

    def Check(self):
        pass

    def Solve(self): # deprecated
        self.SolveSolutionStep()

    def SolveSolutionStep(self):
        (self.cplusplus_strategy).SolveSolutionStep()
        return True
<<<<<<< HEAD

        return True
=======
>>>>>>> f25f45ec

    def AdvanceInTime(self, time):
        """This function updates and return the current simulation time
        """
        time += self.dt
        self._UpdateTimeInModelParts(time)
        return time

    def _MoveAllMeshes(self, time, dt):
        spheres_model_part = self.all_model_parts.Get("SpheresPart")
        dem_inlet_model_part = self.all_model_parts.Get("DEMInletPart")
        rigid_face_model_part = self.all_model_parts.Get("RigidFacePart")
        cluster_model_part = self.all_model_parts.Get("ClusterPart")

        self.mesh_motion.MoveAllMeshes(rigid_face_model_part, time, dt)
        self.mesh_motion.MoveAllMeshes(spheres_model_part, time, dt)
        self.mesh_motion.MoveAllMeshes(dem_inlet_model_part, time, dt)
        self.mesh_motion.MoveAllMeshes(cluster_model_part, time, dt)

    def _UpdateTimeInModelParts(self, time, is_time_to_print = False):
        spheres_model_part = self.all_model_parts.Get("SpheresPart")
        cluster_model_part = self.all_model_parts.Get("ClusterPart")
        dem_inlet_model_part = self.all_model_parts.Get("DEMInletPart")
        rigid_face_model_part = self.all_model_parts.Get("RigidFacePart")

        self._UpdateTimeInOneModelPart(spheres_model_part, time, is_time_to_print)
        self._UpdateTimeInOneModelPart(cluster_model_part, time, is_time_to_print)
        self._UpdateTimeInOneModelPart(dem_inlet_model_part, time, is_time_to_print)
        self._UpdateTimeInOneModelPart(rigid_face_model_part, time, is_time_to_print)

    def _UpdateTimeInOneModelPart(self, model_part, time, is_time_to_print = False):
        model_part.ProcessInfo[TIME] = time
        model_part.ProcessInfo[DELTA_TIME] = self.dt
        model_part.ProcessInfo[TIME_STEPS] += 1
        model_part.ProcessInfo[IS_TIME_TO_PRINT] = is_time_to_print

    def FinalizeSolutionStep(self):
        (self.cplusplus_strategy).FinalizeSolutionStep()
        time = self.spheres_model_part.ProcessInfo[TIME]
        self._MoveAllMeshes(time, self.dt)

    def InitializeSolutionStep(self):
        time = self.spheres_model_part.ProcessInfo[TIME]
        self.FixDOFsManually(time)
        (self.cplusplus_strategy).ResetPrescribedMotionFlagsRespectingImposedDofs()
        self.FixExternalForcesManually(time)

        (self.cplusplus_strategy).InitializeSolutionStep()

    def SetNormalRadiiOnAllParticles(self):
        (self.cplusplus_strategy).SetNormalRadiiOnAllParticles(self.spheres_model_part)

    def SetSearchRadiiOnAllParticles(self):
        (self.cplusplus_strategy).SetSearchRadiiOnAllParticles(self.spheres_model_part, self.search_increment, 1.0)

    def RebuildListOfDiscontinuumSphericParticles(self):
        (self.cplusplus_strategy).RebuildListOfDiscontinuumSphericParticles()

    def Compute_RigidFace_Movement(self):
        (self.cplusplus_strategy).Compute_RigidFace_Movement()


    def FixDOFsManually(self, time):
    #if time>1.0:
        #for node in self.spheres_model_part.Nodes:
            #node.Fix(VELOCITY_X)
            #node.SetSolutionStepValue(VELOCITY_X, 0.0)
        pass

    def FixExternalForcesManually(self,time):
        pass

    def AddAdditionalVariables(self, balls_model_part, DEM_parameters):
        pass

    def AddClusterVariables(self, spheres_model_part, DEM_parameters):
        pass

    def AddDofs(self):
        # this can safely be called also for restarts, it is internally checked if the dofs exist already
        spheres_model_part = self.all_model_parts.Get("SpheresPart")
        dem_inlet_model_part = self.all_model_parts.Get("DEMInletPart")
        cluster_model_part = self.all_model_parts.Get("ClusterPart")

        model_part_list = [spheres_model_part, cluster_model_part, dem_inlet_model_part]
        variable_list = [VELOCITY_X, VELOCITY_Y, VELOCITY_Z, ANGULAR_VELOCITY_X, ANGULAR_VELOCITY_Y, ANGULAR_VELOCITY_Z]
        for model_part in model_part_list:
            for variable in variable_list:
                VariableUtils().AddDof(variable, model_part)
            self.Procedures.KratosPrintInfo("DOFs for the DEM solution added correctly")

    def PrepareElementsForPrinting(self):
        (self.cplusplus_strategy).PrepareElementsForPrinting()

    def PrepareContactElementsForPrinting(self):
        (self.cplusplus_strategy).PrepareContactElementsForPrinting()

    def AttachSpheresToStickyWalls(self):
        (self.cplusplus_strategy).AttachSpheresToStickyWalls()

    def coeff_of_rest_diff(self, gamma, desired_coefficient_of_restit):

        if gamma <= 1.0/math.sqrt(2.0) :
            return math.exp(-gamma/math.sqrt(1.0-gamma*gamma)*(math.pi-math.atan(2.0*gamma*math.sqrt(1.0-gamma*gamma)/(-2.0*gamma*gamma+1.0))))-desired_coefficient_of_restit
        elif gamma < 1.0 :
            return math.exp(-gamma/math.sqrt(1.0-gamma*gamma)*math.atan(2.0*gamma*math.sqrt(1.0-gamma*gamma)/(2.0*gamma*gamma-1.0)))-desired_coefficient_of_restit
        elif gamma == 1.0 :
            return 0.135335283 - desired_coefficient_of_restit
        else:
            return math.exp(-gamma/math.sqrt(gamma*gamma-1.0)*math.log((gamma/math.sqrt(gamma*gamma-1.0)+1.0)/(gamma/math.sqrt(gamma*gamma-1.0)-1.0)))-desired_coefficient_of_restit


    def RootByBisection(self, f, a, b, tol, maxiter, coefficient_of_restitution):

        if coefficient_of_restitution < 0.001 :
            coefficient_of_restitution = 0.001

        if coefficient_of_restitution > 0.999 :
            return 0.0
        k=0
        gamma = 0.5 * (a + b)

        while b - a > tol and k <= maxiter:
            coefficient_of_restitution_trial = self.coeff_of_rest_diff(gamma, coefficient_of_restitution)

            if self.coeff_of_rest_diff(a, coefficient_of_restitution) * coefficient_of_restitution_trial < 0:
                b = gamma

            elif coefficient_of_restitution_trial == 0:
                return gamma

            else:
                a = gamma

            gamma = 0.5 * (a + b)
            k += 1

        return gamma

    def GammaForHertzThornton(self, e):
        if e < 0.001:
            e = 0.001

        if e > 0.999:
            return 0.0

        h1  = -6.918798
        h2  = -16.41105
        h3  =  146.8049
        h4  = -796.4559
        h5  =  2928.711
        h6  = -7206.864
        h7  =  11494.29
        h8  = -11342.18
        h9  =  6276.757
        h10 = -1489.915

        alpha = e*(h1+e*(h2+e*(h3+e*(h4+e*(h5+e*(h6+e*(h7+e*(h8+e*(h9+e*h10)))))))))

        return math.sqrt(1.0/(1.0 - (1.0+e)*(1.0+e) * math.exp(alpha)) - 1.0)

    @classmethod
    def SinAlphaConicalDamage(self, e):

        if e < 0.001:
            sinAlpha = 0.001

        else:
            sinAlpha = math.sin(math.radians(e))

        return (1-sinAlpha)/sinAlpha

    def TranslationalIntegrationSchemeTranslator(self, name):
        class_name = None

        if name == 'Forward_Euler':
            class_name = 'ForwardEulerScheme'
        elif name == 'Symplectic_Euler':
            class_name = 'SymplecticEulerScheme'
        elif name == 'Taylor_Scheme':
            class_name = 'TaylorScheme'
        elif name == 'Velocity_Verlet':
            class_name = 'VelocityVerletScheme'

        return class_name

    def RotationalIntegrationSchemeTranslator(self, name_translational, name_rotational):
        class_name = None

        if name_rotational == 'Direct_Integration' or name_rotational == 'same_as_translational':
            class_name = self.TranslationalIntegrationSchemeTranslator(name_translational)
        elif name_rotational == 'Forward_Euler':
            class_name = 'ForwardEulerScheme'
        elif name_rotational == 'Symplectic_Euler':
            class_name = 'SymplecticEulerScheme'
        elif name_rotational == 'Taylor_Scheme':
            class_name = 'TaylorScheme'
        elif name_rotational == 'Velocity_Verlet':
            class_name = 'VelocityVerletScheme'
        elif name_rotational == 'Runge_Kutta':
            class_name = 'RungeKuttaScheme'
        elif name_rotational == 'Quaternion_Integration':
            class_name = 'QuaternionIntegrationScheme'

        return class_name

    def GetTranslationalSchemeInstance(self, class_name):
        return eval(class_name)()

    def GetRotationalSchemeInstance(self, class_name):
        return eval(class_name)()

    def GetTranslationalScheme(self, name):
        class_name = self.TranslationalIntegrationSchemeTranslator(name)
        translational_scheme = None
        error_status = 0
        summary = ''

        if not class_name == None:
            try:
                translational_scheme = self.GetTranslationalSchemeInstance(class_name)
                return translational_scheme, error_status, summary
            except:
                error_status = 1
                summary = 'The class corresponding to the translational integration scheme named ' + name + ' has not been added to python. Please, select a different name or add the required class.'
        else:
            error_status = 2
            summary = 'The translational integration scheme name ' + name + ' does not designate any available scheme. Please, select a different one'

        return translational_scheme, error_status, summary

    def GetRotationalScheme(self, name_translational, name_rotational):
        class_name = self.RotationalIntegrationSchemeTranslator(name_translational, name_rotational)
        rotational_scheme = None
        error_status = 0
        summary = ''

        if not class_name == None:
            try:
                rotational_scheme = self.GetRotationalSchemeInstance(class_name)
                return rotational_scheme, error_status, summary
            except:
                error_status = 1
                summary = 'The class corresponding to the rotational integration scheme name ' + name + ' has not been added to python. Please, select a different name or add the required class.'
        else:
            error_status = 2
            summary = 'The rotational integration scheme name ' + name + ' does not designate any available scheme. Please, select a different one'

        return rotational_scheme, error_status, summary

    def ModifyProperties(self, properties, param = 0):

        if not param:
            DiscontinuumConstitutiveLaw = globals().get(properties[DEM_DISCONTINUUM_CONSTITUTIVE_LAW_NAME])()
            coefficient_of_restitution = properties[COEFFICIENT_OF_RESTITUTION]

            type_of_law = DiscontinuumConstitutiveLaw.GetTypeOfLaw()

            write_gamma = False

            write_AlphaFunction = False

            if (type_of_law == 'Linear'):
                gamma = self.RootByBisection(self.coeff_of_rest_diff, 0.0, 16.0, 0.0001, 300, coefficient_of_restitution)
                write_gamma = True

            elif (type_of_law == 'Hertz'):
                gamma = self.GammaForHertzThornton(coefficient_of_restitution)
                write_gamma = True

            elif (type_of_law == 'Conical_damage'):
                gamma = self.GammaForHertzThornton(coefficient_of_restitution)
                write_gamma = True
                conical_damage_alpha = properties[CONICAL_DAMAGE_ALPHA]
                AlphaFunction = self.SinAlphaConicalDamage(conical_damage_alpha)
                write_AlphaFunction = True
                if not properties.Has(LEVEL_OF_FOULING):
                    properties[LEVEL_OF_FOULING] = 0.0

            else:
                pass

            if write_gamma == True:
                properties[DAMPING_GAMMA] = gamma

            if write_AlphaFunction == True:
                properties[CONICAL_DAMAGE_ALPHA_FUNCTION] = AlphaFunction

            if properties.Has(CLUSTER_FILE_NAME):
                cluster_file_name = properties[CLUSTER_FILE_NAME]
                [name, list_of_coordinates, list_of_radii, size, volume, inertias] = cluster_file_reader.ReadClusterFile(cluster_file_name)
                pre_utils = PreUtilities(self.spheres_model_part)
                pre_utils.SetClusterInformationInProperties(name, list_of_coordinates, list_of_radii, size, volume, inertias, properties)
                self.Procedures.KratosPrintInfo(properties)
                if not properties.Has(BREAKABLE_CLUSTER):
                    properties.SetValue(BREAKABLE_CLUSTER, False)

            DiscontinuumConstitutiveLaw.SetConstitutiveLawInProperties(properties, True)

        if properties.Has(DEM_TRANSLATIONAL_INTEGRATION_SCHEME_NAME):
            translational_scheme_name = properties[DEM_TRANSLATIONAL_INTEGRATION_SCHEME_NAME]
        else:
            translational_scheme_name = self.DEM_parameters["TranslationalIntegrationScheme"].GetString()

        if properties.Has(PARTICLE_FRICTION):
            self.Procedures.KratosPrintWarning("---------------------------------------------------")
            self.Procedures.KratosPrintWarning("  WARNING: Property PARTICLE_FRICTION is deprecated ")
            self.Procedures.KratosPrintWarning("  since April 11th, 2018, replace with FRICTION")
            self.Procedures.KratosPrintWarning("  Automatic replacement is done now.")
            self.Procedures.KratosPrintWarning("---------------------------------------------------")
            properties[FRICTION] = properties[PARTICLE_FRICTION]
        if properties.Has(WALL_FRICTION):
            self.Procedures.KratosPrintWarning("-------------------------------------------------")
            self.Procedures.KratosPrintWarning("  WARNING: Property WALL_FRICTION is deprecated")
            self.Procedures.KratosPrintWarning("  since April 11th, 2018, replace with FRICTION")
            self.Procedures.KratosPrintWarning("  Automatic replacement is done now.")
            self.Procedures.KratosPrintWarning("-------------------------------------------------")
            properties[FRICTION] = properties[WALL_FRICTION]

        translational_scheme, error_status, summary_mssg = self.GetTranslationalScheme(translational_scheme_name)

        translational_scheme.SetTranslationalIntegrationSchemeInProperties(properties, True)

        if properties.Has(DEM_ROTATIONAL_INTEGRATION_SCHEME_NAME):
            rotational_scheme_name = properties[DEM_ROTATIONAL_INTEGRATION_SCHEME_NAME]
        else:
            rotational_scheme_name = self.DEM_parameters["RotationalIntegrationScheme"].GetString()

        rotational_scheme, error_status, summary_mssg = self.GetRotationalScheme(translational_scheme_name, rotational_scheme_name)
        rotational_scheme.SetRotationalIntegrationSchemeInProperties(properties, True)

        if not properties.Has(ROLLING_FRICTION_WITH_WALLS):
            properties[ROLLING_FRICTION_WITH_WALLS] = properties[ROLLING_FRICTION]

    def ImportModelPart(self): #TODO: for the moment, provided for compatibility
        pass

    def PrepareModelPart(self): #TODO: for the moment, provided for compatibility
        pass

    def GetComputingModelPart(self):
        return self.spheres_model_part<|MERGE_RESOLUTION|>--- conflicted
+++ resolved
@@ -326,11 +326,6 @@
     def SolveSolutionStep(self):
         (self.cplusplus_strategy).SolveSolutionStep()
         return True
-<<<<<<< HEAD
-
-        return True
-=======
->>>>>>> f25f45ec
 
     def AdvanceInTime(self, time):
         """This function updates and return the current simulation time
