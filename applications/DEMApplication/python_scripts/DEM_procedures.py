--- conflicted
+++ resolved
@@ -958,11 +958,7 @@
         if self.print_CN_graph:
             absolute_path_to_file = os.path.join(self.graphs_path, str(self.DEM_parameters["problem_name"].GetString()) + "_CN.grf")
             self.CN_export = open(absolute_path_to_file, 'w')
-<<<<<<< HEAD
-        
-=======
-
->>>>>>> 3d6f84a4
+
         def evaluate_computation_of_fem_results():
 
             self.spheres_model_part.ProcessInfo.SetValue(COMPUTE_FEM_RESULTS_OPTION, 0)
@@ -1261,56 +1257,6 @@
     def __init__(self):
         pass
 
-<<<<<<< HEAD
-class MaterialTest():
-
-    def __init__(self):
-        pass
-
-    def Initialize(self, DEM_parameters, procedures, solver, graphs_path, post_path, spheres_model_part, rigid_face_model_part):
-
-        if not "material_test_settings" in DEM_parameters.keys():
-            self.TestType = "None"
-        else:
-            self.TestType = DEM_parameters["material_test_settings"]["TestType"].GetString()
-
-        if self.TestType != "None":
-            if self.TestType == "Triaxial2D":
-                self.script = triaxial2d_test.Triaxial2D(DEM_parameters, procedures, solver, graphs_path, post_path, spheres_model_part, rigid_face_model_part)
-            else:
-                self.script = DEM_material_test_script.MaterialTest(DEM_parameters, procedures, solver, graphs_path, post_path, spheres_model_part, rigid_face_model_part)
-            self.script.Initialize()
-
-            #self.PreUtils = DEM_material_test_script.PreUtils(spheres_model_part)
-            #self.PreUtils.BreakBondUtility(spheres_model_part)
-
-    def PrepareDataForGraph(self):
-        if self.TestType != "None":
-            self.script.PrepareDataForGraph()
-
-    def MeasureForcesAndPressure(self):
-        if self.TestType != "None":
-            self.script.MeasureForcesAndPressure()
-
-    def PrintGraph(self, time):
-        if self.TestType != "None":
-            self.script.PrintGraph(time)
-
-    def FinalizeGraphs(self):
-        if self.TestType != "None":
-            self.script.FinalizeGraphs()
-
-    def PrintChart(self):
-        if self.TestType != "None":
-            self.script.PrintChart()
-
-    def GenerateGraphics(self):
-        if self.TestType != "None":
-            self.script.GenerateGraphics()
-
-
-=======
->>>>>>> 3d6f84a4
 class MultifileList():
 
     def __init__(self, post_path, name, step, which_folder):
