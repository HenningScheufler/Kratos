from __future__ import print_function, absolute_import, division #makes KratosMultiphysics backward compatible with python 2.6 and 2.7
import time as timer
import os
import sys
import math
import KratosMultiphysics.DEMApplication.meshing_utilities as meshing_utilities
import KratosMultiphysics.DEMApplication.homogenization_projector as homogenization_projector
from KratosMultiphysics import *
from KratosMultiphysics.DEMApplication import *
from KratosMultiphysics.analysis_stage import AnalysisStage
from KratosMultiphysics.DEMApplication.DEM_restart_utility import DEMRestartUtility

from importlib import import_module

if IsDistributedRun():
    if "DO_NOT_PARTITION_DOMAIN" in os.environ:
        Logger.PrintInfo("DEM", "Running under MPI........")
        from KratosMultiphysics.mpi import *
        import KratosMultiphysics.DEMApplication.DEM_procedures_mpi_no_partitions as DEM_procedures
    else:
        Logger.PrintInfo("DEM", "Running under OpenMP........")
        from KratosMultiphysics.MetisApplication import *
        from KratosMultiphysics.MPISearchApplication import *
        from KratosMultiphysics.mpi import *
        import KratosMultiphysics.DEMApplication.DEM_procedures_mpi as DEM_procedures
else:
    Logger.PrintInfo("DEM", "Running under OpenMP........")
    import KratosMultiphysics.DEMApplication.DEM_procedures as DEM_procedures

class DEMAnalysisStage(AnalysisStage):

    def GetParametersFileName(self):
        return "ProjectParametersDEM.json"

    def GetInputParameters(self):
        self.KratosPrintWarning('Warning: Calls to this method (GetInputParameters) will become deprecated in the near future.')
        parameters_file_name = self.GetParametersFileName()
        parameters_file = open(parameters_file_name, 'r')
        return Parameters(parameters_file.read())

    def LoadParametersFile(self):
        self.KratosPrintWarning('Warning: Calls to this method (LoadParametersFile) will become deprecated in the near future.')
        self.DEM_parameters = self.GetInputParameters()
        self.project_parameters = self.DEM_parameters
        default_input_parameters = self.GetDefaultInputParameters()
        self.DEM_parameters.ValidateAndAssignDefaults(default_input_parameters)
        self.FixParametersInconsistencies()

    def FixParametersInconsistencies(self): # TODO: This is here to avoid inconsistencies until the jsons become standard
        final_time = self.DEM_parameters["FinalTime"].GetDouble()
        problem_name = self.DEM_parameters["problem_name"].GetString()
        self.project_parameters["problem_data"]["end_time"].SetDouble(final_time)
        self.project_parameters["problem_data"]["problem_name"].SetString(problem_name)

    @classmethod
    def GetDefaultInputParameters(self):
        import KratosMultiphysics.DEMApplication.dem_default_input_parameters
        return KratosMultiphysics.DEMApplication.dem_default_input_parameters.GetDefaultInputParameters()

    @classmethod
    def model_part_reader(self, modelpart, nodeid=0, elemid=0, condid=0):
        return ReorderConsecutiveFromGivenIdsModelPartIO(modelpart, nodeid, elemid, condid, IO.SKIP_TIMER)

    @classmethod
    def GetMainPath(self):
        return os.getcwd()

    def __init__(self, model, DEM_parameters):
        self.model = model
        self.main_path = self.GetMainPath()
        self.mdpas_folder_path = self.main_path

        self.DEM_parameters = DEM_parameters    # TODO, can be improved
        self.project_parameters = DEM_parameters
        default_input_parameters = self.GetDefaultInputParameters()
        self.DEM_parameters.ValidateAndAssignDefaults(default_input_parameters)
        self.FixParametersInconsistencies()

        self.do_print_results_option = self.DEM_parameters["do_print_results_option"].GetBool()
        if not "WriteMdpaFromResults" in self.DEM_parameters.keys():
            self.write_mdpa_from_results = False
        else:
            self.write_mdpa_from_results = self.DEM_parameters["WriteMdpaFromResults"].GetBool()
        self.creator_destructor = self.SetParticleCreatorDestructor()
        self.dem_fem_search = self.SetDemFemSearch()
        self.procedures = self.SetProcedures()
        self.PreUtilities = PreUtilities()
        self.aux = AuxiliaryUtilities()

        # Set the print function TO_DO: do this better...
        self.KratosPrintInfo = self.procedures.KratosPrintInfo

        # Creating necessary directories:
        self.problem_name = self.GetProblemTypeFileName()

        [self.post_path,
        self.data_and_results,
        self.graphs_path] = self.procedures.CreateDirectories(str(self.main_path),
                                                              str(self.problem_name),
                                                              do_print_results=self.do_print_results_option)[:-1]

        # Prepare modelparts
        self.CreateModelParts()

        if self.do_print_results_option:
            self.SetGraphicalOutput()
        self.report = DEM_procedures.Report()
        self.parallelutils = DEM_procedures.ParallelUtils()
        self.materialTest = DEM_procedures.MaterialTest()
        self.translational_scheme = self.SetTranslationalScheme()
        self.rotational_scheme = self.SetRotationalScheme()

        # Define control variables
        self.p_frequency = 100   # activate every 100 steps
        self.step_count = 0
        self.p_count = self.p_frequency

        #self._solver = self._GetSolver()
        self.SetFinalTime()
        self.AddVariables()
        super(DEMAnalysisStage, self).__init__(model, self.DEM_parameters)

    def CreateModelParts(self):
        self.spheres_model_part = self.model.CreateModelPart("SpheresPart")
        self.rigid_face_model_part = self.model.CreateModelPart("RigidFacePart")
        self.cluster_model_part = self.model.CreateModelPart("ClusterPart")
        self.dem_inlet_model_part = self.model.CreateModelPart("DEMInletPart")
        self.mapping_model_part = self.model.CreateModelPart("MappingPart")
        self.contact_model_part = self.model.CreateModelPart("ContactPart")
        self.homogenization_model_part = self.model.CreateModelPart("HomogenizationModelPart")

        mp_list = []
        mp_list.append(self.spheres_model_part)
        mp_list.append(self.rigid_face_model_part)
        mp_list.append(self.cluster_model_part)
        mp_list.append(self.dem_inlet_model_part)
        mp_list.append(self.mapping_model_part)
        mp_list.append(self.contact_model_part)
        mp_list.append(self.homogenization_model_part)

        self.all_model_parts = DEM_procedures.SetOfModelParts(mp_list)

    def IsCountStep(self):
        self.step_count += 1
        if self.step_count == self.p_count:
           self.p_count += self.p_frequency
           return True

        return False

<<<<<<< HEAD
    def SetAnalyticParticleWatcher(self):
        from KratosMultiphysics.DEMApplication.analytic_tools import analytic_data_procedures
        self.particle_watcher = AnalyticParticleWatcher()
=======
    def SetAnalyticWatchers(self):
        self.SurfacesAnalyzerClass = analytic_data_procedures.SurfacesAnalyzerClass(self.rigid_face_model_part.SubModelParts, self.main_path)
>>>>>>> 7835dfa2

        if self.post_normal_impact_velocity_option:
            self.ParticlesAnalyzerClass = analytic_data_procedures.ParticlesAnalyzerClass(self.analytic_model_part)


    def MakeAnalyticsMeasurements(self):
        self.SurfacesAnalyzerClass.MakeAnalyticsMeasurements()

        if self.post_normal_impact_velocity_option:
            self.ParticlesAnalyzerClass.MakeAnalyticsMeasurements()

    def SetFinalTime(self):
        self.end_time = self.DEM_parameters["FinalTime"].GetDouble()

    def SetProcedures(self):
        return DEM_procedures.Procedures(self.DEM_parameters)

    @classmethod
    def SetDemFemSearch(self):
        return DEM_FEM_Search()

    @classmethod
    def GetParticleHistoryWatcher(self):
        return None

    def SetParticleCreatorDestructor(self):

        self.watcher = self.GetParticleHistoryWatcher()

        if self.watcher is None:
            return ParticleCreatorDestructor()
        return ParticleCreatorDestructor(self.watcher)

    def SelectTranslationalScheme(self):
        if self.DEM_parameters["TranslationalIntegrationScheme"].GetString() == 'Forward_Euler':
            return ForwardEulerScheme()
        elif self.DEM_parameters["TranslationalIntegrationScheme"].GetString() == 'Symplectic_Euler':
            return SymplecticEulerScheme()
        elif self.DEM_parameters["TranslationalIntegrationScheme"].GetString() == 'Taylor_Scheme':
            return TaylorScheme()
        elif self.DEM_parameters["TranslationalIntegrationScheme"].GetString() == 'Velocity_Verlet':
            return VelocityVerletScheme()

        return None

    def SelectRotationalScheme(self):
        if self.DEM_parameters["RotationalIntegrationScheme"].GetString() == 'Direct_Integration':
            return self.SelectTranslationalScheme()
        elif self.DEM_parameters["RotationalIntegrationScheme"].GetString() == 'Runge_Kutta':
            return RungeKuttaScheme()
        elif self.DEM_parameters["RotationalIntegrationScheme"].GetString() == 'Quaternion_Integration':
            return QuaternionIntegrationScheme()

        return None

    def SetTranslationalScheme(self):
        translational_scheme = self.SelectTranslationalScheme()

        if translational_scheme is None:
            self.KratosPrintWarning('Error: selected translational integration scheme not defined. Please select a different scheme')
            sys.exit("\nExecution was aborted.\n")
        return translational_scheme

    def SetRotationalScheme(self):
        rotational_scheme = self.SelectRotationalScheme()

        if rotational_scheme is None:
            self.KratosPrintWarning('Error: selected rotational integration scheme not defined. Please select a different scheme')
            sys.exit("\nExecution was aborted.\n")
        return rotational_scheme

    def SetSolver(self):        # TODO why is this still here. -> main_script calls retrocompatibility
        return self._CreateSolver()

    def _CreateSolver(self):
        def SetSolverStrategy():
            strategy_file_name = self.DEM_parameters["solver_settings"]["strategy"].GetString()
            imported_module = import_module("KratosMultiphysics.DEMApplication" + "." + strategy_file_name)
            return imported_module

        return SetSolverStrategy().ExplicitStrategy(self.all_model_parts,
                                                     self.creator_destructor,
                                                     self.dem_fem_search,
                                                     self.DEM_parameters,
                                                     self.procedures)

    def AddVariables(self):
        self.procedures.AddAllVariablesInAllModelParts(self._GetSolver(), self.translational_scheme, self.rotational_scheme, self.all_model_parts, self.DEM_parameters)

    def FillAnalyticSubModelParts(self):
        if not self.spheres_model_part.HasSubModelPart("AnalyticParticlesPart"):
            self.spheres_model_part.CreateSubModelPart('AnalyticParticlesPart')
        self.analytic_model_part = self.spheres_model_part.GetSubModelPart('AnalyticParticlesPart')
        analytic_particle_ids = [elem.Id for elem in self.spheres_model_part.Elements]
        self.analytic_model_part.AddElements(analytic_particle_ids)

    def FillAnalyticSubModelPartsWithNewParticles(self):
        self.analytic_model_part = self.spheres_model_part.GetSubModelPart('AnalyticParticlesPart')
        self.PreUtilities.FillAnalyticSubModelPartUtility(self.spheres_model_part, self.analytic_model_part)
        #analytic_particle_ids = [elem.Id for elem in self.spheres_model_part.Elements]
        #self.analytic_model_part.AddElements(analytic_particle_ids)

    def Initialize(self):
        self.time = 0.0
        self.time_old_print = 0.0

        self.ReadModelParts()

        self.post_normal_impact_velocity_option = False
        if "PostNormalImpactVelocity" in self.DEM_parameters.keys():
            if self.DEM_parameters["PostNormalImpactVelocity"].GetBool():
                self.post_normal_impact_velocity_option = True
                self.FillAnalyticSubModelParts()

        self.SetAnalyticWatchers()


        # Setting up the buffer size
        self.procedures.SetUpBufferSizeInAllModelParts(self.spheres_model_part, 1, self.cluster_model_part, 1, self.dem_inlet_model_part, 1, self.rigid_face_model_part, 1)

        self.KratosPrintInfo("Initializing Problem...")

        self.GraphicalOutputInitialize()

        # Perform a partition to balance the problem
        self.SetSearchStrategy()

        self.SolverBeforeInitialize()

        self.parallelutils.Repart(self.spheres_model_part)

        #Setting up the BoundingBox
        self.bounding_box_time_limits = self.procedures.SetBoundingBoxLimits(self.all_model_parts, self.creator_destructor)

        #Finding the max id of the nodes... (it is necessary for anything that will add spheres to the self.spheres_model_part, for instance, the INLETS and the CLUSTERS read from mdpa file.z
        #max_Id = self.procedures.FindMaxNodeIdAccrossModelParts(self.creator_destructor, self.all_model_parts)   # TODO this seems not be longer required
        #self.creator_destructor.SetMaxNodeId(max_Id)
        self.creator_destructor.SetMaxNodeId(self.all_model_parts.MaxNodeId)  #TODO check functionalities

        self.DEMFEMProcedures = DEM_procedures.DEMFEMProcedures(self.DEM_parameters, self.graphs_path, self.spheres_model_part, self.rigid_face_model_part)

        self.DEMEnergyCalculator = DEM_procedures.DEMEnergyCalculator(self.DEM_parameters, self.spheres_model_part, self.cluster_model_part, self.graphs_path, "EnergyPlot.grf")

        self.materialTest.Initialize(self.DEM_parameters, self.procedures, self._GetSolver(), self.graphs_path, self.post_path, self.spheres_model_part, self.rigid_face_model_part)

        self.KratosPrintInfo("Initialization Complete")

        self.report.Prepare(timer, self.DEM_parameters["ControlTime"].GetDouble())

        self.materialTest.PrintChart()
        self.materialTest.PrepareDataForGraph()

        self.post_utils = DEM_procedures.PostUtils(self.DEM_parameters, self.spheres_model_part)
        self.report.total_steps_expected = int(self.end_time / self._GetSolver().dt)

        super(DEMAnalysisStage, self).Initialize()

        self.seed = self.DEM_parameters["seed"].GetInt()
        #Constructing a model part for the DEM inlet. It contains the DEM elements to be released during the simulation
        #Initializing the DEM solver must be done before creating the DEM Inlet, because the Inlet configures itself according to some options of the DEM model part
        self.SetInlet()

        self.SetInitialNodalValues()

        self.KratosPrintInfo(self.report.BeginReport(timer))

        if self.DEM_parameters["output_configuration"]["print_number_of_neighbours_histogram"].GetBool():
            self.PreUtilities.PrintNumberOfNeighboursHistogram(self.spheres_model_part, os.path.join(self.graphs_path, "number_of_neighbours_histogram.txt"))
    
    def HomogenizationUtilitiesInitialize(self, max_node_id=1, max_elem_id=1, max_cond_id=1):

        #TODO:Try to remove self.
        self.projected_homogenization_vars = []
        self.projected_homogenization_vars += [VOLUME_SOLID_FRACTION]
        self.projected_homogenization_vars += [MASS_SOLID_FRACTION]
        self.projected_homogenization_vars += [VELOCITY_PROJECTED]
        self.projected_homogenization_vars += [NODAL_AREA]
        self.projected_homogenization_vars += [POROSITY_PROJECTED]
        self.time_filtered_vars = []
        self.time_filtered_vars += [TIME_AVERAGED_ARRAY_3]
        self.time_filtered_vars += [TIME_AVERAGED_DOUBLE]

        for var in self.projected_homogenization_vars:
            self.homogenization_model_part.AddNodalSolutionStepVariable(var)

        bounding_box = self.procedures.SetBoundingBox(self.spheres_model_part, self.cluster_model_part, self.rigid_face_model_part, self.dem_inlet_model_part, self.creator_destructor)

        lower_corner_coordinates = [0] * self.DEM_parameters["Dimension"].GetInt()
        higher_corner_coordinates = [0] * self.DEM_parameters["Dimension"].GetInt()

        for i in range(self.DEM_parameters["Dimension"].GetInt()):
            lower_corner_coordinates[i] = self.creator_destructor.GetLowNode()[i]
            higher_corner_coordinates[i] = self.creator_destructor.GetHighNode()[i]

        element_size = self.DEM_parameters["homogenization_utility_settings"]["element_size"].GetDouble()

        number_of_divisions = [0] * self.DEM_parameters["Dimension"].GetInt()

        for i in range(self.DEM_parameters["Dimension"].GetInt()):
            number_of_divisions[i] = math.ceil((higher_corner_coordinates[i]-lower_corner_coordinates[i])/element_size)
            higher_corner_coordinates[i] = lower_corner_coordinates [i] + number_of_divisions[i] * element_size

        if self.DEM_parameters["Dimension"].GetInt() == 2:
            homogenization_mesher = meshing_utilities.RectangularRegularMesher(self.homogenization_model_part,
                                                                                lower_corner_coordinates,
                                                                                higher_corner_coordinates,
                                                                                number_of_divisions)

        elif self.DEM_parameters["Dimension"].GetInt() == 3:
            homogenization_mesher = meshing_utilities.ParallelepipedRegularMesher(self.homogenization_model_part,
                                                                                    lower_corner_coordinates,
                                                                                    higher_corner_coordinates,
                                                                                    number_of_divisions)
        
        else:
            print("Please select 2D or 3D problem type")

        homogenization_mesher.FillModelPartWithNewMesh()

        max_node_Id = self.creator_destructor.FindMaxNodeIdInModelPart(self.homogenization_model_part)
        max_elem_Id = self.creator_destructor.FindMaxElementIdInModelPart(self.homogenization_model_part)
        max_cond_Id = self.creator_destructor.FindMaxConditionIdInModelPart(self.homogenization_model_part)
        
        self.projection_module = homogenization_projector.ProjectionModule(
            self.homogenization_model_part,
            self.spheres_model_part,
            self.DEM_parameters,
            self.projected_homogenization_vars,
            self.time_filtered_vars,
            self.DEM_parameters["Dimension"].GetInt()
        )

        self.projection_module.UpdateDatabase(element_size)

        return max_node_Id, max_elem_Id, max_cond_Id


    def SetSearchStrategy(self):
        self._GetSolver().search_strategy = self.parallelutils.GetSearchStrategy(self._GetSolver(), self.spheres_model_part)

    def SolverBeforeInitialize(self):
        self._GetSolver().BeforeInitialize()

    def SolverInitialize(self):
        self._GetSolver().Initialize() # Possible modifications of number of elements and number of nodes

    def GetProblemNameWithPath(self):
        return os.path.join(self.mdpas_folder_path, self.DEM_parameters["problem_name"].GetString())

    def GetDiscreteElementsInputFileTag(self):
        return 'DEM'

    def GetDEMInletInputFileTag(self):
        return 'DEM_Inlet'

    def GetDEMWallsInputFileTag(self):
        return 'DEM_FEM_boundary'

    def GetDEMClustersInputFileTag(self):
        return 'DEM_Clusters'

    def GetDiscreteElementsInputFilePath(self):
        return self.GetInputFilePath(self.GetDiscreteElementsInputFileTag())

    def GetDEMInletInputFilePath(self):
        return self.GetInputFilePath(self.GetDEMInletInputFileTag())

    def GetDEMWallsInputFilePath(self):
        return self.GetInputFilePath(self.GetDEMWallsInputFileTag())

    def GetDEMClustersInputFilePath(self):
        return self.GetInputFilePath(self.GetDEMClustersInputFileTag())

    def GetMpFilePath(self):
        return GetInputFilePath('DEM')

    def GetInletFilePath(self):
        return GetInputFilePath('DEM_Inlet')

    def GetFemFilePath(self):
        return GetInputFilePath('DEM_FEM_boundary')

    def GetClusterFilePath(self):
        return GetInputFilePath('DEM_Clusters')

    def GetInputFilePath(self, file_tag=''):
        return self.GetProblemNameWithPath() + file_tag

    def GetProblemTypeFileName(self):
        return self.DEM_parameters["problem_name"].GetString()

    def ReadModelPartsFromRestartFile(self, model_part_import_settings):
        Logger.PrintInfo('DEM', 'Loading model parts from restart file...')
        DEMRestartUtility(self.model, self._GetSolver()._GetRestartSettings(model_part_import_settings)).LoadRestart()
        Logger.PrintInfo('DEM', 'Finished loading model parts from restart file.')

    def ReadModelPartsFromMdpaFile(self, max_node_id, max_elem_id, max_cond_id):

        def UpdateMaxIds(max_node_id, max_elem_id, max_cond_id, model_part):
            max_node_id = max(max_node_id, self.creator_destructor.FindMaxNodeIdInModelPart(model_part))
            max_elem_id = max(max_elem_id, self.creator_destructor.FindMaxElementIdInModelPart(model_part))
            max_cond_id = max(max_cond_id, self.creator_destructor.FindMaxConditionIdInModelPart(model_part))
            return max_node_id, max_elem_id, max_cond_id

        def ReadModelPart(model_part, file_tag, max_node_id, max_elem_id, max_cond_id):
            file_path = self.GetInputFilePath(file_tag)

            if not os.path.isfile(file_path + '.mdpa'):
                self.KratosPrintInfo('Input file ' + file_tag + '.mdpa' + ' not found. Continuing.')
                return

            if model_part.Name == 'SpheresPart':
                model_part_io = self.model_part_reader(file_path, max_node_id, max_elem_id, max_cond_id)

                do_perform_initial_partition = True
                if self.DEM_parameters.Has("do_not_perform_initial_partition"):
                    if self.DEM_parameters["do_not_perform_initial_partition"].GetBool():
                        do_perform_initial_partition = False

                if do_perform_initial_partition:
                    self.parallelutils.PerformInitialPartition(model_part_io)

                model_part_io, model_part = self.parallelutils.SetCommunicator(
                                                model_part,
                                                model_part_io,
                                                file_path)
            else:
                model_part_io = self.model_part_reader(file_path, max_node_id + 1, max_elem_id + 1, max_cond_id + 1)

            model_part_io.ReadModelPart(model_part)
            
        ReadModelPart(self.spheres_model_part, self.GetDiscreteElementsInputFileTag(), max_node_id, max_elem_id, max_cond_id)
        max_node_id, max_elem_id, max_cond_id = UpdateMaxIds(max_node_id, max_elem_id, max_cond_id, self.spheres_model_part)
        old_max_elem_id_spheres = max_elem_id

        ReadModelPart(self.rigid_face_model_part, self.GetDEMWallsInputFileTag(), max_node_id, max_elem_id, max_cond_id)

        max_node_id, max_elem_id, max_cond_id = UpdateMaxIds(max_node_id, max_elem_id, max_cond_id, self.rigid_face_model_part)

        ReadModelPart(self.cluster_model_part, self.GetDEMClustersInputFileTag(), max_node_id, max_elem_id, max_cond_id)

        max_elem_id = self.creator_destructor.FindMaxElementIdInModelPart(self.spheres_model_part)

        # Clusters generate extra spheres, so the following step is necessary
        if max_elem_id != old_max_elem_id_spheres:
            self.creator_destructor.RenumberElementIdsFromGivenValue(self.cluster_model_part, max_elem_id)

        max_node_id, max_elem_id, max_cond_id = UpdateMaxIds(max_node_id, max_elem_id, max_cond_id, self.cluster_model_part)

        ReadModelPart(self.dem_inlet_model_part, self.GetDEMInletInputFileTag(), max_node_id, max_elem_id, max_cond_id)

    def ReadModelParts(self, max_node_id=0, max_elem_id=0, max_cond_id=0):
        
        if self.DEM_parameters["homogenization_utility_settings"]["active"].GetBool():
            max_node_id, max_elem_id, max_cond_id = self.HomogenizationUtilitiesInitialize(max_node_id, max_elem_id, max_cond_id)
        
        model_part_import_settings = self.DEM_parameters["solver_settings"]["model_import_settings"]
        input_type = model_part_import_settings["input_type"].GetString()

        if input_type == "rest":
            self.ReadModelPartsFromRestartFile(model_part_import_settings)
        elif input_type == "mdpa":
            self.ReadModelPartsFromMdpaFile(max_node_id, max_elem_id, max_cond_id)
        else:
            raise Exception('DEM', 'Model part input option \'' + input_type + '\' is not yet implemented.')

        self.model_parts_have_been_read = True
        self.all_model_parts.ComputeMaxIds()
        self.ConvertClusterFileNamesFromRelativePathToAbsolutePath()

    def ConvertClusterFileNamesFromRelativePathToAbsolutePath(self):
        for properties in self.cluster_model_part.Properties:
            if properties.Has(CLUSTER_FILE_NAME):
                cluster_file_name = properties[CLUSTER_FILE_NAME]
                properties[CLUSTER_FILE_NAME] = os.path.join(self.main_path, cluster_file_name)

        for submp in self.dem_inlet_model_part.SubModelParts:
            if submp.Has(CLUSTER_FILE_NAME):
                cluster_file_name = submp[CLUSTER_FILE_NAME]
                submp[CLUSTER_FILE_NAME] = os.path.join(self.main_path, cluster_file_name)

    def RunAnalytics(self, time):
        self.MakeAnalyticsMeasurements()
        if self.IsTimeToPrintPostProcess():
            self.SurfacesAnalyzerClass.MakeAnalyticsPipeLine(time)

        if self.post_normal_impact_velocity_option and self.IsTimeToPrintPostProcess():
            self.ParticlesAnalyzerClass.SetNodalMaxImpactVelocities()
            self.ParticlesAnalyzerClass.SetNodalMaxFaceImpactVelocities()


    def IsTimeToPrintPostProcess(self):
        return self.do_print_results_option and self.DEM_parameters["OutputTimeStep"].GetDouble() - (self.time - self.time_old_print) < 1e-2 * self._GetSolver().dt

    def PrintResults(self):
        #### GiD IO ##########################################
        if self.IsTimeToPrintPostProcess():
            self.PrintResultsForGid(self.time)
            self.time_old_print = self.time

    def SolverSolve(self):
        self._GetSolver().SolveSolutionStep()

    def SetInlet(self):
        if self.DEM_parameters["dem_inlet_option"].GetBool():
            #Constructing the inlet and initializing it (must be done AFTER the self.spheres_model_part Initialize)
            self.DEM_inlet = DEM_Inlet(self.dem_inlet_model_part, self.seed)
            self.DEM_inlet.InitializeDEM_Inlet(self.spheres_model_part, self.creator_destructor, self._GetSolver().continuum_type)

    def SetInitialNodalValues(self):
        self.procedures.SetInitialNodalValues(self.spheres_model_part, self.cluster_model_part, self.dem_inlet_model_part, self.rigid_face_model_part)

    def InitializeSolutionStep(self):
        super(DEMAnalysisStage, self).InitializeSolutionStep()
        if self.post_normal_impact_velocity_option:
            if self.IsCountStep():
                self.FillAnalyticSubModelPartsWithNewParticles()
        if self.DEM_parameters["ContactMeshOption"].GetBool():
            self.UpdateIsTimeToPrintInModelParts(self.IsTimeToPrintPostProcess())

        if self.DEM_parameters["Dimension"].GetInt() == 2:
            self.spheres_model_part.ProcessInfo[IMPOSED_Z_STRAIN_OPTION] = self.DEM_parameters["ImposeZStrainIn2DOption"].GetBool()
            if not self.DEM_parameters["ImposeZStrainIn2DWithControlModule"].GetBool():
                if self.spheres_model_part.ProcessInfo[IMPOSED_Z_STRAIN_OPTION]:
                    t = self.time
                    self.spheres_model_part.ProcessInfo.SetValue(IMPOSED_Z_STRAIN_VALUE, eval(self.DEM_parameters["ZStrainValue"].GetString()))


    def UpdateIsTimeToPrintInModelParts(self, is_time_to_print):
        self.UpdateIsTimeToPrintInOneModelPart(self.spheres_model_part, is_time_to_print)
        self.UpdateIsTimeToPrintInOneModelPart(self.cluster_model_part, is_time_to_print)
        self.UpdateIsTimeToPrintInOneModelPart(self.dem_inlet_model_part, is_time_to_print)
        self.UpdateIsTimeToPrintInOneModelPart(self.rigid_face_model_part, is_time_to_print)

    @classmethod
    def UpdateIsTimeToPrintInOneModelPart(self, model_part, is_time_to_print):
        model_part.ProcessInfo[IS_TIME_TO_PRINT] = is_time_to_print

    def BeforePrintingOperations(self, time):
        pass

    def PrintAnalysisStageProgressInformation(self):
        step = self.spheres_model_part.ProcessInfo[TIME_STEPS]
        stepinfo = self.report.StepiReport(timer, self.time, step)
        if stepinfo:
            self.KratosPrintInfo(stepinfo)

    def FinalizeSolutionStep(self):
<<<<<<< HEAD
        super(DEMAnalysisStage, self).FinalizeSolutionStep()
        if self.post_normal_impact_velocity_option:
            self.particle_watcher.MakeMeasurements(self.analytic_model_part)
            if self.IsTimeToPrintPostProcess():
                self.particle_watcher.SetNodalMaxImpactVelocities(self.analytic_model_part)
                self.particle_watcher.SetNodalMaxFaceImpactVelocities(self.analytic_model_part)
=======
        super().FinalizeSolutionStep()
>>>>>>> 7835dfa2

        #Phantom Walls
        self.RunAnalytics(self.time)

        ##### adding DEM elements by the inlet ######
        if self.DEM_parameters["dem_inlet_option"].GetBool():
            self.DEM_inlet.CreateElementsFromInletMesh(self.spheres_model_part, self.cluster_model_part, self.creator_destructor)  # After solving, to make sure that neighbours are already set.
        
        #Projecting Homogenization variables
        if self.DEM_parameters["homogenization_utility_settings"]["active"].GetBool():
            #TODO:Decide if this should be in the python strategy
            self.projection_module.ProjectFromParticles()

    def OutputSolutionStep(self):
        #### PRINTING GRAPHS ####
        self.post_utils.ComputeMeanVelocitiesInTrap("Average_Velocity.txt", self.time, self.graphs_path)
        self.materialTest.MeasureForcesAndPressure()
        self.materialTest.PrintGraph(self.time)
        self.DEMFEMProcedures.PrintGraph(self.time)
        self.DEMFEMProcedures.PrintBallsGraph(self.time)
        self.DEMEnergyCalculator.CalculateEnergyAndPlot(self.time)
        self.BeforePrintingOperations(self.time)
        self.PrintResults()

        for output_process in self._GetListOfOutputProcesses():
            if output_process.IsOutputStep():
                output_process.PrintOutput()

    def BreakSolutionStepsLoop(self):
        return False

    def TheSimulationMustGoOn(self):
        it_must_or_not = self.time < self.end_time
        it_must_or_not = it_must_or_not and not self.BreakSolutionStepsLoop()
        return it_must_or_not

    def __SafeDeleteModelParts(self):
        self.model.DeleteModelPart(self.cluster_model_part.Name)
        self.model.DeleteModelPart(self.rigid_face_model_part.Name)
        self.model.DeleteModelPart(self.dem_inlet_model_part.Name)
        self.model.DeleteModelPart(self.mapping_model_part.Name)
        self.model.DeleteModelPart(self.spheres_model_part.Name)

    def Finalize(self):
        self.KratosPrintInfo("Finalizing execution...")
        super(DEMAnalysisStage, self).Finalize()
        if self.do_print_results_option:
            self.GraphicalOutputFinalize()
        self.materialTest.FinalizeGraphs()
        self.DEMFEMProcedures.FinalizeGraphs(self.rigid_face_model_part)
        self.DEMFEMProcedures.FinalizeBallsGraphs(self.spheres_model_part)
        self.DEMEnergyCalculator.FinalizeEnergyPlot()

        self.CleanUpOperations()

    def __SafeDeleteModelParts(self):
        self.model.DeleteModelPart(self.cluster_model_part.Name)
        self.model.DeleteModelPart(self.rigid_face_model_part.Name)
        self.model.DeleteModelPart(self.dem_inlet_model_part.Name)
        self.model.DeleteModelPart(self.mapping_model_part.Name)
        self.model.DeleteModelPart(self.spheres_model_part.Name)

    def CleanUpOperations(self):

        self.procedures.DeleteFiles()

        self.KratosPrintInfo(self.report.FinalReport(timer))

        if self.post_normal_impact_velocity_option:
            del self.analytic_model_part

        del self.KratosPrintInfo
        del self.all_model_parts
        del self.demio
        del self.procedures
        del self.creator_destructor
        del self.dem_fem_search
        #del self._solver
        del self.DEMFEMProcedures
        del self.post_utils
        self.__SafeDeleteModelParts()
        del self.cluster_model_part
        del self.rigid_face_model_part
        del self.spheres_model_part
        del self.dem_inlet_model_part
        del self.mapping_model_part

        if self.DEM_parameters["dem_inlet_option"].GetBool():
            del self.DEM_inlet

    def SetGraphicalOutput(self):
        self.demio = DEM_procedures.DEMIo(self.model, self.DEM_parameters, self.post_path, self.all_model_parts)
        if self.DEM_parameters["post_vtk_option"].GetBool():
            import KratosMultiphysics.DEMApplication.dem_vtk_output as dem_vtk_output
            self.vtk_output = dem_vtk_output.VtkOutput(self.main_path, self.problem_name, self.spheres_model_part, self.rigid_face_model_part)

    def GraphicalOutputInitialize(self):
        if self.do_print_results_option:
            self.demio.Initialize(self.DEM_parameters)
            self.demio.InitializeMesh(self.all_model_parts)

    def PrintResultsForGid(self, time):
        if self._GetSolver().poisson_ratio_option:
            self.DEMFEMProcedures.PrintPoisson(self.spheres_model_part, self.DEM_parameters, "Poisson_ratio.txt", time)

        if self.DEM_parameters["PostEulerAngles"].GetBool():
            self.post_utils.PrintEulerAngles(self.spheres_model_part, self.cluster_model_part)

        self.demio.ShowPrintingResultsOnScreen(self.all_model_parts)

        self.demio.PrintMultifileLists(time, self.post_path)
        self._GetSolver().PrepareElementsForPrinting()
        if self.DEM_parameters["ContactMeshOption"].GetBool():
            self._GetSolver().PrepareContactElementsForPrinting()

        self.demio.PrintResults(self.all_model_parts, self.creator_destructor, self.dem_fem_search, time, self.bounding_box_time_limits)
        if "post_vtk_option" in self.DEM_parameters.keys():
            if self.DEM_parameters["post_vtk_option"].GetBool():
                self.vtk_output.WriteResults(self.time)

        self.file_msh = self.demio.GetMultiFileListName(self.problem_name + "_" + "%.12g"%time + ".post.msh")
        self.file_res = self.demio.GetMultiFileListName(self.problem_name + "_" + "%.12g"%time + ".post.res")

    def GraphicalOutputFinalize(self):
        self.demio.FinalizeMesh()
        self.demio.CloseMultifiles()

    #these functions are needed for coupling, so that single time loops can be done

    def InitializeTime(self):
        self.time = 0.0
        self.time_old_print = 0.0

    def FinalizeSingleTimeStep(self):
        message = 'Warning!'
        message += '\nFunction \'FinalizeSingleTimeStep\' is deprecated. Use FinalizeSolutionStep instead.'
        message += '\nIt will be removed after 10/31/2019.\n'
        Logger.PrintWarning("DEM_analysis_stage.py", message)
        ##### adding DEM elements by the inlet ######
        if self.DEM_parameters["dem_inlet_option"].GetBool():
            self.DEM_inlet.CreateElementsFromInletMesh(self.spheres_model_part, self.cluster_model_part, self.creator_destructor)  # After solving, to make sure that neighbours are already set.
        stepinfo = self.report.StepiReport(timer, self.time, self.step)
        if stepinfo:
            self.KratosPrintInfo(stepinfo)

    def OutputSingleTimeLoop(self):
        #### PRINTING GRAPHS ####
        os.chdir(self.graphs_path)
        self.post_utils.ComputeMeanVelocitiesInTrap("Average_Velocity.txt", self.time, self.graphs_path)
        self.materialTest.MeasureForcesAndPressure()
        self.materialTest.PrintGraph(self.time)
        self.DEMFEMProcedures.PrintGraph(self.time)
        self.DEMFEMProcedures.PrintBallsGraph(self.time)
        self.DEMEnergyCalculator.CalculateEnergyAndPlot(self.time)
        self.BeforePrintingOperations(self.time)
        #### GiD IO ##########################################
        time_to_print = self.time - self.time_old_print
        if self.DEM_parameters["OutputTimeStep"].GetDouble() - time_to_print < 1e-2 * self._GetSolver().dt:
            self.PrintResultsForGid(self.time)
            self.time_old_print = self.time

if __name__ == "__main__":
    with open("ProjectParametersDEM.json",'r') as parameter_file:
        project_parameters = KratosMultiphysics.Parameters(parameter_file.read())

    model = KratosMultiphysics.Model()
    DEMAnalysisStage(model, project_parameters).Run()<|MERGE_RESOLUTION|>--- conflicted
+++ resolved
@@ -148,14 +148,8 @@
 
         return False
 
-<<<<<<< HEAD
-    def SetAnalyticParticleWatcher(self):
-        from KratosMultiphysics.DEMApplication.analytic_tools import analytic_data_procedures
-        self.particle_watcher = AnalyticParticleWatcher()
-=======
     def SetAnalyticWatchers(self):
         self.SurfacesAnalyzerClass = analytic_data_procedures.SurfacesAnalyzerClass(self.rigid_face_model_part.SubModelParts, self.main_path)
->>>>>>> 7835dfa2
 
         if self.post_normal_impact_velocity_option:
             self.ParticlesAnalyzerClass = analytic_data_procedures.ParticlesAnalyzerClass(self.analytic_model_part)
@@ -604,16 +598,7 @@
             self.KratosPrintInfo(stepinfo)
 
     def FinalizeSolutionStep(self):
-<<<<<<< HEAD
-        super(DEMAnalysisStage, self).FinalizeSolutionStep()
-        if self.post_normal_impact_velocity_option:
-            self.particle_watcher.MakeMeasurements(self.analytic_model_part)
-            if self.IsTimeToPrintPostProcess():
-                self.particle_watcher.SetNodalMaxImpactVelocities(self.analytic_model_part)
-                self.particle_watcher.SetNodalMaxFaceImpactVelocities(self.analytic_model_part)
-=======
         super().FinalizeSolutionStep()
->>>>>>> 7835dfa2
 
         #Phantom Walls
         self.RunAnalytics(self.time)
