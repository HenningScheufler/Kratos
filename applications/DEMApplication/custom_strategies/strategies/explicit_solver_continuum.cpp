//
// Author: Miguel AngelCeligueta, maceli@cimne.upc.edu
//

#include "explicit_solver_continuum.h"
#include "utilities/parallel_utilities.h"
#include "utilities/atomic_utilities.h"

namespace Kratos {

    void ContinuumExplicitSolverStrategy::Initialize() {

        KRATOS_TRY

        ModelPart& r_model_part = GetModelPart();
        ModelPart& fem_model_part = GetFemModelPart();
        ProcessInfo& r_process_info = r_model_part.GetProcessInfo();
        SendProcessInfoToClustersModelPart();

        if (r_model_part.GetCommunicator().MyPID() == 0) {
            KRATOS_INFO("DEM") << "------------------CONTINUUM SOLVER STRATEGY---------------------" << "\n" << std::endl;
        }

        mNumberOfThreads = ParallelUtilities::GetNumThreads();
        DisplayThreadInfo();

        RebuildListOfSphericParticles <SphericContinuumParticle> (r_model_part.GetCommunicator().LocalMesh().Elements(), mListOfSphericContinuumParticles);
        RebuildListOfSphericParticles <SphericContinuumParticle> (r_model_part.GetCommunicator().GhostMesh().Elements(), mListOfGhostSphericContinuumParticles);
        RebuildListOfSphericParticles <SphericParticle> (r_model_part.GetCommunicator().LocalMesh().Elements(), mListOfSphericParticles);
        RebuildListOfSphericParticles <SphericParticle> (r_model_part.GetCommunicator().GhostMesh().Elements(), mListOfGhostSphericParticles);

        mSearchControlVector.resize(mNumberOfThreads);
        for (int i = 0; i < mNumberOfThreads; i++) mSearchControlVector[i] = 0;

        PropertiesProxiesManager().CreatePropertiesProxies(r_model_part, *mpInlet_model_part, *mpCluster_model_part);

        RepairPointersToNormalProperties(mListOfSphericParticles);
        RepairPointersToNormalProperties(mListOfGhostSphericParticles);

        RebuildPropertiesProxyPointers(mListOfSphericParticles);
        RebuildPropertiesProxyPointers(mListOfGhostSphericParticles);

        GetSearchControl() = r_process_info[SEARCH_CONTROL];

        InitializeDEMElements();
        InitializeFEMElements();
        UpdateMaxIdOfCreatorDestructor();
        InitializeClusters(); // This adds elements to the balls modelpart

        RebuildListOfSphericParticles <SphericContinuumParticle> (r_model_part.GetCommunicator().LocalMesh().Elements(), mListOfSphericContinuumParticles);
        RebuildListOfSphericParticles <SphericParticle> (r_model_part.GetCommunicator().LocalMesh().Elements(), mListOfSphericParticles);
        RebuildListOfSphericParticles <SphericContinuumParticle> (r_model_part.GetCommunicator().GhostMesh().Elements(), mListOfGhostSphericContinuumParticles);
        RebuildListOfSphericParticles <SphericParticle> (r_model_part.GetCommunicator().GhostMesh().Elements(), mListOfGhostSphericParticles);

        InitializeSolutionStep();
        ApplyInitialConditions();

        // Search Neighbors with tolerance (after first repartition process)
        SetSearchRadiiOnAllParticles(r_model_part, r_process_info[SEARCH_RADIUS_INCREMENT_FOR_BONDS_CREATION], 1.0);
        SearchNeighbours();
        MeshRepairOperations();
        SearchNeighbours();

        const bool automatic_skin_computation = r_process_info[AUTOMATIC_SKIN_COMPUTATION];
        const double factor_radius = r_process_info[SKIN_FACTOR_RADIUS];

        if (automatic_skin_computation) {
            ResetSkinParticles(r_model_part);
            ComputeSkin(r_model_part, factor_radius);
        }

        if (GetDeltaOption() == 2) {
            SetCoordinationNumber(r_model_part);
            if (automatic_skin_computation) {
                ComputeSkin(r_model_part, factor_radius);
                SetCoordinationNumber(r_model_part);
            }
        }

        RebuildListOfSphericParticles <SphericContinuumParticle> (r_model_part.GetCommunicator().LocalMesh().Elements(), mListOfSphericContinuumParticles);
        RebuildListOfSphericParticles <SphericParticle> (r_model_part.GetCommunicator().LocalMesh().Elements(), mListOfSphericParticles);
        RebuildListOfSphericParticles <SphericContinuumParticle> (r_model_part.GetCommunicator().GhostMesh().Elements(), mListOfGhostSphericContinuumParticles);
        RebuildListOfSphericParticles <SphericParticle> (r_model_part.GetCommunicator().GhostMesh().Elements(), mListOfGhostSphericParticles);

        bool has_mpi = false;
        Check_MPI(has_mpi);

        if (has_mpi) {
            RepairPointersToNormalProperties(mListOfSphericParticles);
            RepairPointersToNormalProperties(mListOfGhostSphericParticles);
        }

        RebuildPropertiesProxyPointers(mListOfSphericParticles);
        RebuildPropertiesProxyPointers(mListOfGhostSphericParticles);

        if (has_mpi) {
            //RebuildListsOfPointersOfEachParticle(); //Serialized pointers are lost, so we rebuild them using Id's
        }

        if (fem_model_part.Nodes().size() > 0) {
            SetSearchRadiiWithFemOnAllParticles(r_model_part, mpDem_model_part->GetProcessInfo()[SEARCH_RADIUS_INCREMENT_FOR_WALLS], 1.0);
            SearchRigidFaceNeighbours();
            SetInitialFemContacts();
            ComputeNewRigidFaceNeighboursHistoricalData();
        }

        if (mRemoveBallsInitiallyTouchingWallsOption) {
            MarkToDeleteAllSpheresInitiallyIndentedWithFEM(*mpDem_model_part);
<<<<<<< HEAD
            mpParticleCreatorDestructor->DestroyParticles(r_model_part);
            RebuildListOfSphericParticles <SphericContinuumParticle> (r_model_part.GetCommunicator().LocalMesh().Elements(), mListOfSphericContinuumParticles); //These lists are necessary because the elements in this partition might have changed.
            RebuildListOfSphericParticles <SphericParticle> (r_model_part.GetCommunicator().LocalMesh().Elements(), mListOfSphericParticles);
            RebuildListOfSphericParticles <SphericContinuumParticle> (r_model_part.GetCommunicator().GhostMesh().Elements(), mListOfGhostSphericContinuumParticles);
            RebuildListOfSphericParticles <SphericParticle> (r_model_part.GetCommunicator().GhostMesh().Elements(), mListOfGhostSphericParticles);
=======
            mpParticleCreatorDestructor->DestroyParticles<SphericParticle>(r_model_part);
            RebuildListOfSphericParticles<SphericParticle>(r_model_part.GetCommunicator().LocalMesh().Elements(), mListOfSphericParticles);
            RebuildListOfSphericParticles<SphericParticle>(r_model_part.GetCommunicator().GhostMesh().Elements(), mListOfGhostSphericParticles);
>>>>>>> 4c8a0759

            // Search Neighbours and related operations
            SetSearchRadiiOnAllParticles(*mpDem_model_part, mpDem_model_part->GetProcessInfo()[SEARCH_RADIUS_INCREMENT_FOR_BONDS_CREATION], 1.0);
            SearchNeighbours();
            SetInitialDemContacts();
            ComputeNewNeighboursHistoricalData();

            SetSearchRadiiOnAllParticles(*mpDem_model_part, mpDem_model_part->GetProcessInfo()[SEARCH_RADIUS_INCREMENT_FOR_WALLS], 1.0);
            SearchRigidFaceNeighbours(); //initial search is performed with hierarchical method in any case MSI
            ComputeNewRigidFaceNeighboursHistoricalData();
        } else {
            SetInitialDemContacts();
            ComputeNewNeighboursHistoricalData();
        }






        AttachSpheresToStickyWalls();

        if (r_process_info[CONTACT_MESH_OPTION] == 1) {
            CreateContactElements();
            InitializeContactElements();
        }

        r_model_part.GetCommunicator().SynchronizeElementalNonHistoricalVariable(NEIGHBOUR_IDS);
        r_model_part.GetCommunicator().SynchronizeElementalNonHistoricalVariable(NEIGHBOURS_CONTACT_AREAS);

        CalculateMeanContactArea();
        CalculateMaxSearchDistance();
        ComputeNodalArea();

        KRATOS_CATCH("")
    }// Initialize()

    double ContinuumExplicitSolverStrategy::SolveSolutionStep() {

        KRATOS_TRY

        ModelPart& r_model_part = GetModelPart();

        bool has_mpi = false;
        VariablesList r_modelpart_nodal_variables_list = r_model_part.GetNodalSolutionStepVariablesList();
        if (r_modelpart_nodal_variables_list.Has(PARTITION_INDEX)) has_mpi = true;

        SearchDEMOperations(r_model_part, has_mpi);
        SearchFEMOperations(r_model_part, has_mpi);
        ForceOperations(r_model_part);
        PerformTimeIntegrationOfMotion();

        KRATOS_CATCH("")

        return 0.0;

    }//SolveSolutionStep()

    void ContinuumExplicitSolverStrategy::SearchDEMOperations(ModelPart& r_model_part, bool has_mpi) {

        ProcessInfo& r_process_info = r_model_part.GetProcessInfo();

        if (r_process_info[SEARCH_CONTROL] == 0) {

            ElementsArrayType& rElements = r_model_part.GetCommunicator().LocalMesh().Elements();
            int some_bond_is_broken = 0;

            block_for_each(rElements, [&](ModelPart::ElementType& rElement) {

                SphericContinuumParticle& r_sphere = dynamic_cast<SphericContinuumParticle&>(rElement);

                for (int j=0; j<(int) r_sphere.mContinuumInitialNeighborsSize; j++) {
                    if (r_sphere.mIniNeighbourFailureId[j] != 0) {
                        AtomicAdd(some_bond_is_broken, 1);
                        break;
                    }
                }
            });

            if (some_bond_is_broken > 0) {
                r_process_info[SEARCH_CONTROL] = 1;
                KRATOS_WARNING("DEM") << "From now on, the search is activated because some failure occurred " << std::endl;
            }
        }

        const int time_step = r_process_info[TIME_STEPS];
        const double time = r_process_info[TIME];
        const bool is_time_to_search_neighbours = (time_step + 1) % GetNStepSearch() == 0 && (time_step > 0); //Neighboring search. Every N times.

        if (r_process_info[SEARCH_CONTROL] > 0) {

            if (is_time_to_search_neighbours) {

                if (r_process_info[BOUNDING_BOX_OPTION] && time >= r_process_info[BOUNDING_BOX_START_TIME] && time <= r_process_info[BOUNDING_BOX_STOP_TIME]) {
                    BoundingBoxUtility();
                } else {
<<<<<<< HEAD
                    GetParticleCreatorDestructor()->DestroyParticles(r_model_part);
                    GetParticleCreatorDestructor()->MarkContactElementsForErasing(r_model_part, *mpContact_model_part);
=======
                    GetParticleCreatorDestructor()->DestroyParticles<SphericParticle>(r_model_part);
>>>>>>> 4c8a0759
                    GetParticleCreatorDestructor()->DestroyContactElements(*mpContact_model_part);
                }

                RebuildListOfSphericParticles <SphericContinuumParticle> (r_model_part.GetCommunicator().LocalMesh().Elements(), mListOfSphericContinuumParticles); //These lists are necessary for the loop in SearchNeighbours
                RebuildListOfSphericParticles <SphericParticle> (r_model_part.GetCommunicator().LocalMesh().Elements(), mListOfSphericParticles);

                SetSearchRadiiOnAllParticles(r_model_part, r_process_info[SEARCH_RADIUS_INCREMENT], r_process_info[CONTINUUM_SEARCH_RADIUS_AMPLIFICATION_FACTOR]);

                SearchNeighbours(); //the amplification factor has been modified after the first search.

                RebuildListOfSphericParticles <SphericContinuumParticle> (r_model_part.GetCommunicator().LocalMesh().Elements(), mListOfSphericContinuumParticles); //These lists are necessary because the elements in this partition might have changed.
                RebuildListOfSphericParticles <SphericParticle> (r_model_part.GetCommunicator().LocalMesh().Elements(), mListOfSphericParticles);
                RebuildListOfSphericParticles <SphericContinuumParticle> (r_model_part.GetCommunicator().GhostMesh().Elements(), mListOfGhostSphericContinuumParticles);
                RebuildListOfSphericParticles <SphericParticle> (r_model_part.GetCommunicator().GhostMesh().Elements(), mListOfGhostSphericParticles);

                if (has_mpi) {
                    RepairPointersToNormalProperties(mListOfSphericParticles);
                    RepairPointersToNormalProperties(mListOfGhostSphericParticles);
                }

                RebuildPropertiesProxyPointers(mListOfSphericParticles);
                RebuildPropertiesProxyPointers(mListOfGhostSphericParticles);

                ComputeNewNeighboursHistoricalData();

                MarkNewSkinParticles();

                r_process_info[SEARCH_CONTROL] = 2;
            } else {
                r_process_info[SEARCH_CONTROL] = 1;
            }

            if (r_process_info[CONTACT_MESH_OPTION]) {
                CreateContactElements();
                InitializeContactElements();
            }
        }
        //Synch this var.
        r_process_info[SEARCH_CONTROL] = r_model_part.GetCommunicator().GetDataCommunicator().MaxAll(r_process_info[SEARCH_CONTROL]);
    }

    void ContinuumExplicitSolverStrategy::MarkNewSkinParticles() {

        KRATOS_TRY

        #pragma omp parallel
        {
            const int number_of_particles = (int)mListOfSphericContinuumParticles.size();

            #pragma omp for
            for (int i = 0; i < number_of_particles; i++) {
                mListOfSphericContinuumParticles[i]->MarkNewSkinParticlesDueToBreakage();
            }
        }

        KRATOS_CATCH("")
    }

    void ContinuumExplicitSolverStrategy::ResetSkinParticles(ModelPart& r_model_part) {
        auto& pNodes = r_model_part.GetCommunicator().LocalMesh().Nodes();
        #pragma omp parallel for
        for (int k = 0; k < (int)pNodes.size(); k++) {
            auto it = pNodes.begin() + k;
            it->FastGetSolutionStepValue(SKIN_SPHERE) = 0.0;
        }
    }

    void ContinuumExplicitSolverStrategy::ComputeSkin(ModelPart& rSpheresModelPart, const double factor_radius) {

        ElementsArrayType& pElements = rSpheresModelPart.GetCommunicator().LocalMesh().Elements();
        ProcessInfo& r_process_info = rSpheresModelPart.GetProcessInfo();
        const unsigned int problem_dimension = r_process_info[DOMAIN_SIZE];
        unsigned int minimum_bonds_to_check_if_a_particle_is_skin;

        if (problem_dimension == 2) {
            minimum_bonds_to_check_if_a_particle_is_skin = 4;
        } else {
            minimum_bonds_to_check_if_a_particle_is_skin = 5;
        } //TODO: CHECK THIS 3D IMPLEMENTATION

        #pragma omp parallel for
        for (int k = 0; k < (int)pElements.size(); k++) {

            ElementsArrayType::iterator it = pElements.ptr_begin() + k;
            Element* p_element = &(*it);
            SphericContinuumParticle* p_sphere = dynamic_cast<SphericContinuumParticle*>(p_element);

            const array_1d<double, 3> element_center = p_sphere->GetGeometry()[0].Coordinates();
            const double element_radius              = p_sphere->GetGeometry()[0].FastGetSolutionStepValue(RADIUS);
            array_1d<double, 3> vector_from_element_to_neighbour = ZeroVector(3);
            array_1d<double, 3> sum_of_vectors_from_element_to_neighbours = ZeroVector(3);
            unsigned const int number_of_neighbors = p_sphere->mNeighbourElements.size();
            double modulus_of_vector_from_element_to_neighbour = 0.0;

            for (unsigned int i = 0; i < number_of_neighbors; i++) {
                SphericContinuumParticle* neighbour_iterator = dynamic_cast<SphericContinuumParticle*>(p_sphere->mNeighbourElements[i]);
                if (!neighbour_iterator) continue;
                const array_1d<double, 3> neigbour_center = neighbour_iterator->GetGeometry()[0].Coordinates();
                vector_from_element_to_neighbour = neigbour_center - element_center;
                modulus_of_vector_from_element_to_neighbour = DEM_MODULUS_3(vector_from_element_to_neighbour);
                DEM_MULTIPLY_BY_SCALAR_3(vector_from_element_to_neighbour, element_radius / modulus_of_vector_from_element_to_neighbour);
                sum_of_vectors_from_element_to_neighbours += vector_from_element_to_neighbour;
            }
            const double sum_modulus = DEM_MODULUS_3(sum_of_vectors_from_element_to_neighbours);

            if ((number_of_neighbors < minimum_bonds_to_check_if_a_particle_is_skin) || (sum_modulus > factor_radius * element_radius)) {
                p_sphere->GetGeometry()[0].FastGetSolutionStepValue(SKIN_SPHERE) = 1.0;
            }
        }
    }

    void ContinuumExplicitSolverStrategy::ComputeNewNeighboursHistoricalData() {
        KRATOS_TRY
        ProcessInfo& r_process_info = GetModelPart().GetProcessInfo();

        #pragma omp parallel
        {
            DenseVector<int> temp_neighbours_ids; //We are passing all these temporal vectors as arguments because creating them inside the function is slower (memory allocation and deallocation)
            std::vector<array_1d<double, 3> > temp_neighbour_elastic_contact_forces;
            std::vector<SphericParticle*> temp_neighbour_elements;

            const int number_of_particles = (int) mListOfSphericContinuumParticles.size();

            #pragma omp for
            for (int i = 0; i < number_of_particles; i++) {
                mListOfSphericContinuumParticles[i]->ReorderAndRecoverInitialPositionsAndFilter(temp_neighbour_elements);
                mListOfSphericContinuumParticles[i]->UpdateContinuumNeighboursVector(r_process_info);
                mListOfSphericContinuumParticles[i]->ComputeNewNeighboursHistoricalData(temp_neighbours_ids, temp_neighbour_elastic_contact_forces);
            }
        }

        KRATOS_CATCH("")
    }

    void ContinuumExplicitSolverStrategy::ComputeNewRigidFaceNeighboursHistoricalData() {
        KRATOS_TRY

        block_for_each(mListOfSphericContinuumParticles, [&](SphericContinuumParticle* particle){
            particle->ReorderFEMneighbours();
        });

        BaseType::ComputeNewRigidFaceNeighboursHistoricalData();

        KRATOS_CATCH("")
    }

    void ContinuumExplicitSolverStrategy::CreateContactElements() {
        KRATOS_TRY

        std::string ElementName;
        ElementName = std::string("ParticleContactElement");
        const Element& rReferenceElement = KratosComponents<Element>::Get(ElementName);

        //Here we are going to create contact elements when we are on a target particle and we see a neighbor whose id is higher than ours.
        //We create also a pointer from the node to the element, after creating it.
        //When our particle has a higher ID than the neighbor we also create a pointer to the (previously) created contact element.
        //We proceed in this way because we want to have the pointers to contact elements in a list in the same order as the initial elements order.

        const int number_of_particles = (int) mListOfSphericContinuumParticles.size();
        int used_bonds_counter = 0;
        #pragma omp parallel
        {
            #pragma omp for
            for (int i = 0; i < number_of_particles; i++) {
                unsigned int continuous_initial_neighbors_size = mListOfSphericContinuumParticles[i]->mContinuumInitialNeighborsSize;
                mListOfSphericContinuumParticles[i]->mBondElements.resize(continuous_initial_neighbors_size);
                for (unsigned int j = 0; j < mListOfSphericContinuumParticles[i]->mBondElements.size(); j++) {
                    mListOfSphericContinuumParticles[i]->mBondElements[j] = NULL;
                }
            }

            int private_counter = 0;
            Element::Pointer p_new_contact_element;
            #pragma omp for
            for (int i = 0; i < number_of_particles; i++) {
                bool add_new_bond = true;
                std::vector<SphericParticle*>& neighbour_elements = mListOfSphericContinuumParticles[i]->mNeighbourElements;
                unsigned int continuous_initial_neighbors_size = mListOfSphericContinuumParticles[i]->mContinuumInitialNeighborsSize;

                for (unsigned int j = 0; j < continuous_initial_neighbors_size; j++) {
                    SphericContinuumParticle* neighbour_element = dynamic_cast<SphericContinuumParticle*> (neighbour_elements[j]);
                    if (neighbour_element == NULL) continue; //The initial neighbor was deleted at some point in time!!
                    if (mListOfSphericContinuumParticles[i]->Id() > neighbour_element->Id()) continue;

                    #pragma omp critical
                    {
                        if (used_bonds_counter < (int) (*mpContact_model_part).Elements().size()) {
                            add_new_bond = false;
                            private_counter = used_bonds_counter;
                            used_bonds_counter++;
                        }
                    }
                    if (!add_new_bond) {
                        Element::Pointer& p_old_contact_element = (*mpContact_model_part).Elements().GetContainer()[private_counter];
                        p_old_contact_element->GetGeometry()(0) = mListOfSphericContinuumParticles[i]->GetGeometry()(0);
                        p_old_contact_element->GetGeometry()(1) = neighbour_element->GetGeometry()(0);
                        p_old_contact_element->SetId(used_bonds_counter);
                        p_old_contact_element->SetProperties(mListOfSphericContinuumParticles[i]->pGetProperties());
                        ParticleContactElement* p_bond = dynamic_cast<ParticleContactElement*> (p_old_contact_element.get());
                        mListOfSphericContinuumParticles[i]->mBondElements[j] = p_bond;
                    } else {
                        Geometry<Node<3> >::PointsArrayType NodeArray(2);
                        NodeArray.GetContainer()[0] = mListOfSphericContinuumParticles[i]->GetGeometry()(0);
                        NodeArray.GetContainer()[1] = neighbour_element->GetGeometry()(0);
                        const Properties::Pointer& properties = mListOfSphericContinuumParticles[i]->pGetProperties();
                        p_new_contact_element = rReferenceElement.Create(used_bonds_counter + 1, NodeArray, properties);

                        #pragma omp critical
                        {
                            (*mpContact_model_part).Elements().push_back(p_new_contact_element);
                            used_bonds_counter++;
                        }
                        ParticleContactElement* p_bond = dynamic_cast<ParticleContactElement*> (p_new_contact_element.get());
                        mListOfSphericContinuumParticles[i]->mBondElements[j] = p_bond;
                    }

                }
            }

            #pragma omp single
            {
                if ((int) (*mpContact_model_part).Elements().size() > used_bonds_counter) {
                    (*mpContact_model_part).Elements().erase((*mpContact_model_part).Elements().ptr_begin() + used_bonds_counter, (*mpContact_model_part).Elements().ptr_end());
                }
            }

            #pragma omp for
            for (int i = 0; i < number_of_particles; i++) {
                std::vector<SphericParticle*>& neighbour_elements = mListOfSphericContinuumParticles[i]->mNeighbourElements;
                unsigned int continuous_initial_neighbors_size = mListOfSphericContinuumParticles[i]->mContinuumInitialNeighborsSize;

                for (unsigned int j = 0; j < continuous_initial_neighbors_size; j++) {
                    SphericContinuumParticle* neighbour_element = dynamic_cast<SphericContinuumParticle*> (neighbour_elements[j]);
                    if (neighbour_element == NULL) continue; //The initial neighbor was deleted at some point in time!!
                    //ATTENTION: Ghost nodes do not have mContinuumIniNeighbourElements in general, so this bond will remain as NULL!!
                    if (mListOfSphericContinuumParticles[i]->Id() < neighbour_element->Id()) continue;
                    //In all functions using mBondElements we must check that this bond is not used.

                    for (unsigned int k = 0; k < neighbour_element->mContinuumInitialNeighborsSize; k++) {
                        //ATTENTION: Ghost nodes do not have mContinuumIniNeighbourElements in general, so this bond will remain as NULL!!
                        //In all functions using mBondElements we must check that this bond is not used.
                        if (neighbour_element->mNeighbourElements[k] == NULL) continue; //The initial neighbor was deleted at some point in time!!
                        if (neighbour_element->mNeighbourElements[k]->Id() == mListOfSphericContinuumParticles[i]->Id()) {
                            ParticleContactElement* bond = neighbour_element->mBondElements[k];
                            mListOfSphericContinuumParticles[i]->mBondElements[j] = bond;
                            break;
                        }
                    }
                }
            }

            //Renumbering the Id's of the bonds to make them unique and consecutive (otherwise the Id's are repeated)
            #pragma omp for
            for(int i=0; i<(int)(*mpContact_model_part).Elements().size(); i++) {
                (*mpContact_model_part).Elements().GetContainer()[i]->SetId(i+1);
            }

        } //#pragma omp parallel
        KRATOS_CATCH("")
    } //CreateContactElements

    void ContinuumExplicitSolverStrategy::SetCoordinationNumber(ModelPart& r_model_part) {

        ProcessInfo& r_process_info = r_model_part.GetProcessInfo();

        const double desired_coordination_number = r_process_info[COORDINATION_NUMBER];
        double standard_dev = 0;
        double current_coordination_number = ComputeCoordinationNumber(standard_dev);
        int iteration = 0;
        int maxiteration = 300;
        double& added_search_distance = r_process_info[SEARCH_RADIUS_INCREMENT_FOR_BONDS_CREATION];
        const bool local_coordination_option = r_process_info[LOCAL_COORDINATION_NUMBER_OPTION];
        const bool global_coordination_option = r_process_info[GLOBAL_COORDINATION_NUMBER_OPTION];
        added_search_distance = 0.0;

        KRATOS_INFO("DEM") << "Setting up Coordination Number (input = "<<desired_coordination_number<<") by increasing or decreasing the search radius. ";
        KRATOS_INFO_IF("", local_coordination_option) << "Local extension activated. ";
        KRATOS_INFO_IF("", global_coordination_option) << "Global extension activated. ";
        KRATOS_INFO("") << std::endl;

        KRATOS_ERROR_IF(desired_coordination_number <= 0.0) << "The specified Coordination Number is less or equal to zero, N.C. = " << desired_coordination_number << std::endl;

        //STAGE 1, Local Coordination Number
        double tolerance = 0.5;
        double max_factor_between_iterations = 1.02;
        double relative_error = 1000;
        if (local_coordination_option) {
            KRATOS_INFO("DEM")<<"Now iterating for local coordination number..."<<std::endl;
            while (std::abs(relative_error) > tolerance) {
                if (iteration >= maxiteration) break;
                iteration++;
                if (current_coordination_number == 0.0) {
                    KRATOS_WARNING("DEM") << "Coordination Number method not supported in this case" << "\n" << std::endl;
                    KRATOS_ERROR << "The specified tangency method is not supported for this problem, please use absolute value instead" << std::endl;
                    break;
                }

                std::vector<double> total_error;
                mNumberOfThreads = ParallelUtilities::GetNumThreads();
                total_error.resize(mNumberOfThreads);

                #pragma omp parallel for
                for (int i = 0; i < static_cast<int>(mListOfSphericContinuumParticles.size()); ++i) {
                    const std::size_t neighbour_elements_size = mListOfSphericContinuumParticles[i]->mNeighbourElements.size();
                    const double old_amplification = mListOfSphericContinuumParticles[i]->mLocalRadiusAmplificationFactor;
                    double adapted_to_skin_or_not_skin_desired_cn = desired_coordination_number;
                    if(mListOfSphericContinuumParticles[i]->IsSkin()) {
                        adapted_to_skin_or_not_skin_desired_cn = 0.6*desired_coordination_number;
                    }

                    if (neighbour_elements_size) {
                        if (neighbour_elements_size != std::round(adapted_to_skin_or_not_skin_desired_cn)) {
                            mListOfSphericContinuumParticles[i]->mLocalRadiusAmplificationFactor *= std::sqrt(adapted_to_skin_or_not_skin_desired_cn / (double)(neighbour_elements_size));
                        }
                    }
                    else {
                        mListOfSphericContinuumParticles[i]->mLocalRadiusAmplificationFactor *= max_factor_between_iterations;
                    }
                    if (mListOfSphericContinuumParticles[i]->mLocalRadiusAmplificationFactor > max_factor_between_iterations * old_amplification) mListOfSphericContinuumParticles[i]->mLocalRadiusAmplificationFactor = max_factor_between_iterations* old_amplification;
                    if (mListOfSphericContinuumParticles[i]->mLocalRadiusAmplificationFactor < old_amplification / max_factor_between_iterations) mListOfSphericContinuumParticles[i]->mLocalRadiusAmplificationFactor = old_amplification / max_factor_between_iterations;

                    const int error_of_this_particle = std::abs(std::round(adapted_to_skin_or_not_skin_desired_cn) - (neighbour_elements_size));
                    total_error[OpenMPUtils::ThisThread()]  += (double)(error_of_this_particle);
                }
                double total_absolute_error = 0.0;
                for (size_t i=0; i<total_error.size();i++) total_absolute_error += total_error[i];
                relative_error = total_absolute_error / mListOfSphericContinuumParticles.size();

                SetSearchRadiiOnAllParticles(r_model_part, added_search_distance, 1.0);
                SearchNeighbours();
            }//while
            current_coordination_number = ComputeCoordinationNumber(standard_dev);
            KRATOS_INFO("DEM")<<"Coordination number reached after local operations = "<<current_coordination_number<<std::endl;
        }

        if (global_coordination_option) {
            KRATOS_INFO("DEM")<<"Now iterating for global coordination number..."<<std::endl;
            //STAGE 2, Global Coordination Number
            tolerance = 1e-4;
            max_factor_between_iterations = 1.1;
            double amplification = 1.0;
            double old_old_amplification = 1.0;
            double old_amplification = 1.0;

            while (std::abs(current_coordination_number / desired_coordination_number - 1.0) > tolerance) {
                if (iteration >= maxiteration) break;
                iteration++;
                if (current_coordination_number == 0.0) {
                    KRATOS_WARNING("DEM") << "Coordination Number method not supported in this case" << "\n" << std::endl;
                    KRATOS_ERROR << "The specified tangency method is not supported for this problem, please use absolute value instead" << std::endl;
                    break;
                }
                old_old_amplification = old_amplification;
                old_amplification = amplification;
                amplification *= std::pow(desired_coordination_number / current_coordination_number, 0.33333333333333333333333333);

                if (amplification > max_factor_between_iterations * old_amplification) amplification = max_factor_between_iterations* old_amplification;
                if (amplification < old_amplification / max_factor_between_iterations) amplification = old_amplification / max_factor_between_iterations;
                if (std::abs(amplification - old_amplification) >= std::abs(old_amplification - old_old_amplification) - std::numeric_limits<double>::epsilon()) {
                    amplification = 0.5 * (amplification + old_amplification);
                }
                if (amplification < 1.0 && !local_coordination_option) {
                    iteration = maxiteration;
                    break;
                }
                SetSearchRadiiOnAllParticles(r_model_part, added_search_distance, amplification);
                SearchNeighbours();
                current_coordination_number = ComputeCoordinationNumber(standard_dev);
            }//while

                if (iteration < maxiteration) {
                KRATOS_INFO("DEM") << "The iterative procedure converged after " << iteration << " iterations, to value " << current_coordination_number << " using a global amplification of radius of " << amplification << ". " << "\n" << std::endl;
                KRATOS_INFO("DEM") << "Standard deviation for achieved coordination number is " << standard_dev << ". " << "\n" << std::endl;
                //KRATOS_INFO("DEM") << "This means that most particles (about 68% of the total particles, assuming a normal distribution) have a coordination number within " <<  standard_dev << " contacts of the mean (" << current_coordination_number-standard_dev << "–" << current_coordination_number+standard_dev << " contacts). " << "\n" << std::endl;
                r_process_info[CONTINUUM_SEARCH_RADIUS_AMPLIFICATION_FACTOR] = amplification;
            }

            else {
                KRATOS_WARNING("DEM") << "Coordination Number iterative procedure did NOT converge after " << iteration << " iterations. Coordination number reached is " << current_coordination_number << ". Desired number was " <<desired_coordination_number << "\n" << std::endl;
                KRATOS_ERROR << "Please use a Absolute tolerance instead " << std::endl;
                //NOTE: if it doesn't converge, problems occur with contact mesh and rigid face contact.
            }
        }

        KRATOS_INFO("DEM") << std::endl;
    } //SetCoordinationNumber

    double ContinuumExplicitSolverStrategy::ComputeCoordinationNumber(double& standard_dev) {
        KRATOS_TRY

        ModelPart& r_model_part = GetModelPart();

        int total_contacts = 0;
        const int number_of_particles = (int) mListOfSphericParticles.size();
        std::vector<int> neighbour_counter;
        std::vector<int> sum;
        std::vector<int> number_of_non_skin_particles;
        double total_sum = 0.0;
        int total_non_skin_particles = 0;

        mNumberOfThreads = ParallelUtilities::GetNumThreads();
        neighbour_counter.resize(mNumberOfThreads);
        sum.resize(mNumberOfThreads);
        number_of_non_skin_particles.resize(mNumberOfThreads);

        for (int i = 0; i < mNumberOfThreads; i++) {
            total_contacts = 0;
            total_sum = 0;
            neighbour_counter[i] = 0;
            sum[i] = 0;
            number_of_non_skin_particles[i] = 0;
        }

        #pragma omp parallel for
        for (int i = 0; i < number_of_particles; i++) {
            SphericParticle* element = mListOfSphericParticles[i];
            SphericContinuumParticle* continuous_element = dynamic_cast<SphericContinuumParticle*> (element);
            if (continuous_element->IsSkin()) {
                continue;
            }
            neighbour_counter[OpenMPUtils::ThisThread()] += mListOfSphericParticles[i]->mNeighbourElements.size();
            sum[OpenMPUtils::ThisThread()] += (mListOfSphericParticles[i]->mNeighbourElements.size() - 10.0 )*(mListOfSphericParticles[i]->mNeighbourElements.size() - 10.0 );
            number_of_non_skin_particles[OpenMPUtils::ThisThread()] += 1;
        }

        for (int i = 0; i < mNumberOfThreads; i++) {
            total_contacts += neighbour_counter[i];
            total_sum += sum[i];
            total_non_skin_particles += number_of_non_skin_particles[i];
        }

        int global_total_contacts = r_model_part.GetCommunicator().GetDataCommunicator().SumAll(total_contacts);
        int global_total_non_skin_particles = r_model_part.GetCommunicator().GetDataCommunicator().SumAll(total_non_skin_particles);

        double coord_number = double(global_total_contacts) / double(global_total_non_skin_particles);

        standard_dev = sqrt(total_sum / global_total_non_skin_particles);

        return coord_number;

        KRATOS_CATCH("")
    }

    void ContinuumExplicitSolverStrategy::SetSearchRadiiOnAllParticles(ModelPart& r_model_part, const double added_search_distance, const double amplification) {
        KRATOS_TRY
        const int number_of_elements = r_model_part.GetCommunicator().LocalMesh().NumberOfElements();
        #pragma omp parallel for
        for (int i = 0; i < number_of_elements; i++) {
            mListOfSphericContinuumParticles[i]->SetSearchRadius(amplification * mListOfSphericContinuumParticles[i]->mLocalRadiusAmplificationFactor * (added_search_distance + mListOfSphericContinuumParticles[i]->GetRadius()));
        }
        KRATOS_CATCH("")
    }

    void ContinuumExplicitSolverStrategy::BoundingBoxUtility(bool is_time_to_mark_and_remove) {
        KRATOS_TRY

        ModelPart& r_model_part = GetModelPart();
        ProcessInfo& r_process_info = r_model_part.GetProcessInfo();
        ParticleCreatorDestructor::Pointer& p_creator_destructor = GetParticleCreatorDestructor();

        p_creator_destructor->MarkDistantParticlesForErasing<SphericParticle>(r_model_part);

        if (r_process_info[IS_TIME_TO_PRINT] && r_process_info[CONTACT_MESH_OPTION] == 1) {
            p_creator_destructor->MarkContactElementsForErasing(r_model_part, *mpContact_model_part);
            p_creator_destructor->DestroyContactElements(*mpContact_model_part);
        }
        p_creator_destructor->DestroyParticles<SphericParticle>(r_model_part);

        KRATOS_CATCH("")
    }

    void ContinuumExplicitSolverStrategy::CalculateMaxSearchDistance() {

        KRATOS_TRY

        ModelPart& r_model_part = GetModelPart();
        ProcessInfo& r_process_info = r_model_part.GetProcessInfo();

        bool has_mpi = false;
        Check_MPI(has_mpi);

        std::vector<double> thread_maxima(ParallelUtilities::GetNumThreads(), 0.0);
        const int number_of_particles = (int) mListOfSphericContinuumParticles.size();

        #pragma omp parallel for
        for (int i = 0; i < number_of_particles; i++) {
            double max_search_distance_for_this_sphere = mListOfSphericContinuumParticles[i]->CalculateMaxSearchDistance(has_mpi, r_process_info);
            const double ratio_search_distance_versus_radius = max_search_distance_for_this_sphere / mListOfSphericContinuumParticles[i]->GetRadius();
            if (ratio_search_distance_versus_radius > thread_maxima[OpenMPUtils::ThisThread()]) thread_maxima[OpenMPUtils::ThisThread()] = ratio_search_distance_versus_radius;
        }

        double maximum_across_threads = 0.0;
        for (int i = 0; i < ParallelUtilities::GetNumThreads(); i++) {
            if (thread_maxima[i] > maximum_across_threads) maximum_across_threads = thread_maxima[i];
        }

        double& ratio = r_process_info[CONTINUUM_SEARCH_RADIUS_AMPLIFICATION_FACTOR];

        if (maximum_across_threads > ratio) {
            ratio = maximum_across_threads;
        }

        const double max_ratio = r_process_info[MAX_AMPLIFICATION_RATIO_OF_THE_SEARCH_RADIUS];

        static unsigned int counter = 0;
        unsigned int maximum_number_of_prints = 5;

        if ((ratio > max_ratio) && (counter <= maximum_number_of_prints)) {
            KRATOS_INFO("DEM") <<std::endl;
            KRATOS_WARNING("DEM") <<"************************************************************************"<<std::endl;
            KRATOS_WARNING("DEM") <<"WARNING! The automatic extension of the search radius, based on mechanical"<<std::endl;
            KRATOS_WARNING("DEM") <<"reasons, is trying to extend more than "<<max_ratio<<" times the "<<std::endl;
            KRATOS_WARNING("DEM") <<"original particle radius!"<<std::endl;
            KRATOS_WARNING("DEM") <<"Some bonds might break for search reasons instead of mechanical reasons from now on"<<std::endl;
            KRATOS_WARNING("DEM") <<"because the ratio is limited to that value ("<<max_ratio<<" times as introduced by "<<std::endl;
            KRATOS_WARNING("DEM") <<"the input variable 'MaxAmplificationRatioOfSearchRadius')"<<std::endl;
            KRATOS_WARNING("DEM") <<"************************************************************************"<<std::endl;
            ratio = max_ratio;
        }

        ++counter;

        KRATOS_CATCH("")
    }


    void ContinuumExplicitSolverStrategy::MeshRepairOperations() {

        KRATOS_TRY

        const int number_of_particles = (int) mListOfSphericContinuumParticles.size();
        int particle_counter = 0.0;

        #pragma omp parallel for
        for (int i = 0; i < number_of_particles; i++) {
            bool result = mListOfSphericContinuumParticles[i]->OverlappedParticleRemoval();

            if (result == true) {particle_counter += 1;}
        }

        GetModelPart().GetCommunicator().SynchronizeElementalFlags();

        DestroyMarkedParticlesRebuildLists();

        //KRATOS_WARNING("DEM") << "Mesh repair complete. In MPI node " <<GetModelPart().GetCommunicator().MyPID()<<". "<< particle_counter << " particles were removed. " << "\n" << std::endl;
        int total_spheres_removed = GetModelPart().GetCommunicator().GetDataCommunicator().SumAll(particle_counter);

        if(GetModelPart().GetCommunicator().MyPID() == 0 && total_spheres_removed) {
            KRATOS_WARNING("DEM") << "A total of "<<total_spheres_removed<<" spheres were removed due to excessive overlapping." << std::endl;
        }

        KRATOS_CATCH("")
    }


    void ContinuumExplicitSolverStrategy::DestroyMarkedParticlesRebuildLists() {

        KRATOS_TRY

        ModelPart& r_model_part = GetModelPart();

        GetParticleCreatorDestructor()->DestroyParticles<SphericParticle>(r_model_part);

        RebuildListOfSphericParticles <SphericContinuumParticle> (r_model_part.GetCommunicator().LocalMesh().Elements(), mListOfSphericContinuumParticles); //These lists are necessary because the elements in this partition might have changed.
        RebuildListOfSphericParticles <SphericParticle> (r_model_part.GetCommunicator().LocalMesh().Elements(), mListOfSphericParticles);
        RebuildListOfSphericParticles <SphericContinuumParticle> (r_model_part.GetCommunicator().GhostMesh().Elements(), mListOfGhostSphericContinuumParticles);
        RebuildListOfSphericParticles <SphericParticle> (r_model_part.GetCommunicator().GhostMesh().Elements(), mListOfGhostSphericParticles);

        KRATOS_CATCH("")
    }

    void ContinuumExplicitSolverStrategy::CalculateMeanContactArea() {

        KRATOS_TRY

        ModelPart& r_model_part = GetModelPart();
        ProcessInfo& r_process_info = r_model_part.GetProcessInfo();

        bool has_mpi = false;
        Check_MPI(has_mpi);

        const int number_of_particles = (int) mListOfSphericContinuumParticles.size();

        #pragma omp parallel for
        for (int i = 0; i < number_of_particles; i++) { //Do not do this for the ghost particles!
            mListOfSphericContinuumParticles[i]->CalculateMeanContactArea(has_mpi, r_process_info);
        }

        KRATOS_CATCH("")
    }

    void ContinuumExplicitSolverStrategy::BreakAlmostBrokenSpheres() {

        KRATOS_TRY

        const int maximum_allowed_number_of_intact_bonds = (int) GetModelPart().GetProcessInfo()[MAX_NUMBER_OF_INTACT_BONDS_TO_CONSIDER_A_SPHERE_BROKEN];

        #pragma omp parallel for
        for (int i = 0; i < (int) mListOfSphericContinuumParticles.size(); i++) {

            int number_of_intact_bonds = 0;

            for (int j = 0; j < (int) mListOfSphericContinuumParticles[i]->mContinuumInitialNeighborsSize; j++) {

                if (!mListOfSphericContinuumParticles[i]->mIniNeighbourFailureId[j]) number_of_intact_bonds++;
                if (number_of_intact_bonds > maximum_allowed_number_of_intact_bonds) break;
            }

            if (number_of_intact_bonds <= maximum_allowed_number_of_intact_bonds) {

                for (int j = 0; j < (int) mListOfSphericContinuumParticles[i]->mContinuumInitialNeighborsSize; j++) {

                    if (!mListOfSphericContinuumParticles[i]->mIniNeighbourFailureId[j]) mListOfSphericContinuumParticles[i]->mIniNeighbourFailureId[j] = 8;
                }
            }
        }

        KRATOS_CATCH("")
    }

    void ContinuumExplicitSolverStrategy::BreakAllBonds() {

        KRATOS_TRY

        #pragma omp parallel for
        for (int i = 0; i < (int) mListOfSphericContinuumParticles.size(); i++) {
            for (int j = 0; j < (int) mListOfSphericContinuumParticles[i]->mContinuumInitialNeighborsSize; j++) {
                mListOfSphericContinuumParticles[i]->mIniNeighbourFailureId[j] = 8;
            }
        }

        KRATOS_CATCH("")
    }

    void ContinuumExplicitSolverStrategy::HealAllBonds() {

        KRATOS_TRY

        #pragma omp parallel for
        for (int i = 0; i < (int) mListOfSphericContinuumParticles.size(); i++) {
            for (int j = 0; j < (int) mListOfSphericContinuumParticles[i]->mContinuumInitialNeighborsSize; j++) {
                mListOfSphericContinuumParticles[i]->mIniNeighbourFailureId[j] = 0;
            }
        }

        KRATOS_CATCH("")
    }

    void ContinuumExplicitSolverStrategy::SetInitialDemContacts() {
        KRATOS_TRY

        ProcessInfo& r_process_info = GetModelPart().GetProcessInfo();
        const int number_of_particles = (int) mListOfSphericContinuumParticles.size();

        #pragma omp parallel
        {
            #pragma omp for
            for (int i = 0; i < number_of_particles; i++) {
                mListOfSphericContinuumParticles[i]->SetInitialSphereContacts(r_process_info);
                mListOfSphericContinuumParticles[i]->CreateContinuumConstitutiveLaws();
            }

            #pragma omp for
            for (int i = 0; i < number_of_particles; i++) {
                mListOfSphericContinuumParticles[i]->ContactAreaWeighting();
            }
        }

        KRATOS_CATCH("")
    }

    void ContinuumExplicitSolverStrategy::SetInitialFemContacts() {
        KRATOS_TRY

        const int number_of_particles = (int) mListOfSphericContinuumParticles.size();

        #pragma omp parallel for
        for (int i = 0; i < number_of_particles; i++) {
            mListOfSphericContinuumParticles[i]->SetInitialFemContacts();
        }

        KRATOS_CATCH("")
    }

    void ContinuumExplicitSolverStrategy::FinalizeSolutionStep() {
        BaseType::FinalizeSolutionStep();
        FinalizeSolutionStepFEM();

        ProcessInfo& r_process_info = GetModelPart().GetProcessInfo();
        if (r_process_info[COMPUTE_STRESS_TENSOR_OPTION]) {
            const int number_of_particles = (int) mListOfSphericContinuumParticles.size();
            #pragma omp parallel
            {
                #pragma omp for
                for (int i = 0; i < number_of_particles; i++) {
                    mListOfSphericContinuumParticles[i]->GetStressTensorFromNeighbourStep1();
                }
                #pragma omp for
                for (int i = 0; i < number_of_particles; i++) {
                    mListOfSphericContinuumParticles[i]->GetStressTensorFromNeighbourStep2();
                }
                #pragma omp for
                for (int i = 0; i < number_of_particles; i++) {
                    mListOfSphericContinuumParticles[i]->GetStressTensorFromNeighbourStep3();
                }
            }
        }

        BreakAlmostBrokenSpheres();
    }

    void ContinuumExplicitSolverStrategy::FinalizeSolutionStepFEM() {
        KRATOS_TRY

        ConditionsArrayType& pConditions = GetFemModelPart().GetCommunicator().LocalMesh().Conditions();
        const ProcessInfo& r_process_info = GetFemModelPart().GetProcessInfo();

        block_for_each(pConditions, [&r_process_info](ModelPart::ConditionType& rCondition){
            rCondition.FinalizeSolutionStep(r_process_info);
        });
        KRATOS_CATCH("")
    }
}<|MERGE_RESOLUTION|>--- conflicted
+++ resolved
@@ -106,17 +106,11 @@
 
         if (mRemoveBallsInitiallyTouchingWallsOption) {
             MarkToDeleteAllSpheresInitiallyIndentedWithFEM(*mpDem_model_part);
-<<<<<<< HEAD
-            mpParticleCreatorDestructor->DestroyParticles(r_model_part);
-            RebuildListOfSphericParticles <SphericContinuumParticle> (r_model_part.GetCommunicator().LocalMesh().Elements(), mListOfSphericContinuumParticles); //These lists are necessary because the elements in this partition might have changed.
-            RebuildListOfSphericParticles <SphericParticle> (r_model_part.GetCommunicator().LocalMesh().Elements(), mListOfSphericParticles);
-            RebuildListOfSphericParticles <SphericContinuumParticle> (r_model_part.GetCommunicator().GhostMesh().Elements(), mListOfGhostSphericContinuumParticles);
-            RebuildListOfSphericParticles <SphericParticle> (r_model_part.GetCommunicator().GhostMesh().Elements(), mListOfGhostSphericParticles);
-=======
             mpParticleCreatorDestructor->DestroyParticles<SphericParticle>(r_model_part);
             RebuildListOfSphericParticles<SphericParticle>(r_model_part.GetCommunicator().LocalMesh().Elements(), mListOfSphericParticles);
             RebuildListOfSphericParticles<SphericParticle>(r_model_part.GetCommunicator().GhostMesh().Elements(), mListOfGhostSphericParticles);
->>>>>>> 4c8a0759
+            RebuildListOfSphericParticles <SphericContinuumParticle> (r_model_part.GetCommunicator().LocalMesh().Elements(), mListOfSphericContinuumParticles); //These lists are necessary because the elements in this partition might have changed.
+            RebuildListOfSphericParticles <SphericContinuumParticle> (r_model_part.GetCommunicator().GhostMesh().Elements(), mListOfGhostSphericContinuumParticles);
 
             // Search Neighbours and related operations
             SetSearchRadiiOnAllParticles(*mpDem_model_part, mpDem_model_part->GetProcessInfo()[SEARCH_RADIUS_INCREMENT_FOR_BONDS_CREATION], 1.0);
@@ -213,12 +207,7 @@
                 if (r_process_info[BOUNDING_BOX_OPTION] && time >= r_process_info[BOUNDING_BOX_START_TIME] && time <= r_process_info[BOUNDING_BOX_STOP_TIME]) {
                     BoundingBoxUtility();
                 } else {
-<<<<<<< HEAD
-                    GetParticleCreatorDestructor()->DestroyParticles(r_model_part);
-                    GetParticleCreatorDestructor()->MarkContactElementsForErasing(r_model_part, *mpContact_model_part);
-=======
                     GetParticleCreatorDestructor()->DestroyParticles<SphericParticle>(r_model_part);
->>>>>>> 4c8a0759
                     GetParticleCreatorDestructor()->DestroyContactElements(*mpContact_model_part);
                 }
 
