//
// Authors:
// Miguel Angel Celigueta maceli@cimne.upc.edu
// Miquel Santasusana msantasusana@cimne.upc.edu
//


#if !defined(KRATOS_EXPLICIT_SOLVER_STRATEGY)
#define KRATOS_EXPLICIT_SOLVER_STRATEGY


// Project includes
#include "utilities/timer.h"
#include "custom_elements/Particle_Contact_Element.h"
#include "includes/variables.h"
#include "includes/deprecated_variables.h"

/* System includes */
#include <limits>
#include <iostream>
#include <iomanip>
#include <time.h>

/* External includes */
#ifdef _OPENMP
#include <omp.h>
#endif

#define CUSTOMTIMER 0  // ACTIVATES AND DISABLES ::TIMER:::::

#include "includes/define.h"
#include "utilities/openmp_utils.h"
#include "includes/model_part.h"
#include "solving_strategies/strategies/implicit_solving_strategy.h"
#include "solving_strategies/schemes/scheme.h"
#include "custom_strategies/schemes/dem_integration_scheme.h"
#include "custom_utilities/create_and_destroy.h"
#include "custom_utilities/dem_fem_utilities.h"
#include "custom_utilities/GeometryFunctions.h"
#include "custom_utilities/inlet.h"

#include "custom_elements/cluster3D.h"
#include "custom_elements/rigid_body_element.h"
////Cfeng
#include "custom_utilities/dem_fem_search.h"
#include "custom_utilities/discrete_particle_configure.h"
#include "custom_utilities/rigid_face_geometrical_object_configure.h"

#ifdef USING_CGAL
#include <CGAL/spatial_sort.h>
#endif

/* Timer defines */
#ifdef CUSTOMTIMER
#define KRATOS_TIMER_START(t) Timer::Start(t);
#define KRATOS_TIMER_STOP(t) Timer::Stop(t);
#else
#define KRATOS_TIMER_START(t)
#define KRATOS_TIMER_STOP(t)
#endif

namespace Kratos {

    class ExplicitSolverSettings {
    public:
        KRATOS_CLASS_POINTER_DEFINITION(ExplicitSolverSettings);

        ExplicitSolverSettings() {
        }

        ~ExplicitSolverSettings() {
        }
        ModelPart* r_model_part;
        ModelPart* contact_model_part;
        ModelPart* fem_model_part;
        ModelPart* cluster_model_part;
        ModelPart* inlet_model_part;
    };

    class KRATOS_API(DEM_APPLICATION) ExplicitSolverStrategy {
    public:

        typedef ModelPart::NodesContainerType NodesArrayType;
        typedef ModelPart::ElementsContainerType ElementsArrayType;
        typedef ElementsArrayType::iterator ElementsIterator;
        typedef ModelPart::ConditionsContainerType ConditionsArrayType;
        typedef ModelPart::NodesContainerType::ContainerType NodesContainerType;
        typedef ModelPart::ElementsContainerType::ContainerType ElementsContainerType;
        typedef ModelPart::ConditionsContainerType::ContainerType ConditionsContainerType;
        typedef SpatialSearch::ResultElementsContainerType ResultElementsContainerType;
        typedef SpatialSearch::VectorResultElementsContainerType VectorResultElementsContainerType;
        typedef SpatialSearch::RadiusArrayType RadiusArrayType;
        typedef SpatialSearch::DistanceType DistanceType;
        typedef SpatialSearch::VectorDistanceType VectorDistanceType;
        typedef SpatialSearch::ResultConditionsContainerType ResultConditionsContainerType;
        typedef SpatialSearch::VectorResultConditionsContainerType VectorResultConditionsContainerType;
        typedef PointerVectorSet<Properties, IndexedObject> PropertiesContainerType;
        typedef PropertiesContainerType::iterator PropertiesIterator;
        typedef DiscreteParticleConfigure<3> ElementConfigureType;
        typedef RigidFaceGeometricalObjectConfigure<3> RigidFaceGeometricalConfigureType;
        typedef Variable<double> ComponentOf3ComponentsVariableType;

        /// Pointer definition of ExplicitSolverStrategy
        KRATOS_CLASS_POINTER_DEFINITION(ExplicitSolverStrategy);

        ExplicitSolverStrategy() {
        }

        ExplicitSolverStrategy(ExplicitSolverSettings& settings,
                                const double max_delta_time,
                                const int n_step_search,
                                const double safety_factor,
                                const int delta_option,
                                ParticleCreatorDestructor::Pointer p_creator_destructor,
                                DEM_FEM_Search::Pointer p_dem_fem_search,
                                SpatialSearch::Pointer pSpSearch,
                                Parameters strategy_parameters) {

            mParameters = strategy_parameters;
            mDeltaOption = delta_option;
            mpParticleCreatorDestructor = p_creator_destructor;
            mpDemFemSearch = p_dem_fem_search;
            mpSpSearch = pSpSearch;

            //Also checks old flag name for backward compatibility issues.
            if(mParameters["do_search_dem_neighbours"].GetBool()) {
                mDoSearchNeighbourElements = true;
            } else mDoSearchNeighbourElements = false;
            p_creator_destructor->SetDoSearchNeighbourElements(mDoSearchNeighbourElements);

            if(mParameters["do_search_fem_neighbours"].GetBool()) mDoSearchNeighbourFEMElements = true;
            else mDoSearchNeighbourFEMElements = false;

            mMaxTimeStep = max_delta_time;
            mNStepSearch = n_step_search;
            mSafetyFactor = safety_factor;

            mpDem_model_part = &(*(settings.r_model_part));
            KRATOS_ERROR_IF(mpDem_model_part == NULL) << "Undefined settings.r_model_part in ExplicitSolverStrategy constructor" << std::endl;

            mpContact_model_part = &(*(settings.contact_model_part));
            KRATOS_ERROR_IF(mpContact_model_part == NULL) << "Undefined settings.contact_model_part in ExplicitSolverStrategy constructor" << std::endl;

            mpFem_model_part = &(*(settings.fem_model_part));
            KRATOS_ERROR_IF(mpFem_model_part == NULL) << "Undefined settings.fem_model_part in ExplicitSolverStrategy constructor" << std::endl;

            mpCluster_model_part = &(*(settings.cluster_model_part));
            KRATOS_ERROR_IF(mpCluster_model_part == NULL) << "Undefined settings.cluster_model_part in ExplicitSolverStrategy constructor" << std::endl;

            mpInlet_model_part = &(*(settings.inlet_model_part));
            KRATOS_ERROR_IF(mpInlet_model_part == NULL) << "Undefined settings.inlet_model_part in ExplicitSolverStrategy constructor" << std::endl;

            if(mParameters["RemoveBallsInitiallyTouchingWalls"].GetBool()) mRemoveBallsInitiallyTouchingWallsOption = true;
            else mRemoveBallsInitiallyTouchingWallsOption = false;

        }

        /// Destructor.
        virtual ~ExplicitSolverStrategy() {
            //Timer::SetOuputFile("TimesPartialRelease");
            //Timer::PrintTimingInformation();
        }

        struct LessX {
            bool operator()(const SphericParticle* p, const SphericParticle* q) const {return p->GetGeometry()[0].Coordinates()[0] < q->GetGeometry()[0].Coordinates()[0];}
        };
        struct LessY {
            bool operator()(const SphericParticle* p, const SphericParticle* q) const {return p->GetGeometry()[0].Coordinates()[1] < q->GetGeometry()[0].Coordinates()[1];}
        };
        struct LessZ {
            bool operator()(const SphericParticle* p, const SphericParticle* q) const {return p->GetGeometry()[0].Coordinates()[2] < q->GetGeometry()[0].Coordinates()[2];}
        };
        struct SpatialSortingTraits {
            typedef SphericParticle* Point_2;
            typedef LessX Less_x_2;
            typedef LessY Less_y_2;
            typedef LessZ Less_z_2;
            Less_x_2 less_x_2_object() const {return Less_x_2();}
            Less_y_2 less_y_2_object() const {return Less_y_2();}
            Less_z_2 less_z_2_object() const { return Less_z_2();}
        };

#ifdef USING_CGAL
        void ReorderParticles() {
            SpatialSortingTraits sst;
            CGAL::spatial_sort(mListOfSphericParticles.begin(), mListOfSphericParticles.end(), sst);
        }
#endif
        template <class T>
        void RebuildListOfSphericParticles(ElementsArrayType& pElements, std::vector<T*>& rCustomListOfParticles){
            KRATOS_TRY
            rCustomListOfParticles.resize(pElements.size());

            #pragma omp parallel for
            for (int k = 0; k < (int)pElements.size(); k++){
                ElementsArrayType::iterator particle_pointer_it = pElements.ptr_begin() + k;
                T* spheric_particle = dynamic_cast<T*>(&(*particle_pointer_it));
                rCustomListOfParticles[k] = spheric_particle;
            }
            return;
            KRATOS_CATCH("")
        }
        void RebuildListOfDiscontinuumSphericParticles() {
            RebuildListOfSphericParticles<SphericParticle>(GetModelPart().GetCommunicator().LocalMesh().Elements(), mListOfSphericParticles);
        }

        void RebuildPropertiesProxyPointers(std::vector<SphericParticle*>& rCustomListOfSphericParticles);
        void SendProcessInfoToClustersModelPart();
        void UpdateMaxIdOfCreatorDestructor();
        void RepairPointersToNormalProperties(std::vector<SphericParticle*>& rCustomListOfSphericParticles);
        virtual void Initialize();
        virtual void AttachSpheresToStickyWalls();
        virtual void DisplayThreadInfo();
        double CalculateMaxInletTimeStep();
        virtual void InitializeClusters();
        virtual void GetClustersForce();
        virtual void GetRigidBodyElementsForce();
        virtual double SolveSolutionStep();
        void SearchDEMOperations(ModelPart& r_model_part, bool has_mpi = true);
        void SearchFEMOperations(ModelPart& r_model_part, bool has_mpi = true) ;
        virtual void ForceOperations(ModelPart& r_model_part);
        void GetForce();
        void FastGetForce();
        virtual void PerformTimeIntegrationOfMotion(int StepFlag = 0);
        void InitializeSolutionStep();
        virtual void BoundingBoxUtility(bool is_time_to_mark_and_remove = true);
        virtual void FinalizeSolutionStep();
        void InitializeElements();
        void InitializeDEMElements();
        void InitializeFEMElements();
        //void InitializeRigidBodyElements();
        void InitializeFEMWallsAsRigidBodyElements(ModelPart::SubModelPartsContainerType::iterator& sub_model_part);
        void MarkToDeleteAllSpheresInitiallyIndentedWithFEM(ModelPart& rSpheresModelPart);
        void ComputeNodalArea();
        void ComputeNormalPressureVectorField();
        virtual void CalculateConditionsRHSAndAdd();
        void ClearFEMForces();
        void CalculateNodalPressuresAndStressesOnWalls();
        void SetFlagAndVariableToNodes(const Kratos::Flags& r_flag_name, ComponentOf3ComponentsVariableType& r_variable_to_set, const double value, NodesArrayType& r_nodes_array);
        void SetVariableToNodes(ComponentOf3ComponentsVariableType& r_variable_to_set, const double value, NodesArrayType& r_nodes_array);
        void ResetPrescribedMotionFlagsRespectingImposedDofs();
        void ApplyPrescribedBoundaryConditions();
        void ApplyInitialConditions();
        void SetSearchRadiiOnAllParticles(ModelPart& r_model_part, const double added_search_distance = 0.0, const double amplification = 1.0);
        void SetNormalRadiiOnAllParticles(ModelPart& r_model_part);
        void SetSearchRadiiWithFemOnAllParticles(ModelPart& r_model_part, const double added_search_distance = 0.0, const double amplification = 1.0);
        virtual void SearchNeighbours();
        virtual void ComputeNewNeighboursHistoricalData();
        virtual void CreateContactElements();
        void InitializeContactElements();
        // void ContactInitializeSolutionStep();
        void PrepareContactElementsForPrinting();
        virtual void ComputeNewRigidFaceNeighboursHistoricalData();
        virtual void SearchRigidFaceNeighbours();
        void CheckHierarchyWithCurrentNeighbours();
        /* This should work only with one iteration, but it with mpi does not */
        void CalculateInitialMaxIndentations(const ProcessInfo& r_process_info);
        void PrepareContactModelPart(ModelPart& r_model_part, ModelPart& mcontacts_model_part);
        void PrepareElementsForPrinting();
        void SynchronizeHistoricalVariables(ModelPart& r_model_part);
        void SynchronizeRHS(ModelPart& r_model_part);
        void CleanEnergies();
<<<<<<< HEAD
        virtual double ComputeCoordinationNumber(double& standard_dev);
=======
        void Check_MPI(bool& has_mpi);
>>>>>>> 83c38bd5

        ModelPart& GetModelPart() { return (*mpDem_model_part);}
        ModelPart& GetFemModelPart() { return (*mpFem_model_part);}
        ModelPart& GetContactModelPart() { return (*mpContact_model_part);}
        ModelPart& GetClusterModelPart() { return (*mpCluster_model_part);}
        ModelPart& GetInletModelPart() { return (*mpInlet_model_part);}
        ModelPart& GetRigidBodyModelPart() { return (*mpRigidBody_model_part);}

        VectorResultElementsContainerType& GetResults() { return (mResults);}
        VectorDistanceType& GetResultsDistances() { return (mResultsDistances);}
        RadiusArrayType& GetArrayOfAmplifiedRadii() { return (mArrayOfAmplifiedRadii);}
        int& GetNStepSearch() { return (mNStepSearch);}
        int& GetSearchControl() { return mSearchControl;}
        int& GetNumberOfThreads() { return (mNumberOfThreads);}
        double& GetMaxTimeStep() { return (mMaxTimeStep);}
        double& GetSafetyFactor() { return (mSafetyFactor);}
        int& GetDeltaOption() { return (mDeltaOption);}
        ParticleCreatorDestructor::Pointer& GetParticleCreatorDestructor() { return (mpParticleCreatorDestructor);}
        SpatialSearch::Pointer& GetSpSearch() { return (mpSpSearch);}
        VectorResultConditionsContainerType& GetRigidFaceResults() { return (mRigidFaceResults);}
        VectorDistanceType& GetRigidFaceResultsDistances() { return (mRigidFaceResultsDistances);}
        DEM_FEM_Search::Pointer& GetDemFemSearch() { return (mpDemFemSearch);}
        virtual ElementsArrayType& GetElements(ModelPart& r_model_part) { return r_model_part.GetCommunicator().LocalMesh().Elements();}
        virtual ElementsArrayType& GetAllElements(ModelPart& r_model_part) {
            return r_model_part.Elements();
        }

    protected:

        Parameters mParameters;
        bool mRemoveBallsInitiallyTouchingWallsOption;
        VectorResultElementsContainerType mResults;
        VectorDistanceType mResultsDistances;
        RadiusArrayType mArrayOfAmplifiedRadii;
        int mNStepSearch;
        int mSearchControl;
        int mNumberOfThreads;
        double mMaxTimeStep;
        double mSafetyFactor;
        int mDeltaOption;
        ParticleCreatorDestructor::Pointer mpParticleCreatorDestructor;
        DEM_FEM_Search::Pointer mpDemFemSearch;
        SpatialSearch::Pointer mpSpSearch;
        bool mDoSearchNeighbourElements;
        bool mDoSearchNeighbourFEMElements;
        VectorResultConditionsContainerType mRigidFaceResults;
        VectorDistanceType mRigidFaceResultsDistances;
        ModelPart *mpFem_model_part;
        ModelPart *mpDem_model_part;
        ModelPart *mpInlet_model_part;
        ModelPart *mpContact_model_part;
        ModelPart *mpCluster_model_part;
        ModelPart *mpRigidBody_model_part;
        std::vector<SphericParticle*> mListOfSphericParticles;
        std::vector<SphericParticle*> mListOfGhostSphericParticles;

    }; // Class ExplicitSolverStrategy

} // namespace Kratos.

#endif // KRATOS_EXPLICIT_SOLVER_STRATEGY  defined<|MERGE_RESOLUTION|>--- conflicted
+++ resolved
@@ -260,11 +260,8 @@
         void SynchronizeHistoricalVariables(ModelPart& r_model_part);
         void SynchronizeRHS(ModelPart& r_model_part);
         void CleanEnergies();
-<<<<<<< HEAD
         virtual double ComputeCoordinationNumber(double& standard_dev);
-=======
         void Check_MPI(bool& has_mpi);
->>>>>>> 83c38bd5
 
         ModelPart& GetModelPart() { return (*mpDem_model_part);}
         ModelPart& GetFemModelPart() { return (*mpFem_model_part);}
