--- conflicted
+++ resolved
@@ -67,10 +67,6 @@
         void ComputeNewRigidFaceNeighboursHistoricalData() override;
         void CreateContactElements() override;
         void SetCoordinationNumber(ModelPart& r_model_part);
-<<<<<<< HEAD
-        double ComputeCoordinationNumber(double& standard_dev) override;
-        void SetSearchRadiiOnAllParticles(ModelPart& r_model_part, const double added_search_distance, const double amplification);
-=======
         double ComputeCoordinationNumber(double& standard_dev);
 
         void RebuildListOfContinuumSphericParticles() {
@@ -78,7 +74,6 @@
         }
 
         void SetSearchRadiiOnAllParticles(ModelPart& r_model_part, const double added_search_distance, const double amplification) override;
->>>>>>> 4c8a0759
         void BoundingBoxUtility(bool is_time_to_mark_and_remove = true) override;
         virtual void CalculateMaxSearchDistance();
         virtual void MeshRepairOperations();
