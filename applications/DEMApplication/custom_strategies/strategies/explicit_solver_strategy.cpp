--- conflicted
+++ resolved
@@ -934,31 +934,28 @@
         ClearFEMForces();
 
         for (auto& submp : GetFemModelPart().SubModelParts()) {
-<<<<<<< HEAD
 
             ElementsArrayType& pElements = submp.GetCommunicator().LocalMesh().Elements();
 
-            KRATOS_ERROR_IF(pElements.size() == 0) << "ERROR::  << Submodelpart : " << submp[IDENTIFIER] << "does not have any element." << std::endl;
+            KRATOS_ERROR_IF(pElements.size() == 0) << "ERROR::  << No RigidBody element has been created for submodelpart: " << submp.Name() << std::endl;
 
             ElementsArrayType::iterator it = pElements.ptr_begin();
             RigidBodyElement3D& rigid_body_element = dynamic_cast<Kratos::RigidBodyElement3D&> (*it);
 
             Node<3>& central_node = rigid_body_element.GetGeometry()[0];
 
-            if (central_node.Is(DEMFlags::FIXED_VEL_X) && central_node.Is(DEMFlags::FIXED_VEL_Y) && central_node.Is(DEMFlags::FIXED_VEL_Z) && central_node.Is(DEMFlags::FIXED_ANG_VEL_X) && central_node.Is(DEMFlags::FIXED_ANG_VEL_Y) && central_node.Is(DEMFlags::FIXED_ANG_VEL_Z)) {
-                if (submp.Has(COMPUTE_FORCES_ON_THIS_RIGID_ELEMENT) && submp.Has(FORCE_INTEGRATION_GROUP)) {
-                    if (submp[COMPUTE_FORCES_ON_THIS_RIGID_ELEMENT] == 0 &&  submp[FORCE_INTEGRATION_GROUP] == 0) continue;
-                }
-                else if (submp.Has(COMPUTE_FORCES_ON_THIS_RIGID_ELEMENT) && !submp.Has(FORCE_INTEGRATION_GROUP)) {
-                    if (submp[COMPUTE_FORCES_ON_THIS_RIGID_ELEMENT] == 0) continue;
-                }
-                else if (!submp.Has(COMPUTE_FORCES_ON_THIS_RIGID_ELEMENT) && submp.Has(FORCE_INTEGRATION_GROUP)) {
-                    if (submp[FORCE_INTEGRATION_GROUP] == 0) continue;
-                }
-                else {
-                    continue;
-                }
-            }
+            bool do_compute_forces = false;
+
+            if (central_node.Is(DEMFlags::FIXED_VEL_X) && central_node.Is(DEMFlags::FIXED_VEL_Y) && central_node.Is(DEMFlags::FIXED_VEL_Z) && central_node.Is(DEMFlags::FIXED_ANG_VEL_X) && central_node.Is(DEMFlags::FIXED_ANG_VEL_Y) && central_node.Is(DEMFlags::FIXED_ANG_VEL_Z)){
+                if (submp.Has(COMPUTE_FORCES_ON_THIS_RIGID_ELEMENT)) {
+                    if (submp[COMPUTE_FORCES_ON_THIS_RIGID_ELEMENT] == 1) do_compute_forces = true;
+                }
+                if (submp.Has(FORCE_INTEGRATION_GROUP)) {
+                    if (submp[FORCE_INTEGRATION_GROUP] == 1) do_compute_forces = true;
+                }
+            }
+
+            if (do_compute_forces == false) {continue;}
 
             ConditionsArrayType& rConditions = submp.GetCommunicator().LocalMesh().Conditions();
             ProcessInfo& r_process_info = GetFemModelPart().GetProcessInfo();
@@ -995,66 +992,6 @@
 
                     geom[i].SetLock();
 
-=======
-
-            ElementsArrayType& pElements = submp.GetCommunicator().LocalMesh().Elements();
-
-            KRATOS_ERROR_IF(pElements.size() == 0) << "ERROR::  << No RigidBody element has been created for submodelpart: " << submp.Name() << std::endl;
-
-            ElementsArrayType::iterator it = pElements.ptr_begin();
-            RigidBodyElement3D& rigid_body_element = dynamic_cast<Kratos::RigidBodyElement3D&> (*it);
-
-            Node<3>& central_node = rigid_body_element.GetGeometry()[0];
-
-            bool do_compute_forces = false;
-
-            if (central_node.Is(DEMFlags::FIXED_VEL_X) && central_node.Is(DEMFlags::FIXED_VEL_Y) && central_node.Is(DEMFlags::FIXED_VEL_Z) && central_node.Is(DEMFlags::FIXED_ANG_VEL_X) && central_node.Is(DEMFlags::FIXED_ANG_VEL_Y) && central_node.Is(DEMFlags::FIXED_ANG_VEL_Z)){
-                if (submp.Has(COMPUTE_FORCES_ON_THIS_RIGID_ELEMENT)) {
-                    if (submp[COMPUTE_FORCES_ON_THIS_RIGID_ELEMENT] == 1) do_compute_forces = true;
-                }
-                if (submp.Has(FORCE_INTEGRATION_GROUP)) {
-                    if (submp[FORCE_INTEGRATION_GROUP] == 1) do_compute_forces = true;
-                }
-            }
-
-            if (do_compute_forces == false) {continue;}
-
-            ConditionsArrayType& rConditions = submp.GetCommunicator().LocalMesh().Conditions();
-            ProcessInfo& r_process_info = GetFemModelPart().GetProcessInfo();
-            const ProcessInfo& r_const_process_info = GetFemModelPart().GetProcessInfo();
-
-
-            struct my_tls {
-                Vector rhs_cond;
-                Vector rhs_cond_elas;
-            };
-
-            //here the my_tls is constructed in place, which is the equivalent of "private" in OpenMP
-            block_for_each(rConditions, my_tls(), [&](Condition& rCondition, my_tls& rTLS){
-                Condition::GeometryType& geom = rCondition.GetGeometry();
-                rCondition.CalculateRightHandSide(rTLS.rhs_cond, r_const_process_info);
-                DEMWall* p_wall = dynamic_cast<DEMWall*> (&(rCondition));
-                p_wall->CalculateElasticForces(rTLS.rhs_cond_elas, r_process_info);
-
-                array_1d<double, 3> Normal_to_Element = ZeroVector(3);
-                const unsigned int& dim = geom.WorkingSpaceDimension();
-
-                if (geom.size()>2 || dim==2) p_wall->CalculateNormal(Normal_to_Element);
-
-                for (unsigned int i = 0; i < geom.size(); i++) { //talking about each of the three nodes of the condition
-                    //we are studying a certain condition here
-                    unsigned int index = i * dim; //*2;
-
-                    array_1d<double, 3>& node_rhs = geom[i].FastGetSolutionStepValue(CONTACT_FORCES);
-                    array_1d<double, 3>& node_rhs_elas = geom[i].FastGetSolutionStepValue(ELASTIC_FORCES);
-                    array_1d<double, 3>& node_rhs_tang = geom[i].FastGetSolutionStepValue(TANGENTIAL_ELASTIC_FORCES);
-                    double& node_pressure = geom[i].FastGetSolutionStepValue(DEM_PRESSURE);
-                    array_1d<double, 3> rhs_cond_comp;
-                    noalias(rhs_cond_comp) = ZeroVector(3);
-
-                    geom[i].SetLock();
-
->>>>>>> 0d44a262
                     for (unsigned int j = 0; j < dim; j++) { //talking about each coordinate x, y and z, loop on them
                         node_rhs[j] += rTLS.rhs_cond[index + j];
                         node_rhs_elas[j] += rTLS.rhs_cond_elas[index + j];
