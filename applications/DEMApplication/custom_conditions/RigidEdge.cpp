--- conflicted
+++ resolved
@@ -1,290 +1,286 @@
-//
-// Author: Miquel Santasusana msantasusana@cimne.upc.edu
-//
-
-// Project includes
-#include "custom_conditions/RigidEdge.h"
-#include "custom_elements/spheric_particle.h"
-#include "custom_utilities/GeometryFunctions.h"
-
-namespace Kratos
-{
-	using namespace GeometryFunctions;
-//************************************************************************************
-//************************************************************************************
-RigidEdge2D::RigidEdge2D( IndexType NewId,
-        GeometryType::Pointer pGeometry)
-    : DEMWall( NewId, pGeometry )
-{
-    //DO NOT ADD DOFS HERE!!!
-}
-
-//************************************************************************************
-//**** life cycle ********************************************************************
-//************************************************************************************
-RigidEdge2D::RigidEdge2D( IndexType NewId, GeometryType::Pointer pGeometry,
-        PropertiesType::Pointer pProperties
-                                            )
-    : DEMWall( NewId, pGeometry, pProperties )
-{
-}
-
-RigidEdge2D::RigidEdge2D( IndexType NewId, GeometryType::Pointer pGeometry,
-        PropertiesType::Pointer pProperties,
-        Condition::Pointer Master,
-        Condition::Pointer Slave,
-        Point& MasterContactLocalPoint,
-        Point& SlaveContactLocalPoint,
-        int SlaveIntegrationPointIndex
-                                            )
-    : DEMWall( NewId, pGeometry, pProperties )
-{
-
-}
-
-//********************************************************
-//**** Operations ****************************************
-//********************************************************
-
-
-Condition::Pointer RigidEdge2D::Create( IndexType NewId,
-        NodesArrayType const& ThisNodes,
-        PropertiesType::Pointer pProperties) const
-{
-    return Condition::Pointer( new RigidEdge2D(NewId, GetGeometry().Create(ThisNodes),
-                               pProperties));
-}
-/**
- * Destructor. Never to be called manually
- */
-RigidEdge2D::~RigidEdge2D()
-{
-}
-
-//************************************************************************************
-//************************************************************************************
-/**
-* calculates only the RHS vector (certainly to be removed due to contact algorithm)
-*/
-
-void RigidEdge2D::Initialize(const ProcessInfo& rCurrentProcessInfo) {
-
-    if (! rCurrentProcessInfo[IS_RESTARTED]){
-        this->GetGeometry()[0].FastGetSolutionStepValue(NON_DIMENSIONAL_VOLUME_WEAR) = 0.0;
-        this->GetGeometry()[1].FastGetSolutionStepValue(NON_DIMENSIONAL_VOLUME_WEAR) = 0.0;
-
-        this->GetGeometry()[0].FastGetSolutionStepValue(IMPACT_WEAR) = 0.0;
-        this->GetGeometry()[1].FastGetSolutionStepValue(IMPACT_WEAR) = 0.0;
-    }
-}
-
-
-void RigidEdge2D::ComputeConditionRelativeData(int rigid_neighbour_index,
-                                               SphericParticle* const particle,
-                                               double LocalCoordSystem[3][3],
-                                               double& DistPToB,
-                                               array_1d<double, 4>& Weight,
-                                               array_1d<double, 3>& edge_delta_disp_at_contact_point,
-                                               array_1d<double, 3>& edge_velocity_at_contact_point,
-                                               int& ContactType)
-{
-    size_t FE_size = this->GetGeometry().size();
-
-    std::vector<double> TempWeight;
-    TempWeight.resize(FE_size);
-
-    double total_weight = 0.0;
-    int points = 0;
-    int inode1 = 0, inode2 = 0;
-
-    for (unsigned int inode = 0; inode < FE_size; inode++) {
-
-        if (Weight[inode] > 1.0e-12) {
-            total_weight = total_weight + Weight[inode];
-            points++;
-            if (points == 1) {inode1 = inode;}
-            if (points == 2) {inode2 = inode;}
-        }
-
-        if (fabs(total_weight - 1.0) < 1.0e-12) {
-            break;
-        }
-    }
-
-    bool contact_exists = true;
-    array_1d<double, 3>& node_coordinates = particle->GetGeometry()[0].Coordinates();
-
-    const double radius = particle->GetInteractionRadius();
-
-    if (points == 2) {
-
-        double eta = 0.0;
-        contact_exists = GeometryFunctions::EdgeCheck(this->GetGeometry()[inode1], this->GetGeometry()[inode2], node_coordinates, radius, LocalCoordSystem, DistPToB, eta);
-
-        Weight[inode1] = 1-eta;
-        Weight[inode2] = eta;
-        ContactType = 2;
-
-    }
-
-    else if (points == 1) {
-        contact_exists = GeometryFunctions::VertexCheck(this->GetGeometry()[inode1], node_coordinates, radius, LocalCoordSystem, DistPToB);
-        Weight[inode1] = 1.0;
-        ContactType = 3;
-    }
-
-    if (contact_exists == false) {ContactType = -1;}
-
-    for (std::size_t inode = 0; inode < FE_size; inode++) {
-        noalias(edge_velocity_at_contact_point) += this->GetGeometry()[inode].FastGetSolutionStepValue(VELOCITY) * Weight[inode];
-
-        array_1d<double, 3>  wall_delta_displacement = ZeroVector(3);
-        this->GetDeltaDisplacement(wall_delta_displacement, inode);
-        noalias(edge_delta_disp_at_contact_point) += wall_delta_displacement* Weight[inode];
-
-    }
-}//ComputeConditionRelativeData
-
-<<<<<<< HEAD
-void RigidEdge3D::CalculateNormal(array_1d<double, 3>& rnormal){
-=======
-void RigidEdge2D::CalculateNormal(array_1d<double, 3>& rnormal){
->>>>>>> 2691b8ec
-
-    double delta_x = GetGeometry()[1].X() - GetGeometry()[0].X();
-    double delta_y = GetGeometry()[1].Y() - GetGeometry()[0].Y();
-
-    rnormal[0] = - delta_y;
-    rnormal[1] = delta_x;
-    rnormal[2] = 0.0;
-
-    rnormal /= MathUtils<double>::Norm3(rnormal);
-}
-
-
-
-void RigidEdge2D::Calculate(const Variable<Vector >& rVariable, Vector& Output, const ProcessInfo& r_process_info)
-{
-  if (rVariable == RIGID_FACE_COMPUTE_MOVEMENT)
-  {
-	const unsigned int number_of_nodes = GetGeometry().size();
-    unsigned int               MatSize = number_of_nodes * 3;
-
-	if (Output.size() != MatSize)
-	{
-		Output.resize(MatSize, false);
-	}
-	Output = ZeroVector(MatSize);
-
-	double delta_t     = r_process_info[DELTA_TIME];
-	double CyclePerSec = r_process_info[RIGID_FACE_ROTA_SPEED];
-	double NormalV     = r_process_info[RIGID_FACE_AXIAL_SPEED];
-
-	double GXvel       = r_process_info[RIGID_FACE_ROTA_GLOBAL_VELOCITY][0];
-	double GYvel       = r_process_info[RIGID_FACE_ROTA_GLOBAL_VELOCITY][1];
-	double GZvel       = r_process_info[RIGID_FACE_ROTA_GLOBAL_VELOCITY][2];
-
-	double Xnormal     = r_process_info[RIGID_FACE_ROTA_AXIAL_DIR][0];
-	double Ynormal     = r_process_info[RIGID_FACE_ROTA_AXIAL_DIR][1];
-	double Znormal     = r_process_info[RIGID_FACE_ROTA_AXIAL_DIR][2];
-
-	double  Xorigin    = r_process_info[RIGID_FACE_ROTA_ORIGIN_COORD][0];
-	double  Yorigin    = r_process_info[RIGID_FACE_ROTA_ORIGIN_COORD][1];
-	double  Zorigin    = r_process_info[RIGID_FACE_ROTA_ORIGIN_COORD][2];
-
-	///movement of the original point
-	int time_step           = r_process_info[TIME_STEPS];
-	double begin_time       = r_process_info[RIGID_FACE_BEGIN_TIME];
-	double real_rota_time   = delta_t * time_step - begin_time;
-
-
-	double n[3] = {Xnormal, Ynormal, Znormal};
-	GeometryFunctions::normalize(n);
-
-	double omiga = CyclePerSec * 2.0 * Globals::Pi;
-
-	double vel = NormalV;
-
-	double g_v[3] = {GXvel, GYvel, GZvel};
-
-	Xorigin += (g_v[0] + n[0] * vel) * real_rota_time;
-	Yorigin += (g_v[1] + n[1] * vel) * real_rota_time;
-	Zorigin += (g_v[2] + n[2] * vel) * real_rota_time;
-
-
-	double origin[3] = {Xorigin, Yorigin, Zorigin};
-
-	double vector1[3], vector2[3];
-	double dist, dist1;
-
-	double a[3][3];
-	double local_vel[3],global_vel[3];
-
-	for(unsigned int j = 0; j < number_of_nodes; j++)
-	{
-		const array_1d<double, 3>& Nodecoord = this->GetGeometry()[j].Coordinates();
-
-		vector1[0] = Nodecoord[0] - origin[0];
-		vector1[1] = Nodecoord[1] - origin[1];
-		vector1[2] = Nodecoord[2] - origin[2];
-
-		dist  = fabs(GeometryFunctions::DotProduct(vector1,n));
-		dist1 = GeometryFunctions::DistanceOfTwoPoint(Nodecoord,origin);
-
-		dist = sqrt( dist1 * dist1 - dist * dist);
-
-		if(dist < 1.0e-6)
-		{
-			global_vel[0] = n[0] * vel;
-			global_vel[1] = n[1] * vel;
-			global_vel[2] = n[2] * vel;
-		}
-		else
-		{
-			local_vel[0] = 0.0;
-			local_vel[1] = dist * omiga;
-			local_vel[2] = vel;
-
-			GeometryFunctions::normalize(vector1);
-
-			GeometryFunctions::CrossProduct(n,vector1,vector2);
-
-			GeometryFunctions::normalize(vector2);
-
-			GeometryFunctions::CrossProduct(vector2,n,vector1);
-
-			GeometryFunctions::normalize(vector1);
-
-			a[0][0] = vector1[0];
-			a[0][1] = vector1[1];
-			a[0][2] = vector1[2];
-
-			a[1][0] = vector2[0];
-			a[1][1] = vector2[1];
-			a[1][2] = vector2[2];
-
-			a[2][0] = n[0];
-			a[2][1] = n[1];
-			a[2][2] = n[2];
-
-			GeometryFunctions::VectorLocal2Global(a,local_vel,global_vel);
-		}
-
-		Output[3 * j + 0] = (global_vel[0] + g_v[0]);
-		Output[3 * j + 1] = (global_vel[1] + g_v[1]);
-		Output[3 * j + 2] = (global_vel[2] + g_v[2]);
-	}
-  }
-
-}
-
-void RigidEdge2D::FinalizeSolutionStep(ProcessInfo& r_process_info)
-{
-
-
-}
-
-//***********************************************************************************
-//***********************************************************************************
-
-} // Namespace Kratos.
+//
+// Author: Miquel Santasusana msantasusana@cimne.upc.edu
+//
+
+// Project includes
+#include "custom_conditions/RigidEdge.h"
+#include "custom_elements/spheric_particle.h"
+#include "custom_utilities/GeometryFunctions.h"
+
+namespace Kratos
+{
+	using namespace GeometryFunctions;
+//************************************************************************************
+//************************************************************************************
+RigidEdge2D::RigidEdge2D( IndexType NewId,
+        GeometryType::Pointer pGeometry)
+    : DEMWall( NewId, pGeometry )
+{
+    //DO NOT ADD DOFS HERE!!!
+}
+
+//************************************************************************************
+//**** life cycle ********************************************************************
+//************************************************************************************
+RigidEdge2D::RigidEdge2D( IndexType NewId, GeometryType::Pointer pGeometry,
+        PropertiesType::Pointer pProperties
+                                            )
+    : DEMWall( NewId, pGeometry, pProperties )
+{
+}
+
+RigidEdge2D::RigidEdge2D( IndexType NewId, GeometryType::Pointer pGeometry,
+        PropertiesType::Pointer pProperties,
+        Condition::Pointer Master,
+        Condition::Pointer Slave,
+        Point& MasterContactLocalPoint,
+        Point& SlaveContactLocalPoint,
+        int SlaveIntegrationPointIndex
+                                            )
+    : DEMWall( NewId, pGeometry, pProperties )
+{
+
+}
+
+//********************************************************
+//**** Operations ****************************************
+//********************************************************
+
+
+Condition::Pointer RigidEdge2D::Create( IndexType NewId,
+        NodesArrayType const& ThisNodes,
+        PropertiesType::Pointer pProperties) const
+{
+    return Condition::Pointer( new RigidEdge2D(NewId, GetGeometry().Create(ThisNodes),
+                               pProperties));
+}
+/**
+ * Destructor. Never to be called manually
+ */
+RigidEdge2D::~RigidEdge2D()
+{
+}
+
+//************************************************************************************
+//************************************************************************************
+/**
+* calculates only the RHS vector (certainly to be removed due to contact algorithm)
+*/
+
+void RigidEdge2D::Initialize(const ProcessInfo& rCurrentProcessInfo) {
+
+    if (! rCurrentProcessInfo[IS_RESTARTED]){
+        this->GetGeometry()[0].FastGetSolutionStepValue(NON_DIMENSIONAL_VOLUME_WEAR) = 0.0;
+        this->GetGeometry()[1].FastGetSolutionStepValue(NON_DIMENSIONAL_VOLUME_WEAR) = 0.0;
+
+        this->GetGeometry()[0].FastGetSolutionStepValue(IMPACT_WEAR) = 0.0;
+        this->GetGeometry()[1].FastGetSolutionStepValue(IMPACT_WEAR) = 0.0;
+    }
+}
+
+
+void RigidEdge2D::ComputeConditionRelativeData(int rigid_neighbour_index,
+                                               SphericParticle* const particle,
+                                               double LocalCoordSystem[3][3],
+                                               double& DistPToB,
+                                               array_1d<double, 4>& Weight,
+                                               array_1d<double, 3>& edge_delta_disp_at_contact_point,
+                                               array_1d<double, 3>& edge_velocity_at_contact_point,
+                                               int& ContactType)
+{
+    size_t FE_size = this->GetGeometry().size();
+
+    std::vector<double> TempWeight;
+    TempWeight.resize(FE_size);
+
+    double total_weight = 0.0;
+    int points = 0;
+    int inode1 = 0, inode2 = 0;
+
+    for (unsigned int inode = 0; inode < FE_size; inode++) {
+
+        if (Weight[inode] > 1.0e-12) {
+            total_weight = total_weight + Weight[inode];
+            points++;
+            if (points == 1) {inode1 = inode;}
+            if (points == 2) {inode2 = inode;}
+        }
+
+        if (fabs(total_weight - 1.0) < 1.0e-12) {
+            break;
+        }
+    }
+
+    bool contact_exists = true;
+    array_1d<double, 3>& node_coordinates = particle->GetGeometry()[0].Coordinates();
+
+    const double radius = particle->GetInteractionRadius();
+
+    if (points == 2) {
+
+        double eta = 0.0;
+        contact_exists = GeometryFunctions::EdgeCheck(this->GetGeometry()[inode1], this->GetGeometry()[inode2], node_coordinates, radius, LocalCoordSystem, DistPToB, eta);
+
+        Weight[inode1] = 1-eta;
+        Weight[inode2] = eta;
+        ContactType = 2;
+
+    }
+
+    else if (points == 1) {
+        contact_exists = GeometryFunctions::VertexCheck(this->GetGeometry()[inode1], node_coordinates, radius, LocalCoordSystem, DistPToB);
+        Weight[inode1] = 1.0;
+        ContactType = 3;
+    }
+
+    if (contact_exists == false) {ContactType = -1;}
+
+    for (std::size_t inode = 0; inode < FE_size; inode++) {
+        noalias(edge_velocity_at_contact_point) += this->GetGeometry()[inode].FastGetSolutionStepValue(VELOCITY) * Weight[inode];
+
+        array_1d<double, 3>  wall_delta_displacement = ZeroVector(3);
+        this->GetDeltaDisplacement(wall_delta_displacement, inode);
+        noalias(edge_delta_disp_at_contact_point) += wall_delta_displacement* Weight[inode];
+
+    }
+}//ComputeConditionRelativeData
+
+void RigidEdge2D::CalculateNormal(array_1d<double, 3>& rnormal){
+
+    double delta_x = GetGeometry()[1].X() - GetGeometry()[0].X();
+    double delta_y = GetGeometry()[1].Y() - GetGeometry()[0].Y();
+
+    rnormal[0] = - delta_y;
+    rnormal[1] = delta_x;
+    rnormal[2] = 0.0;
+
+    rnormal /= MathUtils<double>::Norm3(rnormal);
+}
+
+
+
+void RigidEdge2D::Calculate(const Variable<Vector >& rVariable, Vector& Output, const ProcessInfo& r_process_info)
+{
+  if (rVariable == RIGID_FACE_COMPUTE_MOVEMENT)
+  {
+	const unsigned int number_of_nodes = GetGeometry().size();
+    unsigned int               MatSize = number_of_nodes * 3;
+
+	if (Output.size() != MatSize)
+	{
+		Output.resize(MatSize, false);
+	}
+	Output = ZeroVector(MatSize);
+
+	double delta_t     = r_process_info[DELTA_TIME];
+	double CyclePerSec = r_process_info[RIGID_FACE_ROTA_SPEED];
+	double NormalV     = r_process_info[RIGID_FACE_AXIAL_SPEED];
+
+	double GXvel       = r_process_info[RIGID_FACE_ROTA_GLOBAL_VELOCITY][0];
+	double GYvel       = r_process_info[RIGID_FACE_ROTA_GLOBAL_VELOCITY][1];
+	double GZvel       = r_process_info[RIGID_FACE_ROTA_GLOBAL_VELOCITY][2];
+
+	double Xnormal     = r_process_info[RIGID_FACE_ROTA_AXIAL_DIR][0];
+	double Ynormal     = r_process_info[RIGID_FACE_ROTA_AXIAL_DIR][1];
+	double Znormal     = r_process_info[RIGID_FACE_ROTA_AXIAL_DIR][2];
+
+	double  Xorigin    = r_process_info[RIGID_FACE_ROTA_ORIGIN_COORD][0];
+	double  Yorigin    = r_process_info[RIGID_FACE_ROTA_ORIGIN_COORD][1];
+	double  Zorigin    = r_process_info[RIGID_FACE_ROTA_ORIGIN_COORD][2];
+
+	///movement of the original point
+	int time_step           = r_process_info[TIME_STEPS];
+	double begin_time       = r_process_info[RIGID_FACE_BEGIN_TIME];
+	double real_rota_time   = delta_t * time_step - begin_time;
+
+
+	double n[3] = {Xnormal, Ynormal, Znormal};
+	GeometryFunctions::normalize(n);
+
+	double omiga = CyclePerSec * 2.0 * Globals::Pi;
+
+	double vel = NormalV;
+
+	double g_v[3] = {GXvel, GYvel, GZvel};
+
+	Xorigin += (g_v[0] + n[0] * vel) * real_rota_time;
+	Yorigin += (g_v[1] + n[1] * vel) * real_rota_time;
+	Zorigin += (g_v[2] + n[2] * vel) * real_rota_time;
+
+
+	double origin[3] = {Xorigin, Yorigin, Zorigin};
+
+	double vector1[3], vector2[3];
+	double dist, dist1;
+
+	double a[3][3];
+	double local_vel[3],global_vel[3];
+
+	for(unsigned int j = 0; j < number_of_nodes; j++)
+	{
+		const array_1d<double, 3>& Nodecoord = this->GetGeometry()[j].Coordinates();
+
+		vector1[0] = Nodecoord[0] - origin[0];
+		vector1[1] = Nodecoord[1] - origin[1];
+		vector1[2] = Nodecoord[2] - origin[2];
+
+		dist  = fabs(GeometryFunctions::DotProduct(vector1,n));
+		dist1 = GeometryFunctions::DistanceOfTwoPoint(Nodecoord,origin);
+
+		dist = sqrt( dist1 * dist1 - dist * dist);
+
+		if(dist < 1.0e-6)
+		{
+			global_vel[0] = n[0] * vel;
+			global_vel[1] = n[1] * vel;
+			global_vel[2] = n[2] * vel;
+		}
+		else
+		{
+			local_vel[0] = 0.0;
+			local_vel[1] = dist * omiga;
+			local_vel[2] = vel;
+
+			GeometryFunctions::normalize(vector1);
+
+			GeometryFunctions::CrossProduct(n,vector1,vector2);
+
+			GeometryFunctions::normalize(vector2);
+
+			GeometryFunctions::CrossProduct(vector2,n,vector1);
+
+			GeometryFunctions::normalize(vector1);
+
+			a[0][0] = vector1[0];
+			a[0][1] = vector1[1];
+			a[0][2] = vector1[2];
+
+			a[1][0] = vector2[0];
+			a[1][1] = vector2[1];
+			a[1][2] = vector2[2];
+
+			a[2][0] = n[0];
+			a[2][1] = n[1];
+			a[2][2] = n[2];
+
+			GeometryFunctions::VectorLocal2Global(a,local_vel,global_vel);
+		}
+
+		Output[3 * j + 0] = (global_vel[0] + g_v[0]);
+		Output[3 * j + 1] = (global_vel[1] + g_v[1]);
+		Output[3 * j + 2] = (global_vel[2] + g_v[2]);
+	}
+  }
+
+}
+
+void RigidEdge2D::FinalizeSolutionStep(ProcessInfo& r_process_info)
+{
+
+
+}
+
+//***********************************************************************************
+//***********************************************************************************
+
+} // Namespace Kratos.