import os
import KratosMultiphysics as Kratos
from KratosMultiphysics import Logger
Logger.GetDefaultOutput().SetSeverity(Logger.Severity.WARNING)
import KratosMultiphysics.DEMApplication as DEM
import KratosMultiphysics.KratosUnittest as KratosUnittest
import KratosMultiphysics.DEMApplication.DEM_analysis_stage

import KratosMultiphysics.kratos_utilities as kratos_utils
import auxiliary_functions_for_tests

this_working_dir_backup = os.getcwd()

def GetFilePath(fileName):
    return os.path.join(os.path.dirname(os.path.realpath(__file__)), fileName)



class AnalyticsTestSolution(KratosMultiphysics.DEMApplication.DEM_analysis_stage.DEMAnalysisStage, KratosUnittest.TestCase):

    @classmethod
    def GetMainPath(self):
        return os.path.join(os.path.dirname(os.path.realpath(__file__)), "analytics_tests_files")

    def GetProblemNameWithPath(self):
        return os.path.join(self.main_path, self.DEM_parameters["problem_name"].GetString())

    def FinalizeSolutionStep(self):
        super().FinalizeSolutionStep()
        tolerance = 1e-3
        for node in self.spheres_model_part.Nodes:
            normal_impact_vel = node.GetSolutionStepValue(DEM.NORMAL_IMPACT_VELOCITY)
            face_normal_impact_vel = node.GetSolutionStepValue(DEM.FACE_NORMAL_IMPACT_VELOCITY)
            if node.Id == 1:
                if self.time > 0.099:
                    expected_value = 11.07179
                    self.assertAlmostEqual(normal_impact_vel, expected_value, delta=tolerance)
                    expected_value = 6.941702
                    self.assertAlmostEqual(face_normal_impact_vel, expected_value, delta=tolerance)
            if node.Id == 2:
                if self.time > 0.099:
                    expected_value = 16.29633
                    self.assertAlmostEqual(normal_impact_vel, expected_value, delta=tolerance)
            if node.Id == 3:
                if self.time > 0.099:
                    expected_value = 16.29633
                    self.assertAlmostEqual(normal_impact_vel, expected_value, delta=tolerance)

class GhostsTestSolution(KratosMultiphysics.DEMApplication.DEM_analysis_stage.DEMAnalysisStage, KratosUnittest.TestCase):

    @classmethod
    def GetMainPath(self):
        return os.path.join(os.path.dirname(os.path.realpath(__file__)), "analytics_tests_files")

    def GetProblemNameWithPath(self):
        return os.path.join(self.main_path, self.DEM_parameters["problem_name"].GetString())

    def RunAnalytics(self, time, is_time_to_print=True):
        self.MakeAnalyticsMeasurements()
        if is_time_to_print:
            self.FaceAnalyzerClass.CreateNewFile()
            self.FaceAnalyzerClass.UpdateDataBases(time)
            self.CheckTotalNumberOfCrossingParticles()

        self.FaceAnalyzerClass.RemoveOldFile()

    def CheckTotalNumberOfCrossingParticles(self):
        import h5py

        if self.time > 0.145:
            input_data = h5py.File(self.main_path+'/flux_data.hdf5','r')
            n_accum_h5 = input_data.get('1/n_accum')
            self.assertEqual(n_accum_h5[-1], -4)

class MultiGhostsTestSolution(KratosMultiphysics.DEMApplication.DEM_analysis_stage.DEMAnalysisStage, KratosUnittest.TestCase):

    @classmethod
    def GetMainPath(self):
        return os.path.join(os.path.dirname(os.path.realpath(__file__)), "analytics_tests_files")

    def GetProblemNameWithPath(self):
        return os.path.join(self.main_path, self.DEM_parameters["problem_name"].GetString())

    def RunAnalytics(self, time, is_time_to_print=True):
        self.MakeAnalyticsMeasurements()
        if is_time_to_print:  # or IsCountStep()
            self.FaceAnalyzerClass.CreateNewFile()
<<<<<<< HEAD
            for sp in (sp for sp in self.rigid_face_model_part.SubModelParts if sp[DEM.IS_GHOST]):
                self.face_watcher_analysers[sp.Name].UpdateDataFiles(time)

                if sp[Kratos.IDENTIFIER] == 'DEM-wall2':
                    self.CheckTotalNumberOfCrossingParticles()
=======
            self.FaceAnalyzerClass.UpdateDataBases(time)

            if sp[Kratos.IDENTIFIER] == 'DEM-wall2':
                self.CheckTotalNumberOfCrossingParticles()
>>>>>>> 07947257

            self.FaceAnalyzerClass.RemoveOldFile()

    def CheckTotalNumberOfCrossingParticles(self):
        import h5py

        if self.time > 1.9:
            input_data = h5py.File(self.main_path+'/flux_data.hdf5','r')
            n_accum_h5 = input_data.get('2/n_accum')
            self.assertEqual(n_accum_h5[-1], -4)

class TestAnalytics(KratosUnittest.TestCase):

    def setUp(self):
        pass

    @classmethod
    def test_Analytics_1(self):
        path = os.path.join(os.path.dirname(os.path.realpath(__file__)), "analytics_tests_files")
        parameters_file_name = os.path.join(path, "ProjectParametersDEM.json")
        model = Kratos.Model()
        auxiliary_functions_for_tests.CreateAndRunStageInSelectedNumberOfOpenMPThreads(AnalyticsTestSolution, model, parameters_file_name, 1)


    # @classmethod
    # @KratosUnittest.expectedFailure
    # def test_Analytics_2(self):
    #     path = os.path.join(os.path.dirname(os.path.realpath(__file__)), "analytics_tests_files")
    #     parameters_file_name = os.path.join(path, "ProjectParametersDEM_single_layer_ghost.json")
    #     model = Kratos.Model()
    #     CreateAndRunStageInSelectedNumberOfOpenMPThreads(GhostsTestSolution, model, parameters_file_name, 1)


    # @classmethod
    # @KratosUnittest.expectedFailure
    # def test_Analytics_3(self):
    #     path = os.path.join(os.path.dirname(os.path.realpath(__file__)), "analytics_tests_files")
    #     parameters_file_name = os.path.join(path, "ProjectParametersDEM_multi_layer_ghost.json")
    #     model = Kratos.Model()
    #     CreateAndRunStageInSelectedNumberOfOpenMPThreads(MultiGhostsTestSolution, model, parameters_file_name, 1)


    def tearDown(self):
        file_to_remove = os.path.join("analytics_tests_files", "TimesPartialRelease")
        kratos_utils.DeleteFileIfExisting(GetFilePath(file_to_remove))

        os.chdir(this_working_dir_backup)


if __name__ == "__main__":
    Kratos.Logger.GetDefaultOutput().SetSeverity(Logger.Severity.WARNING)
    KratosUnittest.main()<|MERGE_RESOLUTION|>--- conflicted
+++ resolved
@@ -85,18 +85,10 @@
         self.MakeAnalyticsMeasurements()
         if is_time_to_print:  # or IsCountStep()
             self.FaceAnalyzerClass.CreateNewFile()
-<<<<<<< HEAD
-            for sp in (sp for sp in self.rigid_face_model_part.SubModelParts if sp[DEM.IS_GHOST]):
-                self.face_watcher_analysers[sp.Name].UpdateDataFiles(time)
-
-                if sp[Kratos.IDENTIFIER] == 'DEM-wall2':
-                    self.CheckTotalNumberOfCrossingParticles()
-=======
             self.FaceAnalyzerClass.UpdateDataBases(time)
 
             if sp[Kratos.IDENTIFIER] == 'DEM-wall2':
                 self.CheckTotalNumberOfCrossingParticles()
->>>>>>> 07947257
 
             self.FaceAnalyzerClass.RemoveOldFile()
 
