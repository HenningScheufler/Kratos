import os
import KratosMultiphysics
from KratosMultiphysics import Logger
Logger.GetDefaultOutput().SetSeverity(Logger.Severity.WARNING)
import KratosMultiphysics.DEMApplication as DEM
import KratosMultiphysics.KratosUnittest as KratosUnittest
from KratosMultiphysics.DEMApplication.DEM_analysis_stage import DEMAnalysisStage

import auxiliary_functions_for_tests

print(os.getpid())

this_working_dir_backup = os.getcwd()

def GetFilePath(fileName):
    return os.path.join(os.path.dirname(os.path.realpath(__file__)), fileName)

class DEM2D_ControlModuleTestSolution(DEMAnalysisStage, KratosUnittest.TestCase):

    def GetMainPath(self):
        return os.path.join(os.path.dirname(os.path.realpath(__file__)), "DEM2D_control_module_tests_files")

    def GetProblemNameWithPath(self):
        return os.path.join(self.main_path, self.DEM_parameters["problem_name"].GetString())


    def Initialize(self):
        super().Initialize()

        path = os.path.join(os.path.dirname(os.path.realpath(__file__)), "DEM2D_control_module_tests_files")
        cm_project_parameters_file_name = os.path.join(path, "cm_parameters.json")

        with open(cm_project_parameters_file_name,'r') as parameters_file:
            self.cm_project_parameters = KratosMultiphysics.Parameters(parameters_file.read())

        #NOTE: We will transform CM utility into a process eventually
        from KratosMultiphysics.DEMApplication.multiaxial_control_module_generalized_2d_utility import MultiaxialControlModuleGeneralized2DUtility
        self.multiaxial_control_module = MultiaxialControlModuleGeneralized2DUtility(self.model, self.cm_project_parameters)
        self.multiaxial_control_module.ExecuteInitialize()

    def InitializeSolutionStep(self):
        super().InitializeSolutionStep()

        self.multiaxial_control_module.ExecuteInitializeSolutionStep()

    def FinalizeSolutionStep(self):
        super().FinalizeSolutionStep()

        self.multiaxial_control_module.ExecuteFinalizeSolutionStep()

    def PrintResultsForGid(self, time):
        super().PrintResultsForGid(time)

        self.multiaxial_control_module.PrintResults()

    def Finalize(self):
        tolerance = 1.001
<<<<<<< HEAD
        node_5_found = False
        node_6_found = False
        for node in self.rigid_face_model_part.Nodes:
            if node.Id == 5:
                node_force_x = node.GetSolutionStepValue(DEM.CONTACT_FORCES_X)
                expected_value = 316.79
                self.assertAlmostEqual(node_force_x, expected_value, delta=tolerance)
                node_5_found = True
            elif node.Id == 6:
                node_force_y = node.GetSolutionStepValue(DEM.CONTACT_FORCES_Y)
                expected_value = 150.1
                self.assertAlmostEqual(node_force_y, expected_value, delta=tolerance)
                node_6_found = True
        self.assertTrue(node_5_found)
        self.assertTrue(node_6_found)

=======
        node = self.rigid_face_model_part.GetNode(5)
        node_force_x = node.GetSolutionStepValue(DEM.CONTACT_FORCES_X)
        expected_value = 316.79
        self.assertAlmostEqual(node_force_x, expected_value, delta=tolerance)

        node = self.rigid_face_model_part.GetNode(6)
        node_force_y = node.GetSolutionStepValue(DEM.CONTACT_FORCES_Y)
        expected_value = 150.1
        self.assertAlmostEqual(node_force_y, expected_value, delta=tolerance)

        self.procedures.RemoveFoldersWithResults(str(self.main_path), str(self.problem_name), '')
>>>>>>> 4c8a0759
        super().Finalize()

class DEM2D_ControlModuleTestSolutionRadial(DEMAnalysisStage, KratosUnittest.TestCase):

    def GetMainPath(self):
        return os.path.join(os.path.dirname(os.path.realpath(__file__)), "DEM2D_control_module_tests_files")

    def Finalize(self):
        tolerance = 1.0e-9
        first_node_found = False
        second_node_found = False
        for node in self.rigid_face_model_part.Nodes:
            if node.Id == 95:
                self.assertAlmostEqual(node.X, 0.7809379840517369, delta=tolerance)
                self.assertAlmostEqual(node.Y, 0.622777258928492, delta=tolerance)
                first_node_found = True
            elif node.Id == 110:
                self.assertAlmostEqual(node.X, -0.6227772594279198, delta=tolerance)
                self.assertAlmostEqual(node.Y, 0.7809379836521931, delta=tolerance)
                second_node_found = True
        self.assertTrue(first_node_found)
        self.assertTrue(second_node_found)

        super().Finalize()

class DEM2D_ControlModuleTestSolutionRadialMultiDofs(DEMAnalysisStage, KratosUnittest.TestCase):

    def GetMainPath(self):
        return os.path.join(os.path.dirname(os.path.realpath(__file__)), "DEM2D_control_module_tests_files")

    def InitializeSolutionStep(self):
        super().InitializeSolutionStep()
        if self.time <= 0.5:
            for node in self.rigid_face_model_part.Nodes:
                node.SetValue(DEM.RADIAL_NORMAL_STRESS_COMPONENT, -1.0e6 * self.time)
        else:
            for node in self.rigid_face_model_part.Nodes:
                node.SetValue(DEM.RADIAL_NORMAL_STRESS_COMPONENT, -1.0e6)

    def Finalize(self):
        tolerance = 1.0e-9
        first_node_found = False
        second_node_found = False
        for node in self.rigid_face_model_part.Nodes:
            if node.Id == 95:
                self.assertAlmostEqual(node.X, 0.636366213695056, delta=tolerance)
                self.assertAlmostEqual(node.Y, 0.5074851196038817, delta=tolerance)
                first_node_found = True
            elif node.Id == 110:
                self.assertAlmostEqual(node.X, -0.446450996247988, delta=tolerance)
                self.assertAlmostEqual(node.Y, 0.5598318428159778, delta=tolerance)
                second_node_found = True
        self.assertTrue(first_node_found)
        self.assertTrue(second_node_found)

        self.procedures.RemoveFoldersWithResults(str(self.main_path), str(self.problem_name), '')
        super().Finalize()

class TestDEM2DControlModule(KratosUnittest.TestCase):

    def setUp(self):
        pass

    def test_DEM2DControlModule(self):
        path = os.path.join(os.path.dirname(os.path.realpath(__file__)), "DEM2D_control_module_tests_files")
        parameters_file_name = os.path.join(path, "ProjectParametersDEM.json")
        model = KratosMultiphysics.Model()
        auxiliary_functions_for_tests.CreateAndRunStageInSelectedNumberOfOpenMPThreads(DEM2D_ControlModuleTestSolution, model, parameters_file_name, auxiliary_functions_for_tests.GetHardcodedNumberOfThreads())

    def test_DEM2DControlModuleRadial(self):
        path = os.path.join(os.path.dirname(os.path.realpath(__file__)), "DEM2D_control_module_tests_files")
        parameters_file_name = os.path.join(path, "ProjectParametersDEMRadialCM.json")
        model = KratosMultiphysics.Model()
        auxiliary_functions_for_tests.CreateAndRunStageInSelectedNumberOfOpenMPThreads(DEM2D_ControlModuleTestSolution, model, parameters_file_name, auxiliary_functions_for_tests.GetHardcodedNumberOfThreads())

    def test_DEM2DControlModuleRadialMultiDofs(self):
        path = os.path.join(os.path.dirname(os.path.realpath(__file__)), "DEM2D_control_module_tests_files")
        parameters_file_name = os.path.join(path, "ProjectParametersDEMRadialMultiDofsCM.json")
        model = KratosMultiphysics.Model()
        auxiliary_functions_for_tests.CreateAndRunStageInSelectedNumberOfOpenMPThreads(DEM2D_ControlModuleTestSolution, model, parameters_file_name, auxiliary_functions_for_tests.GetHardcodedNumberOfThreads())

    def tearDown(self):
        file_to_remove = os.path.join("DEM2D_control_module_tests_files", "TimesPartialRelease")
        kratos_utils.DeleteFileIfExisting(GetFilePath(file_to_remove))
        os.chdir(this_working_dir_backup)

if __name__ == "__main__":
    Logger.GetDefaultOutput().SetSeverity(Logger.Severity.WARNING)
    KratosUnittest.main()<|MERGE_RESOLUTION|>--- conflicted
+++ resolved
@@ -55,24 +55,6 @@
 
     def Finalize(self):
         tolerance = 1.001
-<<<<<<< HEAD
-        node_5_found = False
-        node_6_found = False
-        for node in self.rigid_face_model_part.Nodes:
-            if node.Id == 5:
-                node_force_x = node.GetSolutionStepValue(DEM.CONTACT_FORCES_X)
-                expected_value = 316.79
-                self.assertAlmostEqual(node_force_x, expected_value, delta=tolerance)
-                node_5_found = True
-            elif node.Id == 6:
-                node_force_y = node.GetSolutionStepValue(DEM.CONTACT_FORCES_Y)
-                expected_value = 150.1
-                self.assertAlmostEqual(node_force_y, expected_value, delta=tolerance)
-                node_6_found = True
-        self.assertTrue(node_5_found)
-        self.assertTrue(node_6_found)
-
-=======
         node = self.rigid_face_model_part.GetNode(5)
         node_force_x = node.GetSolutionStepValue(DEM.CONTACT_FORCES_X)
         expected_value = 316.79
@@ -84,7 +66,6 @@
         self.assertAlmostEqual(node_force_y, expected_value, delta=tolerance)
 
         self.procedures.RemoveFoldersWithResults(str(self.main_path), str(self.problem_name), '')
->>>>>>> 4c8a0759
         super().Finalize()
 
 class DEM2D_ControlModuleTestSolutionRadial(DEMAnalysisStage, KratosUnittest.TestCase):
