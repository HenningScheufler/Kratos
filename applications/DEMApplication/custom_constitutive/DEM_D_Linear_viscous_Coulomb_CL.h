//Authors: M.A. Celigueta and S. Latorre (CIMNE)
//   Date: July 2015

#if !defined(DEM_D_LINEAR_VISCOUS_COULOMB_CL_H_INCLUDED)
#define DEM_D_LINEAR_VISCOUS_COULOMB_CL_H_INCLUDED

#include <string>
#include <iostream>
#include "DEM_discontinuum_constitutive_law.h"

namespace Kratos {

    class SphericParticle;

    class KRATOS_API(DEM_APPLICATION) DEM_D_Linear_viscous_Coulomb : public DEMDiscontinuumConstitutiveLaw {

    public:

        using DEMDiscontinuumConstitutiveLaw::CalculateNormalForce;

        KRATOS_CLASS_POINTER_DEFINITION(DEM_D_Linear_viscous_Coulomb);

        DEM_D_Linear_viscous_Coulomb() {}

        ~DEM_D_Linear_viscous_Coulomb() {}

        void SetConstitutiveLawInProperties(Properties::Pointer pProp, bool verbose = true) override;

        void Check(Properties::Pointer pProp) const override;

        std::string GetTypeOfLaw() override;

        DEMDiscontinuumConstitutiveLaw::Pointer Clone() const override;

        void InitializeContact(SphericParticle* const element1, SphericParticle* const element2, const double indentation) override;

        void InitializeContactWithFEM(SphericParticle* const element, Condition* const wall, const double indentation, const double ini_delta = 0.0) override;

        void CalculateForces(const ProcessInfo& r_process_info,
                            const double OldLocalElasticContactForce[3],
                            double LocalElasticContactForce[3],
                            double LocalDeltDisp[3],
                            double LocalRelVel[3],
                            double indentation,
                            double previous_indentation,
                            double ViscoDampingLocalContactForce[3],
                            double& cohesive_force,
                            SphericParticle* element1,
                            SphericParticle* element2,
                            bool& sliding, double LocalCoordSystem[3][3]) override;

        void CalculateForcesWithFEM(const ProcessInfo& r_process_info,
                                    const double OldLocalElasticContactForce[3],
                                    double LocalElasticContactForce[3],
                                    double LocalDeltDisp[3],
                                    double LocalRelVel[3],
                                    double indentation,
                                    double previous_indentation,
                                    double ViscoDampingLocalContactForce[3],
                                    double& cohesive_force,
                                    SphericParticle* const element,
                                    Condition* const wall,
                                    bool& sliding) override;

        double CalculateNormalForce(const double indentation) override;

        double CalculateCohesiveNormalForce(SphericParticle* const element1,
                                            SphericParticle* const element2,
                                            const double indentation) override;

        double CalculateCohesiveNormalForceWithFEM(SphericParticle* const element,
                                                   Condition* const wall,
                                                   const double indentation) override;

        template <class NeighbourClassType>
        void CalculateTangentialForceWithNeighbour(const double normal_contact_force,
                                                   const double OldLocalElasticContactForce[3],
                                                   double LocalElasticContactForce[3],
                                                   double ViscoDampingLocalContactForce[3],
                                                   const double LocalDeltDisp[3],
                                                   const double LocalRelVel[3],
                                                   bool& sliding,
                                                   SphericParticle* const element,
                                                   NeighbourClassType* const neighbour,
                                                   double indentation,
                                                   double previous_indentation,
                                                   double& modulus_of_elastic_shear_force,
                                                   double& maximum_admissible_shear_force){

            LocalElasticContactForce[0] = OldLocalElasticContactForce[0] - mKt * LocalDeltDisp[0];
            LocalElasticContactForce[1] = OldLocalElasticContactForce[1] - mKt * LocalDeltDisp[1];

            modulus_of_elastic_shear_force = sqrt(LocalElasticContactForce[0] * LocalElasticContactForce[0] + LocalElasticContactForce[1] * LocalElasticContactForce[1]);

            const double my_tg_of_static_friction_angle        = GetTgOfStaticFrictionAngleOfElement(element);
            const double neighbour_tg_of_static_friction_angle = neighbour->GetProperties()[STATIC_FRICTION];
            const double equiv_tg_of_static_fri_ang            = 0.5 * (my_tg_of_static_friction_angle + neighbour_tg_of_static_friction_angle);

            const double my_tg_of_dynamic_friction_angle        = GetTgOfDynamicFrictionAngleOfElement(element);
            const double neighbour_tg_of_dynamic_friction_angle = neighbour->GetProperties()[DYNAMIC_FRICTION];
            const double equiv_tg_of_dynamic_fri_ang            = 0.5 * (my_tg_of_dynamic_friction_angle + neighbour_tg_of_dynamic_friction_angle);

            const double my_friction_decay_coefficient          = GetFrictionDecayCoefficient(element);
            const double neighbour_friction_decay_coefficient   = neighbour->GetProperties()[FRICTION_DECAY];
            double equiv_friction_decay_coefficient             = 0.5 * (my_friction_decay_coefficient + neighbour_friction_decay_coefficient);

            if(equiv_tg_of_static_fri_ang < 0.0 || equiv_tg_of_dynamic_fri_ang < 0.0) {
                KRATOS_ERROR << "The averaged friction is negative for one contact of element with Id: "<< GetElementId(element)<<std::endl;
            }

<<<<<<< HEAD
            maximum_admissible_shear_force = normal_contact_force * equiv_tg_of_static_fri_ang;
            if (modulus_of_elastic_shear_force > maximum_admissible_shear_force) maximum_admissible_shear_force = normal_contact_force * equiv_tg_of_dynamic_fri_ang;
=======
            const double ShearRelVel = sqrt(LocalRelVel[0] * LocalRelVel[0] + LocalRelVel[1] * LocalRelVel[1]);
            double equiv_friction = equiv_tg_of_dynamic_fri_ang + (equiv_tg_of_static_fri_ang - equiv_tg_of_dynamic_fri_ang) * exp(-equiv_friction_decay_coefficient * ShearRelVel);

            MaximumAdmisibleShearForce = normal_contact_force * equiv_friction;
>>>>>>> 7a188d1c

            const double tangential_contact_force_0 = LocalElasticContactForce[0] + ViscoDampingLocalContactForce[0];
            const double tangential_contact_force_1 = LocalElasticContactForce[1] + ViscoDampingLocalContactForce[1];

            const double ActualTotalShearForce = sqrt(tangential_contact_force_0 * tangential_contact_force_0 + tangential_contact_force_1 * tangential_contact_force_1);

            if (ActualTotalShearForce > maximum_admissible_shear_force) {

                const double ActualElasticShearForce = sqrt(LocalElasticContactForce[0] * LocalElasticContactForce[0] + LocalElasticContactForce[1] * LocalElasticContactForce[1]);

                const double dot_product = LocalElasticContactForce[0] * ViscoDampingLocalContactForce[0] + LocalElasticContactForce[1] * ViscoDampingLocalContactForce[1];
                const double ViscoDampingLocalContactForceModule = sqrt(ViscoDampingLocalContactForce[0] * ViscoDampingLocalContactForce[0] +\
                                                                        ViscoDampingLocalContactForce[1] * ViscoDampingLocalContactForce[1]);

                if (dot_product >= 0.0) {

                    if (ActualElasticShearForce > maximum_admissible_shear_force) {
                        const double fraction = maximum_admissible_shear_force / ActualElasticShearForce;
                        LocalElasticContactForce[0]      = LocalElasticContactForce[0] * fraction;
                        LocalElasticContactForce[1]      = LocalElasticContactForce[1] * fraction;
                        ViscoDampingLocalContactForce[0] = 0.0;
                        ViscoDampingLocalContactForce[1] = 0.0;
                    }
                    else {
                        const double ActualViscousShearForce = maximum_admissible_shear_force - ActualElasticShearForce;
                        const double fraction = ActualViscousShearForce / ViscoDampingLocalContactForceModule;
                        ViscoDampingLocalContactForce[0] *= fraction;
                        ViscoDampingLocalContactForce[1] *= fraction;
                    }
                }
                else {
                    if (ViscoDampingLocalContactForceModule >= ActualElasticShearForce) {
                        const double fraction = (maximum_admissible_shear_force + ActualElasticShearForce) / ViscoDampingLocalContactForceModule;
                        ViscoDampingLocalContactForce[0] *= fraction;
                        ViscoDampingLocalContactForce[1] *= fraction;
                    }
                    else {
                        const double fraction = maximum_admissible_shear_force / ActualElasticShearForce;
                        LocalElasticContactForce[0]      = LocalElasticContactForce[0] * fraction;
                        LocalElasticContactForce[1]      = LocalElasticContactForce[1] * fraction;
                        ViscoDampingLocalContactForce[0] = 0.0;
                        ViscoDampingLocalContactForce[1] = 0.0;
                    }
                }
                sliding = true;
            }
        }

        void CalculateViscoDampingForce(double LocalRelVel[3],
                                        double ViscoDampingLocalContactForce[3],
                                        SphericParticle* const element1,
                                        SphericParticle* const element2);

        void CalculateViscoDampingForceWithFEM(double LocalRelVel[3],
                                        double ViscoDampingLocalContactForce[3],
                                        SphericParticle* const element,
                                        Condition* const wall);

        void CalculateElasticEnergyDEM(double& elastic_energy,
                                       double indentation,
                                       double LocalElasticContactForce[3]);

        void CalculateInelasticFrictionalEnergyDEM(double& inelastic_frictional_energy,
                                                   double& AuxElasticShearForce,
                                                   double LocalElasticContactForce[3]);

        void CalculateInelasticViscodampingEnergyDEM(double& inelastic_viscodamping_energy,
                                                     double ViscoDampingLocalContactForce[3],
                                                     double LocalDeltDisp[3]);

        void CalculateElasticEnergyFEM(double& elastic_energy,
                                       double indentation,
                                       double LocalElasticContactForce[3]);

        void CalculateInelasticFrictionalEnergyFEM(double& inelastic_frictional_energy,
                                                   double& AuxElasticShearForce,
                                                   double LocalElasticContactForce[3]);

        void CalculateInelasticViscodampingEnergyFEM(double& inelastic_viscodamping_energy,
                                                     double ViscoDampingLocalContactForce[3],
                                                     double LocalDeltDisp[3]);

    protected:
        double GetTgOfStaticFrictionAngleOfElement(SphericParticle* element);
        double GetTgOfDynamicFrictionAngleOfElement(SphericParticle* element);
        double GetFrictionDecayCoefficient(SphericParticle* element);
        std::size_t GetElementId(SphericParticle* element);

    private:

        friend class Serializer;

        virtual void save(Serializer& rSerializer) const override {
            KRATOS_SERIALIZE_SAVE_BASE_CLASS(rSerializer, DEMDiscontinuumConstitutiveLaw)
                    //rSerializer.save("MyMemberName",myMember);
        }

        virtual void load(Serializer& rSerializer) override {
            KRATOS_SERIALIZE_LOAD_BASE_CLASS(rSerializer, DEMDiscontinuumConstitutiveLaw)
                    //rSerializer.load("MyMemberName",myMember);
        }

    }; //class DEM_D_Linear_viscous_Coulomb

} /* namespace Kratos.*/
#endif /* DEM_D_LINEAR_VISCOUS_COULOMB_CL_H_INCLUDED  defined */<|MERGE_RESOLUTION|>--- conflicted
+++ resolved
@@ -108,15 +108,10 @@
                 KRATOS_ERROR << "The averaged friction is negative for one contact of element with Id: "<< GetElementId(element)<<std::endl;
             }
 
-<<<<<<< HEAD
-            maximum_admissible_shear_force = normal_contact_force * equiv_tg_of_static_fri_ang;
-            if (modulus_of_elastic_shear_force > maximum_admissible_shear_force) maximum_admissible_shear_force = normal_contact_force * equiv_tg_of_dynamic_fri_ang;
-=======
             const double ShearRelVel = sqrt(LocalRelVel[0] * LocalRelVel[0] + LocalRelVel[1] * LocalRelVel[1]);
             double equiv_friction = equiv_tg_of_dynamic_fri_ang + (equiv_tg_of_static_fri_ang - equiv_tg_of_dynamic_fri_ang) * exp(-equiv_friction_decay_coefficient * ShearRelVel);
 
-            MaximumAdmisibleShearForce = normal_contact_force * equiv_friction;
->>>>>>> 7a188d1c
+            maximum_admissible_shear_force = normal_contact_force * equiv_friction;
 
             const double tangential_contact_force_0 = LocalElasticContactForce[0] + ViscoDampingLocalContactForce[0];
             const double tangential_contact_force_1 = LocalElasticContactForce[1] + ViscoDampingLocalContactForce[1];
