--- conflicted
+++ resolved
@@ -15,14 +15,6 @@
         return Kratos::make_unique<DEM_D_Linear_viscous_Coulomb2D>();
     }
 
-<<<<<<< HEAD
-    void DEM_D_Linear_viscous_Coulomb2D::SetConstitutiveLawInProperties(Properties::Pointer pProp, bool verbose) {
-        if(verbose) KRATOS_INFO("DEM") << "Assigning DEM_D_Linear_viscous_Coulomb2D to Properties " << pProp->Id() << std::endl;
-        pProp->SetValue(DEM_DISCONTINUUM_CONSTITUTIVE_LAW_POINTER, this->Clone());
-    }
-
-=======
->>>>>>> 83c38bd5
     void DEM_D_Linear_viscous_Coulomb2D::InitializeContact(SphericParticle* const element1, SphericParticle* const element2, const double indentation) {
 
         const double my_young        = element1->GetYoung();
