//Authors: M.A. Celigueta and S. Latorre (CIMNE)
//   Date: July 2015

#if !defined(DEM_D_HERTZ_VISCOUS_COULOMB_CL_H_INCLUDED)
#define DEM_D_HERTZ_VISCOUS_COULOMB_CL_H_INCLUDED

#include <string>
#include <iostream>
#include "DEM_discontinuum_constitutive_law.h"

namespace Kratos {

    class SphericParticle;

    class KRATOS_API(DEM_APPLICATION) DEM_D_Hertz_viscous_Coulomb : public DEMDiscontinuumConstitutiveLaw {

    public:
        using DEMDiscontinuumConstitutiveLaw::CalculateNormalForce;

        KRATOS_CLASS_POINTER_DEFINITION(DEM_D_Hertz_viscous_Coulomb);

        DEM_D_Hertz_viscous_Coulomb() {}

        ~DEM_D_Hertz_viscous_Coulomb() {}

        std::string GetTypeOfLaw() override;

        virtual void Check(Properties::Pointer pProp) const override;

        DEMDiscontinuumConstitutiveLaw::Pointer Clone() const override;

        std::unique_ptr<DEMDiscontinuumConstitutiveLaw> CloneUnique() override;

        void InitializeContact(SphericParticle* const element1, SphericParticle* const element2, const double indentation) override;

        void InitializeContactWithFEM(SphericParticle* const element, Condition* const wall, const double indentation, const double ini_delta = 0.0) override;

        void CalculateForces(const ProcessInfo& r_process_info,
                             const double OldLocalElasticContactForce[3],
                             double LocalElasticContactForce[3],
                             double LocalDeltDisp[3],
                             double LocalRelVel[3],
                             double indentation,
                             double previous_indentation,
                             double ViscoDampingLocalContactForce[3],
                             double& cohesive_force,
                             SphericParticle* element1,
                             SphericParticle* element2,
                             bool& sliding,
                             double LocalCoordSystem[3][3]) override;

        void CalculateForcesWithFEM(const ProcessInfo& r_process_info,
                                    const double OldLocalElasticContactForce[3],
                                    double LocalElasticContactForce[3],
                                    double LocalDeltDisp[3],
                                    double LocalRelVel[3],
                                    double indentation,
                                    double previous_indentation,
                                    double ViscoDampingLocalContactForce[3],
                                    double& cohesive_force,
                                    SphericParticle* const element,
                                    Condition* const wall,
                                    bool& sliding) override;

        double CalculateNormalForce(const double indentation) override;

<<<<<<< HEAD
        double CalculateNormalForceWithBall(SphericParticle* const element1, SphericParticle* const element2, const double indentation, double LocalCoordSystem[3][3]);

        double CalculateNormalForceWithFEM(SphericParticle* const element, Condition* const wall, const double indentation, const double ini_delta = 0.0);
=======
        double CalculateNormalForce(SphericParticle* const element1,
                                            SphericParticle* const element2,
                                            const double indentation,
                                            double LocalCoordSystem[3][3]) override;

        double CalculateNormalForce(SphericParticle* const element,
                                            Condition* const wall,
                                            const double indentation) override;
>>>>>>> 4cd8ef06

        double CalculateCohesiveNormalForce(SphericParticle* const element1,
                                            SphericParticle* const element2,
                                            const double indentation) override;

        double CalculateCohesiveNormalForceWithFEM(SphericParticle* const element,
                                                   Condition* const wall,
                                                   const double indentation) override;

        template <class NeighbourClassType>
        void CalculateTangentialForceWithNeighbour(const double normal_contact_force,
                                                   const double OldLocalElasticContactForce[3],
                                                   double LocalElasticContactForce[3],
                                                   double ViscoDampingLocalContactForce[3],
                                                   const double LocalDeltDisp[3],
                                                   const double LocalRelVel[3],
                                                   bool& sliding,
                                                   SphericParticle* const element,
                                                   NeighbourClassType* const neighbour,
                                                   double indentation,
                                                   double previous_indentation,
                                                   double& AuxElasticShearForce,
                                                   double& MaximumAdmisibleShearForce);

        void CalculateViscoDampingForce(double LocalRelVel[3],
                                        double ViscoDampingLocalContactForce[3],
                                        SphericParticle* const element1,
                                        SphericParticle* const element2);

        void CalculateViscoDampingForceWithFEM(double LocalRelVel[3],
                                        double ViscoDampingLocalContactForce[3],
                                        SphericParticle* const element,
                                        Condition* const wall);

        void CalculateElasticEnergyDEM(double& elastic_energy,
                                       double indentation,
                                       double LocalElasticContactForce[3]);

        void CalculateInelasticFrictionalEnergyDEM(double& inelastic_frictional_energy,
                                                   double& AuxElasticShearForce,
                                                   double LocalElasticContactForce[3]);

        void CalculateInelasticViscodampingEnergyDEM(double& inelastic_viscodamping_energy,
                                                     double ViscoDampingLocalContactForce[3],
                                                     double LocalDeltDisp[3]);

        void CalculateElasticEnergyFEM(double& elastic_energy,
                                       double indentation,
                                       double LocalElasticContactForce[3]);

        void CalculateInelasticFrictionalEnergyFEM(double& inelastic_frictional_energy,
                                                   double& AuxElasticShearForce,
                                                   double LocalElasticContactForce[3]);

        void CalculateInelasticViscodampingEnergyFEM(double& inelastic_viscodamping_energy,
                                                     double ViscoDampingLocalContactForce[3],
                                                     double LocalDeltDisp[3]);

    private:

        friend class Serializer;

        virtual void save(Serializer& rSerializer) const override {
            KRATOS_SERIALIZE_SAVE_BASE_CLASS(rSerializer, DEMDiscontinuumConstitutiveLaw)
                    //rSerializer.save("MyMemberName",myMember);
        }

        virtual void load(Serializer& rSerializer) override {
            KRATOS_SERIALIZE_LOAD_BASE_CLASS(rSerializer, DEMDiscontinuumConstitutiveLaw)
                    //rSerializer.load("MyMemberName",myMember);
        }

    }; //class DEM_D_Hertz_viscous_Coulomb

} /* namespace Kratos.*/
#endif /* DEM_D_HERTZ_VISCOUS_COULOMB_CL_H_INCLUDED  defined */<|MERGE_RESOLUTION|>--- conflicted
+++ resolved
@@ -64,11 +64,6 @@
 
         double CalculateNormalForce(const double indentation) override;
 
-<<<<<<< HEAD
-        double CalculateNormalForceWithBall(SphericParticle* const element1, SphericParticle* const element2, const double indentation, double LocalCoordSystem[3][3]);
-
-        double CalculateNormalForceWithFEM(SphericParticle* const element, Condition* const wall, const double indentation, const double ini_delta = 0.0);
-=======
         double CalculateNormalForce(SphericParticle* const element1,
                                             SphericParticle* const element2,
                                             const double indentation,
@@ -77,7 +72,6 @@
         double CalculateNormalForce(SphericParticle* const element,
                                             Condition* const wall,
                                             const double indentation) override;
->>>>>>> 4cd8ef06
 
         double CalculateCohesiveNormalForce(SphericParticle* const element1,
                                             SphericParticle* const element2,
