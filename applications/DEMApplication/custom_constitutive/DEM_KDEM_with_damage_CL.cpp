--- conflicted
+++ resolved
@@ -286,28 +286,9 @@
                 }
             }
         } else {
-<<<<<<< HEAD
-
-            const double my_tg_of_static_friction_angle        = element1->GetProperties()[STATIC_FRICTION];
-            const double neighbour_tg_of_static_friction_angle = element2->GetProperties()[STATIC_FRICTION];
-            const double equiv_tg_of_static_fri_ang            = 0.5 * (my_tg_of_static_friction_angle + neighbour_tg_of_static_friction_angle);
-
-            const double my_tg_of_dynamic_friction_angle        = element1->GetProperties()[DYNAMIC_FRICTION];
-            const double neighbour_tg_of_dynamic_friction_angle = element2->GetProperties()[DYNAMIC_FRICTION];
-            const double equiv_tg_of_dynamic_fri_ang            = 0.5 * (my_tg_of_dynamic_friction_angle + neighbour_tg_of_dynamic_friction_angle);
-
-            const double my_friction_decay_coefficient          = element1->GetProperties()[FRICTION_DECAY];
-            const double neighbour_friction_decay_coefficient   = element2->GetProperties()[FRICTION_DECAY];
-            double equiv_friction_decay_coefficient             = 0.5 * (my_friction_decay_coefficient + neighbour_friction_decay_coefficient);
-
-            if (equiv_tg_of_static_fri_ang < 0.0 || equiv_tg_of_dynamic_fri_ang < 0.0) {
-                KRATOS_ERROR << "The averaged friction is negative for one contact of element with Id: "<< element1->Id()<<std::endl;
-            }
-=======
             const double& equiv_tg_of_static_fri_ang = (*mpProperties)[STATIC_FRICTION];
             const double& equiv_tg_of_dynamic_fri_ang = (*mpProperties)[DYNAMIC_FRICTION];
             const double& equiv_friction_decay_coefficient = (*mpProperties)[FRICTION_DECAY];
->>>>>>> c46c9420
 
             const double ShearRelVel = sqrt(LocalRelVel[0] * LocalRelVel[0] + LocalRelVel[1] * LocalRelVel[1]);
             double equiv_friction = equiv_tg_of_dynamic_fri_ang + (equiv_tg_of_static_fri_ang - equiv_tg_of_dynamic_fri_ang) * exp(-equiv_friction_decay_coefficient * ShearRelVel);
