--- conflicted
+++ resolved
@@ -1267,7 +1267,6 @@
                 }
             }
 
-<<<<<<< HEAD
             // Estimate updated local stiffness
             mDiscontinuumConstitutiveLaw = pCloneDiscontinuumConstitutiveLawWithNeighbour(data_buffer.mpOtherParticle);
             mDiscontinuumConstitutiveLaw->InitializeContact(this,data_buffer.mpOtherParticle,data_buffer.mIndentation);
@@ -1313,10 +1312,9 @@
             }
             DEM_ADD_SECOND_TO_FIRST(r_nodal_stiffness_array, GlobalStiffness)
             DEM_ADD_SECOND_TO_FIRST(r_nodal_rotational_stiffness_array, GlobalRotationalStiffness)
-=======
+            
             // Store contact information needed for later processes
             StoreBallToBallContactInfo(r_process_info, data_buffer, data_buffer.mpOtherParticle, GlobalContactForce, sliding);
->>>>>>> 1f12b0a8
 
             DEM_SET_COMPONENTS_TO_ZERO_3(DeltDisp)
             DEM_SET_COMPONENTS_TO_ZERO_3(LocalDeltDisp)
