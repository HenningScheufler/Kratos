from __future__ import absolute_import, division #makes KratosMultiphysics backward compatible with python 2.6 and 2.7

import time as timer
import os

import KratosMultiphysics as Kratos
import KratosMultiphysics.LinearSolversApplication
import KratosMultiphysics.FluidDynamicsApplication
import KratosMultiphysics.StructuralMechanicsApplication
import KratosMultiphysics.PoromechanicsApplication as KratosPoro

from KratosMultiphysics.analysis_stage import AnalysisStage

from importlib import import_module

class PoromechanicsAnalysis(AnalysisStage):
    '''Main script for poromechanics simulations.'''

    def __init__(self,model,parameters):
        # Time monitoring
        KratosMultiphysics.Logger.PrintInfo(self._GetSimulationName(),timer.ctime())
        self.initial_time = timer.perf_counter()

        ## Import parallel modules if needed
<<<<<<< HEAD
        if (parameters["problem_data"]["parallel_type"].GetString() == "MPI"):
            KratosMultiphysics.Logger.PrintInfo(self._GetSimulationName(),"MPI parallel configuration. OMP_NUM_THREADS =",parallel.GetNumThreads())
        else:
            from KratosMultiphysics.PoromechanicsApplication import poromechanics_cleaning_utility
            poromechanics_cleaning_utility.CleanPreviousFiles(os.getcwd()) # Clean previous post files
            KratosMultiphysics.Logger.PrintInfo(self._GetSimulationName(),"OpenMP parallel configuration. OMP_NUM_THREADS =",parallel.GetNumThreads())
=======
        from KratosMultiphysics.PoromechanicsApplication import poromechanics_cleaning_utility
        poromechanics_cleaning_utility.CleanPreviousFiles(os.getcwd()) # Clean previous post files
        KratosMultiphysics.Logger.PrintInfo(self._GetSimulationName(),"OpenMP parallel configuration.")
>>>>>>> dd7ca076

        # Initialize Fracture Propagation Utility if necessary
        if parameters["problem_data"]["fracture_utility"].GetBool():
            from KratosMultiphysics.PoromechanicsApplication.poromechanics_fracture_propagation_utility import FracturePropagationUtility
            self.fracture_utility = FracturePropagationUtility(model,
                                                                self._GetOrderOfProcessesInitialization())
            parameters = self.fracture_utility.Initialize(parameters)

        # Creating solver and model part and adding variables
        super(PoromechanicsAnalysis,self).__init__(model,parameters)

        self.initial_stress_mode = 'external' # Not from a Poromechanics solution
        if parameters["problem_data"].Has("initial_stress_utility_settings"):
            self.initial_stress_mode = parameters["problem_data"]["initial_stress_utility_settings"]["mode"].GetString()
        if (self.initial_stress_mode == 'load' or self.initial_stress_mode == 'save'):
            from KratosMultiphysics.PoromechanicsApplication.poromechanics_initial_stress_utility import InitialStressUtility
            self.initial_stress_utility = InitialStressUtility(model,parameters)

    def Initialize(self):
        super(PoromechanicsAnalysis,self).Initialize()

        if (self.initial_stress_mode == 'load'):
            self.initial_stress_utility.Load()

    def OutputSolutionStep(self):
        super(PoromechanicsAnalysis,self).OutputSolutionStep()

        # Check Fracture Propagation Utility
        if self.project_parameters["problem_data"]["fracture_utility"].GetBool():
            if self.fracture_utility.IsPropagationStep():
                self._solver,self._list_of_processes,self._list_of_output_processes = self.fracture_utility.CheckPropagation(self._solver,
                                                                                                                            self._list_of_processes,
                                                                                                                            self._list_of_output_processes)

    def Finalize(self):
        super(PoromechanicsAnalysis,self).Finalize()

        # Finalize Fracture Propagation Utility
        if self.project_parameters["problem_data"]["fracture_utility"].GetBool():
            self.fracture_utility.Finalize()

        if (self.initial_stress_mode == 'save'):
            self.initial_stress_utility.Save()

        # Finalizing strategy
        if self.parallel_type == "OpenMP":
            self._GetSolver().Clear()

        # Time control
        KratosMultiphysics.Logger.PrintInfo(self._GetSimulationName(),"Analysis Completed. Elapsed Time = %.3f" % (timer.perf_counter() - self.initial_time)," seconds.")
        KratosMultiphysics.Logger.PrintInfo(self._GetSimulationName(),timer.ctime())

    def _CreateSolver(self):
        python_module_name = "KratosMultiphysics.PoromechanicsApplication"
        full_module_name = python_module_name + "." + self.project_parameters["solver_settings"]["solver_type"].GetString()
        solver_module = import_module(full_module_name)
        solver = solver_module.CreateSolver(self.model, self.project_parameters["solver_settings"])
        return solver

    def _GetOrderOfProcessesInitialization(self):
        return ["constraints_process_list",
                "loads_process_list",
                "auxiliar_process_list"]

    def _GetSimulationName(self):
        return "Poromechanics Analysis"


if __name__ == '__main__':
    from sys import argv

    if len(argv) > 2:
        err_msg =  'Too many input arguments!\n'
        err_msg += 'Use this script in the following way:\n'
        err_msg += '- With default parameter file (assumed to be called "ProjectParameters.json"):\n'
        err_msg += '    "python poromechanics_analysis.py"\n'
        err_msg += '- With custom parameter file:\n'
        err_msg += '    "python poromechanics_analysis.py <my-parameter-file>.json"\n'
        raise Exception(err_msg)

    if len(argv) == 2: # ProjectParameters is being passed from outside
        parameter_file_name = argv[1]
    else: # using default name
        parameter_file_name = "ProjectParameters.json"

    with open(parameter_file_name,'r') as parameter_file:
        parameters = Kratos.Parameters(parameter_file.read())

    model = Kratos.Model()
    simulation = PoromechanicsAnalysis(model,parameters)
    simulation.Run()<|MERGE_RESOLUTION|>--- conflicted
+++ resolved
@@ -22,18 +22,9 @@
         self.initial_time = timer.perf_counter()
 
         ## Import parallel modules if needed
-<<<<<<< HEAD
-        if (parameters["problem_data"]["parallel_type"].GetString() == "MPI"):
-            KratosMultiphysics.Logger.PrintInfo(self._GetSimulationName(),"MPI parallel configuration. OMP_NUM_THREADS =",parallel.GetNumThreads())
-        else:
-            from KratosMultiphysics.PoromechanicsApplication import poromechanics_cleaning_utility
-            poromechanics_cleaning_utility.CleanPreviousFiles(os.getcwd()) # Clean previous post files
-            KratosMultiphysics.Logger.PrintInfo(self._GetSimulationName(),"OpenMP parallel configuration. OMP_NUM_THREADS =",parallel.GetNumThreads())
-=======
         from KratosMultiphysics.PoromechanicsApplication import poromechanics_cleaning_utility
         poromechanics_cleaning_utility.CleanPreviousFiles(os.getcwd()) # Clean previous post files
         KratosMultiphysics.Logger.PrintInfo(self._GetSimulationName(),"OpenMP parallel configuration.")
->>>>>>> dd7ca076
 
         # Initialize Fracture Propagation Utility if necessary
         if parameters["problem_data"]["fracture_utility"].GetBool():
