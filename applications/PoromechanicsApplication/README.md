--- conflicted
+++ resolved
@@ -28,49 +28,3 @@
 damage model with the insertion of interface elements after remeshing
 with GiD
 
-<<<<<<< HEAD
-### How to use MPI in Poromechanics Application (Linux only)
-
-First, install the following packages from a terminal:
-
-- trilinos-dev
-- libmetis-dev
-- libmetis5
-- libopenmpi-dev
-- libscotch-dev
-- libtrilinos-amesos-dev
-- libtrilinos-aztecoo-dev
-- libtrilinos-epetra-dev
-- libtrilinos-epetraext-dev
-- libtrilinos-ifpack-dev
-- libtrilinos-ml-dev
-- libtrilinos-teuchos-dev
-- openmpi-bin
-
-Then, make sure that the following applications are added in the configure.sh file:
-
-> add_app ${KRATOS_APP_DIR}/ExternalSolversApplication;
->
-> add_app ${KRATOS_APP_DIR}/StructuralMechanicsApplication;
->
-> add_app ${KRATOS_APP_DIR}/FluidDynamicsApplication;
->
-> add_app ${KRATOS_APP_DIR}/PoromechanicsApplication;
->
-> add_app ${KRATOS_APP_DIR}/MetisApplication;
->
-> add_app ${KRATOS_APP_DIR}/TrilinosApplication;
-
-And also that the following options are set:
-
-> -DUSE_MPI=ON \\
->
-> -DTRILINOS_LIBRARY_DIR="/usr/lib/x86_64-linux-gnu" \\
->
-> -DTRILINOS_INCLUDE_DIR="/usr/include/trilinos" \\
->
-> -DTRILINOS_LIBRARY_PREFIX="trilinos_" \\
-
-*Note*: For the moment, MPI only works in Linux. Non-local Damage and Fracture Propagation features do not work in MPI.
-=======
->>>>>>> dd7ca076
