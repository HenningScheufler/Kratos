// KRATOS ___                _   _ _         _   _             __                       _
//       / __\___  _ __  ___| |_(_) |_ _   _| |_(_)_   _____  / /  __ ___      _____   /_\  _ __  _ __
//      / /  / _ \| '_ \/ __| __| | __| | | | __| \ \ / / _ \/ /  / _` \ \ /\ / / __| //_\\| '_ \| '_  |
//     / /__| (_) | | | \__ \ |_| | |_| |_| | |_| |\ V /  __/ /__| (_| |\ V  V /\__ \/  _  \ |_) | |_) |
//     \____/\___/|_| |_|___/\__|_|\__|\__,_|\__|_| \_/ \___\____/\__,_| \_/\_/ |___/\_/ \_/ .__/| .__/
//                                                                                         |_|   |_|
//
//  License:         BSD License
//                   license: structural_mechanics_application/license.txt
//
//  Main authors:    Alejandro Cornejo
//                   Vicente Mataix Ferrandiz
//                   Fernando Rastellini
//  Collaborator:    Lucia Barbu
//

// System includes

// External includes

// Project includes
#include "utilities/math_utils.h"
#include "constitutive_laws_application_variables.h"
#include "serial_parallel_rule_of_mixtures_law.h"
#include "custom_utilities/tangent_operator_calculator_utility.h"
#include "custom_utilities/advanced_constitutive_law_utilities.h"
#include "custom_utilities/constitutive_law_utilities.h"


namespace Kratos
{
ConstitutiveLaw::Pointer SerialParallelRuleOfMixturesLaw::Create(Kratos::Parameters NewParameters) const
{
    const double fiber_volumetric_participation = NewParameters["combination_factors"][1].GetDouble();
    const int voigt_size = 6;
    Vector parallel_directions(voigt_size);
    for (IndexType i_comp = 0; i_comp < voigt_size; ++i_comp) {
        parallel_directions[i_comp] = NewParameters["parallel_behaviour_directions"][i_comp].GetInt();
    }
    return Kratos::make_shared<SerialParallelRuleOfMixturesLaw>(fiber_volumetric_participation, parallel_directions);
}

/***********************************************************************************/
/***********************************************************************************/

void SerialParallelRuleOfMixturesLaw::InitializeMaterialResponsePK1(ConstitutiveLaw::Parameters& rValues)
{
    this->InitializeMaterialResponseCauchy(rValues);
}

/***********************************************************************************/
/***********************************************************************************/

void SerialParallelRuleOfMixturesLaw::InitializeMaterialResponsePK2(ConstitutiveLaw::Parameters& rValues)
{
    this->InitializeMaterialResponseCauchy(rValues);
}

/***********************************************************************************/
/***********************************************************************************/

void SerialParallelRuleOfMixturesLaw::InitializeMaterialResponseKirchhoff(ConstitutiveLaw::Parameters& rValues)
{
    this->InitializeMaterialResponseCauchy(rValues);
}

/***********************************************************************************/
/***********************************************************************************/

void SerialParallelRuleOfMixturesLaw::InitializeMaterialResponseCauchy(ConstitutiveLaw::Parameters& rValues)
{
    auto& r_material_properties = rValues.GetMaterialProperties();
    const auto it_cl_begin = r_material_properties.GetSubProperties().begin();
    const auto& r_props_matrix_cl = *(it_cl_begin);
    const auto& r_props_fiber_cl = *(it_cl_begin + 1);


    // Get Values to compute the constitutive law:
    Flags& r_flags = rValues.GetOptions();
    const bool flag_strain = r_flags.Is(ConstitutiveLaw::USE_ELEMENT_PROVIDED_STRAIN );
    // In case the element has not computed the Strain
    if (r_flags.IsNot(ConstitutiveLaw::USE_ELEMENT_PROVIDED_STRAIN)) {
        CalculateGreenLagrangeStrain(rValues);
        r_flags.Set(ConstitutiveLaw::USE_ELEMENT_PROVIDED_STRAIN, true);
    }

    ConstitutiveLaw::Parameters values_fiber  = rValues;
    ConstitutiveLaw::Parameters values_matrix = rValues;

    values_matrix.SetMaterialProperties(r_props_matrix_cl);
    mpMatrixConstitutiveLaw->InitializeMaterialResponseCauchy(values_matrix);

    values_fiber.SetMaterialProperties(r_props_fiber_cl);
    mpFiberConstitutiveLaw->InitializeMaterialResponseCauchy(values_fiber);

    r_flags.Set(ConstitutiveLaw::USE_ELEMENT_PROVIDED_STRAIN, flag_strain);
}
/***********************************************************************************/
/***********************************************************************************/

void SerialParallelRuleOfMixturesLaw::CalculateMaterialResponsePK1(ConstitutiveLaw::Parameters& rValues)
{
    this->CalculateMaterialResponsePK2(rValues);

    if (rValues.IsSetDeterminantF()) {
        Vector& stress_vector                = rValues.GetStressVector();
        const Matrix& deformation_gradient_f = rValues.GetDeformationGradientF();
        const double determinant_f           = rValues.GetDeterminantF();
        TransformStresses(stress_vector, deformation_gradient_f, determinant_f, StressMeasure_PK2, StressMeasure_PK1);
    }
}

/***********************************************************************************/
/***********************************************************************************/

void SerialParallelRuleOfMixturesLaw::CalculateMaterialResponsePK2(ConstitutiveLaw::Parameters& rValues)
{
    // Get Values to compute the constitutive law:
    Flags& r_flags = rValues.GetOptions();

    // Previous flags saved
    const bool flag_strain = r_flags.Is(ConstitutiveLaw::USE_ELEMENT_PROVIDED_STRAIN );
    const bool flag_const_tensor = r_flags.Is(ConstitutiveLaw::COMPUTE_CONSTITUTIVE_TENSOR );
    const bool flag_stress = r_flags.Is(ConstitutiveLaw::COMPUTE_STRESS );

    const Properties& r_material_properties  = rValues.GetMaterialProperties();

    // The deformation gradient
    if (rValues.IsSetDeterminantF()) {
        const double determinant_f = rValues.GetDeterminantF();
        KRATOS_ERROR_IF(determinant_f < 0.0) << "Deformation gradient determinant (detF) < 0.0 : " << determinant_f << std::endl;
    }
    // In case the element has not computed the Strain
    if (r_flags.IsNot(ConstitutiveLaw::USE_ELEMENT_PROVIDED_STRAIN)) {
        CalculateGreenLagrangeStrain(rValues);
    }

    if (r_flags.Is(ConstitutiveLaw::COMPUTE_STRESS)) {
        // Set new flags
        r_flags.Set(ConstitutiveLaw::USE_ELEMENT_PROVIDED_STRAIN, true);
        r_flags.Set(ConstitutiveLaw::COMPUTE_CONSTITUTIVE_TENSOR, false);
        r_flags.Set(ConstitutiveLaw::COMPUTE_STRESS, true);

        // Total strain vector
        Vector& r_strain_vector = rValues.GetStrainVector();
        Vector serial_strain_matrix_old = mPreviousSerialStrainMatrix;
        Vector fiber_stress_vector, matrix_stress_vector;
        this->IntegrateStrainSerialParallelBehaviour(r_strain_vector, fiber_stress_vector, matrix_stress_vector, r_material_properties, rValues, serial_strain_matrix_old, ConstitutiveLaw::StressMeasure_PK2);
        Vector& r_integrated_stress_vector = rValues.GetStressVector();
        noalias(r_integrated_stress_vector) = mFiberVolumetricParticipation * fiber_stress_vector + (1.0 - mFiberVolumetricParticipation) * matrix_stress_vector;

        if (flag_const_tensor) {
            this->CalculateTangentTensor(rValues, ConstitutiveLaw::StressMeasure_PK2);
        }

        // Previous flags restored
        r_flags.Set(ConstitutiveLaw::COMPUTE_CONSTITUTIVE_TENSOR, flag_const_tensor);
        r_flags.Set(ConstitutiveLaw::COMPUTE_STRESS, flag_stress);
        r_flags.Set(ConstitutiveLaw::USE_ELEMENT_PROVIDED_STRAIN, flag_strain);
    }
}

/***********************************************************************************/
/***********************************************************************************/

void SerialParallelRuleOfMixturesLaw::CalculateMaterialResponseKirchhoff(ConstitutiveLaw::Parameters& rValues)
{
    // Get Values to compute the constitutive law:
    Flags& r_flags = rValues.GetOptions();

    // Previous flags saved
    const bool flag_strain = r_flags.Is(ConstitutiveLaw::USE_ELEMENT_PROVIDED_STRAIN );
    const bool flag_const_tensor = r_flags.Is(ConstitutiveLaw::COMPUTE_CONSTITUTIVE_TENSOR );
    const bool flag_stress = r_flags.Is(ConstitutiveLaw::COMPUTE_STRESS );

    const Properties& r_material_properties  = rValues.GetMaterialProperties();

    // The deformation gradient
    if (rValues.IsSetDeterminantF()) {
        const double determinant_f = rValues.GetDeterminantF();
        KRATOS_ERROR_IF(determinant_f < 0.0) << "Deformation gradient determinant (detF) < 0.0 : " << determinant_f << std::endl;
    }
    // In case the element has not computed the Strain
    if (r_flags.IsNot(ConstitutiveLaw::USE_ELEMENT_PROVIDED_STRAIN)) {
        CalculateGreenLagrangeStrain(rValues);
    }

    if (r_flags.Is(ConstitutiveLaw::COMPUTE_STRESS)) {
        // Set new flags
        r_flags.Set(ConstitutiveLaw::USE_ELEMENT_PROVIDED_STRAIN, true);
        r_flags.Set(ConstitutiveLaw::COMPUTE_CONSTITUTIVE_TENSOR, false);
        r_flags.Set(ConstitutiveLaw::COMPUTE_STRESS, true);

        // Total strain vector
        Vector& r_strain_vector = rValues.GetStrainVector();
        Vector serial_strain_matrix_old = mPreviousSerialStrainMatrix;
        Vector fiber_stress_vector, matrix_stress_vector;
        this->IntegrateStrainSerialParallelBehaviour(r_strain_vector, fiber_stress_vector, matrix_stress_vector, r_material_properties, rValues, serial_strain_matrix_old, ConstitutiveLaw::StressMeasure_PK2);
        Vector& r_integrated_stress_vector = rValues.GetStressVector();
        noalias(r_integrated_stress_vector) = mFiberVolumetricParticipation * fiber_stress_vector + (1.0 - mFiberVolumetricParticipation) * matrix_stress_vector;

        if (rValues.IsSetDeterminantF()) {
            // we push forward the stress
            Matrix stress_matrix(3, 3);
            noalias(stress_matrix) = MathUtils<double>::StressVectorToTensor(r_integrated_stress_vector);
            ContraVariantPushForward (stress_matrix, rValues.GetDeformationGradientF()); //Kirchhoff
            noalias(r_integrated_stress_vector) = MathUtils<double>::StressTensorToVector( stress_matrix, r_integrated_stress_vector.size() );
        }

        if (flag_const_tensor) {
            this->CalculateTangentTensor(rValues, ConstitutiveLaw::StressMeasure_PK2);
            // push forward Constitutive tangent tensor
            if (rValues.IsSetDeterminantF())
                PushForwardConstitutiveMatrix(rValues.GetConstitutiveMatrix(), rValues.GetDeformationGradientF());
        }

        // Previous flags restored
        r_flags.Set(ConstitutiveLaw::COMPUTE_CONSTITUTIVE_TENSOR, flag_const_tensor);
        r_flags.Set(ConstitutiveLaw::COMPUTE_STRESS, flag_stress);
        r_flags.Set(ConstitutiveLaw::USE_ELEMENT_PROVIDED_STRAIN, flag_strain);
    }
}

/***********************************************************************************/
/***********************************************************************************/

void SerialParallelRuleOfMixturesLaw::CalculateMaterialResponseCauchy(ConstitutiveLaw::Parameters& rValues)
{
    this->CalculateMaterialResponseKirchhoff(rValues);

    if (rValues.IsSetDeterminantF()) {
        Vector& stress_vector       = rValues.GetStressVector();
        Matrix& constitutive_matrix = rValues.GetConstitutiveMatrix();
        const double determinant_f = rValues.GetDeterminantF();

        // Set to Cauchy Stress:
        stress_vector       /= determinant_f;
        constitutive_matrix /= determinant_f;
    }
}

/***********************************************************************************/
/***********************************************************************************/
void SerialParallelRuleOfMixturesLaw::IntegrateStrainSerialParallelBehaviour(
    const Vector& rStrainVector,
    Vector& rFiberStressVector,
    Vector& rMatrixStressVector,
    const Properties& rMaterialProperties,
    ConstitutiveLaw::Parameters& rValues,
    Vector& rSerialStrainMatrix,
    const ConstitutiveLaw::StressMeasure& rStressMeasure
)
{
    const std::size_t voigt_size = this->GetStrainSize();
    const int num_parallel_components = inner_prod(mParallelDirections, mParallelDirections);
    const int num_serial_components = voigt_size - num_parallel_components;

    Matrix parallel_projector(voigt_size, num_parallel_components), serial_projector(num_serial_components, voigt_size);
    this->CalculateSerialParallelProjectionMatrices(parallel_projector, serial_projector);

    Vector matrix_strain_vector(voigt_size), fiber_strain_vector(voigt_size);

    bool is_converged = false;
    int iteration = 0, max_iterations = 150;
    Vector parallel_strain_matrix(num_parallel_components), stress_residual(rSerialStrainMatrix.size());
    Matrix constitutive_tensor_matrix_ss(num_serial_components, num_serial_components),
        constitutive_tensor_fiber_ss(num_serial_components, num_serial_components);

    // Iterative procedure until the equilibrium is reached in the serial stresses
    while (!is_converged && iteration <= max_iterations) {
        if (iteration == 0) {
            // Computes an initial approximation of the independent var: rSerialStrainMatrix
            this->CalculateInitialApproximationSerialStrainMatrix(rStrainVector, mPreviousStrainVector, rMaterialProperties,  parallel_projector,  serial_projector, constitutive_tensor_matrix_ss, constitutive_tensor_fiber_ss, rSerialStrainMatrix, rValues, rStressMeasure);
        }
        // This method computes the strain vector for the matrix & fiber
        this->CalculateStrainsOnEachComponent(rStrainVector, parallel_projector, serial_projector, rSerialStrainMatrix, matrix_strain_vector, fiber_strain_vector);

        // This method integrates the stress according to each simple material CL
        this->IntegrateStressesOfFiberAndMatrix(rValues, matrix_strain_vector, fiber_strain_vector, rMatrixStressVector, rFiberStressVector, rStressMeasure);

        // Here we check the convergence of the loop -> serial stresses equilibrium
        this->CheckStressEquilibrium(rValues, rStrainVector, serial_projector, rMatrixStressVector, rFiberStressVector, stress_residual, is_converged, constitutive_tensor_matrix_ss, constitutive_tensor_fiber_ss);
        if (is_converged) {
            break;
        } else {
            // We correct the independent var: serial_strain_matrix
            this->CorrectSerialStrainMatrix(rValues, stress_residual, rSerialStrainMatrix, serial_projector, rStressMeasure);
            iteration++;
        }
    }
    KRATOS_WARNING_IF("Maximum number of interations inside the Serial-Parallel algorithm", iteration > max_iterations);
}

/***********************************************************************************/
/***********************************************************************************/
void SerialParallelRuleOfMixturesLaw::CorrectSerialStrainMatrix(
    ConstitutiveLaw::Parameters& rValues,
    const Vector& rResidualStresses,
    Vector& rSerialStrainMatrix,
    const Matrix& rSerialProjector,
    const ConstitutiveLaw::StressMeasure& rStressMeasure
)
{
    const std::size_t voigt_size = this->GetStrainSize();
    const int num_parallel_components = inner_prod(mParallelDirections, mParallelDirections);
    const int num_serial_components = voigt_size - num_parallel_components;

    auto& r_material_properties = rValues.GetMaterialProperties();
    const auto it_cl_begin = r_material_properties.GetSubProperties().begin();
    const auto& r_props_matrix_cl = *(it_cl_begin);
    const auto& r_props_fiber_cl  = *(it_cl_begin + 1);

    // Get Values to compute the constitutive law:
    Flags& r_flags = rValues.GetOptions();

    // Previous flags saved
    const bool flag_strain = r_flags.Is(ConstitutiveLaw::USE_ELEMENT_PROVIDED_STRAIN);
    const bool flag_const_tensor = r_flags.Is(ConstitutiveLaw::COMPUTE_CONSTITUTIVE_TENSOR);
    const bool flag_stress = r_flags.Is(ConstitutiveLaw::COMPUTE_STRESS);

    // Set new flags
    r_flags.Set(ConstitutiveLaw::USE_ELEMENT_PROVIDED_STRAIN, true);
    r_flags.Set(ConstitutiveLaw::COMPUTE_CONSTITUTIVE_TENSOR, true);
    r_flags.Set(ConstitutiveLaw::COMPUTE_STRESS, true);

    ConstitutiveLaw::Parameters values_fiber  = rValues;
    ConstitutiveLaw::Parameters values_matrix = rValues;

    Matrix fiber_tangent_tensor(voigt_size, voigt_size), matrix_tangent_tensor(voigt_size, voigt_size);
    Matrix fiber_tangent_tensor_ss(num_serial_components, num_serial_components), matrix_tangent_tensor_ss(num_serial_components, num_serial_components);

    // Compute the tangent tensor of the matrix
    values_matrix.SetMaterialProperties(r_props_matrix_cl);
    mpMatrixConstitutiveLaw->CalculateMaterialResponse(values_matrix, rStressMeasure);
    noalias(matrix_tangent_tensor) = values_matrix.GetConstitutiveMatrix();

    // Compute the tangent tensor of the fiber
    values_fiber.SetMaterialProperties(r_props_fiber_cl);
    mpFiberConstitutiveLaw->CalculateMaterialResponse(values_fiber, rStressMeasure);
    noalias(fiber_tangent_tensor) = values_fiber.GetConstitutiveMatrix();

    noalias(matrix_tangent_tensor_ss) = prod(rSerialProjector, Matrix(prod(matrix_tangent_tensor,trans(rSerialProjector))));
    noalias(fiber_tangent_tensor_ss)  = prod(rSerialProjector, Matrix(prod(fiber_tangent_tensor, trans(rSerialProjector))));

    const double constant = (1.0 - mFiberVolumetricParticipation) / mFiberVolumetricParticipation;
    Matrix jacobian_matrix(num_serial_components, num_serial_components);
    noalias(jacobian_matrix) = matrix_tangent_tensor_ss + constant * fiber_tangent_tensor_ss;
    Matrix inv_jacobian(num_serial_components, num_serial_components);
    double det_jacobian;

    MathUtils<double>::InvertMatrix(jacobian_matrix, inv_jacobian, det_jacobian);

    noalias(rSerialStrainMatrix) -= prod(inv_jacobian, rResidualStresses);

    // Previous flags restored
    r_flags.Set(ConstitutiveLaw::USE_ELEMENT_PROVIDED_STRAIN, flag_strain);
    r_flags.Set(ConstitutiveLaw::COMPUTE_CONSTITUTIVE_TENSOR, flag_const_tensor);
    r_flags.Set(ConstitutiveLaw::COMPUTE_STRESS, flag_stress);
}

/***********************************************************************************/
/***********************************************************************************/
void SerialParallelRuleOfMixturesLaw::CheckStressEquilibrium(
    ConstitutiveLaw::Parameters& rValues,
    const Vector& rStrainVector,
    const Matrix& rSerialProjector,
    const Vector& rMatrixStressVector,
    const Vector& rFiberStressVector,
    Vector& rStressSerialResidual,
    bool& rIsConverged,
    const Matrix& rConstitutiveTensorMatrixSS,
    const Matrix& rConstitutiveTensorFiberSS
)
{
    auto& r_material_properties = rValues.GetMaterialProperties();
    const auto it_cl_begin = r_material_properties.GetSubProperties().begin();
    const auto& r_props_matrix_cl = *(it_cl_begin);
    const auto& r_props_fiber_cl  = *(it_cl_begin + 1);

    const Vector& serial_total_strain  = prod(rSerialProjector, rStrainVector);
    const Vector& serial_stress_matrix = prod(rSerialProjector, rMatrixStressVector);
    const Vector& serial_stress_fiber  = prod(rSerialProjector, rFiberStressVector);

    const double norm_serial_stress_matrix = MathUtils<double>::Norm(serial_stress_matrix);
    const double norm_serial_stress_fiber  = MathUtils<double>::Norm(serial_stress_fiber);
    double ref = std::min(norm_serial_stress_matrix, norm_serial_stress_fiber);

    // Here we compute the tolerance
    double tolerance;
    if (r_props_matrix_cl.Has(SERIAL_PARALLEL_EQUILIBRIUM_TOLERANCE) || r_props_fiber_cl.Has(SERIAL_PARALLEL_EQUILIBRIUM_TOLERANCE)) {
        if (r_props_matrix_cl.Has(SERIAL_PARALLEL_EQUILIBRIUM_TOLERANCE))
            tolerance = r_props_matrix_cl[SERIAL_PARALLEL_EQUILIBRIUM_TOLERANCE];
        else
            tolerance = r_props_fiber_cl[SERIAL_PARALLEL_EQUILIBRIUM_TOLERANCE];
    } else {
        if (ref <= machine_tolerance) {
            const double norm_product_matrix = MathUtils<double>::Norm(prod(rConstitutiveTensorMatrixSS, serial_total_strain));
            const double norm_product_fiber  = MathUtils<double>::Norm(prod(rConstitutiveTensorFiberSS, serial_total_strain));
            ref = std::min(norm_product_matrix, norm_product_fiber);
        }
        tolerance = std::max(1e-4 * ref, 1.0e-9);
    }

    noalias(rStressSerialResidual) = serial_stress_matrix - serial_stress_fiber;
    const double norm_residual =  MathUtils<double>::Norm(rStressSerialResidual);
    if (norm_residual < tolerance) rIsConverged = true;
}

/***********************************************************************************/
/***********************************************************************************/
void SerialParallelRuleOfMixturesLaw::IntegrateStressesOfFiberAndMatrix(
    ConstitutiveLaw::Parameters& rValues,
    Vector rMatrixStrainVector,
    Vector rFiberStrainVector,
    Vector& rMatrixStressVector,
    Vector& rFiberStressVector,
    const ConstitutiveLaw::StressMeasure& rStressMeasure
)
{
    rMatrixStressVector.resize(GetStrainSize(), false);
    rFiberStressVector.resize(GetStrainSize(), false);
    auto& r_material_properties = rValues.GetMaterialProperties();
    const auto it_cl_begin = r_material_properties.GetSubProperties().begin();
    const auto& r_props_matrix_cl = *(it_cl_begin);
    const auto& r_props_fiber_cl = *(it_cl_begin + 1);

    ConstitutiveLaw::Parameters values_fiber  = rValues;
    ConstitutiveLaw::Parameters values_matrix = rValues;

    values_fiber.SetStrainVector(rFiberStrainVector);
    values_matrix.SetStrainVector(rMatrixStrainVector);

    // Integrate Stress of the matrix
    values_matrix.SetMaterialProperties(r_props_matrix_cl);
    mpMatrixConstitutiveLaw->CalculateMaterialResponse(values_matrix, rStressMeasure);
    noalias(rMatrixStressVector) = values_matrix.GetStressVector();

    // Integrate Stress of the fiber
    values_fiber.SetMaterialProperties(r_props_fiber_cl);
    mpFiberConstitutiveLaw->CalculateMaterialResponse(values_fiber, rStressMeasure);
    noalias(rFiberStressVector) = values_fiber.GetStressVector();
}

/***********************************************************************************/
/***********************************************************************************/
void SerialParallelRuleOfMixturesLaw::CalculateInitialApproximationSerialStrainMatrix(
    const Vector& rStrainVector,
    const Vector& rPreviousStrainVector,
    const Properties& rMaterialProperties,
    const Matrix& rParallelProjector,
    const Matrix& rSerialProjector,
    Matrix& rConstitutiveTensorMatrixSS,
    Matrix& rConstitutiveTensorFiberSS,
    Vector& rInitialApproximationSerialStrainMatrix,
    ConstitutiveLaw::Parameters& rValues,
    const ConstitutiveLaw::StressMeasure& rStressMeasure
)
{
    const std::size_t voigt_size = this->GetStrainSize();
    const Vector& r_total_strain_vector_parallel = prod(trans(rParallelProjector), rStrainVector);
    const Vector& r_total_strain_vector_serial   = prod(rSerialProjector, rStrainVector);

    const Vector& r_total_strain_increment_serial = r_total_strain_vector_serial - prod(rSerialProjector, rPreviousStrainVector);
    const Vector& r_total_strain_increment_parallel = r_total_strain_vector_parallel - prod(trans(rParallelProjector), rPreviousStrainVector);

    const double k_f = mFiberVolumetricParticipation;
    const double k_m = 1.0 - mFiberVolumetricParticipation;
    Matrix constitutive_tensor_matrix(voigt_size, voigt_size), constitutive_tensor_fiber(voigt_size, voigt_size);

    const auto it_cl_begin = rMaterialProperties.GetSubProperties().begin();
    const auto& r_props_matrix_cl = *(it_cl_begin);
    const auto& r_props_fiber_cl  = *(it_cl_begin + 1);

    // Let's compute the tangent tensors of the components in the previous time step
    Flags& r_flags = rValues.GetOptions();
    const bool flag_strain = r_flags.Is(ConstitutiveLaw::USE_ELEMENT_PROVIDED_STRAIN);
    const bool flag_const_tensor = r_flags.Is(ConstitutiveLaw::COMPUTE_CONSTITUTIVE_TENSOR);
    const bool flag_stress = r_flags.Is(ConstitutiveLaw::COMPUTE_STRESS);

    r_flags.Set(ConstitutiveLaw::USE_ELEMENT_PROVIDED_STRAIN, true);
    r_flags.Set(ConstitutiveLaw::COMPUTE_CONSTITUTIVE_TENSOR, true);
    r_flags.Set(ConstitutiveLaw::COMPUTE_STRESS, true);

    ConstitutiveLaw::Parameters values_fiber  = rValues;
    ConstitutiveLaw::Parameters values_matrix = rValues;
    // Compute the tangent tensor of the matrix
    values_matrix.SetMaterialProperties(r_props_matrix_cl);
    mpMatrixConstitutiveLaw->CalculateMaterialResponse(values_matrix, rStressMeasure);
    noalias(constitutive_tensor_matrix) = values_matrix.GetConstitutiveMatrix();

    // Compute the tangent tensor of the fiber
    values_fiber.SetMaterialProperties(r_props_fiber_cl);
    mpFiberConstitutiveLaw->CalculateMaterialResponse(values_fiber, rStressMeasure);
    noalias(constitutive_tensor_fiber) = values_fiber.GetConstitutiveMatrix();

    // Previous flags restored
    r_flags.Set(ConstitutiveLaw::USE_ELEMENT_PROVIDED_STRAIN, flag_strain);
    r_flags.Set(ConstitutiveLaw::COMPUTE_CONSTITUTIVE_TENSOR, flag_const_tensor);
    r_flags.Set(ConstitutiveLaw::COMPUTE_STRESS, flag_stress);

    noalias(rConstitutiveTensorMatrixSS) = prod(rSerialProjector, Matrix(prod(constitutive_tensor_matrix, trans(rSerialProjector))));
    noalias(rConstitutiveTensorFiberSS)  = prod(rSerialProjector, Matrix(prod(constitutive_tensor_fiber, trans(rSerialProjector))));

    const Matrix& r_constitutive_tensor_matrix_sp = trans(prod(rSerialProjector, Matrix(prod(constitutive_tensor_matrix, rParallelProjector))));
    const Matrix& r_constitutive_tensor_fiber_sp  = trans(prod(rSerialProjector, Matrix(prod(constitutive_tensor_fiber, rParallelProjector))));

    Matrix A, aux;
    aux = k_m * rConstitutiveTensorFiberSS + k_f * rConstitutiveTensorMatrixSS;
    double det_aux = 0.0;
    MathUtils<double>::InvertMatrix(aux, A, det_aux);

    Vector auxiliary(rInitialApproximationSerialStrainMatrix.size());
<<<<<<< HEAD
    auxiliary = prod(rConstitutiveTensorFiberSS, r_total_strain_increment_serial) + k_f * prod(trans(Matrix(r_constitutive_tensor_fiber_sp - r_constitutive_tensor_matrix_sp)), r_total_strain_increment_parallel);
=======
    noalias(auxiliary) = prod(rConstitutiveTensorFiberSS, r_total_strain_increment_serial) + k_f * prod(trans(Matrix(r_constitutive_tensor_fiber_sp - r_constitutive_tensor_matrix_sp)), r_total_strain_increment_parallel);
>>>>>>> 3d2b62cf

    noalias(rInitialApproximationSerialStrainMatrix) = prod(A, auxiliary) + mPreviousSerialStrainMatrix;
}

/***********************************************************************************/
/***********************************************************************************/
void SerialParallelRuleOfMixturesLaw::CalculateStrainsOnEachComponent(
    const Vector& rStrainVector,
    const Matrix& rParallelProjector,
    const Matrix& rSerialProjector,
    const Vector& rSerialStrainMatrix,
    Vector& rStrainVectorMatrix,
    Vector& rStrainVectorFiber
)
{
    const double kf = mFiberVolumetricParticipation;
    const double km = 1.0 - kf;

    const Vector& r_total_parallel_strain_vector = prod(trans(rParallelProjector), rStrainVector);
    const Vector& r_total_serial_strain_vector   = prod(rSerialProjector, rStrainVector);

    // We project the serial and parallel strains in order to add them and obtain the total strain for the fib/matrix
    noalias(rStrainVectorMatrix) = prod(rParallelProjector, r_total_parallel_strain_vector) + prod(trans(rSerialProjector), rSerialStrainMatrix);
    noalias(rStrainVectorFiber)  = prod(rParallelProjector, r_total_parallel_strain_vector) + prod(trans(rSerialProjector), (1.0 / kf * r_total_serial_strain_vector) - (km / kf * rSerialStrainMatrix));
}

/***********************************************************************************/
/***********************************************************************************/
void SerialParallelRuleOfMixturesLaw::CalculateSerialParallelProjectionMatrices(
    Matrix& rParallelProjector,
    Matrix& rSerialProjector
)
{
    const std::size_t voigt_size = this->GetStrainSize();
    const int num_parallel_components = inner_prod(mParallelDirections, mParallelDirections);
    KRATOS_ERROR_IF(num_parallel_components == 0) << "There is no parallel direction!" << std::endl;
    const int num_serial_components = voigt_size - num_parallel_components;

    if (rParallelProjector.size1() != voigt_size)
        rParallelProjector.resize(voigt_size, num_parallel_components, false);

    if (rSerialProjector.size1() != voigt_size)
        rSerialProjector.resize(num_serial_components, voigt_size, false);

    noalias(rParallelProjector) = ZeroMatrix(voigt_size, num_parallel_components);
    noalias(rSerialProjector)   = ZeroMatrix(num_serial_components, voigt_size);

    IndexType parallel_counter = 0, serial_counter = 0;
    for (IndexType i_comp = 0; i_comp < voigt_size; ++i_comp) {
        if (mParallelDirections[i_comp] == 1) {
            rParallelProjector(i_comp, parallel_counter) = 1.0;
            parallel_counter++;
        } else {
            rSerialProjector(serial_counter, i_comp) = 1.0;
            serial_counter++;
        }
    }
}

/***********************************************************************************/
/***********************************************************************************/

void SerialParallelRuleOfMixturesLaw::CalculateGreenLagrangeStrain(ConstitutiveLaw::Parameters& rValues)
{
    // Some auxiliary values
    const SizeType dimension = WorkingSpaceDimension();
    Vector& r_strain_vector = rValues.GetStrainVector();

    Matrix F(dimension, dimension);
    noalias(F) = rValues.GetDeformationGradientF();
    Matrix C_tensor;
    C_tensor.resize(dimension, dimension, false);
    noalias(C_tensor) = prod(trans(F),F);

    ConstitutiveLawUtilities<6>::CalculateGreenLagrangianStrain(C_tensor, r_strain_vector);
}

/***********************************************************************************/
/***********************************************************************************/

void SerialParallelRuleOfMixturesLaw::CalculateAlmansiStrain(ConstitutiveLaw::Parameters& rValues)
{
    // Some auxiliary values
    const SizeType dimension = WorkingSpaceDimension();
    Vector& r_strain_vector = rValues.GetStrainVector();

    Matrix F(dimension, dimension);
    noalias(F) = rValues.GetDeformationGradientF();
    Matrix B_tensor;
    B_tensor.resize(dimension, dimension, false);
    noalias(B_tensor) = prod(F, trans(F));

    AdvancedConstitutiveLawUtilities<6>::CalculateAlmansiStrain(B_tensor, r_strain_vector);
}

/***********************************************************************************/
/***********************************************************************************/

void SerialParallelRuleOfMixturesLaw::FinalizeMaterialResponsePK1(ConstitutiveLaw::Parameters& rValues)
{
    Flags& r_flags = rValues.GetOptions();
    // Some auxiliary values
    const SizeType voigt_size = GetStrainSize();

    // In case the element has not computed the Strain
    if (r_flags.IsNot(ConstitutiveLaw::USE_ELEMENT_PROVIDED_STRAIN)) {
        CalculateGreenLagrangeStrain(rValues);
    }
    const Vector& r_strain_vector = rValues.GetStrainVector();
    noalias(mPreviousStrainVector) = r_strain_vector;

    // Previous flags saved
    const bool flag_strain = r_flags.Is(ConstitutiveLaw::USE_ELEMENT_PROVIDED_STRAIN);
    const bool flag_const_tensor = r_flags.Is(ConstitutiveLaw::COMPUTE_CONSTITUTIVE_TENSOR);
    const bool flag_stress = r_flags.Is(ConstitutiveLaw::COMPUTE_STRESS);

    const Properties& r_material_properties = rValues.GetMaterialProperties();

    if (r_flags.Is(ConstitutiveLaw::COMPUTE_STRESS)) {
        // Set new flags
        r_flags.Set(ConstitutiveLaw::USE_ELEMENT_PROVIDED_STRAIN, true);
        r_flags.Set(ConstitutiveLaw::COMPUTE_CONSTITUTIVE_TENSOR, false);
        r_flags.Set(ConstitutiveLaw::COMPUTE_STRESS, true);

        // Total strain vector
        Vector fiber_stress_vector, matrix_stress_vector;
        this->IntegrateStrainSerialParallelBehaviour(r_strain_vector, fiber_stress_vector, matrix_stress_vector, r_material_properties, rValues, mPreviousSerialStrainMatrix, ConstitutiveLaw::StressMeasure_PK2);

        // We call the FinalizeMaterialResponse of the matrix and fiber CL
        auto& r_material_properties = rValues.GetMaterialProperties();
        const auto it_cl_begin = r_material_properties.GetSubProperties().begin();
        const auto& r_props_matrix_cl = *(it_cl_begin);
        const auto& r_props_fiber_cl = *(it_cl_begin + 1);
        
        ConstitutiveLaw::Parameters values_fiber  = rValues;
        ConstitutiveLaw::Parameters values_matrix = rValues;

        values_matrix.SetMaterialProperties(r_props_matrix_cl);
        values_fiber.SetMaterialProperties(r_props_fiber_cl);

        Matrix parallel_projector, serial_projector;
        this->CalculateSerialParallelProjectionMatrices(parallel_projector, serial_projector);
        Vector matrix_strain_vector(voigt_size), fiber_strain_vector(voigt_size);

        this->CalculateStrainsOnEachComponent(r_strain_vector, parallel_projector, serial_projector, mPreviousSerialStrainMatrix, matrix_strain_vector, fiber_strain_vector);

        values_fiber.SetStrainVector(fiber_strain_vector);
        values_matrix.SetStrainVector(matrix_strain_vector);

        mpMatrixConstitutiveLaw->FinalizeMaterialResponse(values_matrix, ConstitutiveLaw::StressMeasure_PK2);
        mpFiberConstitutiveLaw ->FinalizeMaterialResponse(values_fiber, ConstitutiveLaw::StressMeasure_PK2);

        // Previous flags restored
        r_flags.Set(ConstitutiveLaw::USE_ELEMENT_PROVIDED_STRAIN, flag_strain);
        r_flags.Set(ConstitutiveLaw::COMPUTE_CONSTITUTIVE_TENSOR, flag_const_tensor);
        r_flags.Set(ConstitutiveLaw::COMPUTE_STRESS, flag_stress);
    }
}

/***********************************************************************************/
/***********************************************************************************/

void SerialParallelRuleOfMixturesLaw::FinalizeMaterialResponsePK2(ConstitutiveLaw::Parameters& rValues)
{
    Flags& r_flags = rValues.GetOptions();
    // Some auxiliary values
    const SizeType voigt_size = GetStrainSize();

    // In case the element has not computed the Strain
    if (r_flags.IsNot(ConstitutiveLaw::USE_ELEMENT_PROVIDED_STRAIN)) {
        CalculateGreenLagrangeStrain(rValues);
    }
    const Vector& r_strain_vector = rValues.GetStrainVector();
    noalias(mPreviousStrainVector) = r_strain_vector;

    // Previous flags saved
    const bool flag_strain = r_flags.Is(ConstitutiveLaw::USE_ELEMENT_PROVIDED_STRAIN);
    const bool flag_const_tensor = r_flags.Is(ConstitutiveLaw::COMPUTE_CONSTITUTIVE_TENSOR);
    const bool flag_stress = r_flags.Is(ConstitutiveLaw::COMPUTE_STRESS);

    const Properties& r_material_properties = rValues.GetMaterialProperties();

    if (r_flags.Is(ConstitutiveLaw::COMPUTE_STRESS)) {
        // Set new flags
        r_flags.Set(ConstitutiveLaw::USE_ELEMENT_PROVIDED_STRAIN, true);
        r_flags.Set(ConstitutiveLaw::COMPUTE_CONSTITUTIVE_TENSOR, false);
        r_flags.Set(ConstitutiveLaw::COMPUTE_STRESS, true);

        // Total strain vector
        Vector fiber_stress_vector, matrix_stress_vector;
        this->IntegrateStrainSerialParallelBehaviour(r_strain_vector, fiber_stress_vector, matrix_stress_vector, r_material_properties, rValues, mPreviousSerialStrainMatrix, ConstitutiveLaw::StressMeasure_PK2);

        // We call the FinalizeMaterialResponse of the matrix and fiber CL
        auto& r_material_properties = rValues.GetMaterialProperties();
        const auto it_cl_begin = r_material_properties.GetSubProperties().begin();
        const auto& r_props_matrix_cl = *(it_cl_begin);
        const auto& r_props_fiber_cl = *(it_cl_begin + 1);
        
        ConstitutiveLaw::Parameters values_fiber  = rValues;
        ConstitutiveLaw::Parameters values_matrix = rValues;

        values_matrix.SetMaterialProperties(r_props_matrix_cl);
        values_fiber.SetMaterialProperties(r_props_fiber_cl);

        Matrix parallel_projector, serial_projector;
        this->CalculateSerialParallelProjectionMatrices(parallel_projector, serial_projector);
        Vector matrix_strain_vector(voigt_size), fiber_strain_vector(voigt_size);

        this->CalculateStrainsOnEachComponent(r_strain_vector, parallel_projector, serial_projector, mPreviousSerialStrainMatrix, matrix_strain_vector, fiber_strain_vector);

        values_fiber.SetStrainVector(fiber_strain_vector);
        values_matrix.SetStrainVector(matrix_strain_vector);

        mpMatrixConstitutiveLaw->FinalizeMaterialResponse(values_matrix, ConstitutiveLaw::StressMeasure_PK2);
        mpFiberConstitutiveLaw ->FinalizeMaterialResponse(values_fiber, ConstitutiveLaw::StressMeasure_PK2);

        // Previous flags restored
        r_flags.Set(ConstitutiveLaw::USE_ELEMENT_PROVIDED_STRAIN, flag_strain);
        r_flags.Set(ConstitutiveLaw::COMPUTE_CONSTITUTIVE_TENSOR, flag_const_tensor);
        r_flags.Set(ConstitutiveLaw::COMPUTE_STRESS, flag_stress);
    }
}

/***********************************************************************************/
/***********************************************************************************/

void SerialParallelRuleOfMixturesLaw::FinalizeMaterialResponseKirchhoff(ConstitutiveLaw::Parameters& rValues)
{
    Flags& r_flags = rValues.GetOptions();
    // Some auxiliary values
    const SizeType voigt_size = GetStrainSize();

    // In case the element has not computed the Strain
    if (r_flags.IsNot(ConstitutiveLaw::USE_ELEMENT_PROVIDED_STRAIN)) {
        CalculateGreenLagrangeStrain(rValues);
    }
    const Vector& r_strain_vector = rValues.GetStrainVector();
    noalias(mPreviousStrainVector) = r_strain_vector;

    // Previous flags saved
    const bool flag_strain = r_flags.Is(ConstitutiveLaw::USE_ELEMENT_PROVIDED_STRAIN);
    const bool flag_const_tensor = r_flags.Is(ConstitutiveLaw::COMPUTE_CONSTITUTIVE_TENSOR);
    const bool flag_stress = r_flags.Is(ConstitutiveLaw::COMPUTE_STRESS);

    const Properties& r_material_properties = rValues.GetMaterialProperties();

    if (r_flags.Is(ConstitutiveLaw::COMPUTE_STRESS)) {
        // Set new flags
        r_flags.Set(ConstitutiveLaw::USE_ELEMENT_PROVIDED_STRAIN, true);
        r_flags.Set(ConstitutiveLaw::COMPUTE_CONSTITUTIVE_TENSOR, false);
        r_flags.Set(ConstitutiveLaw::COMPUTE_STRESS, true);

        // Total strain vector
        Vector fiber_stress_vector, matrix_stress_vector;
        this->IntegrateStrainSerialParallelBehaviour(r_strain_vector, fiber_stress_vector, matrix_stress_vector, r_material_properties, rValues, mPreviousSerialStrainMatrix, ConstitutiveLaw::StressMeasure_PK2);

        // We call the FinalizeMaterialResponse of the matrix and fiber CL
        auto& r_material_properties = rValues.GetMaterialProperties();
        const auto it_cl_begin = r_material_properties.GetSubProperties().begin();
        const auto& r_props_matrix_cl = *(it_cl_begin);
        const auto& r_props_fiber_cl = *(it_cl_begin + 1);
        
        ConstitutiveLaw::Parameters values_fiber  = rValues;
        ConstitutiveLaw::Parameters values_matrix = rValues;

        values_matrix.SetMaterialProperties(r_props_matrix_cl);
        values_fiber.SetMaterialProperties(r_props_fiber_cl);

        Matrix parallel_projector, serial_projector;
        this->CalculateSerialParallelProjectionMatrices(parallel_projector, serial_projector);
        Vector matrix_strain_vector(voigt_size), fiber_strain_vector(voigt_size);

        this->CalculateStrainsOnEachComponent(r_strain_vector, parallel_projector, serial_projector, mPreviousSerialStrainMatrix, matrix_strain_vector, fiber_strain_vector);

        values_fiber.SetStrainVector(fiber_strain_vector);
        values_matrix.SetStrainVector(matrix_strain_vector);

        mpMatrixConstitutiveLaw->FinalizeMaterialResponse(values_matrix, ConstitutiveLaw::StressMeasure_PK2);
        mpFiberConstitutiveLaw ->FinalizeMaterialResponse(values_fiber, ConstitutiveLaw::StressMeasure_PK2);

        // Previous flags restored
        r_flags.Set(ConstitutiveLaw::USE_ELEMENT_PROVIDED_STRAIN, flag_strain);
        r_flags.Set(ConstitutiveLaw::COMPUTE_CONSTITUTIVE_TENSOR, flag_const_tensor);
        r_flags.Set(ConstitutiveLaw::COMPUTE_STRESS, flag_stress);
    }
}

/***********************************************************************************/
/***********************************************************************************/

void SerialParallelRuleOfMixturesLaw::FinalizeMaterialResponseCauchy(ConstitutiveLaw::Parameters& rValues)
{
    Flags& r_flags = rValues.GetOptions();
    // Some auxiliary values
    const SizeType voigt_size = GetStrainSize();

    // In case the element has not computed the Strain
    if (r_flags.IsNot(ConstitutiveLaw::USE_ELEMENT_PROVIDED_STRAIN)) {
        CalculateGreenLagrangeStrain(rValues);
    }
    const Vector& r_strain_vector = rValues.GetStrainVector();
    noalias(mPreviousStrainVector) = r_strain_vector;

    // Previous flags saved
    const bool flag_strain = r_flags.Is(ConstitutiveLaw::USE_ELEMENT_PROVIDED_STRAIN);
    const bool flag_const_tensor = r_flags.Is(ConstitutiveLaw::COMPUTE_CONSTITUTIVE_TENSOR);
    const bool flag_stress = r_flags.Is(ConstitutiveLaw::COMPUTE_STRESS);

    const Properties& r_material_properties = rValues.GetMaterialProperties();

    if (r_flags.Is(ConstitutiveLaw::COMPUTE_STRESS)) {
        // Set new flags
        r_flags.Set(ConstitutiveLaw::USE_ELEMENT_PROVIDED_STRAIN, true);
        r_flags.Set(ConstitutiveLaw::COMPUTE_CONSTITUTIVE_TENSOR, false);
        r_flags.Set(ConstitutiveLaw::COMPUTE_STRESS, true);

        // Total strain vector
        Vector fiber_stress_vector, matrix_stress_vector;
        this->IntegrateStrainSerialParallelBehaviour(r_strain_vector, fiber_stress_vector, matrix_stress_vector, r_material_properties, rValues, mPreviousSerialStrainMatrix, ConstitutiveLaw::StressMeasure_PK2);

        // We call the FinalizeMaterialResponse of the matrix and fiber CL
        auto& r_material_properties = rValues.GetMaterialProperties();
        const auto it_cl_begin = r_material_properties.GetSubProperties().begin();
        const auto& r_props_matrix_cl = *(it_cl_begin);
        const auto& r_props_fiber_cl = *(it_cl_begin + 1);

        ConstitutiveLaw::Parameters values_fiber  = rValues;
        ConstitutiveLaw::Parameters values_matrix = rValues;

        values_matrix.SetMaterialProperties(r_props_matrix_cl);
        values_fiber.SetMaterialProperties(r_props_fiber_cl);

        Matrix parallel_projector, serial_projector;
        this->CalculateSerialParallelProjectionMatrices(parallel_projector, serial_projector);
        Vector matrix_strain_vector(voigt_size), fiber_strain_vector(voigt_size);

        this->CalculateStrainsOnEachComponent(r_strain_vector, parallel_projector, serial_projector, mPreviousSerialStrainMatrix, matrix_strain_vector, fiber_strain_vector);

        values_fiber.SetStrainVector(fiber_strain_vector);
        values_matrix.SetStrainVector(matrix_strain_vector);

        mpMatrixConstitutiveLaw->FinalizeMaterialResponse(values_matrix, ConstitutiveLaw::StressMeasure_PK2);
        mpFiberConstitutiveLaw ->FinalizeMaterialResponse(values_fiber, ConstitutiveLaw::StressMeasure_PK2);

        // Previous flags restored
        r_flags.Set(ConstitutiveLaw::USE_ELEMENT_PROVIDED_STRAIN, flag_strain);
        r_flags.Set(ConstitutiveLaw::COMPUTE_CONSTITUTIVE_TENSOR, flag_const_tensor);
        r_flags.Set(ConstitutiveLaw::COMPUTE_STRESS, flag_stress);
    }
}

/***********************************************************************************/
/***********************************************************************************/

bool& SerialParallelRuleOfMixturesLaw::GetValue(
    const Variable<bool>& rThisVariable,
    bool& rValue
    )
{
    if (mpMatrixConstitutiveLaw->Has(rThisVariable)) {
        return mpMatrixConstitutiveLaw->GetValue(rThisVariable, rValue);
    } else if (mpFiberConstitutiveLaw->Has(rThisVariable)) {
        return mpFiberConstitutiveLaw->GetValue(rThisVariable, rValue);
    } else {
        return rValue;
    }
}

/***********************************************************************************/
/***********************************************************************************/

int& SerialParallelRuleOfMixturesLaw::GetValue(
    const Variable<int>& rThisVariable,
    int& rValue
    )
{
    if (mpMatrixConstitutiveLaw->Has(rThisVariable)) {
        return mpMatrixConstitutiveLaw->GetValue(rThisVariable, rValue);
    } else if (mpFiberConstitutiveLaw->Has(rThisVariable)) {
        return mpFiberConstitutiveLaw->GetValue(rThisVariable, rValue);
    } else {
        return rValue;
    }
}

/***********************************************************************************/
/***********************************************************************************/

double& SerialParallelRuleOfMixturesLaw::GetValue(
    const Variable<double>& rThisVariable,
    double& rValue
    )
{
    if (rThisVariable == DAMAGE_MATRIX) {
        return mpMatrixConstitutiveLaw->GetValue(DAMAGE, rValue);
    } else if (rThisVariable == DAMAGE_FIBER) {
        return mpFiberConstitutiveLaw->GetValue(DAMAGE, rValue);
    } else if (rThisVariable == DAMAGE && mpFiberConstitutiveLaw->Has(rThisVariable) && mpMatrixConstitutiveLaw->Has(rThisVariable)) {
        double damage_fiber, damage_matrix;
        mpFiberConstitutiveLaw->GetValue(DAMAGE, damage_fiber);
        mpMatrixConstitutiveLaw->GetValue(DAMAGE, damage_matrix);
        rValue = std::max(damage_fiber, damage_matrix);
        return rValue;
    }
    if (rThisVariable == UNIAXIAL_STRESS_FIBER) {
        return mpFiberConstitutiveLaw->GetValue(UNIAXIAL_STRESS, rValue);
    } else if (rThisVariable == UNIAXIAL_STRESS_MATRIX) {
        return mpMatrixConstitutiveLaw->GetValue(UNIAXIAL_STRESS, rValue);
    } else if (rThisVariable == UNIAXIAL_STRESS) {
        double uniaxial_stress_fiber, uniaxial_stress_matrix;
        mpMatrixConstitutiveLaw->GetValue(UNIAXIAL_STRESS, uniaxial_stress_fiber);
        mpMatrixConstitutiveLaw->GetValue(UNIAXIAL_STRESS, uniaxial_stress_matrix);
        rValue = mFiberVolumetricParticipation * uniaxial_stress_fiber + (1.0 - mFiberVolumetricParticipation) * uniaxial_stress_matrix;
        return rValue;
    } else if (mpFiberConstitutiveLaw->Has(rThisVariable)) {
        return mpFiberConstitutiveLaw->GetValue(rThisVariable, rValue);
    } else if (mpMatrixConstitutiveLaw->Has(rThisVariable)) {
        return mpMatrixConstitutiveLaw->GetValue(rThisVariable, rValue);
    } else {
        return rValue;
    }
}

/***********************************************************************************/
/***********************************************************************************/

Vector& SerialParallelRuleOfMixturesLaw::GetValue(
    const Variable<Vector>& rThisVariable,
    Vector& rValue
    )
{
    if (mpMatrixConstitutiveLaw->Has(rThisVariable)) {
        return mpMatrixConstitutiveLaw->GetValue(rThisVariable, rValue);
    } else if (mpFiberConstitutiveLaw->Has(rThisVariable)) {
        return mpFiberConstitutiveLaw->GetValue(rThisVariable, rValue);
    } else {
        return rValue;
    }
}

/***********************************************************************************/
/***********************************************************************************/

Matrix& SerialParallelRuleOfMixturesLaw::GetValue(
    const Variable<Matrix>& rThisVariable,
    Matrix& rValue
    )
{
    if (mpMatrixConstitutiveLaw->Has(rThisVariable)) {
        return mpMatrixConstitutiveLaw->GetValue(rThisVariable, rValue);
    } else if (mpFiberConstitutiveLaw->Has(rThisVariable)) {
        return mpFiberConstitutiveLaw->GetValue(rThisVariable, rValue);
    } else {
        return rValue;
    }
}

/***********************************************************************************/
/***********************************************************************************/

void SerialParallelRuleOfMixturesLaw::SetValue(
    const Variable<bool>& rThisVariable,
    const bool& rValue,
    const ProcessInfo& rCurrentProcessInfo
    )
{
    // We set the value in all layers
    if (mpMatrixConstitutiveLaw->Has(rThisVariable)) {
        mpMatrixConstitutiveLaw->SetValue(rThisVariable, rValue, rCurrentProcessInfo);
    } else if (mpFiberConstitutiveLaw->Has(rThisVariable)) {
        mpFiberConstitutiveLaw->SetValue(rThisVariable, rValue, rCurrentProcessInfo);
    }
}

/***********************************************************************************/
/***********************************************************************************/

void SerialParallelRuleOfMixturesLaw::SetValue(
    const Variable<int>& rThisVariable,
    const int& rValue,
    const ProcessInfo& rCurrentProcessInfo
    )
{
    // We set the value in all layers
    if (mpMatrixConstitutiveLaw->Has(rThisVariable)) {
        mpMatrixConstitutiveLaw->SetValue(rThisVariable, rValue, rCurrentProcessInfo);
    } else if (mpFiberConstitutiveLaw->Has(rThisVariable)) {
        mpFiberConstitutiveLaw->SetValue(rThisVariable, rValue, rCurrentProcessInfo);
    }
}

/***********************************************************************************/
/***********************************************************************************/

void SerialParallelRuleOfMixturesLaw::SetValue(
    const Variable<double>& rThisVariable,
    const double& rValue,
    const ProcessInfo& rCurrentProcessInfo
    )
{
    // We set the propotional value in all layers
    if (mpMatrixConstitutiveLaw->Has(rThisVariable)){
        mpMatrixConstitutiveLaw->SetValue(rThisVariable, rValue, rCurrentProcessInfo);
    } else if (mpFiberConstitutiveLaw->Has(rThisVariable)) {
        mpFiberConstitutiveLaw->SetValue(rThisVariable, rValue, rCurrentProcessInfo);
    }
}

/***********************************************************************************/
/***********************************************************************************/

bool SerialParallelRuleOfMixturesLaw::Has(const Variable<bool>& rThisVariable)
{
    if (mpMatrixConstitutiveLaw->Has(rThisVariable)) {
        return true;
    } else if (mpFiberConstitutiveLaw->Has(rThisVariable)) {
        return true;
    } else {
        return false;
    }
}

/***********************************************************************************/
/***********************************************************************************/

bool SerialParallelRuleOfMixturesLaw::Has(const Variable<int>& rThisVariable)
{
    if (mpMatrixConstitutiveLaw->Has(rThisVariable)) {
        return true;
    } else if (mpFiberConstitutiveLaw->Has(rThisVariable)) {
        return true;
    } else {
        return false;
    }
}

/***********************************************************************************/
/***********************************************************************************/

bool SerialParallelRuleOfMixturesLaw::Has(const Variable<double>& rThisVariable)
{
    if (mpMatrixConstitutiveLaw->Has(rThisVariable)) {
        return true;
    } else if (mpFiberConstitutiveLaw->Has(rThisVariable)) {
        return true;
    } else {
        return false;
    }
}

/***********************************************************************************/
/***********************************************************************************/

bool SerialParallelRuleOfMixturesLaw::Has(const Variable<Vector>& rThisVariable)
{
    if (mpMatrixConstitutiveLaw->Has(rThisVariable)) {
        return true;
    } else if (mpFiberConstitutiveLaw->Has(rThisVariable)) {
        return true;
    } else {
        return false;
    }
}

/***********************************************************************************/
/***********************************************************************************/

bool SerialParallelRuleOfMixturesLaw::Has(const Variable<Matrix>& rThisVariable)
{
    if (mpMatrixConstitutiveLaw->Has(rThisVariable)) {
        return true;
    } else if (mpFiberConstitutiveLaw->Has(rThisVariable)) {
        return true;
    } else {
        return false;
    }
}

/***********************************************************************************/
/***********************************************************************************/

bool& SerialParallelRuleOfMixturesLaw::CalculateValue(
    Parameters& rParameterValues,
    const Variable<bool>& rThisVariable,
    bool& rValue)
{
    return this->GetValue(rThisVariable, rValue);
}

/***********************************************************************************/
/***********************************************************************************/

int& SerialParallelRuleOfMixturesLaw::CalculateValue(
    Parameters& rParameterValues,
    const Variable<int>& rThisVariable,
    int& rValue)
{
    return this->GetValue(rThisVariable, rValue);
}

/***********************************************************************************/
/***********************************************************************************/

double& SerialParallelRuleOfMixturesLaw::CalculateValue(
    Parameters& rParameterValues,
    const Variable<double>& rThisVariable,
    double& rValue)
{
    return this->GetValue(rThisVariable, rValue);
}

/***********************************************************************************/
/***********************************************************************************/

Vector& SerialParallelRuleOfMixturesLaw::CalculateValue(
    Parameters& rParameterValues,
    const Variable<Vector>& rThisVariable,
    Vector& rValue)
{
    const SizeType voigt_size = GetStrainSize();
    // We do some special operations for constitutive matrices
    if (rThisVariable == CAUCHY_STRESS_VECTOR_FIBER) {

        // Get Values to compute the constitutive law:
        Flags& r_flags = rParameterValues.GetOptions();

        // Previous flags saved
        const bool flag_strain = r_flags.Is(ConstitutiveLaw::USE_ELEMENT_PROVIDED_STRAIN );
        const bool flag_const_tensor = r_flags.Is(ConstitutiveLaw::COMPUTE_CONSTITUTIVE_TENSOR );
        const bool flag_stress = r_flags.Is(ConstitutiveLaw::COMPUTE_STRESS );

        const Properties& r_material_properties  = rParameterValues.GetMaterialProperties();

        // The deformation gradient
        if (rParameterValues.IsSetDeterminantF()) {
            const double determinant_f = rParameterValues.GetDeterminantF();
            KRATOS_ERROR_IF(determinant_f < 0.0) << "Deformation gradient determinant (detF) < 0.0 : " << determinant_f << std::endl;
        }
        // In case the element has not computed the Strain
        if (r_flags.IsNot(ConstitutiveLaw::USE_ELEMENT_PROVIDED_STRAIN)) {
            CalculateGreenLagrangeStrain(rParameterValues);
        }

        // Set new flags
        r_flags.Set(ConstitutiveLaw::USE_ELEMENT_PROVIDED_STRAIN, true);
        r_flags.Set(ConstitutiveLaw::COMPUTE_CONSTITUTIVE_TENSOR, false);

        // Total strain vector
        Vector& r_strain_vector = rParameterValues.GetStrainVector();
        Vector serial_strain_matrix_old = mPreviousSerialStrainMatrix;
        Vector fiber_stress_vector, matrix_stress_vector;
        this->IntegrateStrainSerialParallelBehaviour(r_strain_vector, fiber_stress_vector, matrix_stress_vector, r_material_properties, rParameterValues, serial_strain_matrix_old);
        // Previous flags restored
        r_flags.Set(ConstitutiveLaw::USE_ELEMENT_PROVIDED_STRAIN, flag_strain);
        r_flags.Set(ConstitutiveLaw::COMPUTE_CONSTITUTIVE_TENSOR, flag_const_tensor);
        r_flags.Set(ConstitutiveLaw::COMPUTE_STRESS, flag_stress);

        if (rValue.size() != voigt_size)
            rValue.resize(voigt_size, false);
        noalias(rValue) = fiber_stress_vector;
        return rValue;

    } else if (rThisVariable == CAUCHY_STRESS_VECTOR_MATRIX) {

        // Get Values to compute the constitutive law:
        Flags& r_flags = rParameterValues.GetOptions();

        // Previous flags saved
        const bool flag_strain = r_flags.Is(ConstitutiveLaw::USE_ELEMENT_PROVIDED_STRAIN );
        const bool flag_const_tensor = r_flags.Is(ConstitutiveLaw::COMPUTE_CONSTITUTIVE_TENSOR );
        const bool flag_stress = r_flags.Is(ConstitutiveLaw::COMPUTE_STRESS );

        const Properties& r_material_properties  = rParameterValues.GetMaterialProperties();

        // The deformation gradient
        if (rParameterValues.IsSetDeterminantF()) {
            const double determinant_f = rParameterValues.GetDeterminantF();
            KRATOS_ERROR_IF(determinant_f < 0.0) << "Deformation gradient determinant (detF) < 0.0 : " << determinant_f << std::endl;
        }
        // In case the element has not computed the Strain
        if (r_flags.IsNot(ConstitutiveLaw::USE_ELEMENT_PROVIDED_STRAIN)) {
            CalculateGreenLagrangeStrain(rParameterValues);
        }

        // Set new flags
        r_flags.Set(ConstitutiveLaw::USE_ELEMENT_PROVIDED_STRAIN, true);
        r_flags.Set(ConstitutiveLaw::COMPUTE_CONSTITUTIVE_TENSOR, false);

        // Total strain vector
        Vector& r_strain_vector = rParameterValues.GetStrainVector();
        Vector serial_strain_matrix_old = mPreviousSerialStrainMatrix;
        Vector fiber_stress_vector, matrix_stress_vector;
        this->IntegrateStrainSerialParallelBehaviour(r_strain_vector, fiber_stress_vector, matrix_stress_vector, r_material_properties, rParameterValues, serial_strain_matrix_old);
        // Previous flags restored
        r_flags.Set(ConstitutiveLaw::USE_ELEMENT_PROVIDED_STRAIN, flag_strain);
        r_flags.Set(ConstitutiveLaw::COMPUTE_CONSTITUTIVE_TENSOR, flag_const_tensor);
        r_flags.Set(ConstitutiveLaw::COMPUTE_STRESS, flag_stress);
        if (rValue.size() != voigt_size)
            rValue.resize(voigt_size, false);
        noalias(rValue) = matrix_stress_vector;
        return rValue;

    } else if (rThisVariable == CAUCHY_STRESS_VECTOR || rThisVariable == PK2_STRESS_VECTOR || rThisVariable == KIRCHHOFF_STRESS_VECTOR) {
        // Get Values to compute the constitutive law:
        Flags& r_flags = rParameterValues.GetOptions();

        // Previous flags saved
        const bool flag_const_tensor = r_flags.Is( ConstitutiveLaw::COMPUTE_CONSTITUTIVE_TENSOR);
        const bool flag_stress = r_flags.Is( ConstitutiveLaw::COMPUTE_STRESS);

        r_flags.Set(ConstitutiveLaw::COMPUTE_CONSTITUTIVE_TENSOR, false);
        r_flags.Set(ConstitutiveLaw::COMPUTE_STRESS, true);

        // We compute the stress
        if (rThisVariable == CAUCHY_STRESS_VECTOR) {
            this->CalculateMaterialResponseCauchy(rParameterValues);
        } else if (rThisVariable == PK2_STRESS_VECTOR) {
            this->CalculateMaterialResponsePK2(rParameterValues);
        } else if (rThisVariable == KIRCHHOFF_STRESS_VECTOR) {
            this->CalculateMaterialResponseKirchhoff(rParameterValues);
        }

        if (rValue.size() != voigt_size)
            rValue.resize(voigt_size, false);
        noalias(rValue) = rParameterValues.GetStressVector();

        // Previous flags restored
        r_flags.Set(ConstitutiveLaw::COMPUTE_CONSTITUTIVE_TENSOR, flag_const_tensor);
        r_flags.Set(ConstitutiveLaw::COMPUTE_STRESS, flag_stress);
        return rValue;
    } else if (rThisVariable == GREEN_LAGRANGE_STRAIN_VECTOR_MATRIX) {
        Matrix parallel_projector, serial_projector;
        this->CalculateSerialParallelProjectionMatrices(parallel_projector, serial_projector);

        const Vector& r_strain_vector = rParameterValues.GetStrainVector();
        Vector matrix_strain_vector(voigt_size), fiber_strain_vector(voigt_size);
        this->CalculateStrainsOnEachComponent(r_strain_vector, parallel_projector, serial_projector, mPreviousSerialStrainMatrix, matrix_strain_vector, fiber_strain_vector);
        if (rValue.size() != voigt_size)
            rValue.resize(voigt_size, false);
        noalias(rValue) = matrix_strain_vector;
        return rValue;
    } else if (rThisVariable == GREEN_LAGRANGE_STRAIN_VECTOR_FIBER) {
        const std::size_t voigt_size = this->GetStrainSize();
        Matrix parallel_projector, serial_projector;
        this->CalculateSerialParallelProjectionMatrices(parallel_projector, serial_projector);

        const Vector& r_strain_vector = rParameterValues.GetStrainVector();
        Vector matrix_strain_vector(voigt_size), fiber_strain_vector(voigt_size);
        this->CalculateStrainsOnEachComponent(r_strain_vector, parallel_projector, serial_projector, mPreviousSerialStrainMatrix, matrix_strain_vector, fiber_strain_vector);
        if (rValue.size() != voigt_size)
            rValue.resize(voigt_size, false);
        noalias(rValue) = fiber_strain_vector;
        return rValue;
    } else {
        Vector aux_value;
        Properties material_properties  = rParameterValues.GetMaterialProperties();
        Properties& r_prop = material_properties.GetSubProperties(0);

        rValue.clear();
        rParameterValues.SetMaterialProperties(r_prop);
        mpMatrixConstitutiveLaw->CalculateValue(rParameterValues, rThisVariable, aux_value);
        noalias(rValue) += (1.0 - mFiberVolumetricParticipation) * aux_value;

        r_prop = material_properties.GetSubProperties(1);
        rParameterValues.SetMaterialProperties(r_prop);
        mpFiberConstitutiveLaw->CalculateValue(rParameterValues, rThisVariable, aux_value);
        noalias(rValue) += (mFiberVolumetricParticipation) * aux_value;

        // Reset properties
        rParameterValues.SetMaterialProperties(material_properties);
    }
    return rValue;
}

/***********************************************************************************/
/***********************************************************************************/

void SerialParallelRuleOfMixturesLaw::InitializeMaterial(
    const Properties& rMaterialProperties,
    const GeometryType& rElementGeometry,
    const Vector& rShapeFunctionsValues)
{
    const auto it_cl_begin = rMaterialProperties.GetSubProperties().begin();
    const auto r_props_matrix_cl = *(it_cl_begin);
    const auto r_props_fiber_cl  = *(it_cl_begin + 1);

    KRATOS_ERROR_IF_NOT(r_props_matrix_cl.Has(CONSTITUTIVE_LAW)) << "No constitutive law set" << std::endl;
    KRATOS_ERROR_IF_NOT(r_props_fiber_cl.Has(CONSTITUTIVE_LAW))  << "No constitutive law set" << std::endl;

    mpMatrixConstitutiveLaw = r_props_matrix_cl[CONSTITUTIVE_LAW]->Clone();
    mpFiberConstitutiveLaw  = r_props_fiber_cl[CONSTITUTIVE_LAW]->Clone();
    mpMatrixConstitutiveLaw->InitializeMaterial(r_props_matrix_cl, rElementGeometry, rShapeFunctionsValues);
    mpFiberConstitutiveLaw ->InitializeMaterial(r_props_fiber_cl, rElementGeometry, rShapeFunctionsValues);
}

/***********************************************************************************/
/***********************************************************************************/

Matrix& SerialParallelRuleOfMixturesLaw::CalculateValue(
    ConstitutiveLaw::Parameters& rParameterValues,
    const Variable<Matrix>& rThisVariable,
    Matrix& rValue
    )
{
    const SizeType dimension = WorkingSpaceDimension();
    const SizeType voigt_size = GetStrainSize();
    // We do some special operations for constitutive matrices
    if (rThisVariable == CONSTITUTIVE_MATRIX || rThisVariable == CONSTITUTIVE_MATRIX_PK2 || rThisVariable == CONSTITUTIVE_MATRIX_KIRCHHOFF) {
        // Get Values to compute the constitutive law:
        Flags& r_flags = rParameterValues.GetOptions();

        // Previous flags saved
        const bool flag_strain = r_flags.Is( ConstitutiveLaw::USE_ELEMENT_PROVIDED_STRAIN );
        const bool flag_const_tensor = r_flags.Is( ConstitutiveLaw::COMPUTE_CONSTITUTIVE_TENSOR );
        const bool flag_stress = r_flags.Is( ConstitutiveLaw::COMPUTE_STRESS );

        r_flags.Set(ConstitutiveLaw::USE_ELEMENT_PROVIDED_STRAIN, false);
        r_flags.Set(ConstitutiveLaw::COMPUTE_CONSTITUTIVE_TENSOR, true);
        r_flags.Set(ConstitutiveLaw::COMPUTE_STRESS, false);

         // We compute the constitutive matrix
        if (rThisVariable == CONSTITUTIVE_MATRIX) {
            this->CalculateMaterialResponse(rParameterValues, this->GetStressMeasure());
        } else if (rThisVariable == CONSTITUTIVE_MATRIX_PK2) {
            this->CalculateMaterialResponsePK2(rParameterValues);
        } else if (rThisVariable == CONSTITUTIVE_MATRIX_KIRCHHOFF) {
            this->CalculateMaterialResponseKirchhoff(rParameterValues);
        }

        if (rValue.size1() != voigt_size)
            rValue.resize(voigt_size, voigt_size, false);
        noalias(rValue) = rParameterValues.GetConstitutiveMatrix();

        // Previous flags restored
        r_flags.Set(ConstitutiveLaw::USE_ELEMENT_PROVIDED_STRAIN, flag_strain);
        r_flags.Set(ConstitutiveLaw::COMPUTE_CONSTITUTIVE_TENSOR, flag_const_tensor);
        r_flags.Set(ConstitutiveLaw::COMPUTE_STRESS, flag_stress);
    } else if (rThisVariable == DEFORMATION_GRADIENT) {
        if (rValue.size1() != dimension)
            rValue.resize(dimension, dimension, false);
        noalias(rValue) = rParameterValues.GetDeformationGradientF();
<<<<<<< HEAD
    } else if (rThisVariable == CAUCHY_STRESS_TENSOR_FIBER) { // TODO: Make in the future modifications for take into account different layers combinations
        // Some auxiliary values
        const SizeType dimension = WorkingSpaceDimension();
        const SizeType voigt_size = GetStrainSize();
=======
    } else if (rThisVariable == CAUCHY_STRESS_TENSOR_FIBER) {
>>>>>>> 3d2b62cf

        // Get Values to compute the constitutive law:
        Flags& r_flags = rParameterValues.GetOptions();

        // Previous flags saved
        const bool flag_strain = r_flags.Is(ConstitutiveLaw::USE_ELEMENT_PROVIDED_STRAIN );
        const bool flag_const_tensor = r_flags.Is(ConstitutiveLaw::COMPUTE_CONSTITUTIVE_TENSOR );
        const bool flag_stress = r_flags.Is(ConstitutiveLaw::COMPUTE_STRESS );

        const Properties& r_material_properties  = rParameterValues.GetMaterialProperties();

        // The deformation gradient
        if (rParameterValues.IsSetDeterminantF()) {
            const double determinant_f = rParameterValues.GetDeterminantF();
            KRATOS_ERROR_IF(determinant_f < 0.0) << "Deformation gradient determinant (detF) < 0.0 : " << determinant_f << std::endl;
        }
        // In case the element has not computed the Strain
        if (r_flags.IsNot(ConstitutiveLaw::USE_ELEMENT_PROVIDED_STRAIN)) {
            CalculateGreenLagrangeStrain(rParameterValues);
        }

<<<<<<< HEAD
        if (r_flags.Is(ConstitutiveLaw::COMPUTE_STRESS)) {
            // Set new flags
            r_flags.Set(ConstitutiveLaw::USE_ELEMENT_PROVIDED_STRAIN, true);
            r_flags.Set(ConstitutiveLaw::COMPUTE_CONSTITUTIVE_TENSOR, false);
            r_flags.Set(ConstitutiveLaw::COMPUTE_STRESS, true);

            // Total strain vector
            Vector& r_strain_vector = rParameterValues.GetStrainVector();
            Vector serial_strain_matrix_old = mPreviousSerialStrainMatrix;
            Vector fiber_stress_vector, matrix_stress_vector;
            this->IntegrateStrainSerialParallelBehaviour(r_strain_vector,
                                                        fiber_stress_vector,
                                                        matrix_stress_vector,
                                                        r_material_properties,
                                                        rParameterValues,
                                                        serial_strain_matrix_old);
            // Previous flags restored
            r_flags.Set(ConstitutiveLaw::USE_ELEMENT_PROVIDED_STRAIN, flag_strain);
            r_flags.Set(ConstitutiveLaw::COMPUTE_CONSTITUTIVE_TENSOR, flag_const_tensor);
            r_flags.Set(ConstitutiveLaw::COMPUTE_STRESS, flag_stress);
            rValue = MathUtils<double>::StressVectorToTensor(fiber_stress_vector);
            return rValue;
        }
    } else if (rThisVariable == CAUCHY_STRESS_TENSOR_MATRIX) { // TODO: Make in the future modifications for take into account different layers combinations
        // Some auxiliary values
        const SizeType dimension = WorkingSpaceDimension();
        const SizeType voigt_size = GetStrainSize();
=======
        // Set new flags
        r_flags.Set(ConstitutiveLaw::USE_ELEMENT_PROVIDED_STRAIN, true);
        r_flags.Set(ConstitutiveLaw::COMPUTE_CONSTITUTIVE_TENSOR, false);

        // Total strain vector
        Vector& r_strain_vector = rParameterValues.GetStrainVector();
        Vector serial_strain_matrix_old = mPreviousSerialStrainMatrix;
        Vector fiber_stress_vector, matrix_stress_vector;
        this->IntegrateStrainSerialParallelBehaviour(r_strain_vector, fiber_stress_vector, matrix_stress_vector, r_material_properties, rParameterValues, serial_strain_matrix_old);
        // Previous flags restored
        r_flags.Set(ConstitutiveLaw::USE_ELEMENT_PROVIDED_STRAIN, flag_strain);
        r_flags.Set(ConstitutiveLaw::COMPUTE_CONSTITUTIVE_TENSOR, flag_const_tensor);
        r_flags.Set(ConstitutiveLaw::COMPUTE_STRESS, flag_stress);

        if (rValue.size1() != voigt_size)
            rValue.resize(voigt_size, voigt_size, false);
        noalias(rValue) = MathUtils<double>::StressVectorToTensor(fiber_stress_vector);
        return rValue;

    } else if (rThisVariable == CAUCHY_STRESS_TENSOR_MATRIX) {
>>>>>>> 3d2b62cf

        // Get Values to compute the constitutive law:
        Flags& r_flags = rParameterValues.GetOptions();

        // Previous flags saved
        const bool flag_strain = r_flags.Is(ConstitutiveLaw::USE_ELEMENT_PROVIDED_STRAIN );
        const bool flag_const_tensor = r_flags.Is(ConstitutiveLaw::COMPUTE_CONSTITUTIVE_TENSOR );
        const bool flag_stress = r_flags.Is(ConstitutiveLaw::COMPUTE_STRESS );

        const Properties& r_material_properties  = rParameterValues.GetMaterialProperties();

        // The deformation gradient
        if (rParameterValues.IsSetDeterminantF()) {
            const double determinant_f = rParameterValues.GetDeterminantF();
            KRATOS_ERROR_IF(determinant_f < 0.0) << "Deformation gradient determinant (detF) < 0.0 : " << determinant_f << std::endl;
        }
        // In case the element has not computed the Strain
        if (r_flags.IsNot(ConstitutiveLaw::USE_ELEMENT_PROVIDED_STRAIN)) {
            CalculateGreenLagrangeStrain(rParameterValues);
        }

        // Set new flags
        r_flags.Set(ConstitutiveLaw::USE_ELEMENT_PROVIDED_STRAIN, true);
        r_flags.Set(ConstitutiveLaw::COMPUTE_CONSTITUTIVE_TENSOR, false);

        // Total strain vector
        Vector& r_strain_vector = rParameterValues.GetStrainVector();
        Vector serial_strain_matrix_old = mPreviousSerialStrainMatrix;
        Vector fiber_stress_vector, matrix_stress_vector;
        this->IntegrateStrainSerialParallelBehaviour(r_strain_vector, fiber_stress_vector, matrix_stress_vector, r_material_properties, rParameterValues, serial_strain_matrix_old);
        // Previous flags restored
        r_flags.Set(ConstitutiveLaw::USE_ELEMENT_PROVIDED_STRAIN, flag_strain);
        r_flags.Set(ConstitutiveLaw::COMPUTE_CONSTITUTIVE_TENSOR, flag_const_tensor);
        r_flags.Set(ConstitutiveLaw::COMPUTE_STRESS, flag_stress);
        if (rValue.size1() != voigt_size)
            rValue.resize(voigt_size, voigt_size, false);
        noalias(rValue) = MathUtils<double>::StressVectorToTensor(matrix_stress_vector);
        return rValue;

    } else if (rThisVariable == CAUCHY_STRESS_TENSOR || rThisVariable == PK2_STRESS_TENSOR || rThisVariable == KIRCHHOFF_STRESS_TENSOR) {
        // Get Values to compute the constitutive law:
        Flags& r_flags = rParameterValues.GetOptions();

        // Previous flags saved
        const bool flag_const_tensor = r_flags.Is( ConstitutiveLaw::COMPUTE_CONSTITUTIVE_TENSOR);
        const bool flag_stress = r_flags.Is( ConstitutiveLaw::COMPUTE_STRESS);

        r_flags.Set(ConstitutiveLaw::COMPUTE_CONSTITUTIVE_TENSOR, false);
        r_flags.Set(ConstitutiveLaw::COMPUTE_STRESS, true);

        // We compute the stress
        if (rThisVariable == CAUCHY_STRESS_TENSOR) {
            this->CalculateMaterialResponseCauchy(rParameterValues);
        } else if (rThisVariable == PK2_STRESS_TENSOR) {
            this->CalculateMaterialResponsePK2(rParameterValues);
        } else if (rThisVariable == KIRCHHOFF_STRESS_TENSOR) {
            this->CalculateMaterialResponseKirchhoff(rParameterValues);
        }

        if (rValue.size1() != voigt_size)
            rValue.resize(voigt_size, voigt_size, false);
        noalias(rValue) = MathUtils<double>::StressVectorToTensor(rParameterValues.GetStressVector());

        // Previous flags restored
        r_flags.Set(ConstitutiveLaw::COMPUTE_CONSTITUTIVE_TENSOR, flag_const_tensor);
        r_flags.Set(ConstitutiveLaw::COMPUTE_STRESS, flag_stress);
        return rValue;
    } else if (rThisVariable == GREEN_LAGRANGE_STRAIN_TENSOR_MATRIX) {
        Matrix parallel_projector, serial_projector;
        this->CalculateSerialParallelProjectionMatrices(parallel_projector, serial_projector);

        const Vector& r_strain_vector = rParameterValues.GetStrainVector();
        Vector matrix_strain_vector(voigt_size), fiber_strain_vector(voigt_size);
        this->CalculateStrainsOnEachComponent(r_strain_vector, parallel_projector, serial_projector, mPreviousSerialStrainMatrix, matrix_strain_vector, fiber_strain_vector);
        if (rValue.size1() != voigt_size)
            rValue.resize(voigt_size, voigt_size, false);
        noalias(rValue) = MathUtils<double>::StrainVectorToTensor(matrix_strain_vector);
        return rValue;
    } else if (rThisVariable == GREEN_LAGRANGE_STRAIN_TENSOR_FIBER) {
        const std::size_t voigt_size = this->GetStrainSize();
        Matrix parallel_projector, serial_projector;
        this->CalculateSerialParallelProjectionMatrices(parallel_projector, serial_projector);

        const Vector& r_strain_vector = rParameterValues.GetStrainVector();
        Vector matrix_strain_vector(voigt_size), fiber_strain_vector(voigt_size);
        this->CalculateStrainsOnEachComponent(r_strain_vector, parallel_projector, serial_projector, mPreviousSerialStrainMatrix, matrix_strain_vector, fiber_strain_vector);
        if (rValue.size1() != voigt_size)
            rValue.resize(voigt_size, voigt_size, false);
        noalias(rValue) = MathUtils<double>::StrainVectorToTensor(fiber_strain_vector);
        return rValue;
    } else {
        Matrix aux_value;
        Properties material_properties  = rParameterValues.GetMaterialProperties();
        Properties& r_prop = material_properties.GetSubProperties(0);

        rValue.clear();
        rParameterValues.SetMaterialProperties(r_prop);
        mpMatrixConstitutiveLaw->CalculateValue(rParameterValues, rThisVariable, aux_value);
        noalias(rValue) += (1.0 - mFiberVolumetricParticipation) * aux_value;

        r_prop = material_properties.GetSubProperties(1);
        rParameterValues.SetMaterialProperties(r_prop);
        mpFiberConstitutiveLaw->CalculateValue(rParameterValues, rThisVariable, aux_value);
        noalias(rValue) += (mFiberVolumetricParticipation) * aux_value;

        // Reset properties
        rParameterValues.SetMaterialProperties(material_properties);
    }
    return rValue;
}

/***********************************************************************************/
/***********************************************************************************/

void SerialParallelRuleOfMixturesLaw::CalculateTangentTensor(
    ConstitutiveLaw::Parameters& rValues,
    const ConstitutiveLaw::StressMeasure& rStressMeasure)
{
    const Properties& r_material_properties = rValues.GetMaterialProperties();

    const bool consider_perturbation_threshold = r_material_properties.Has(CONSIDER_PERTURBATION_THRESHOLD) ? r_material_properties[CONSIDER_PERTURBATION_THRESHOLD] : true;
    const TangentOperatorEstimation tangent_operator_estimation = r_material_properties.Has(TANGENT_OPERATOR_ESTIMATION) ? static_cast<TangentOperatorEstimation>(r_material_properties[TANGENT_OPERATOR_ESTIMATION]) : TangentOperatorEstimation::SecondOrderPerturbation;

    if (tangent_operator_estimation == TangentOperatorEstimation::Analytic) {
        KRATOS_ERROR << "Analytic solution not available" << std::endl;
    } else if (tangent_operator_estimation == TangentOperatorEstimation::FirstOrderPerturbation) {
        // Calculates the Tangent Constitutive Tensor by perturbation (first order)
        TangentOperatorCalculatorUtility::CalculateTangentTensor(rValues, this, rStressMeasure, consider_perturbation_threshold, 1);
    } else if (tangent_operator_estimation == TangentOperatorEstimation::SecondOrderPerturbation) {
        // Calculates the Tangent Constitutive Tensor by perturbation (second order)
        TangentOperatorCalculatorUtility::CalculateTangentTensor(rValues, this, rStressMeasure, consider_perturbation_threshold, 2);
    }
}
/***********************************************************************************/
/***********************************************************************************/
} // namespace Kratos<|MERGE_RESOLUTION|>--- conflicted
+++ resolved
@@ -510,11 +510,7 @@
     MathUtils<double>::InvertMatrix(aux, A, det_aux);
 
     Vector auxiliary(rInitialApproximationSerialStrainMatrix.size());
-<<<<<<< HEAD
-    auxiliary = prod(rConstitutiveTensorFiberSS, r_total_strain_increment_serial) + k_f * prod(trans(Matrix(r_constitutive_tensor_fiber_sp - r_constitutive_tensor_matrix_sp)), r_total_strain_increment_parallel);
-=======
     noalias(auxiliary) = prod(rConstitutiveTensorFiberSS, r_total_strain_increment_serial) + k_f * prod(trans(Matrix(r_constitutive_tensor_fiber_sp - r_constitutive_tensor_matrix_sp)), r_total_strain_increment_parallel);
->>>>>>> 3d2b62cf
 
     noalias(rInitialApproximationSerialStrainMatrix) = prod(A, auxiliary) + mPreviousSerialStrainMatrix;
 }
@@ -1356,14 +1352,8 @@
         if (rValue.size1() != dimension)
             rValue.resize(dimension, dimension, false);
         noalias(rValue) = rParameterValues.GetDeformationGradientF();
-<<<<<<< HEAD
     } else if (rThisVariable == CAUCHY_STRESS_TENSOR_FIBER) { // TODO: Make in the future modifications for take into account different layers combinations
-        // Some auxiliary values
-        const SizeType dimension = WorkingSpaceDimension();
-        const SizeType voigt_size = GetStrainSize();
-=======
     } else if (rThisVariable == CAUCHY_STRESS_TENSOR_FIBER) {
->>>>>>> 3d2b62cf
 
         // Get Values to compute the constitutive law:
         Flags& r_flags = rParameterValues.GetOptions();
@@ -1385,35 +1375,6 @@
             CalculateGreenLagrangeStrain(rParameterValues);
         }
 
-<<<<<<< HEAD
-        if (r_flags.Is(ConstitutiveLaw::COMPUTE_STRESS)) {
-            // Set new flags
-            r_flags.Set(ConstitutiveLaw::USE_ELEMENT_PROVIDED_STRAIN, true);
-            r_flags.Set(ConstitutiveLaw::COMPUTE_CONSTITUTIVE_TENSOR, false);
-            r_flags.Set(ConstitutiveLaw::COMPUTE_STRESS, true);
-
-            // Total strain vector
-            Vector& r_strain_vector = rParameterValues.GetStrainVector();
-            Vector serial_strain_matrix_old = mPreviousSerialStrainMatrix;
-            Vector fiber_stress_vector, matrix_stress_vector;
-            this->IntegrateStrainSerialParallelBehaviour(r_strain_vector,
-                                                        fiber_stress_vector,
-                                                        matrix_stress_vector,
-                                                        r_material_properties,
-                                                        rParameterValues,
-                                                        serial_strain_matrix_old);
-            // Previous flags restored
-            r_flags.Set(ConstitutiveLaw::USE_ELEMENT_PROVIDED_STRAIN, flag_strain);
-            r_flags.Set(ConstitutiveLaw::COMPUTE_CONSTITUTIVE_TENSOR, flag_const_tensor);
-            r_flags.Set(ConstitutiveLaw::COMPUTE_STRESS, flag_stress);
-            rValue = MathUtils<double>::StressVectorToTensor(fiber_stress_vector);
-            return rValue;
-        }
-    } else if (rThisVariable == CAUCHY_STRESS_TENSOR_MATRIX) { // TODO: Make in the future modifications for take into account different layers combinations
-        // Some auxiliary values
-        const SizeType dimension = WorkingSpaceDimension();
-        const SizeType voigt_size = GetStrainSize();
-=======
         // Set new flags
         r_flags.Set(ConstitutiveLaw::USE_ELEMENT_PROVIDED_STRAIN, true);
         r_flags.Set(ConstitutiveLaw::COMPUTE_CONSTITUTIVE_TENSOR, false);
@@ -1434,7 +1395,6 @@
         return rValue;
 
     } else if (rThisVariable == CAUCHY_STRESS_TENSOR_MATRIX) {
->>>>>>> 3d2b62cf
 
         // Get Values to compute the constitutive law:
         Flags& r_flags = rParameterValues.GetOptions();
