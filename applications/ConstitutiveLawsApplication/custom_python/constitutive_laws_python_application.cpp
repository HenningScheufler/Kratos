// KRATOS ___                _   _ _         _   _             __                       _
//       / __\___  _ __  ___| |_(_) |_ _   _| |_(_)_   _____  / /  __ ___      _____   /_\  _ __  _ __
//      / /  / _ \| '_ \/ __| __| | __| | | | __| \ \ / / _ \/ /  / _` \ \ /\ / / __| //_\\| '_ \| '_  |
//     / /__| (_) | | | \__ \ |_| | |_| |_| | |_| |\ V /  __/ /__| (_| |\ V  V /\__ \/  _  \ |_) | |_) |
//     \____/\___/|_| |_|___/\__|_|\__|\__,_|\__|_| \_/ \___\____/\__,_| \_/\_/ |___/\_/ \_/ .__/| .__/
//                                                                                         |_|   |_|
//
//  License:         BSD License
//                   Kratos default license: kratos/license.txt
//
//  Main authors:    Alejandro Cornejo Velazquez
//                   Riccardo Rossi
//


// System includes

#if defined(KRATOS_PYTHON)
// External includes
#include <pybind11/pybind11.h>


// Project includes
#include "includes/define_python.h"
#include "constitutive_laws_application.h"
#include "constitutive_laws_application_variables.h"

#include "custom_python/add_custom_constitutive_laws_to_python.h"
<<<<<<< HEAD
#include "custom_python/add_custom_utilities_to_python.h"
=======
#include "custom_python/add_custom_processes_to_python.h"
>>>>>>> 0735cf09


namespace Kratos {
namespace Python {

PYBIND11_MODULE(KratosConstitutiveLawsApplication,m)
{
    namespace py = pybind11;

    py::class_<KratosConstitutiveLawsApplication,
        KratosConstitutiveLawsApplication::Pointer,
        KratosApplication>(m, "KratosConstitutiveLawsApplication")
        .def(py::init<>())
        ;

    AddCustomConstitutiveLawsToPython(m);
<<<<<<< HEAD
    AddCustomUtilitiesToPython(m);
=======
    AddCustomProcessesToPython(m);
>>>>>>> 0735cf09

    // Constitutive laws variables
    KRATOS_REGISTER_IN_PYTHON_VARIABLE(m, HIGH_CYCLE_FATIGUE_COEFFICIENTS)
    KRATOS_REGISTER_IN_PYTHON_VARIABLE(m, STRESS_LIMITS)
    KRATOS_REGISTER_IN_PYTHON_VARIABLE(m, HARDENING_PARAMETERS)
    KRATOS_REGISTER_IN_PYTHON_VARIABLE(m, FATIGUE_REDUCTION_FACTOR)
    KRATOS_REGISTER_IN_PYTHON_VARIABLE(m, LOCAL_NUMBER_OF_CYCLES)
    KRATOS_REGISTER_IN_PYTHON_VARIABLE(m, WOHLER_STRESS)
    KRATOS_REGISTER_IN_PYTHON_VARIABLE(m, REVERSION_FACTOR_RELATIVE_ERROR)
    KRATOS_REGISTER_IN_PYTHON_VARIABLE(m, MAX_STRESS_RELATIVE_ERROR)
    KRATOS_REGISTER_IN_PYTHON_VARIABLE(m, MAX_STRESS)
    KRATOS_REGISTER_IN_PYTHON_VARIABLE(m, THRESHOLD_STRESS)
    KRATOS_REGISTER_IN_PYTHON_VARIABLE(m, CYCLE_INDICATOR)
    KRATOS_REGISTER_IN_PYTHON_VARIABLE(m, CYCLES_TO_FAILURE)
    KRATOS_REGISTER_IN_PYTHON_VARIABLE(m, TIME_INCREMENT)
    KRATOS_REGISTER_IN_PYTHON_VARIABLE(m, DAMAGE_ACTIVATION)
    KRATOS_REGISTER_IN_PYTHON_VARIABLE(m, PREVIOUS_CYCLE);
    KRATOS_REGISTER_IN_PYTHON_VARIABLE(m, CYCLE_PERIOD)
    KRATOS_REGISTER_IN_PYTHON_VARIABLE(m, ADVANCE_STRATEGY_APPLIED)

    // Constitutive laws variables
    KRATOS_REGISTER_IN_PYTHON_VARIABLE(m, INELASTIC_FLAG)
    KRATOS_REGISTER_IN_PYTHON_VARIABLE(m, INFINITY_YIELD_STRESS)
    KRATOS_REGISTER_IN_PYTHON_VARIABLE(m, YIELD_STRESS_TENSION)
    KRATOS_REGISTER_IN_PYTHON_VARIABLE(m, PLASTIC_STRAIN_VECTOR)
    KRATOS_REGISTER_IN_PYTHON_VARIABLE(m, PLASTIC_DEFORMATION_GRADIENT)
    KRATOS_REGISTER_IN_PYTHON_VARIABLE(m, YIELD_STRESS_COMPRESSION)
    KRATOS_REGISTER_IN_PYTHON_VARIABLE(m, DILATANCY_ANGLE)
    KRATOS_REGISTER_IN_PYTHON_VARIABLE(m, SOFTENING_TYPE)
    KRATOS_REGISTER_IN_PYTHON_VARIABLE(m, SOFTENING_TYPE_COMPRESSION)
    KRATOS_REGISTER_IN_PYTHON_VARIABLE(m, HARDENING_CURVE)
    KRATOS_REGISTER_IN_PYTHON_VARIABLE(m, MAX_NUMBER_NL_CL_ITERATIONS)
    KRATOS_REGISTER_IN_PYTHON_VARIABLE(m, VISCOUS_PARAMETER)
    KRATOS_REGISTER_IN_PYTHON_VARIABLE(m, DELAY_TIME)
    KRATOS_REGISTER_IN_PYTHON_VARIABLE(m, UNIAXIAL_STRESS)
    KRATOS_REGISTER_IN_PYTHON_VARIABLE(m, PLASTIC_DISSIPATION_LIMIT_LINEAR_SOFTENING)
    KRATOS_REGISTER_IN_PYTHON_VARIABLE(m, FRICTION_ANGLE)
    KRATOS_REGISTER_IN_PYTHON_VARIABLE(m, DAMAGE)
    KRATOS_REGISTER_IN_PYTHON_VARIABLE(m, DAMAGE_MATRIX)
    KRATOS_REGISTER_IN_PYTHON_VARIABLE(m, DAMAGE_FIBER)
    KRATOS_REGISTER_IN_PYTHON_VARIABLE(m, THRESHOLD)
    KRATOS_REGISTER_IN_PYTHON_VARIABLE(m, COHESION)
    KRATOS_REGISTER_IN_PYTHON_VARIABLE(m, INTEGRATED_STRESS_TENSOR)
    KRATOS_REGISTER_IN_PYTHON_VARIABLE(m, PLASTIC_STRAIN_TENSOR)
    KRATOS_REGISTER_IN_PYTHON_VARIABLE(m, DAMAGE_TENSION)
    KRATOS_REGISTER_IN_PYTHON_VARIABLE(m, DAMAGE_COMPRESSION)
    KRATOS_REGISTER_IN_PYTHON_VARIABLE(m, THRESHOLD_TENSION)
    KRATOS_REGISTER_IN_PYTHON_VARIABLE(m, THRESHOLD_COMPRESSION)
    KRATOS_REGISTER_IN_PYTHON_VARIABLE(m, UNIAXIAL_STRESS_TENSION)
    KRATOS_REGISTER_IN_PYTHON_VARIABLE(m, UNIAXIAL_STRESS_COMPRESSION)
    KRATOS_REGISTER_IN_PYTHON_VARIABLE(m, FRACTURE_ENERGY_COMPRESSION)
    KRATOS_REGISTER_IN_PYTHON_VARIABLE(m, CURVE_FITTING_PARAMETERS)
    KRATOS_REGISTER_IN_PYTHON_VARIABLE(m, TANGENCY_REGION2)
    KRATOS_REGISTER_IN_PYTHON_VARIABLE(m, PLASTIC_STRAIN_INDICATORS)
    KRATOS_REGISTER_IN_PYTHON_VARIABLE(m, EQUIVALENT_PLASTIC_STRAIN)
    KRATOS_REGISTER_IN_PYTHON_VARIABLE(m, KINEMATIC_PLASTICITY_PARAMETERS)
    KRATOS_REGISTER_IN_PYTHON_VARIABLE(m, KINEMATIC_HARDENING_TYPE)
    KRATOS_REGISTER_IN_PYTHON_VARIABLE(m, CONSIDER_PERTURBATION_THRESHOLD)
    KRATOS_REGISTER_IN_PYTHON_VARIABLE(m, TANGENT_OPERATOR_ESTIMATION)
    KRATOS_REGISTER_IN_PYTHON_VARIABLE(m, TENSION_STRESS_TENSOR)
    KRATOS_REGISTER_IN_PYTHON_VARIABLE(m, COMPRESSION_STRESS_TENSOR)
    KRATOS_REGISTER_IN_PYTHON_VARIABLE(m, TENSION_STRESS_VECTOR)
    KRATOS_REGISTER_IN_PYTHON_VARIABLE(m, COMPRESSION_STRESS_VECTOR)
    KRATOS_REGISTER_IN_PYTHON_VARIABLE(m, EFFECTIVE_TENSION_STRESS_VECTOR)
    KRATOS_REGISTER_IN_PYTHON_VARIABLE(m, EFFECTIVE_COMPRESSION_STRESS_VECTOR)
    KRATOS_REGISTER_IN_PYTHON_VARIABLE(m, CAUCHY_STRESS_TENSOR_FIBER)
    KRATOS_REGISTER_IN_PYTHON_VARIABLE(m, CAUCHY_STRESS_TENSOR_MATRIX)
    KRATOS_REGISTER_IN_PYTHON_VARIABLE(m, GREEN_LAGRANGE_STRAIN_TENSOR_MATRIX)
    KRATOS_REGISTER_IN_PYTHON_VARIABLE(m, GREEN_LAGRANGE_STRAIN_TENSOR_FIBER)
    KRATOS_REGISTER_IN_PYTHON_VARIABLE(m, EXPONENTIAL_SATURATION_YIELD_STRESS)
    KRATOS_REGISTER_IN_PYTHON_VARIABLE(m, ACCUMULATED_PLASTIC_STRAIN)
    KRATOS_REGISTER_IN_PYTHON_3D_VARIABLE_WITH_COMPONENTS(m, EULER_ANGLES)
    KRATOS_REGISTER_IN_PYTHON_VARIABLE(m, LAYER_EULER_ANGLES)
    KRATOS_REGISTER_IN_PYTHON_VARIABLE(m, BACK_STRESS_VECTOR)
    KRATOS_REGISTER_IN_PYTHON_VARIABLE(m, BACK_STRESS_TENSOR)
    KRATOS_REGISTER_IN_PYTHON_VARIABLE(m, FRACTURE_ENERGY_DAMAGE_PROCESS)
    KRATOS_REGISTER_IN_PYTHON_VARIABLE(m, OGDEN_BETA_1)
    KRATOS_REGISTER_IN_PYTHON_VARIABLE(m, OGDEN_BETA_2)
    KRATOS_REGISTER_IN_PYTHON_VARIABLE(m, MULTI_LINEAR_ELASTICITY_MODULI)
    KRATOS_REGISTER_IN_PYTHON_VARIABLE(m, MULTI_LINEAR_ELASTICITY_STRAINS)
    KRATOS_REGISTER_IN_PYTHON_VARIABLE(m, PLASTIC_DAMAGE_PROPORTION)
    KRATOS_REGISTER_IN_PYTHON_VARIABLE(m, STRAIN_DAMAGE_CURVE)
    KRATOS_REGISTER_IN_PYTHON_VARIABLE(m, STRESS_DAMAGE_CURVE)
    KRATOS_REGISTER_IN_PYTHON_VARIABLE(m, EQUIVALENT_STRESS_VECTOR_PLASTICITY_POINT_CURVE)
    KRATOS_REGISTER_IN_PYTHON_VARIABLE(m, PLASTIC_STRAIN_VECTOR_PLASTICITY_POINT_CURVE)


    // D+D- Damage Constitutive laws variables, additional Masonry 2D & 3D
    KRATOS_REGISTER_IN_PYTHON_VARIABLE(m, BACK_STRESS_VECTOR)
    KRATOS_REGISTER_IN_PYTHON_VARIABLE(m, BACK_STRESS_TENSOR)
    KRATOS_REGISTER_IN_PYTHON_VARIABLE(m, DAMAGE_ONSET_STRESS_COMPRESSION)
    KRATOS_REGISTER_IN_PYTHON_VARIABLE(m, BIAXIAL_COMPRESSION_MULTIPLIER)
    KRATOS_REGISTER_IN_PYTHON_VARIABLE(m, FRACTURE_ENERGY_TENSION)
    KRATOS_REGISTER_IN_PYTHON_VARIABLE(m, RESIDUAL_STRESS_COMPRESSION)
    KRATOS_REGISTER_IN_PYTHON_VARIABLE(m, BEZIER_CONTROLLER_C1)
    KRATOS_REGISTER_IN_PYTHON_VARIABLE(m, BEZIER_CONTROLLER_C2)
    KRATOS_REGISTER_IN_PYTHON_VARIABLE(m, BEZIER_CONTROLLER_C3)
    KRATOS_REGISTER_IN_PYTHON_VARIABLE(m, YIELD_STRAIN_COMPRESSION)
    KRATOS_REGISTER_IN_PYTHON_VARIABLE(m, TRIAXIAL_COMPRESSION_COEFFICIENT)
    KRATOS_REGISTER_IN_PYTHON_VARIABLE(m, INTEGRATION_IMPLEX)
    KRATOS_REGISTER_IN_PYTHON_VARIABLE(m, TENSION_YIELD_MODEL)

    // The ratios between the yield strength in the isotropic space and the anisotropic space
    // at each direction in local coordinates ratio_x = ft / ft,x
    KRATOS_REGISTER_IN_PYTHON_SYMMETRIC_3D_TENSOR_VARIABLE_WITH_COMPONENTS(m, ISOTROPIC_ANISOTROPIC_YIELD_RATIO );
    KRATOS_REGISTER_IN_PYTHON_SYMMETRIC_3D_TENSOR_VARIABLE_WITH_COMPONENTS(m, ORTHOTROPIC_ELASTIC_CONSTANTS );
    KRATOS_REGISTER_IN_PYTHON_VARIABLE(m, SERIAL_PARALLEL_EQUILIBRIUM_TOLERANCE);


}

} // namespace Python.
} // namespace Kratos.

#endif // KRATOS_PYTHON defined<|MERGE_RESOLUTION|>--- conflicted
+++ resolved
@@ -26,11 +26,8 @@
 #include "constitutive_laws_application_variables.h"
 
 #include "custom_python/add_custom_constitutive_laws_to_python.h"
-<<<<<<< HEAD
+#include "custom_python/add_custom_processes_to_python.h"
 #include "custom_python/add_custom_utilities_to_python.h"
-=======
-#include "custom_python/add_custom_processes_to_python.h"
->>>>>>> 0735cf09
 
 
 namespace Kratos {
@@ -47,11 +44,8 @@
         ;
 
     AddCustomConstitutiveLawsToPython(m);
-<<<<<<< HEAD
     AddCustomUtilitiesToPython(m);
-=======
     AddCustomProcessesToPython(m);
->>>>>>> 0735cf09
 
     // Constitutive laws variables
     KRATOS_REGISTER_IN_PYTHON_VARIABLE(m, HIGH_CYCLE_FATIGUE_COEFFICIENTS)
