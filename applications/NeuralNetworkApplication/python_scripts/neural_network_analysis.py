--- conflicted
+++ resolved
@@ -4,12 +4,9 @@
 from KratosMultiphysics.NeuralNetworkApplication.input_dataclasses import  NeuralNetworkData
 from KratosMultiphysics.analysis_stage import AnalysisStage
 from KratosMultiphysics.NeuralNetworkApplication.neural_network_process_factory import NeuralNetworkProcessFactory
-<<<<<<< HEAD
 from KratosMultiphysics.NeuralNetworkApplication import python_solvers_wrapper_neural_network as neural_network_solvers
-=======
 from KratosMultiphysics.NeuralNetworkApplication.neural_network_mesh_moving_solver import CreateSolver as MeshMovingCreateSolver
 from KratosMultiphysics.NeuralNetworkApplication.neural_network_solver import CreateSolver as CreateSolver
->>>>>>> f28673bd
 from KratosMultiphysics.NeuralNetworkApplication.neural_network_model import MachineLearningModel
 import numpy as np
 
@@ -445,16 +442,8 @@
 
         return [data_in, data_out]
 
-<<<<<<< HEAD
     def _CreateNeuralNetworkSolver(self):
         return neural_network_solvers.CreateSolver(self.kratos_model, self.project_parameters["problem_data"])
-=======
-    def _CreateNeuralNetworkSolver(self, project_parameters, model):
-        if self.mesh_moving:
-            return MeshMovingCreateSolver(project_parameters,model)
-        else:
-            return CreateSolver(project_parameters, model)
->>>>>>> f28673bd
 
 
     def _GetNeuralNetworkSolver(self):
