//    |  /           |
//    ' /   __| _` | __|  _ \   __|
//    . \  |   (   | |   (   |\__ `
//   _|\_\_|  \__,_|\__|\___/ ____/
//                   Multi-Physics
//
//  License:		 BSD License
//					 Kratos default license: kratos/license.txt
//

// System includes

// External includes
#include "Epetra_MpiComm.h"
#include "Epetra_FEVector.h"

// Project includes
#include "linear_solvers/linear_solver.h"
#include "spaces/ublas_space.h"

// Application includes
#include "trilinos_space.h"
#include "custom_python/add_custom_utilities_to_python.h"
#include "custom_python/trilinos_pointer_wrapper.h"
#include "custom_utilities/trilinos_deactivation_utility.h"
#include "custom_utilities/trilinos_cutting_app.h"
#include "custom_utilities/trilinos_cutting_iso_app.h"
#include "custom_utilities/trilinos_refine_mesh.h"
<<<<<<< HEAD
#include "custom_utilities/gather_modelpart_utility.h"
=======
#include "custom_utilities/trilinos_fractional_step_settings.h"
#include "custom_utilities/trilinos_fractional_step_settings_periodic.h"
>>>>>>> 2445626d
#include "custom_utilities/mpi_normal_calculation_utilities.h"
#include "custom_utilities/trilinos_partitioned_fsi_utilities.h"
#include "custom_utilities/trilinos_mvqn_recursive_convergence_accelerator.hpp"

// External includes
#include "../FSIapplication/custom_utilities/aitken_convergence_accelerator.hpp"

namespace Kratos
{
namespace Python
{
namespace py = pybind11;

typedef UblasSpace<double, Matrix, Vector> TrilinosLocalSpaceType;
typedef TrilinosSpace<Epetra_FECrsMatrix, Epetra_FEVector> TrilinosSparseSpaceType;
typedef LinearSolver<TrilinosSparseSpaceType, TrilinosLocalSpaceType > TrilinosLinearSolverType;

template <class TValueType, unsigned int TDim>
void AuxiliarUpdateInterfaceValues(
    TrilinosPartitionedFSIUtilities<TrilinosSparseSpaceType, TValueType, TDim> &dummy,
    ModelPart &rModelPart,
    const Variable<TValueType> &rSolutionVariable,
    AuxiliaryVectorWrapper &rCorrectedGuess)
{
    dummy.UpdateInterfaceValues(
        rModelPart,
        rSolutionVariable,
        rCorrectedGuess.GetReference());
}

template <class TValueType, unsigned int TDim>
void AuxiliarComputeInterfaceResidualVector(
    TrilinosPartitionedFSIUtilities<TrilinosSparseSpaceType, TValueType, TDim> &dummy,
    ModelPart &rInterfaceModelPart,
    const Variable<TValueType> &rOriginalVariable,
    const Variable<TValueType> &rModifiedVariable,
    const Variable<TValueType> &rResidualVariable,
    AuxiliaryVectorWrapper &rInterfaceResidual,
    const std::string ResidualType = "nodal",
    const Variable<double> &rResidualNormVariable = FSI_INTERFACE_RESIDUAL_NORM)
{
    dummy.ComputeInterfaceResidualVector(
        rInterfaceModelPart,
        rOriginalVariable,
        rModifiedVariable,
        rResidualVariable,
        rInterfaceResidual.GetReference(),
        ResidualType,
        rResidualNormVariable);
}

void AuxiliarUpdateSolution(
    ConvergenceAccelerator<TrilinosSparseSpaceType> &dummy,
    AuxiliaryVectorWrapper &rResidualVector,
    AuxiliaryVectorWrapper &rIterationGuess)
{
    dummy.UpdateSolution(rResidualVector.GetReference(), rIterationGuess.GetReference());
}

void  AddCustomUtilitiesToPython(pybind11::module& m)
{
    py::class_<TrilinosDeactivationUtility >
        (m,"TrilinosDeactivationUtility")
        .def(py::init<>() )
        .def("Deactivate", &TrilinosDeactivationUtility::Deactivate )
        .def("Reactivate", &TrilinosDeactivationUtility::Reactivate )
        .def("ReactivateStressFree", &TrilinosDeactivationUtility::ReactivateStressFree )
        .def("ReactivateAll", &TrilinosDeactivationUtility::ReactivateAll )
        .def("Initialize", &TrilinosDeactivationUtility::Initialize )
        ;

    py::class_<TrilinosCuttingApplication>(m,"TrilinosCuttingApplication").def(py::init< Epetra_MpiComm& >() )
        .def("FindSmallestEdge", &TrilinosCuttingApplication::FindSmallestEdge )
        .def("GenerateCut", &TrilinosCuttingApplication::GenerateCut )
        .def("AddSkinConditions", &TrilinosCuttingApplication::AddSkinConditions )
        .def("AddVariablesToCutModelPart", &TrilinosCuttingApplication::AddVariablesToCutModelPart )
        .def("UpdateCutData", &TrilinosCuttingApplication::UpdateCutData )
        ;

    py::class_<TrilinosCuttingIsosurfaceApplication >
        (m,"TrilinosCuttingIsosurfaceApplication").def(py::init< Epetra_MpiComm& >() )
        .def("GenerateScalarVarCut", &TrilinosCuttingIsosurfaceApplication::GenerateVariableCut<double>)
        .def("AddSkinConditions", &TrilinosCuttingIsosurfaceApplication::AddSkinConditions)
        .def("UpdateCutData", &TrilinosCuttingIsosurfaceApplication::UpdateCutData)
        .def("DeleteCutData", &TrilinosCuttingIsosurfaceApplication::DeleteCutData)
        ;

    py::class_<TrilinosRefineMesh>(m,"TrilinosRefineMesh").def(py::init<ModelPart& , Epetra_MpiComm& >() )
        .def("Local_Refine_Mesh", &TrilinosRefineMesh::Local_Refine_Mesh )
        .def("PrintDebugInfo", &TrilinosRefineMesh::PrintDebugInfo )
        ;

<<<<<<< HEAD
    py::class_<GatherModelPartUtility>(m,"GatherModelPartUtility")
        .def(py::init<int, ModelPart&, int , ModelPart&>() )
        .def("GatherOnMaster",&GatherModelPartUtility::GatherOnMaster<double> )
        .def("GatherOnMaster",&GatherModelPartUtility::GatherOnMaster<array_1d<double,3> > )
        .def("ScatterFromMaster",&GatherModelPartUtility::ScatterFromMaster<double> )
        .def("ScatterFromMaster",&GatherModelPartUtility::ScatterFromMaster<array_1d<double,3> > )
=======
    typedef SolverSettings<TrilinosSparseSpaceType, TrilinosLocalSpaceType, TrilinosLinearSolverType> BaseSettingsType;
    typedef void (BaseSettingsType::*BuildTurbModelType)(BaseSettingsType::TurbulenceModelLabel const&, TrilinosLinearSolverType::Pointer, const double, const unsigned int);
    typedef void (BaseSettingsType::*PassTurbModelType)(Process::Pointer);
    BuildTurbModelType SetTurbModel_Build = &SolverSettings<TrilinosSparseSpaceType,TrilinosLocalSpaceType,TrilinosLinearSolverType>::SetTurbulenceModel;
    PassTurbModelType SetTurbModel_Pass = &SolverSettings<TrilinosSparseSpaceType,TrilinosLocalSpaceType,TrilinosLinearSolverType>::SetTurbulenceModel;

    py::class_ < BaseSettingsType >(m,"BaseSettingsType" )
        .def("SetTurbulenceModel",SetTurbModel_Build)
        .def("SetTurbulenceModel",SetTurbModel_Pass)
        ;

    typedef TrilinosFractionalStepSettings<TrilinosSparseSpaceType,TrilinosLocalSpaceType,TrilinosLinearSolverType> TrilinosFSSettingsType;

    py::enum_<BaseSettingsType::StrategyLabel>(m,"TrilinosStrategyLabel")
        .value("Velocity",BaseSettingsType::Velocity)
        .value("Pressure",BaseSettingsType::Pressure)
        ;

    py::enum_<BaseSettingsType::TurbulenceModelLabel>(m,"TrilinosTurbulenceModelLabel")
        .value("SpalartAllmaras",BaseSettingsType::SpalartAllmaras)
        ;

    typedef void (TrilinosFSSettingsType::*SetStrategyByParamsType)(TrilinosFSSettingsType::StrategyLabel const&,TrilinosLinearSolverType::Pointer,const double,const unsigned int);
    SetStrategyByParamsType ThisSetStrategyOverload = &TrilinosFSSettingsType::SetStrategy;

    py::class_< TrilinosFSSettingsType,BaseSettingsType>(m,"TrilinosFractionalStepSettings")
        .def(py::init<Epetra_MpiComm&,ModelPart&,unsigned int,unsigned int,bool,bool,bool>())
        .def("SetStrategy",ThisSetStrategyOverload)
        .def("GetStrategy",&TrilinosFSSettingsType::pGetStrategy)
        .def("SetEchoLevel",&TrilinosFSSettingsType::SetEchoLevel)
        ;

    typedef TrilinosFractionalStepSettingsPeriodic<TrilinosSparseSpaceType,TrilinosLocalSpaceType,TrilinosLinearSolverType> TrilinosFSSettingsPeriodicType;

    typedef void (TrilinosFSSettingsPeriodicType::*SetStrategyByParamsPeriodicType)(BaseSettingsType::StrategyLabel const&,TrilinosLinearSolverType::Pointer,const double,const unsigned int);
    SetStrategyByParamsPeriodicType ThatSetStrategyOverload = &TrilinosFSSettingsPeriodicType::SetStrategy;

    py::class_< TrilinosFSSettingsPeriodicType,BaseSettingsType>
        (m,"TrilinosFractionalStepSettingsPeriodic").def(py::init<Epetra_MpiComm&,ModelPart&,unsigned int,unsigned int,bool,bool,bool,const Kratos::Variable<int>&>())
        .def("SetStrategy",ThatSetStrategyOverload)
        .def("GetStrategy",&TrilinosFSSettingsPeriodicType::pGetStrategy)
        .def("SetEchoLevel",&TrilinosFSSettingsPeriodicType::SetEchoLevel)
>>>>>>> 2445626d
        ;

    py::class_<MPINormalCalculationUtils, MPINormalCalculationUtils::Pointer>(m,"MPINormalCalculationUtils").def(py::init<>())
        .def("Check",&MPINormalCalculationUtils::Check)
        .def("OrientFaces",&MPINormalCalculationUtils::OrientFaces)
        .def("CalculateOnSimplex",&MPINormalCalculationUtils::CalculateOnSimplex)
        ;

    typedef PartitionedFSIUtilities<TrilinosSparseSpaceType, double, 2> BasePartitionedFSIUtilitiesDouble2DType;
    typedef PartitionedFSIUtilities<TrilinosSparseSpaceType, double, 3> BasePartitionedFSIUtilitiesDouble3DType;
    typedef PartitionedFSIUtilities<TrilinosSparseSpaceType, array_1d<double,3>, 2> BasePartitionedFSIUtilitiesArray2DType;
    typedef PartitionedFSIUtilities<TrilinosSparseSpaceType, array_1d<double,3>, 3> BasePartitionedFSIUtilitiesArray3DType;

    py::class_<BasePartitionedFSIUtilitiesDouble2DType, BasePartitionedFSIUtilitiesDouble2DType::Pointer>(m, "PartitionedFSIUtilitiesDouble2D");
    py::class_<BasePartitionedFSIUtilitiesDouble3DType, BasePartitionedFSIUtilitiesDouble3DType::Pointer>(m, "PartitionedFSIUtilitiesDouble3D");
    py::class_<BasePartitionedFSIUtilitiesArray2DType, BasePartitionedFSIUtilitiesArray2DType::Pointer>(m, "PartitionedFSIUtilitiesArray2D");
    py::class_<BasePartitionedFSIUtilitiesArray3DType, BasePartitionedFSIUtilitiesArray3DType::Pointer>(m, "PartitionedFSIUtilitiesArray3D");

    typedef TrilinosPartitionedFSIUtilities<TrilinosSparseSpaceType, double, 2> TrilinosPartitionedFSIUtilitiesDouble2DType;
    typedef TrilinosPartitionedFSIUtilities<TrilinosSparseSpaceType, double, 3> TrilinosPartitionedFSIUtilitiesDouble3DType;
    typedef TrilinosPartitionedFSIUtilities<TrilinosSparseSpaceType, array_1d<double,3>, 2> TrilinosPartitionedFSIUtilitiesArray2DType;
    typedef TrilinosPartitionedFSIUtilities<TrilinosSparseSpaceType, array_1d<double,3>, 3> TrilinosPartitionedFSIUtilitiesArray3DType;

    py::class_<TrilinosPartitionedFSIUtilitiesDouble2DType, TrilinosPartitionedFSIUtilitiesDouble2DType::Pointer, BasePartitionedFSIUtilitiesDouble2DType>(m, "TrilinosPartitionedFSIUtilitiesDouble2D")
        .def(py::init<const Epetra_MpiComm &>())
        .def("GetInterfaceArea", &TrilinosPartitionedFSIUtilitiesDouble2DType::GetInterfaceArea)
        .def("GetInterfaceResidualSize", &TrilinosPartitionedFSIUtilitiesDouble2DType::GetInterfaceResidualSize)
        .def("SetUpInterfaceVector", [](TrilinosPartitionedFSIUtilitiesDouble2DType& self, ModelPart& rModelPart){
            return AuxiliaryVectorWrapper(self.SetUpInterfaceVector(rModelPart));})
        .def("UpdateInterfaceValues", &AuxiliarUpdateInterfaceValues<double,2>)
        .def("ComputeInterfaceResidualNorm", &TrilinosPartitionedFSIUtilitiesDouble2DType::ComputeInterfaceResidualNorm)
        .def("ComputeInterfaceResidualVector", &AuxiliarComputeInterfaceResidualVector<double,2>)
        .def("ComputeAndPrintFluidInterfaceNorms", &TrilinosPartitionedFSIUtilitiesDouble2DType::ComputeAndPrintFluidInterfaceNorms)
        .def("ComputeAndPrintStructureInterfaceNorms", &TrilinosPartitionedFSIUtilitiesDouble2DType::ComputeAndPrintStructureInterfaceNorms)
        .def("CheckCurrentCoordinatesFluid", &TrilinosPartitionedFSIUtilitiesDouble2DType::CheckCurrentCoordinatesFluid)
        .def("CheckCurrentCoordinatesStructure", &TrilinosPartitionedFSIUtilitiesDouble2DType::CheckCurrentCoordinatesStructure);

    py::class_<TrilinosPartitionedFSIUtilitiesArray2DType, TrilinosPartitionedFSIUtilitiesArray2DType::Pointer, BasePartitionedFSIUtilitiesArray2DType>(m, "TrilinosPartitionedFSIUtilitiesArray2D")
        .def(py::init<const Epetra_MpiComm &>())
        .def("GetInterfaceArea", &TrilinosPartitionedFSIUtilitiesArray2DType::GetInterfaceArea)
        .def("GetInterfaceResidualSize", &TrilinosPartitionedFSIUtilitiesArray2DType::GetInterfaceResidualSize)
        .def("SetUpInterfaceVector", [](TrilinosPartitionedFSIUtilitiesArray2DType& self, ModelPart& rModelPart){
            return AuxiliaryVectorWrapper(self.SetUpInterfaceVector(rModelPart));})
        .def("UpdateInterfaceValues", &AuxiliarUpdateInterfaceValues<double,2>)
        .def("ComputeInterfaceResidualNorm", &TrilinosPartitionedFSIUtilitiesArray2DType::ComputeInterfaceResidualNorm)
        .def("ComputeInterfaceResidualVector", &AuxiliarComputeInterfaceResidualVector<double,2>)
        .def("ComputeAndPrintFluidInterfaceNorms", &TrilinosPartitionedFSIUtilitiesArray2DType::ComputeAndPrintFluidInterfaceNorms)
        .def("ComputeAndPrintStructureInterfaceNorms", &TrilinosPartitionedFSIUtilitiesArray2DType::ComputeAndPrintStructureInterfaceNorms)
        .def("CheckCurrentCoordinatesFluid", &TrilinosPartitionedFSIUtilitiesArray2DType::CheckCurrentCoordinatesFluid)
        .def("CheckCurrentCoordinatesStructure", &TrilinosPartitionedFSIUtilitiesArray2DType::CheckCurrentCoordinatesStructure);

    py::class_<TrilinosPartitionedFSIUtilitiesDouble3DType, TrilinosPartitionedFSIUtilitiesDouble3DType::Pointer, BasePartitionedFSIUtilitiesDouble3DType>(m, "TrilinosPartitionedFSIUtilitiesDouble3D")
        .def(py::init<const Epetra_MpiComm &>())
        .def("GetInterfaceArea", &TrilinosPartitionedFSIUtilitiesDouble3DType::GetInterfaceArea)
        .def("GetInterfaceResidualSize", &TrilinosPartitionedFSIUtilitiesDouble3DType::GetInterfaceResidualSize)
        .def("SetUpInterfaceVector", [](TrilinosPartitionedFSIUtilitiesDouble3DType& self, ModelPart& rModelPart){
            return AuxiliaryVectorWrapper(self.SetUpInterfaceVector(rModelPart));})
        .def("UpdateInterfaceValues", &AuxiliarUpdateInterfaceValues<double,3>)
        .def("ComputeInterfaceResidualNorm", &TrilinosPartitionedFSIUtilitiesDouble3DType::ComputeInterfaceResidualNorm)
        .def("ComputeInterfaceResidualVector", &AuxiliarComputeInterfaceResidualVector<double,3>)
        .def("ComputeAndPrintFluidInterfaceNorms", &TrilinosPartitionedFSIUtilitiesDouble3DType::ComputeAndPrintFluidInterfaceNorms)
        .def("ComputeAndPrintStructureInterfaceNorms", &TrilinosPartitionedFSIUtilitiesDouble3DType::ComputeAndPrintStructureInterfaceNorms)
        .def("CheckCurrentCoordinatesFluid", &TrilinosPartitionedFSIUtilitiesDouble3DType::CheckCurrentCoordinatesFluid)
        .def("CheckCurrentCoordinatesStructure", &TrilinosPartitionedFSIUtilitiesDouble3DType::CheckCurrentCoordinatesStructure);

    py::class_<TrilinosPartitionedFSIUtilitiesArray3DType, TrilinosPartitionedFSIUtilitiesArray3DType::Pointer, BasePartitionedFSIUtilitiesArray3DType>(m, "TrilinosPartitionedFSIUtilitiesArray3D")
        .def(py::init<const Epetra_MpiComm &>())
        .def("GetInterfaceArea", &TrilinosPartitionedFSIUtilitiesArray3DType::GetInterfaceArea)
        .def("GetInterfaceResidualSize", &TrilinosPartitionedFSIUtilitiesArray3DType::GetInterfaceResidualSize)
        .def("SetUpInterfaceVector", [](TrilinosPartitionedFSIUtilitiesArray3DType& self, ModelPart& rModelPart){
            return AuxiliaryVectorWrapper(self.SetUpInterfaceVector(rModelPart));})
        .def("UpdateInterfaceValues", &AuxiliarUpdateInterfaceValues<double,3>)
        .def("ComputeInterfaceResidualNorm", &TrilinosPartitionedFSIUtilitiesArray3DType::ComputeInterfaceResidualNorm)
        .def("ComputeInterfaceResidualVector", &AuxiliarComputeInterfaceResidualVector<double,3>)
        .def("ComputeAndPrintFluidInterfaceNorms", &TrilinosPartitionedFSIUtilitiesArray3DType::ComputeAndPrintFluidInterfaceNorms)
        .def("ComputeAndPrintStructureInterfaceNorms", &TrilinosPartitionedFSIUtilitiesArray3DType::ComputeAndPrintStructureInterfaceNorms)
        .def("CheckCurrentCoordinatesFluid", &TrilinosPartitionedFSIUtilitiesArray3DType::CheckCurrentCoordinatesFluid)
        .def("CheckCurrentCoordinatesStructure", &TrilinosPartitionedFSIUtilitiesArray3DType::CheckCurrentCoordinatesStructure);

    // Convergence accelerators (from FSIApplication)
    typedef ConvergenceAccelerator<TrilinosSparseSpaceType> TrilinosConvergenceAccelerator;
    typedef AitkenConvergenceAccelerator<TrilinosSparseSpaceType> TrilinosAitkenAccelerator;
    typedef TrilinosMVQNRecursiveJacobianConvergenceAccelerator<TrilinosSparseSpaceType> TrilinosMVQNRecursiveAccelerator;

    // Convergence accelerator base class
    py::class_< TrilinosConvergenceAccelerator> (m,"TrilinosConvergenceAccelerator").def(py::init < >())
        .def("Initialize", &TrilinosConvergenceAccelerator::Initialize)
        .def("InitializeSolutionStep", &TrilinosConvergenceAccelerator::InitializeSolutionStep)
        .def("InitializeNonLinearIteration", &TrilinosConvergenceAccelerator::InitializeNonLinearIteration)
        .def("UpdateSolution", AuxiliarUpdateSolution)
        .def("FinalizeNonLinearIteration", &TrilinosConvergenceAccelerator::FinalizeNonLinearIteration)
        .def("FinalizeSolutionStep", &TrilinosConvergenceAccelerator::FinalizeSolutionStep)
        .def("SetEchoLevel", &TrilinosConvergenceAccelerator::SetEchoLevel)
        ;

    py::class_<TrilinosAitkenAccelerator, TrilinosConvergenceAccelerator>(m,"TrilinosAitkenConvergenceAccelerator")
        .def(py::init<double>())
        .def(py::init< Parameters& >())
        ;

    py::class_< TrilinosMVQNRecursiveAccelerator, TrilinosConvergenceAccelerator>(m,"TrilinosMVQNRecursiveJacobianConvergenceAccelerator")
        .def(py::init< ModelPart&, const Epetra_MpiComm&, Parameters& >())
        .def(py::init< ModelPart&, const Epetra_MpiComm&, double, unsigned int >())
        ;

}
}  // namespace Python.

} // Namespace Kratos<|MERGE_RESOLUTION|>--- conflicted
+++ resolved
@@ -26,12 +26,6 @@
 #include "custom_utilities/trilinos_cutting_app.h"
 #include "custom_utilities/trilinos_cutting_iso_app.h"
 #include "custom_utilities/trilinos_refine_mesh.h"
-<<<<<<< HEAD
-#include "custom_utilities/gather_modelpart_utility.h"
-=======
-#include "custom_utilities/trilinos_fractional_step_settings.h"
-#include "custom_utilities/trilinos_fractional_step_settings_periodic.h"
->>>>>>> 2445626d
 #include "custom_utilities/mpi_normal_calculation_utilities.h"
 #include "custom_utilities/trilinos_partitioned_fsi_utilities.h"
 #include "custom_utilities/trilinos_mvqn_recursive_convergence_accelerator.hpp"
@@ -124,59 +118,6 @@
         .def("PrintDebugInfo", &TrilinosRefineMesh::PrintDebugInfo )
         ;
 
-<<<<<<< HEAD
-    py::class_<GatherModelPartUtility>(m,"GatherModelPartUtility")
-        .def(py::init<int, ModelPart&, int , ModelPart&>() )
-        .def("GatherOnMaster",&GatherModelPartUtility::GatherOnMaster<double> )
-        .def("GatherOnMaster",&GatherModelPartUtility::GatherOnMaster<array_1d<double,3> > )
-        .def("ScatterFromMaster",&GatherModelPartUtility::ScatterFromMaster<double> )
-        .def("ScatterFromMaster",&GatherModelPartUtility::ScatterFromMaster<array_1d<double,3> > )
-=======
-    typedef SolverSettings<TrilinosSparseSpaceType, TrilinosLocalSpaceType, TrilinosLinearSolverType> BaseSettingsType;
-    typedef void (BaseSettingsType::*BuildTurbModelType)(BaseSettingsType::TurbulenceModelLabel const&, TrilinosLinearSolverType::Pointer, const double, const unsigned int);
-    typedef void (BaseSettingsType::*PassTurbModelType)(Process::Pointer);
-    BuildTurbModelType SetTurbModel_Build = &SolverSettings<TrilinosSparseSpaceType,TrilinosLocalSpaceType,TrilinosLinearSolverType>::SetTurbulenceModel;
-    PassTurbModelType SetTurbModel_Pass = &SolverSettings<TrilinosSparseSpaceType,TrilinosLocalSpaceType,TrilinosLinearSolverType>::SetTurbulenceModel;
-
-    py::class_ < BaseSettingsType >(m,"BaseSettingsType" )
-        .def("SetTurbulenceModel",SetTurbModel_Build)
-        .def("SetTurbulenceModel",SetTurbModel_Pass)
-        ;
-
-    typedef TrilinosFractionalStepSettings<TrilinosSparseSpaceType,TrilinosLocalSpaceType,TrilinosLinearSolverType> TrilinosFSSettingsType;
-
-    py::enum_<BaseSettingsType::StrategyLabel>(m,"TrilinosStrategyLabel")
-        .value("Velocity",BaseSettingsType::Velocity)
-        .value("Pressure",BaseSettingsType::Pressure)
-        ;
-
-    py::enum_<BaseSettingsType::TurbulenceModelLabel>(m,"TrilinosTurbulenceModelLabel")
-        .value("SpalartAllmaras",BaseSettingsType::SpalartAllmaras)
-        ;
-
-    typedef void (TrilinosFSSettingsType::*SetStrategyByParamsType)(TrilinosFSSettingsType::StrategyLabel const&,TrilinosLinearSolverType::Pointer,const double,const unsigned int);
-    SetStrategyByParamsType ThisSetStrategyOverload = &TrilinosFSSettingsType::SetStrategy;
-
-    py::class_< TrilinosFSSettingsType,BaseSettingsType>(m,"TrilinosFractionalStepSettings")
-        .def(py::init<Epetra_MpiComm&,ModelPart&,unsigned int,unsigned int,bool,bool,bool>())
-        .def("SetStrategy",ThisSetStrategyOverload)
-        .def("GetStrategy",&TrilinosFSSettingsType::pGetStrategy)
-        .def("SetEchoLevel",&TrilinosFSSettingsType::SetEchoLevel)
-        ;
-
-    typedef TrilinosFractionalStepSettingsPeriodic<TrilinosSparseSpaceType,TrilinosLocalSpaceType,TrilinosLinearSolverType> TrilinosFSSettingsPeriodicType;
-
-    typedef void (TrilinosFSSettingsPeriodicType::*SetStrategyByParamsPeriodicType)(BaseSettingsType::StrategyLabel const&,TrilinosLinearSolverType::Pointer,const double,const unsigned int);
-    SetStrategyByParamsPeriodicType ThatSetStrategyOverload = &TrilinosFSSettingsPeriodicType::SetStrategy;
-
-    py::class_< TrilinosFSSettingsPeriodicType,BaseSettingsType>
-        (m,"TrilinosFractionalStepSettingsPeriodic").def(py::init<Epetra_MpiComm&,ModelPart&,unsigned int,unsigned int,bool,bool,bool,const Kratos::Variable<int>&>())
-        .def("SetStrategy",ThatSetStrategyOverload)
-        .def("GetStrategy",&TrilinosFSSettingsPeriodicType::pGetStrategy)
-        .def("SetEchoLevel",&TrilinosFSSettingsPeriodicType::SetEchoLevel)
->>>>>>> 2445626d
-        ;
-
     py::class_<MPINormalCalculationUtils, MPINormalCalculationUtils::Pointer>(m,"MPINormalCalculationUtils").def(py::init<>())
         .def("Check",&MPINormalCalculationUtils::Check)
         .def("OrientFaces",&MPINormalCalculationUtils::OrientFaces)
