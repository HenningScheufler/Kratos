--- conflicted
+++ resolved
@@ -139,11 +139,7 @@
         self.PerformRemeshingIfNecessary()
 
         if self.echo_level > 0:
-<<<<<<< HEAD
             self.FEM_Solution.KratosPrintInfo("FEM-DEM:: InitializeSolutionStep of the FEM part")
-=======
-            KratosMultiphysics.Logger.PrintInfo("FEM-DEM:: InitializeSolutionStep of the FEM part")
->>>>>>> 597c1240
         self.FEM_Solution.InitializeSolutionStep()
 
 #============================================================================================================================
@@ -240,11 +236,7 @@
 #============================================================================================================================
     def GenerateDEM(self): # This method creates the DEM elements and remove the damaged FEM, Additionally remove the isolated elements
         if self.echo_level > 0:
-<<<<<<< HEAD
             self.FEM_Solution.KratosPrintInfo("FEM-DEM:: GenerateDEM")
-=======
-            KratosMultiphysics.Logger.PrintInfo("FEM-DEM:: GenerateDEM")
->>>>>>> 597c1240
 
         if self.FEM_Solution.main_model_part.ProcessInfo[KratosFemDem.GENERATE_DEM]:
             dem_generator_process = KratosFemDem.GenerateDemProcess(self.FEM_Solution.main_model_part, self.SpheresModelPart)
@@ -615,11 +607,8 @@
 
     def InitializeDummyNodalForces(self):
         if self.echo_level > 0:
-<<<<<<< HEAD
             self.FEM_Solution.KratosPrintInfo("FEM-DEM:: InitializeDummyNodalForces")
-=======
-            KratosMultiphysics.Logger.PrintInfo("FEM-DEM:: InitializeDummyNodalForces")
->>>>>>> 597c1240
+
         # we fill the submodel part with the nodes and dummy conditions
         max_id = self.GetMaximumConditionId()
         props = self.FEM_Solution.main_model_part.Properties[0]
@@ -638,11 +627,8 @@
 #============================================================================================================================
     def RemoveDummyNodalForces(self):
         if self.echo_level > 0:
-<<<<<<< HEAD
             self.FEM_Solution.KratosPrintInfo("FEM-DEM:: RemoveDummyNodalForces")
-=======
-            KratosMultiphysics.Logger.PrintInfo("FEM-DEM:: RemoveDummyNodalForces")
->>>>>>> 597c1240
+
         for condition in self.FEM_Solution.main_model_part.GetSubModelPart("ContactForcesDEMConditions").Conditions:
             condition.Set(KratosMultiphysics.TO_ERASE, True)
 
@@ -651,12 +637,9 @@
 
 #============================================================================================================================
     def RemoveAloneDEMElements(self):
-        if self.echo_level > 0:
-<<<<<<< HEAD
+        if self.echo_level > 0:c
             self.FEM_Solution.KratosPrintInfo("FEM-DEM:: RemoveAloneDEMElements")
-=======
-            KratosMultiphysics.Logger.PrintInfo("FEM-DEM:: RemoveAloneDEMElements")
->>>>>>> 597c1240
+
         # method to remove the dem corresponding to inactive nodes
         FEM_Nodes = self.FEM_Solution.main_model_part.Nodes
         FEM_Elements = self.FEM_Solution.main_model_part.Elements
@@ -749,11 +732,7 @@
 
     def ComputeNeighboursIfNecessary(self):
         if self.echo_level > 0:
-<<<<<<< HEAD
             self.FEM_Solution.KratosPrintInfo("FEM-DEM:: ComputeNeighboursIfNecessary")
-=======
-            KratosMultiphysics.Logger.PrintInfo("FEM-DEM:: ComputeNeighboursIfNecessary")
->>>>>>> 597c1240
 
         if self.FEM_Solution.main_model_part.ProcessInfo[KratosFemDem.GENERATE_DEM]: # The neighbours have changed
             neighbour_elemental_finder =  KratosMultiphysics.FindElementalNeighboursProcess(self.FEM_Solution.main_model_part, 2, 5)
@@ -776,11 +755,7 @@
 
             if is_remeshing:
                 if self.echo_level > 0:
-<<<<<<< HEAD
                     self.FEM_Solution.KratosPrintInfo("FEM-DEM:: ComputeNormalizedFreeEnergyOnNodesProcess")
-=======
-                    KratosMultiphysics.Logger.PrintInfo("FEM-DEM:: ComputeNormalizedFreeEnergyOnNodesProcess")
->>>>>>> 597c1240
                 # Extrapolate the free energy as a remeshing criterion
                 parameters = self.FEM_Solution.ProjectParameters["AMR_data"]["hessian_variable_parameters"]
                 KratosFemDem.ComputeNormalizedFreeEnergyOnNodesProcess(self.FEM_Solution.main_model_part, parameters).Execute()
@@ -793,11 +768,8 @@
 
             if is_remeshing:
                 if self.echo_level > 0:
-<<<<<<< HEAD
                     self.FEM_Solution.KratosPrintInfo("FEM-DEM:: InitializeSolutionAfterRemeshing")
-=======
-                    KratosMultiphysics.Logger.PrintInfo("FEM-DEM:: InitializeSolutionAfterRemeshing")
->>>>>>> 597c1240
+
                 self.InitializeSolutionAfterRemeshing()
                 neighbour_elemental_finder =  KratosMultiphysics.FindElementalNeighboursProcess(self.FEM_Solution.main_model_part, 2, 5)
                 neighbour_elemental_finder.ClearNeighbours()
@@ -807,11 +779,8 @@
 
     def ExpandWetNodes(self):
         if self.echo_level > 0:
-<<<<<<< HEAD
             self.FEM_Solution.KratosPrintInfo("FEM-DEM:: ExpandWetNodes")
-=======
-            KratosMultiphysics.Logger.PrintInfo("FEM-DEM:: ExpandWetNodes")
->>>>>>> 597c1240
+
         if self.PressureLoad:
             # This must be called before Generating DEM
             self.FEM_Solution.main_model_part.ProcessInfo[KratosFemDem.RECONSTRUCT_PRESSURE_LOAD] = 0 # It is modified inside
@@ -822,11 +791,8 @@
 
     def ExtrapolatePressureLoad(self):
         if self.echo_level > 0:
-<<<<<<< HEAD
             self.FEM_Solution.KratosPrintInfo("FEM-DEM:: ExtrapolatePressureLoad")
-=======
-            KratosMultiphysics.Logger.PrintInfo("FEM-DEM:: ExtrapolatePressureLoad")
->>>>>>> 597c1240
+
         if self.PressureLoad:
             # we reconstruct the pressure load if necessary
             if self.FEM_Solution.main_model_part.ProcessInfo[KratosFemDem.RECONSTRUCT_PRESSURE_LOAD] == 1:
