from __future__ import print_function, absolute_import, division #makes KratosMultiphysics backward compatible with python 2.6 and 2.7

import FEMDEMParticleCreatorDestructor as PCD
import KratosMultiphysics
import KratosMultiphysics.FemToDemApplication as KratosFemDem
import CouplingFemDem
import math
import KratosMultiphysics.MeshingApplication as MeshingApplication

def Wait():
	input("Press Something")

# Main script of the coupled FEM-DEM Application 3D
class FEMDEM3D_Solution(CouplingFemDem.FEMDEM_Solution):

#============================================================================================================================
	def Info(self):
		print("Coupling of the 3D FEMDEM App")

#============================================================================================================================
	def Initialize(self):
		self.number_of_nodes_element = 4
		self.FEM_Solution.main_model_part.ProcessInfo[KratosFemDem.ERASED_VOLUME] = 0.0 #Sand Production Calculations
		self.FEM_Solution.Initialize()
		self.DEM_Solution.Initialize()

		# Initialize the "flag" IS_DEM in all the nodes
		KratosMultiphysics.VariableUtils().SetNonHistoricalVariable(KratosFemDem.IS_DEM, False, self.FEM_Solution.main_model_part.Nodes)
		# Initialize the "flag" NODAL_FORCE_APPLIED in all the nodes
		KratosMultiphysics.VariableUtils().SetNonHistoricalVariable(KratosFemDem.NODAL_FORCE_APPLIED, False, self.FEM_Solution.main_model_part.Nodes)
		# Initialize the "flag" RADIUS in all the nodes
		KratosMultiphysics.VariableUtils().SetNonHistoricalVariable(KratosMultiphysics.RADIUS, False, self.FEM_Solution.main_model_part.Nodes)

		# Initialize IP variables to zero
		self.InitializeIntegrationPointsVariables()

		self.SpheresModelPart = self.DEM_Solution.spheres_model_part
		self.DEMParameters = self.DEM_Solution.DEM_parameters
		self.DEMProperties = self.SpheresModelPart.GetProperties()[1]

		self.ParticleCreatorDestructor = PCD.FemDemParticleCreatorDestructor(self.SpheresModelPart,
                                                                             self.DEMProperties,
                                                                             self.DEMParameters)

		self.nodal_neighbour_finder = KratosMultiphysics.FindNodalNeighboursProcess(self.FEM_Solution.main_model_part, 4, 5)

		if self.DoRemeshing:
			self.InitializeMMGvariables()
			self.RemeshingProcessMMG.ExecuteInitialize()

		if self.FEM_Solution.ProjectParameters.Has("pressure_load_extrapolation") == False:
			self.PressureLoad = False
		else:
			self.PressureLoad = self.FEM_Solution.ProjectParameters["pressure_load_extrapolation"].GetBool()
		if self.PressureLoad:
			KratosFemDem.AssignPressureIdProcess(self.FEM_Solution.main_model_part).Execute()

        # for the dem contact forces coupling
		self.InitializeDummyNodalForces()

		# Just to find neighbours the 1st time
		self.FEM_Solution.main_model_part.ProcessInfo[KratosFemDem.GENERATE_DEM] = True
		self.FEM_Solution.main_model_part.ProcessInfo[KratosFemDem.RECOMPUTE_NEIGHBOURS] = True

<<<<<<< HEAD
		self.FEM_Solution.KratosPrintInfo(" /$$$$$$$$ /$$$$$$$$ /$$      /$$  /$$$$$$  /$$$$$$$  /$$$$$$$$ /$$      /$$")
		self.FEM_Solution.KratosPrintInfo("| $$_____/| $$_____/| $$$    /$$$ /$$__  $$| $$__  $$| $$_____/| $$$    /$$$")
		self.FEM_Solution.KratosPrintInfo("| $$      | $$      | $$$$  /$$$$|__/  \ $$| $$  \ $$| $$      | $$$$  /$$$$")
		self.FEM_Solution.KratosPrintInfo("| $$$$$   | $$$$$   | $$ $$/$$ $$  /$$$$$$/| $$  | $$| $$$$$   | $$ $$/$$ $$")
		self.FEM_Solution.KratosPrintInfo("| $$__/   | $$__/   | $$  $$$| $$ /$$____/ | $$  | $$| $$__/   | $$  $$$| $$")
		self.FEM_Solution.KratosPrintInfo("| $$      | $$      | $$\  $ | $$| $$      | $$  | $$| $$      | $$\  $ | $$")
		self.FEM_Solution.KratosPrintInfo("| $$      | $$$$$$$$| $$ \/  | $$| $$$$$$$$| $$$$$$$/| $$$$$$$$| $$ \/  | $$")
		self.FEM_Solution.KratosPrintInfo("|__/      |________/|__/     |__/|________/|_______/ |________/|__/     |__/ 3D Application")
		self.FEM_Solution.KratosPrintInfo("")

		if self.echo_level > 0:
			self.FEM_Solution.KratosPrintInfo("FEM-DEM Solution initialized")

		# We assign the flag to recompute neighbours inside the 3D elements the 1st time
		utils = KratosMultiphysics.VariableUtils()
		utils.SetNonHistoricalVariable(KratosFemDem.RECOMPUTE_NEIGHBOURS, True, self.FEM_Solution.main_model_part.Elements)
=======
		KratosMultiphysics.Logger.PrintInfo(" /$$$$$$$$ /$$$$$$$$ /$$      /$$  /$$$$$$  /$$$$$$$  /$$$$$$$$ /$$      /$$")
		KratosMultiphysics.Logger.PrintInfo("| $$_____/| $$_____/| $$$    /$$$ /$$__  $$| $$__  $$| $$_____/| $$$    /$$$")
		KratosMultiphysics.Logger.PrintInfo("| $$      | $$      | $$$$  /$$$$|__/  \ $$| $$  \ $$| $$      | $$$$  /$$$$")
		KratosMultiphysics.Logger.PrintInfo("| $$$$$   | $$$$$   | $$ $$/$$ $$  /$$$$$$/| $$  | $$| $$$$$   | $$ $$/$$ $$")
		KratosMultiphysics.Logger.PrintInfo("| $$__/   | $$__/   | $$  $$$| $$ /$$____/ | $$  | $$| $$__/   | $$  $$$| $$")
		KratosMultiphysics.Logger.PrintInfo("| $$      | $$      | $$\  $ | $$| $$      | $$  | $$| $$      | $$\  $ | $$")
		KratosMultiphysics.Logger.PrintInfo("| $$      | $$$$$$$$| $$ \/  | $$| $$$$$$$$| $$$$$$$/| $$$$$$$$| $$ \/  | $$")
		KratosMultiphysics.Logger.PrintInfo("|__/      |________/|__/     |__/|________/|_______/ |________/|__/     |__/ 3D Application")
		KratosMultiphysics.Logger.PrintInfo("")
>>>>>>> 597c1240

		if self.echo_level > 0:
			KratosMultiphysics.Logger.PrintInfo("FEM-DEM Solution initialized")

		# We assign the flag to recompute neighbours inside the 3D elements the 1st time
		utils = KratosMultiphysics.VariableUtils()
		utils.SetNonHistoricalVariable(KratosFemDem.RECOMPUTE_NEIGHBOURS, True, self.FEM_Solution.main_model_part.Elements)

#============================================================================================================================
	def InitializeSolutionStep(self):

        # modified for the remeshing
		self.FEM_Solution.delta_time = self.ComputeDeltaTime()
		self.FEM_Solution.main_model_part.ProcessInfo[KratosMultiphysics.DELTA_TIME] = self.FEM_Solution.delta_time
		self.FEM_Solution.time = self.FEM_Solution.time + self.FEM_Solution.delta_time
		self.FEM_Solution.main_model_part.CloneTimeStep(self.FEM_Solution.time)
		self.FEM_Solution.step = self.FEM_Solution.step + 1
		self.FEM_Solution.main_model_part.ProcessInfo[KratosMultiphysics.STEP] = self.FEM_Solution.step

		self.FindNeighboursIfNecessary()	
		self.PerformRemeshingIfNecessary()

		if self.echo_level > 0:
<<<<<<< HEAD
			self.FEM_Solution.KratosPrintInfo("FEM-DEM:: InitializeSolutionStep of the FEM part")
=======
			KratosMultiphysics.Logger.PrintInfo("FEM-DEM:: InitializeSolutionStep of the FEM part")
>>>>>>> 597c1240
		self.FEM_Solution.InitializeSolutionStep()

#============================================================================================================================
	def SolveSolutionStep(self):

		# Function to perform the coupling FEM <-> DEM
		self.FEM_Solution.clock_time = self.FEM_Solution.StartTimeMeasuring()

		#### SOLVE FEM #########################################
		self.FEM_Solution.solver.Solve()
		########################################################

		self.ExpandWetNodes()
		self.GenerateDEM() # we create the new DEM of this time step
		self.ExtrapolatePressure()

		self.SpheresModelPart = self.ParticleCreatorDestructor.GetSpheresModelPart()

		self.UpdateDEMVariables()     # We update coordinates, displ and velocities of the DEM according to FEM

		self.DEM_Solution.InitializeTimeStep()

		self.DEM_Solution.time = self.FEM_Solution.time
		self.DEM_Solution.step = self.FEM_Solution.step

		self.DEM_Solution.DEMFEMProcedures.UpdateTimeInModelParts(self.DEM_Solution.all_model_parts, self.DEM_Solution.time,self.DEM_Solution.solver.dt,self.DEM_Solution.step, self.DEM_Solution.IsTimeToPrintPostProcess())
		self.DEM_Solution._BeforeSolveOperations(self.DEM_Solution.time)

		#### SOLVE DEM #########################################
		self.DEM_Solution.solver.Solve()
		########################################################
		self.DEM_Solution.AfterSolveOperations()

		self.DEM_Solution.solver._MoveAllMeshes(self.DEM_Solution.time, self.DEM_Solution.solver.dt)
		self.UpdateDEMVariables() # to print DEM with the FEM coordinates

		self.PrintDEMResultsForGid()

		self.DEM_Solution.FinalizeTimeStep(self.DEM_Solution.time)

		# Transfer the contact forces of the DEM to the FEM nodes
		self.TransferNodalForcesToFEM()

		self.FEM_Solution.StopTimeMeasuring(self.FEM_Solution.clock_time,"Solving", False)

		# Update Coupled Postprocess file for Gid (post.lst)
		self.WritePostListFile()

		# Print required info
		self.PrintPlotsFiles()

#============================================================================================================================
	def GenerateDEM(self): # 3D version
		if self.echo_level > 0:
<<<<<<< HEAD
			self.FEM_Solution.KratosPrintInfo("FEM-DEM:: GenerateDEM")
		self.CountErasedVolume()
=======
			KratosMultiphysics.Logger.PrintInfo("FEM-DEM:: GenerateDEM")
>>>>>>> 597c1240
		if self.FEM_Solution.main_model_part.ProcessInfo[KratosFemDem.GENERATE_DEM]:
			dem_generator_process = KratosFemDem.GenerateDemProcess(self.FEM_Solution.main_model_part, self.SpheresModelPart)
			dem_generator_process.Execute()

			self.RemoveAloneDEMElements()
			element_eliminator = KratosMultiphysics.AuxiliarModelPartUtilities(self.FEM_Solution.main_model_part)
			element_eliminator.RemoveElementsAndBelongings(KratosMultiphysics.TO_ERASE)

			# We assign the flag to recompute neighbours inside the 3D elements
			utils = KratosMultiphysics.VariableUtils()
			utils.SetNonHistoricalVariable(KratosFemDem.RECOMPUTE_NEIGHBOURS, True, self.FEM_Solution.main_model_part.Elements)

#============================================================================================================================
	def CheckInactiveNodes(self):

		FEM_Elements = self.FEM_Solution.main_model_part.Elements
		FEM_Nodes    = self.FEM_Solution.main_model_part.Nodes
		erased_nodes_id = []
		conditions_to_erase_id = []

		for node in FEM_Nodes:
			node.SetValue(KratosFemDem.NUMBER_OF_ACTIVE_ELEMENTS, 0)

		for Element in FEM_Elements:
			if Element.IsNot(KratosMultiphysics.TO_ERASE):
				for i in range(0, 4): # Loop over nodes of the element
					node = Element.GetNodes()[i]
					NumberOfActiveElements = node.GetValue(KratosFemDem.NUMBER_OF_ACTIVE_ELEMENTS)
					NumberOfActiveElements += 1
					node.SetValue(KratosFemDem.NUMBER_OF_ACTIVE_ELEMENTS, NumberOfActiveElements)

		NumberOfActiveElements = 0
		for node in FEM_Nodes:
			NumberOfActiveElements = node.GetValue(KratosFemDem.NUMBER_OF_ACTIVE_ELEMENTS)
			if NumberOfActiveElements == 0 and node.GetValue(KratosFemDem.INACTIVE_NODE) == False:
				Id = node.Id
				# print("nodo eliminado: ", Id)
				DEMnode = self.SpheresModelPart.GetNode(Id)
				node.SetValue(KratosFemDem.INACTIVE_NODE, True)
				node.Set(KratosMultiphysics.TO_ERASE, True) # added
				DEMnode.SetValue(KratosFemDem.INACTIVE_NODE, True)
				DEMnode.Set(KratosMultiphysics.TO_ERASE, True)
				erased_nodes_id.append(Id)

				for condition in self.FEM_Solution.main_model_part.GetSubModelPart("ContactForcesDEMConditions").Conditions:
					if condition.GetNodes()[0].Id == Id:
						conditions_to_erase_id.append(condition.Id)

			# Reset the value to the next step
			node.SetValue(KratosFemDem.NUMBER_OF_ACTIVE_ELEMENTS, 0)

        # let's remove the nodal dem conditions according to inactive nodes
		for Id in conditions_to_erase_id:
			self.FEM_Solution.main_model_part.RemoveCondition(Id)

		# Remove inactive nodes
		self.SpheresModelPart.RemoveElementsFromAllLevels(KratosMultiphysics.TO_ERASE)
		self.FEM_Solution.main_model_part.GetRootModelPart().RemoveNodesFromAllLevels(KratosMultiphysics.TO_ERASE) # added

#============================================================================================================================
	def UpdateDEMVariables(self):
		update_de_kinematics_process = KratosFemDem.UpdateDemKinematicsProcess(self.FEM_Solution.main_model_part, self.SpheresModelPart)
		update_de_kinematics_process.Execute()
#============================================================================================================================
	def PrintPlotsFiles(self):

		# Print the general file
		time = self.FEM_Solution.time
		total_reaction_x     = 0.0
		total_displacement_x = 0.0
		total_reaction_y     = 0.0
		total_displacement_y = 0.0
		total_reaction_z     = 0.0
		total_displacement_z = 0.0
		interval = self.FEM_Solution.ProjectParameters["interval_of_watching"].GetDouble()

		if self.FEM_Solution.time - self.TimePreviousPlotting >= interval:
			if self.FEM_Solution.ProjectParameters["list_of_nodes_displacement"].size() > 0:
				if self.FEM_Solution.ProjectParameters["list_of_nodes_displacement"][0].IsInt():
					for index in range(0, self.FEM_Solution.ProjectParameters["list_of_nodes_displacement"].size()):
						IdNode = self.FEM_Solution.ProjectParameters["list_of_nodes_displacement"][index].GetInt()
						node = self.FEM_Solution.main_model_part.GetNode(IdNode)
						total_displacement_x += node.GetSolutionStepValue(KratosMultiphysics.DISPLACEMENT_X)
						total_displacement_y += node.GetSolutionStepValue(KratosMultiphysics.DISPLACEMENT_Y)
						total_displacement_z += node.GetSolutionStepValue(KratosMultiphysics.DISPLACEMENT_Z)
				else:
					for index in range(0, self.FEM_Solution.ProjectParameters["list_of_nodes_displacement"].size()):
						submodel_name = self.FEM_Solution.ProjectParameters["list_of_nodes_displacement"][index].GetString()
						for node in self.FEM_Solution.main_model_part.GetSubModelPart(submodel_name).Nodes:
							total_displacement_x += node.GetSolutionStepValue(KratosMultiphysics.DISPLACEMENT_X)
							total_displacement_y += node.GetSolutionStepValue(KratosMultiphysics.DISPLACEMENT_Y)
							total_displacement_z += node.GetSolutionStepValue(KratosMultiphysics.DISPLACEMENT_Z)

				if self.FEM_Solution.ProjectParameters["list_of_nodes_reaction"][0].IsInt():
					for index in range(0, self.FEM_Solution.ProjectParameters["list_of_nodes_reaction"].size()):
						IdNode = self.FEM_Solution.ProjectParameters["list_of_nodes_reaction"][index].GetInt()
						node = self.FEM_Solution.main_model_part.GetNode(IdNode)
						total_reaction_x += node.GetSolutionStepValue(KratosMultiphysics.REACTION_X)
						total_reaction_y += node.GetSolutionStepValue(KratosMultiphysics.REACTION_Y)
						total_reaction_z += node.GetSolutionStepValue(KratosMultiphysics.REACTION_Z)
				else:
					for index in range(0, self.FEM_Solution.ProjectParameters["list_of_nodes_reaction"].size()):
						submodel_name = self.FEM_Solution.ProjectParameters["list_of_nodes_reaction"][index].GetString()
						for node in self.FEM_Solution.main_model_part.GetSubModelPart(submodel_name).Nodes:
							total_reaction_x += node.GetSolutionStepValue(KratosMultiphysics.REACTION_X)
							total_reaction_y += node.GetSolutionStepValue(KratosMultiphysics.REACTION_Y)
							total_reaction_z += node.GetSolutionStepValue(KratosMultiphysics.REACTION_Z)	

				self.PlotFile = open("PlotFile.txt","a")
				self.PlotFile.write("    " + "{0:.4e}".format(time).rjust(11) + "    " + "{0:.4e}".format(total_displacement_x).rjust(11) +
					"    " + "{0:.4e}".format(total_displacement_y).rjust(11) + "    " + "{0:.4e}".format(total_displacement_z).rjust(11) +
					"    " + "{0:.4e}".format(total_reaction_x).rjust(11) + "    " + "{0:.4e}".format(total_reaction_y).rjust(11) + "    " +
					"{0:.4e}".format(total_reaction_z).rjust(11) + "\n")
				self.PlotFile.close()

			# Print the selected nodes files
			if self.FEM_Solution.ProjectParameters["watch_nodes_list"].size() != 0:
				NumNodes = self.FEM_Solution.ProjectParameters["watch_nodes_list"].size()
				for inode in range(0, NumNodes):
					IdNode = self.PlotFilesNodesIdList[inode]
					node = self.FEM_Solution.main_model_part.GetNode(IdNode)
					self.PlotFilesNodesList[inode] = open("PlotNode_" + str(IdNode) + ".txt", "a")

					displacement = node.GetSolutionStepValue(KratosMultiphysics.DISPLACEMENT)
					velocity = node.GetSolutionStepValue(KratosMultiphysics.VELOCITY)
					reaction = node.GetSolutionStepValue(KratosMultiphysics.REACTION)
					acceleration = node.GetSolutionStepValue(KratosMultiphysics.ACCELERATION)

					dx = displacement[0]
					dy = displacement[1]
					dz = displacement[2]
					Rx = reaction[0]
					Ry = reaction[1]
					Rz = reaction[2]
					vx = velocity[0]
					vy = velocity[1]
					vz = velocity[2]
					ax = acceleration[0]
					ay = acceleration[1]
					az = acceleration[2]

					self.PlotFilesNodesList[inode].write("    " + "{0:.4e}".format(time).rjust(11) + "    " +
					 "{0:.4e}".format(dx).rjust(11) + "    " + "{0:.4e}".format(dy).rjust(11) + "    " + "{0:.4e}".format(dz).rjust(11) + "    " +
					 "{0:.4e}".format(vx).rjust(11) + "    " + "{0:.4e}".format(vy).rjust(11) + "    " + "{0:.4e}".format(vz).rjust(11) + "    " +
					 "{0:.4e}".format(ax).rjust(11) + "    " + "{0:.4e}".format(ay).rjust(11) + "    " + "{0:.4e}".format(az).rjust(11) + "    " +
					 "{0:.4e}".format(Rx).rjust(11) + "    " + "{0:.4e}".format(Ry).rjust(11) + "    " + "{0:.4e}".format(Rz).rjust(11) + "\n")
					self.PlotFilesNodesList[inode].close()

			# print the selected element files
			if self.FEM_Solution.ProjectParameters["watch_elements_list"].size() != 0:
				NumElem = self.FEM_Solution.ProjectParameters["watch_elements_list"].size()
				for iElem in range(0, NumElem):
					Idelem = self.PlotFilesElementsIdList[iElem]
					Elem = self.FEM_Solution.main_model_part.GetElement(Idelem)
					self.PlotFilesElementsList[iElem] = open("PlotElement_" + str(Idelem) + ".txt","a")

					stress_tensor = Elem.GetValuesOnIntegrationPoints(KratosFemDem.STRESS_VECTOR_INTEGRATED, self.FEM_Solution.main_model_part.ProcessInfo)
					strain_tensor = Elem.GetValue(KratosFemDem.STRAIN_VECTOR)

					Sxx = stress_tensor[0][0]
					Syy = stress_tensor[0][1]
					Szz = stress_tensor[0][2]
					Sxy = stress_tensor[0][3]
					Syz = stress_tensor[0][4]
					Sxz = stress_tensor[0][5]

					Exx = strain_tensor[0]
					Eyy = strain_tensor[1]
					Ezz = strain_tensor[2]
					Exy = strain_tensor[3]
					Eyz = strain_tensor[4]
					Exz = strain_tensor[5]

					damage = Elem.GetValue(KratosFemDem.DAMAGE_ELEMENT)

					self.PlotFilesElementsList[iElem].write("    " + "{0:.4e}".format(time).rjust(11) + "    " +
					 "{0:.4e}".format(Sxx).rjust(11) + "    " + "{0:.4e}".format(Syy).rjust(11) + "    " +
					 "{0:.4e}".format(Szz).rjust(11) + "    " + "{0:.4e}".format(Sxy).rjust(11) + "    " +
					 "{0:.4e}".format(Syz).rjust(11) + "    " + "{0:.4e}".format(Sxz).rjust(11) + "    " +
					 "{0:.4e}".format(Exx).rjust(11) +
					 "    " + "{0:.4e}".format(Eyy).rjust(11) + "    " + "{0:.4e}".format(Ezz).rjust(11) +
					 "    " + "{0:.4e}".format(Exy).rjust(11) + "    " + "{0:.4e}".format(Eyz).rjust(11) +
					 "    " + "{0:.4e}".format(Exz).rjust(11) +
					 "   "  + "{0:.4e}".format(damage).rjust(11) + "\n")
					self.PlotFilesElementsList[iElem].close()
			self.TimePreviousPlotting = time

#============================================================================================================================
	def InitializePlotsFiles(self):

		# open general Displ/Reaction File
		self.PlotFile = open("PlotFile.txt","w")
		self.PlotFile.write("This File Plots the SUM of the displacement and reactions of the nodes selected in the lists!\n\n")
		self.PlotFile.write("       time          displ_x        displ_y        displ_z       Reaction_x     Reaction_y     Reaction_z    \n")
		self.PlotFile.close()
		self.TimePreviousPlotting = 0.0

		self.PlotFilesNodesList    = []
		self.PlotFilesElementsList = []

		self.PlotFilesNodesIdList    = []
		self.PlotFilesElementsIdList = []

		# open plots for nodes selected
		if self.FEM_Solution.ProjectParameters["watch_nodes_list"].size() != 0:
			NumNodes = self.FEM_Solution.ProjectParameters["watch_nodes_list"].size()
			for node in range(0, NumNodes):
				Id = self.FEM_Solution.ProjectParameters["watch_nodes_list"][node].GetInt()
				iPlotFileNode = open("PlotNode_" + str(Id) + ".txt","w")
				iPlotFileNode.write("\n")
				iPlotFileNode.write("       time          displ_x        displ_y        displ_z         vel_x           vel_y         vel_z           acc_x          acc_y          acc_z       Reaction_x     Reaction_y     Reaction_Z    \n")
				iPlotFileNode.close()
				self.PlotFilesNodesList.append(iPlotFileNode)
				self.PlotFilesNodesIdList.append(Id)

		# open plots for elements selected
		if self.FEM_Solution.ProjectParameters["watch_elements_list"].size() != 0:
			NumNElements = self.FEM_Solution.ProjectParameters["watch_elements_list"].size()
			for elem in range(0, NumNElements):
				Id = self.FEM_Solution.ProjectParameters["watch_elements_list"][elem].GetInt()
				iPlotFileElem = open("PlotElement_" + str(Id) + ".txt","w")
				iPlotFileElem.write("\n")
				iPlotFileElem.write("       time             Sxx           Syy             Szz           Sxy            Syz            Sxz            Exx            Eyy            Ezz             Exy           Eyz            Exz          Damage  \n")
				iPlotFileElem.close()
				self.PlotFilesElementsList.append(iPlotFileElem)
				self.PlotFilesElementsIdList.append(Id)

#============================================================================================================================
	def RefineMappedVariables(self):
		for elem in self.FEM_Solution.main_model_part.Elements:
			if elem.GetValue(KratosFemDem.DAMAGE_ELEMENT) < 0.0:
				elem.SetValue(KratosFemDem.DAMAGE_ELEMENT, 0.0)

#============================================================================================================================

	def InitializeSolutionAfterRemeshing(self):
		# Initialize the "flag" IS_DEM in all the nodes
		KratosMultiphysics.VariableUtils().SetNonHistoricalVariable(KratosFemDem.IS_DEM, False, self.FEM_Solution.main_model_part.Nodes)
		# Initialize the "flag" NODAL_FORCE_APPLIED in all the nodes
		KratosMultiphysics.VariableUtils().SetNonHistoricalVariable(KratosFemDem.NODAL_FORCE_APPLIED, False, self.FEM_Solution.main_model_part.Nodes)
		# Initialize the "flag" RADIUS in all the nodes
		KratosMultiphysics.VariableUtils().SetNonHistoricalVariable(KratosMultiphysics.RADIUS, False, self.FEM_Solution.main_model_part.Nodes)

		if self.FEM_Solution.ProjectParameters.Has("pressure_load_extrapolation") == False:
			self.PressureLoad = False
		else:
			self.PressureLoad = self.FEM_Solution.ProjectParameters["pressure_load_extrapolation"].GetBool()
		if self.PressureLoad:
			KratosFemDem.AssignPressureIdProcess(self.FEM_Solution.main_model_part).Execute()

		# Remove DEMS from previous mesh
		self.SpheresModelPart.Elements.clear()
		self.SpheresModelPart.Nodes.clear()

		self.InitializeDummyNodalForces()

		self.InitializeMMGvariables()
		self.FEM_Solution.model_processes = self.FEM_Solution.AddProcesses()
		self.FEM_Solution.model_processes.ExecuteInitialize()
		self.FEM_Solution.model_processes.ExecuteBeforeSolutionLoop()
		self.FEM_Solution.model_processes.ExecuteInitializeSolutionStep()

		# Search the skin nodes for the remeshing
		skin_detection_process_param = KratosMultiphysics.Parameters("""
		{
			"name_auxiliar_model_part" : "SkinDEMModelPart",
			"name_auxiliar_condition"  : "Condition",
			"echo_level"               : 0
		}""")
		skin_detection_process = KratosMultiphysics.SkinDetectionProcess3D(self.FEM_Solution.main_model_part,
																		skin_detection_process_param)
		skin_detection_process.Execute()
		self.GenerateDemAfterRemeshing()

#============================================================================================================================

	def PrintDEMResultsForGid(self):

		# DEM GiD print output
		if self.DEM_Solution.step == 1: # always print the 1st step
			self.DEM_Solution.PrintResultsForGid(self.DEM_Solution.time)
			self.DEM_Solution.time_old_print = self.DEM_Solution.time
		else:
			time_to_print = self.DEM_Solution.time - self.DEM_Solution.time_old_print

			if (self.DEM_Solution.DEM_parameters["OutputTimeStep"].GetDouble() - time_to_print < 1e-2 * self.DEM_Solution.solver.dt):

				self.DEM_Solution.PrintResultsForGid(self.DEM_Solution.time)
				self.DEM_Solution.time_old_print = self.DEM_Solution.time

#============================================================================================================================

	def InitializeIntegrationPointsVariables(self):

		utils = KratosMultiphysics.VariableUtils()
		utils.SetNonHistoricalVariable(KratosFemDem.VOLUME_COUNTED, False, self.FEM_Solution.main_model_part.Elements)
		utils.SetNonHistoricalVariable(KratosFemDem.STRESS_THRESHOLD, 0.0, self.FEM_Solution.main_model_part.Elements)
		utils.SetNonHistoricalVariable(KratosFemDem.DAMAGE_ELEMENT, 0.0, self.FEM_Solution.main_model_part.Elements)
		utils.SetNonHistoricalVariable(KratosFemDem.PRESSURE_EXPANDED, 0, self.FEM_Solution.main_model_part.Elements)
		utils.SetNonHistoricalVariable(KratosFemDem.IS_SKIN, 0, self.FEM_Solution.main_model_part.Elements)
		utils.SetNonHistoricalVariable(KratosFemDem.SMOOTHING, 0, self.FEM_Solution.main_model_part.Elements)
		utils.SetNonHistoricalVariable(KratosFemDem.STRESS_VECTOR, [0.0,0.0,0.0,0.0,0.0,0.0], self.FEM_Solution.main_model_part.Elements)
		utils.SetNonHistoricalVariable(KratosFemDem.STRAIN_VECTOR, [0.0,0.0,0.0,0.0,0.0,0.0], self.FEM_Solution.main_model_part.Elements)
		utils.SetNonHistoricalVariable(KratosFemDem.STRESS_VECTOR_INTEGRATED, [0.0,0.0,0.0,0.0,0.0,0.0], self.FEM_Solution.main_model_part.Elements)

#===================================================================================================================================

	def ExpandWetNodes(self):
		if self.PressureLoad:
			# This must be called before Generating DEM
			self.FEM_Solution.main_model_part.ProcessInfo[KratosFemDem.RECONSTRUCT_PRESSURE_LOAD] = 0 # It is modified inside
			extend_wet_nodes_process = KratosFemDem.ExpandWetNodesProcess(self.FEM_Solution.main_model_part)
			extend_wet_nodes_process.Execute()

#===================================================================================================================================

	def ExtrapolatePressure(self):
		if self.echo_level > 0:
<<<<<<< HEAD
			self.FEM_Solution.KratosPrintInfo("FEM-DEM:: ExtrapolatePressureLoad")
=======
			KratosMultiphysics.Logger.PrintInfo("FEM-DEM:: ExtrapolatePressureLoad")
>>>>>>> 597c1240
		if self.PressureLoad:
			# we reconstruct the pressure load if necessary
			if self.FEM_Solution.main_model_part.ProcessInfo[KratosFemDem.RECONSTRUCT_PRESSURE_LOAD] == 1:
				self.FEM_Solution.main_model_part.ProcessInfo[KratosFemDem.INTERNAL_PRESSURE_ITERATION] = 1
				while self.FEM_Solution.main_model_part.ProcessInfo[KratosFemDem.INTERNAL_PRESSURE_ITERATION] > 0:
					KratosFemDem.ExtendPressureConditionProcess3D(self.FEM_Solution.main_model_part).Execute()

#===================================================================================================================================

	def PerformRemeshingIfNecessary(self):

		debug_metric = False
		if debug_metric:
			params = KratosMultiphysics.Parameters("""{}""")
			KratosFemDem.ComputeNormalizedFreeEnergyOnNodesProcess(self.FEM_Solution.main_model_part, self.FEM_Solution.ProjectParameters["AMR_data"]["hessian_variable_parameters"]).Execute()
			MeshingApplication.ComputeHessianSolMetricProcess(self.FEM_Solution.main_model_part, KratosFemDem.EQUIVALENT_NODAL_STRESS, params).Execute()

		if self.DoRemeshing:
			is_remeshing = self.CheckIfHasRemeshed()

			if is_remeshing:
				if self.echo_level > 0:
<<<<<<< HEAD
					self.FEM_Solution.KratosPrintInfo("FEM-DEM:: ComputeNormalizedFreeEnergyOnNodesProcess")
=======
					KratosMultiphysics.Logger.PrintInfo("FEM-DEM:: ComputeNormalizedFreeEnergyOnNodesProcess")
>>>>>>> 597c1240
				# Extrapolate the VonMises normalized stress to nodes (remeshing)
				parameters = self.FEM_Solution.ProjectParameters["AMR_data"]["hessian_variable_parameters"]
				KratosFemDem.ComputeNormalizedFreeEnergyOnNodesProcess(self.FEM_Solution.main_model_part, parameters).Execute()

				# we eliminate the nodal DEM forces
				self.RemoveDummyNodalForces()

			# Perform remeshing
			self.RemeshingProcessMMG.ExecuteInitializeSolutionStep()

			if is_remeshing:
				if self.echo_level > 0:
<<<<<<< HEAD
					self.FEM_Solution.KratosPrintInfo("FEM-DEM:: InitializeSolutionAfterRemeshing")
=======
					KratosMultiphysics.Logger.PrintInfo("FEM-DEM:: InitializeSolutionAfterRemeshing")
>>>>>>> 597c1240
				self.RefineMappedVariables()
				self.InitializeSolutionAfterRemeshing()
				self.nodal_neighbour_finder = KratosMultiphysics.FindNodalNeighboursProcess(self.FEM_Solution.main_model_part, 4, 5)
				self.nodal_neighbour_finder.Execute()
				# We assign the flag to recompute neighbours inside the 3D elements
				utils = KratosMultiphysics.VariableUtils()
				utils.SetNonHistoricalVariable(KratosFemDem.RECOMPUTE_NEIGHBOURS, True, self.FEM_Solution.main_model_part.Elements)

#===================================================================================================================================

	def FindNeighboursIfNecessary(self):
		if self.echo_level > 0:
<<<<<<< HEAD
			self.FEM_Solution.KratosPrintInfo("FEM-DEM:: ComputeNeighboursIfNecessary")
=======
			KratosMultiphysics.Logger.PrintInfo("FEM-DEM:: ComputeNeighboursIfNecessary")
>>>>>>> 597c1240

		if self.FEM_Solution.main_model_part.ProcessInfo[KratosFemDem.GENERATE_DEM]: # The neighbours have changed
			self.nodal_neighbour_finder = KratosMultiphysics.FindNodalNeighboursProcess(self.FEM_Solution.main_model_part, 4, 5)
			self.nodal_neighbour_finder.Execute()
			# We reset the flag
			self.FEM_Solution.main_model_part.ProcessInfo[KratosFemDem.GENERATE_DEM] = False

	def CountErasedVolume(self):
		count_erased_vol = True
		if count_erased_vol:
			erased_vol_process = KratosFemDem.ComputeSandProduction(self.FEM_Solution.main_model_part)
			erased_vol_process.Execute()

			self.ErasedVolume = open("ErasedVolume.txt","a")
			erased_vol = self.FEM_Solution.main_model_part.ProcessInfo[KratosFemDem.ERASED_VOLUME]
			self.ErasedVolume.write("    " + "{0:.4e}".format(self.FEM_Solution.time).rjust(11) + "    " + "{0:.4e}".format(erased_vol).rjust(11) + "\n")
			self.ErasedVolume.close()
		
<|MERGE_RESOLUTION|>--- conflicted
+++ resolved
@@ -62,7 +62,6 @@
 		self.FEM_Solution.main_model_part.ProcessInfo[KratosFemDem.GENERATE_DEM] = True
 		self.FEM_Solution.main_model_part.ProcessInfo[KratosFemDem.RECOMPUTE_NEIGHBOURS] = True
 
-<<<<<<< HEAD
 		self.FEM_Solution.KratosPrintInfo(" /$$$$$$$$ /$$$$$$$$ /$$      /$$  /$$$$$$  /$$$$$$$  /$$$$$$$$ /$$      /$$")
 		self.FEM_Solution.KratosPrintInfo("| $$_____/| $$_____/| $$$    /$$$ /$$__  $$| $$__  $$| $$_____/| $$$    /$$$")
 		self.FEM_Solution.KratosPrintInfo("| $$      | $$      | $$$$  /$$$$|__/  \ $$| $$  \ $$| $$      | $$$$  /$$$$")
@@ -79,17 +78,6 @@
 		# We assign the flag to recompute neighbours inside the 3D elements the 1st time
 		utils = KratosMultiphysics.VariableUtils()
 		utils.SetNonHistoricalVariable(KratosFemDem.RECOMPUTE_NEIGHBOURS, True, self.FEM_Solution.main_model_part.Elements)
-=======
-		KratosMultiphysics.Logger.PrintInfo(" /$$$$$$$$ /$$$$$$$$ /$$      /$$  /$$$$$$  /$$$$$$$  /$$$$$$$$ /$$      /$$")
-		KratosMultiphysics.Logger.PrintInfo("| $$_____/| $$_____/| $$$    /$$$ /$$__  $$| $$__  $$| $$_____/| $$$    /$$$")
-		KratosMultiphysics.Logger.PrintInfo("| $$      | $$      | $$$$  /$$$$|__/  \ $$| $$  \ $$| $$      | $$$$  /$$$$")
-		KratosMultiphysics.Logger.PrintInfo("| $$$$$   | $$$$$   | $$ $$/$$ $$  /$$$$$$/| $$  | $$| $$$$$   | $$ $$/$$ $$")
-		KratosMultiphysics.Logger.PrintInfo("| $$__/   | $$__/   | $$  $$$| $$ /$$____/ | $$  | $$| $$__/   | $$  $$$| $$")
-		KratosMultiphysics.Logger.PrintInfo("| $$      | $$      | $$\  $ | $$| $$      | $$  | $$| $$      | $$\  $ | $$")
-		KratosMultiphysics.Logger.PrintInfo("| $$      | $$$$$$$$| $$ \/  | $$| $$$$$$$$| $$$$$$$/| $$$$$$$$| $$ \/  | $$")
-		KratosMultiphysics.Logger.PrintInfo("|__/      |________/|__/     |__/|________/|_______/ |________/|__/     |__/ 3D Application")
-		KratosMultiphysics.Logger.PrintInfo("")
->>>>>>> 597c1240
 
 		if self.echo_level > 0:
 			KratosMultiphysics.Logger.PrintInfo("FEM-DEM Solution initialized")
@@ -113,11 +101,8 @@
 		self.PerformRemeshingIfNecessary()
 
 		if self.echo_level > 0:
-<<<<<<< HEAD
 			self.FEM_Solution.KratosPrintInfo("FEM-DEM:: InitializeSolutionStep of the FEM part")
-=======
-			KratosMultiphysics.Logger.PrintInfo("FEM-DEM:: InitializeSolutionStep of the FEM part")
->>>>>>> 597c1240
+
 		self.FEM_Solution.InitializeSolutionStep()
 
 #============================================================================================================================
@@ -172,12 +157,9 @@
 #============================================================================================================================
 	def GenerateDEM(self): # 3D version
 		if self.echo_level > 0:
-<<<<<<< HEAD
 			self.FEM_Solution.KratosPrintInfo("FEM-DEM:: GenerateDEM")
 		self.CountErasedVolume()
-=======
-			KratosMultiphysics.Logger.PrintInfo("FEM-DEM:: GenerateDEM")
->>>>>>> 597c1240
+
 		if self.FEM_Solution.main_model_part.ProcessInfo[KratosFemDem.GENERATE_DEM]:
 			dem_generator_process = KratosFemDem.GenerateDemProcess(self.FEM_Solution.main_model_part, self.SpheresModelPart)
 			dem_generator_process.Execute()
@@ -496,11 +478,7 @@
 
 	def ExtrapolatePressure(self):
 		if self.echo_level > 0:
-<<<<<<< HEAD
 			self.FEM_Solution.KratosPrintInfo("FEM-DEM:: ExtrapolatePressureLoad")
-=======
-			KratosMultiphysics.Logger.PrintInfo("FEM-DEM:: ExtrapolatePressureLoad")
->>>>>>> 597c1240
 		if self.PressureLoad:
 			# we reconstruct the pressure load if necessary
 			if self.FEM_Solution.main_model_part.ProcessInfo[KratosFemDem.RECONSTRUCT_PRESSURE_LOAD] == 1:
@@ -523,11 +501,8 @@
 
 			if is_remeshing:
 				if self.echo_level > 0:
-<<<<<<< HEAD
 					self.FEM_Solution.KratosPrintInfo("FEM-DEM:: ComputeNormalizedFreeEnergyOnNodesProcess")
-=======
-					KratosMultiphysics.Logger.PrintInfo("FEM-DEM:: ComputeNormalizedFreeEnergyOnNodesProcess")
->>>>>>> 597c1240
+
 				# Extrapolate the VonMises normalized stress to nodes (remeshing)
 				parameters = self.FEM_Solution.ProjectParameters["AMR_data"]["hessian_variable_parameters"]
 				KratosFemDem.ComputeNormalizedFreeEnergyOnNodesProcess(self.FEM_Solution.main_model_part, parameters).Execute()
@@ -540,11 +515,8 @@
 
 			if is_remeshing:
 				if self.echo_level > 0:
-<<<<<<< HEAD
 					self.FEM_Solution.KratosPrintInfo("FEM-DEM:: InitializeSolutionAfterRemeshing")
-=======
-					KratosMultiphysics.Logger.PrintInfo("FEM-DEM:: InitializeSolutionAfterRemeshing")
->>>>>>> 597c1240
+
 				self.RefineMappedVariables()
 				self.InitializeSolutionAfterRemeshing()
 				self.nodal_neighbour_finder = KratosMultiphysics.FindNodalNeighboursProcess(self.FEM_Solution.main_model_part, 4, 5)
@@ -557,11 +529,7 @@
 
 	def FindNeighboursIfNecessary(self):
 		if self.echo_level > 0:
-<<<<<<< HEAD
 			self.FEM_Solution.KratosPrintInfo("FEM-DEM:: ComputeNeighboursIfNecessary")
-=======
-			KratosMultiphysics.Logger.PrintInfo("FEM-DEM:: ComputeNeighboursIfNecessary")
->>>>>>> 597c1240
 
 		if self.FEM_Solution.main_model_part.ProcessInfo[KratosFemDem.GENERATE_DEM]: # The neighbours have changed
 			self.nodal_neighbour_finder = KratosMultiphysics.FindNodalNeighboursProcess(self.FEM_Solution.main_model_part, 4, 5)
@@ -579,4 +547,4 @@
 			erased_vol = self.FEM_Solution.main_model_part.ProcessInfo[KratosFemDem.ERASED_VOLUME]
 			self.ErasedVolume.write("    " + "{0:.4e}".format(self.FEM_Solution.time).rjust(11) + "    " + "{0:.4e}".format(erased_vol).rjust(11) + "\n")
 			self.ErasedVolume.close()
-		
+		