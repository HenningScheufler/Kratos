from __future__ import print_function, absolute_import, division #makes KratosMultiphysics backward compatible with python 2.6 and 2.7

# Import system python modules
import time as timer
import os

# Import kratos core and applications
import KratosMultiphysics
import KratosMultiphysics.SolidMechanicsApplication	 as KratosSolid
import KratosMultiphysics.ExternalSolversApplication as KratosSolvers
import KratosMultiphysics.FemToDemApplication as KratosFemDem
import MainSolidFEM

def Wait():
	input("Press Something")


class FEM_Solution(MainSolidFEM.Solution):

	def Info(self):
		KratosMultiphysics.Logger.PrintInfo("FEM part of the FEMDEM application")

	def KratosPrintInfo(self, message):
		KratosMultiphysics.Logger.Print(message, label="")
		KratosMultiphysics.Logger.Flush()
#============================================================================================================================					
	def __init__(self, Model):

		#### TIME MONITORING START ####
		# Time control starts		
		self.KratosPrintInfo(timer.ctime())
		# Measure process time
		self.t0p = timer.clock()
		# Measure wall time
		self.t0w = timer.time()
		#### TIME MONITORING END ####

		#### PARSING THE PARAMETERS ####

		# Import input
		parameter_file = open("ProjectParameters.json",'r')
		self.ProjectParameters = KratosMultiphysics.Parameters(parameter_file.read())

		# set echo level
		self.echo_level = self.ProjectParameters["problem_data"]["echo_level"].GetInt()

		self.KratosPrintInfo(" ")

		# defining the number of threads:
		num_threads =  self.GetParallelSize()
		self.KratosPrintInfo("::[KSM Simulation]:: [OMP USING " + str(num_threads) +" THREADS ]")
		#parallel.PrintOMPInfo()

		#### Model_part settings start ####

		# Defining the model_part
		self.model = Model
		self.model.CreateModelPart(self.ProjectParameters["problem_data"]["model_part_name"].GetString())
		self.main_model_part = self.model.GetModelPart(self.ProjectParameters["problem_data"]["model_part_name"].GetString())

		if (self.ProjectParameters["solver_settings"]["solution_type"].GetString() == "Dynamic"):
			self.main_model_part.ProcessInfo.SetValue(KratosFemDem.IS_DYNAMIC, 1)
		else:
			self.main_model_part.ProcessInfo.SetValue(KratosFemDem.IS_DYNAMIC, 0)

		self.time_step  = self.ComputeDeltaTime()
		self.start_time = self.ProjectParameters["problem_data"]["start_time"].GetDouble()
		self.end_time   = self.ProjectParameters["problem_data"]["end_time"  ].GetDouble()

		self.main_model_part.ProcessInfo.SetValue(KratosMultiphysics.DOMAIN_SIZE, self.ProjectParameters["problem_data"]["domain_size"].GetInt())
		self.main_model_part.ProcessInfo.SetValue(KratosMultiphysics.DELTA_TIME, self.time_step)
		self.main_model_part.ProcessInfo.SetValue(KratosMultiphysics.TIME, self.start_time)


		### replace this "model" for real one once available in kratos core
		self.Model = {self.ProjectParameters["problem_data"]["model_part_name"].GetString() : self.main_model_part}

		#construct the solver (main setting methods are located in the solver_module)
		solver_module = __import__(self.ProjectParameters["solver_settings"]["solver_type"].GetString())
		self.solver   = solver_module.CreateSolver(self.main_model_part, self.ProjectParameters["solver_settings"])

		#### Output settings start ####
		self.problem_path = os.getcwd()
		self.problem_name = self.ProjectParameters["problem_data"]["problem_name"].GetString()

		
#============================================================================================================================
	def AddMaterials(self):

		# Assign material to model_parts (if Materials.json exists)
		import process_factory

		if os.path.isfile("Materials.json"):
			materials_file = open("Materials.json",'r')
			MaterialParameters = KratosMultiphysics.Parameters(materials_file.read())

			if(MaterialParameters.Has("material_models_list")):

				## Get the list of the model_part's in the object Model
				for i in range(self.ProjectParameters["solver_settings"]["problem_domain_sub_model_part_list"].size()):
					part_name = self.ProjectParameters["solver_settings"]["problem_domain_sub_model_part_list"][i].GetString()
					if( self.main_model_part.HasSubModelPart(part_name) ):
						self.Model.update({part_name: self.main_model_part.GetSubModelPart(part_name)})

				assign_materials_processes = process_factory.KratosProcessFactory(self.Model).ConstructListOfProcesses( MaterialParameters["material_models_list"] )
			for process in assign_materials_processes:
				process.Execute()
		else:
			self.KratosPrintInfo(" No Materials.json found ")
				
#============================================================================================================================		  
	def AddProcesses(self):

		# Build sub_model_parts or submeshes (rearrange parts for the application of custom processes)
		## Get the list of the submodel part in the object Model
		for i in range(self.ProjectParameters["solver_settings"]["processes_sub_model_part_list"].size()):
			part_name = self.ProjectParameters["solver_settings"]["processes_sub_model_part_list"][i].GetString()
			if( self.main_model_part.HasSubModelPart(part_name) ):
				self.Model.update({part_name: self.main_model_part.GetSubModelPart(part_name)})
		
		# Obtain the list of the processes to be applied
		import process_handler

		process_parameters = KratosMultiphysics.Parameters("{}") 
		process_parameters.AddValue("echo_level", self.ProjectParameters["problem_data"]["echo_level"])
		process_parameters.AddValue("constraints_process_list", self.ProjectParameters["constraints_process_list"])
		process_parameters.AddValue("loads_process_list", self.ProjectParameters["loads_process_list"])
		if( self.ProjectParameters.Has("problem_process_list") ):
			process_parameters.AddValue("problem_process_list", self.ProjectParameters["problem_process_list"])
		if( self.ProjectParameters.Has("output_process_list") ):
			process_parameters.AddValue("output_process_list", self.ProjectParameters["output_process_list"])

		return (process_handler.ProcessHandler(self.Model, process_parameters))

#============================================================================================================================	
	def Run(self):

		self.Initialize()
		self.RunMainTemporalLoop()
		self.Finalize()	
#============================================================================================================================		
	def Initialize(self):

		# Add variables (always before importing the model part)
		self.solver.AddVariables()
		
		# Read model_part (note: the buffer_size is set here) (restart is read here)
		self.solver.ImportModelPart()

		# Add dofs (always after importing the model part)
		if((self.main_model_part.ProcessInfo).Has(KratosMultiphysics.IS_RESTARTED)):
			if(self.main_model_part.ProcessInfo[KratosMultiphysics.IS_RESTARTED] == False):
				self.solver.AddDofs()
		else:
			self.solver.AddDofs()

		# Add materials (assign material to model_parts if Materials.json exists)
		self.AddMaterials()
		
		# Add processes
		self.model_processes = self.AddProcesses()
		self.model_processes.ExecuteInitialize()

		# Print model_part and properties
		if(self.echo_level > 1):
			self.KratosPrintInfo("")
			self.KratosPrintInfo(self.main_model_part)
			for properties in self.main_model_part.Properties:
				self.KratosPrintInfo(properties)

		#### START SOLUTION ####
		self.computing_model_part = self.solver.GetComputingModelPart()

		## Sets strategies, builders, linear solvers, schemes and solving info, and fills the buffer
		self.solver.Initialize()
		self.solver.SetEchoLevel(self.echo_level)

		# Initialize GiD  I/O (gid outputs, file_lists)
		self.SetGraphicalOutput()
		
		self.GraphicalOutputExecuteInitialize()

		self.model_processes.ExecuteBeforeSolutionLoop()

		self.GraphicalOutputExecuteBeforeSolutionLoop()		

		# Set time settings
		self.step	   = self.main_model_part.ProcessInfo[KratosMultiphysics.STEP]
		self.time	   = self.main_model_part.ProcessInfo[KratosMultiphysics.TIME]

		self.end_time   = self.ProjectParameters["problem_data"]["end_time"].GetDouble()
		self.delta_time = self.ProjectParameters["problem_data"]["time_step"].GetDouble()


#============================================================================================================================
	def RunMainTemporalLoop(self):

		# Solving the problem (time integration)
		while(self.time < self.end_time):
			
			self.InitializeSolutionStep()
			self.SolveSolutionStep()
			self.FinalizeSolutionStep()

#============================================================================================================================
	def InitializeSolutionStep(self):

		self.KratosPrintInfo("[STEP: " + str(self.step) + "  --  TIME: " + str(self.time) +  "  --  TIME_STEP: " + str(self.delta_time) + "]")

		# processes to be executed at the begining of the solution step
		self.model_processes.ExecuteInitializeSolutionStep()
		self.GraphicalOutputExecuteInitializeSolutionStep()
		self.solver.InitializeSolutionStep()

#============================================================================================================================
	def SolveSolutionStep(self):
		self.clock_time = self.StartTimeMeasuring()
		self.solver.Solve()
		self.StopTimeMeasuring(self.clock_time,"Solving", False)

#============================================================================================================================
	def FinalizeSolutionStep(self):

		self.GraphicalOutputExecuteFinalizeSolutionStep()			

		# processes to be executed at the end of the solution step
		self.model_processes.ExecuteFinalizeSolutionStep()

		# processes to be executed before witting the output	  
		self.model_processes.ExecuteBeforeOutputStep()

		# write output results GiD: (frequency writing is controlled internally)
		self.GraphicalOutputPrintOutput()			

		# processes to be executed after witting the output
		self.model_processes.ExecuteAfterOutputStep()

#============================================================================================================================
	def Finalize(self):
		
		# Ending the problem (time integration finished)
		self.GraphicalOutputExecuteFinalize()		
		self.model_processes.ExecuteFinalize()
		self.KratosPrintInfo(" ")
		self.KratosPrintInfo("=================================================")
		self.KratosPrintInfo(" - Kratos FemDem Application Calculation End   - ")
		self.KratosPrintInfo("=================================================")
		self.KratosPrintInfo(" ")
		#### END SOLUTION ####
		# Measure process time
		tfp = timer.clock()
		# Measure wall time
		tfw = timer.time()
		KratosMultiphysics.Logger.PrintInfo("::[KSM Simulation]:: [Elapsed Time = %.2f" % (tfw - self.t0w),"seconds] (%.2f" % (tfp - self.t0p),"seconds of cpu/s time)")
		KratosMultiphysics.Logger.PrintInfo(timer.ctime())

 #============================================================================================================================	   
	def SetGraphicalOutput(self):
		from gid_output_process import GiDOutputProcess
		self.output_settings = self.ProjectParameters["output_configuration"]
		self.graphical_output = GiDOutputProcess(self.computing_model_part,
									  self.problem_name,
									  self.output_settings)		
	#============================================================================================================================
	def GraphicalOutputExecuteInitialize(self):
		self.graphical_output.ExecuteInitialize() 
	#============================================================================================================================		
	def GraphicalOutputExecuteBeforeSolutionLoop(self):
		# writing a initial state results file or single file (if no restart)
		if((self.main_model_part.ProcessInfo).Has(KratosMultiphysics.IS_RESTARTED)):
			if(self.main_model_part.ProcessInfo[KratosMultiphysics.IS_RESTARTED] == False):
				self.graphical_output.ExecuteBeforeSolutionLoop()
	#============================================================================================================================			   
	def GraphicalOutputExecuteInitializeSolutionStep(self):
		self.graphical_output.ExecuteInitializeSolutionStep()
	#============================================================================================================================		
	def GraphicalOutputExecuteFinalizeSolutionStep(self):
		self.graphical_output.ExecuteFinalizeSolutionStep() 
	#============================================================================================================================		
	def GraphicalOutputPrintOutput(self):
		if(self.graphical_output.IsOutputStep()):
				self.graphical_output.PrintOutput()
	#============================================================================================================================
	def GraphicalOutputExecuteFinalize(self):
		self.graphical_output.ExecuteFinalize()
	#============================================================================================================================   
	def SetParallelSize(self, num_threads):
		parallel = KratosMultiphysics.OpenMPUtils()
		parallel.SetNumThreads(int(num_threads))
	#============================================================================================================================
	def GetParallelSize(self):
		parallel = KratosMultiphysics.OpenMPUtils()
		return parallel.GetNumThreads()	
	#============================================================================================================================	
	def StartTimeMeasuring(self):
		# Measure process time
		time_ip = timer.clock()
		return time_ip
	#============================================================================================================================
	def StopTimeMeasuring(self, time_ip, process, report):
		# Measure process time
		time_fp = timer.clock()
		if( report ):
			used_time = time_fp - time_ip
			print("::[KSM Simulation]:: [ %.2f" % round(used_time,2),"s", process," ] ")

	#============================================================================================================================
if __name__ == "__main__": 
	Solution().Run()

#============================================================================================================================

	def ComputeDeltaTime(self):

		if self.ProjectParameters["problem_data"].Has("time_step"):
			return self.ProjectParameters["problem_data"]["time_step"].GetDouble()
<<<<<<< HEAD

		elif self.ProjectParameters["problem_data"].Has("variable_time_steps"):

			current_time = self.main_model_part.ProcessInfo[KratosMultiphysics.TIME]
			for key in self.ProjectParameters["problem_data"]["variable_time_steps"].keys():
				interval_settings = self.ProjectParameters["problem_data"]["variable_time_steps"][key]
				interval = KratosMultiphysics.IntervalUtility(interval_settings)			
				# Getting the time step of the interval
				if interval.IsInInterval(current_time):
					return interval_settings["time_step"].GetDouble()
				# If we arrive here we raise an error because the intervals are not well defined
				raise Exception("::[MechanicalSolver]:: Time stepping not well defined!")
		else:
			raise Exception("::[MechanicalSolver]:: Time stepping not defined!")
=======
>>>>>>> 77331940

		elif self.ProjectParameters["problem_data"].Has("variable_time_steps"):

			current_time = self.main_model_part.ProcessInfo[KratosMultiphysics.TIME]
			for key in self.ProjectParameters["problem_data"]["variable_time_steps"].keys():
				interval_settings = self.ProjectParameters["problem_data"]["variable_time_steps"][key]
				interval = KratosMultiphysics.IntervalUtility(interval_settings)			
				# Getting the time step of the interval
				if interval.IsInInterval(current_time):
					return interval_settings["time_step"].GetDouble()
				# If we arrive here we raise an error because the intervals are not well defined
				raise Exception("::[MechanicalSolver]:: Time stepping not well defined!")
		else:
			raise Exception("::[MechanicalSolver]:: Time stepping not defined!")
<|MERGE_RESOLUTION|>--- conflicted
+++ resolved
@@ -1,347 +1,330 @@
-from __future__ import print_function, absolute_import, division #makes KratosMultiphysics backward compatible with python 2.6 and 2.7
-
-# Import system python modules
-import time as timer
-import os
-
-# Import kratos core and applications
-import KratosMultiphysics
-import KratosMultiphysics.SolidMechanicsApplication	 as KratosSolid
-import KratosMultiphysics.ExternalSolversApplication as KratosSolvers
-import KratosMultiphysics.FemToDemApplication as KratosFemDem
-import MainSolidFEM
-
-def Wait():
-	input("Press Something")
-
-
-class FEM_Solution(MainSolidFEM.Solution):
-
-	def Info(self):
-		KratosMultiphysics.Logger.PrintInfo("FEM part of the FEMDEM application")
-
-	def KratosPrintInfo(self, message):
-		KratosMultiphysics.Logger.Print(message, label="")
-		KratosMultiphysics.Logger.Flush()
-#============================================================================================================================					
-	def __init__(self, Model):
-
-		#### TIME MONITORING START ####
-		# Time control starts		
-		self.KratosPrintInfo(timer.ctime())
-		# Measure process time
-		self.t0p = timer.clock()
-		# Measure wall time
-		self.t0w = timer.time()
-		#### TIME MONITORING END ####
-
-		#### PARSING THE PARAMETERS ####
-
-		# Import input
-		parameter_file = open("ProjectParameters.json",'r')
-		self.ProjectParameters = KratosMultiphysics.Parameters(parameter_file.read())
-
-		# set echo level
-		self.echo_level = self.ProjectParameters["problem_data"]["echo_level"].GetInt()
-
-		self.KratosPrintInfo(" ")
-
-		# defining the number of threads:
-		num_threads =  self.GetParallelSize()
-		self.KratosPrintInfo("::[KSM Simulation]:: [OMP USING " + str(num_threads) +" THREADS ]")
-		#parallel.PrintOMPInfo()
-
-		#### Model_part settings start ####
-
-		# Defining the model_part
-		self.model = Model
-		self.model.CreateModelPart(self.ProjectParameters["problem_data"]["model_part_name"].GetString())
-		self.main_model_part = self.model.GetModelPart(self.ProjectParameters["problem_data"]["model_part_name"].GetString())
-
-		if (self.ProjectParameters["solver_settings"]["solution_type"].GetString() == "Dynamic"):
-			self.main_model_part.ProcessInfo.SetValue(KratosFemDem.IS_DYNAMIC, 1)
-		else:
-			self.main_model_part.ProcessInfo.SetValue(KratosFemDem.IS_DYNAMIC, 0)
-
-		self.time_step  = self.ComputeDeltaTime()
-		self.start_time = self.ProjectParameters["problem_data"]["start_time"].GetDouble()
-		self.end_time   = self.ProjectParameters["problem_data"]["end_time"  ].GetDouble()
-
-		self.main_model_part.ProcessInfo.SetValue(KratosMultiphysics.DOMAIN_SIZE, self.ProjectParameters["problem_data"]["domain_size"].GetInt())
-		self.main_model_part.ProcessInfo.SetValue(KratosMultiphysics.DELTA_TIME, self.time_step)
-		self.main_model_part.ProcessInfo.SetValue(KratosMultiphysics.TIME, self.start_time)
-
-
-		### replace this "model" for real one once available in kratos core
-		self.Model = {self.ProjectParameters["problem_data"]["model_part_name"].GetString() : self.main_model_part}
-
-		#construct the solver (main setting methods are located in the solver_module)
-		solver_module = __import__(self.ProjectParameters["solver_settings"]["solver_type"].GetString())
-		self.solver   = solver_module.CreateSolver(self.main_model_part, self.ProjectParameters["solver_settings"])
-
-		#### Output settings start ####
-		self.problem_path = os.getcwd()
-		self.problem_name = self.ProjectParameters["problem_data"]["problem_name"].GetString()
-
-		
-#============================================================================================================================
-	def AddMaterials(self):
-
-		# Assign material to model_parts (if Materials.json exists)
-		import process_factory
-
-		if os.path.isfile("Materials.json"):
-			materials_file = open("Materials.json",'r')
-			MaterialParameters = KratosMultiphysics.Parameters(materials_file.read())
-
-			if(MaterialParameters.Has("material_models_list")):
-
-				## Get the list of the model_part's in the object Model
-				for i in range(self.ProjectParameters["solver_settings"]["problem_domain_sub_model_part_list"].size()):
-					part_name = self.ProjectParameters["solver_settings"]["problem_domain_sub_model_part_list"][i].GetString()
-					if( self.main_model_part.HasSubModelPart(part_name) ):
-						self.Model.update({part_name: self.main_model_part.GetSubModelPart(part_name)})
-
-				assign_materials_processes = process_factory.KratosProcessFactory(self.Model).ConstructListOfProcesses( MaterialParameters["material_models_list"] )
-			for process in assign_materials_processes:
-				process.Execute()
-		else:
-			self.KratosPrintInfo(" No Materials.json found ")
-				
-#============================================================================================================================		  
-	def AddProcesses(self):
-
-		# Build sub_model_parts or submeshes (rearrange parts for the application of custom processes)
-		## Get the list of the submodel part in the object Model
-		for i in range(self.ProjectParameters["solver_settings"]["processes_sub_model_part_list"].size()):
-			part_name = self.ProjectParameters["solver_settings"]["processes_sub_model_part_list"][i].GetString()
-			if( self.main_model_part.HasSubModelPart(part_name) ):
-				self.Model.update({part_name: self.main_model_part.GetSubModelPart(part_name)})
-		
-		# Obtain the list of the processes to be applied
-		import process_handler
-
-		process_parameters = KratosMultiphysics.Parameters("{}") 
-		process_parameters.AddValue("echo_level", self.ProjectParameters["problem_data"]["echo_level"])
-		process_parameters.AddValue("constraints_process_list", self.ProjectParameters["constraints_process_list"])
-		process_parameters.AddValue("loads_process_list", self.ProjectParameters["loads_process_list"])
-		if( self.ProjectParameters.Has("problem_process_list") ):
-			process_parameters.AddValue("problem_process_list", self.ProjectParameters["problem_process_list"])
-		if( self.ProjectParameters.Has("output_process_list") ):
-			process_parameters.AddValue("output_process_list", self.ProjectParameters["output_process_list"])
-
-		return (process_handler.ProcessHandler(self.Model, process_parameters))
-
-#============================================================================================================================	
-	def Run(self):
-
-		self.Initialize()
-		self.RunMainTemporalLoop()
-		self.Finalize()	
-#============================================================================================================================		
-	def Initialize(self):
-
-		# Add variables (always before importing the model part)
-		self.solver.AddVariables()
-		
-		# Read model_part (note: the buffer_size is set here) (restart is read here)
-		self.solver.ImportModelPart()
-
-		# Add dofs (always after importing the model part)
-		if((self.main_model_part.ProcessInfo).Has(KratosMultiphysics.IS_RESTARTED)):
-			if(self.main_model_part.ProcessInfo[KratosMultiphysics.IS_RESTARTED] == False):
-				self.solver.AddDofs()
-		else:
-			self.solver.AddDofs()
-
-		# Add materials (assign material to model_parts if Materials.json exists)
-		self.AddMaterials()
-		
-		# Add processes
-		self.model_processes = self.AddProcesses()
-		self.model_processes.ExecuteInitialize()
-
-		# Print model_part and properties
-		if(self.echo_level > 1):
-			self.KratosPrintInfo("")
-			self.KratosPrintInfo(self.main_model_part)
-			for properties in self.main_model_part.Properties:
-				self.KratosPrintInfo(properties)
-
-		#### START SOLUTION ####
-		self.computing_model_part = self.solver.GetComputingModelPart()
-
-		## Sets strategies, builders, linear solvers, schemes and solving info, and fills the buffer
-		self.solver.Initialize()
-		self.solver.SetEchoLevel(self.echo_level)
-
-		# Initialize GiD  I/O (gid outputs, file_lists)
-		self.SetGraphicalOutput()
-		
-		self.GraphicalOutputExecuteInitialize()
-
-		self.model_processes.ExecuteBeforeSolutionLoop()
-
-		self.GraphicalOutputExecuteBeforeSolutionLoop()		
-
-		# Set time settings
-		self.step	   = self.main_model_part.ProcessInfo[KratosMultiphysics.STEP]
-		self.time	   = self.main_model_part.ProcessInfo[KratosMultiphysics.TIME]
-
-		self.end_time   = self.ProjectParameters["problem_data"]["end_time"].GetDouble()
-		self.delta_time = self.ProjectParameters["problem_data"]["time_step"].GetDouble()
-
-
-#============================================================================================================================
-	def RunMainTemporalLoop(self):
-
-		# Solving the problem (time integration)
-		while(self.time < self.end_time):
-			
-			self.InitializeSolutionStep()
-			self.SolveSolutionStep()
-			self.FinalizeSolutionStep()
-
-#============================================================================================================================
-	def InitializeSolutionStep(self):
-
-		self.KratosPrintInfo("[STEP: " + str(self.step) + "  --  TIME: " + str(self.time) +  "  --  TIME_STEP: " + str(self.delta_time) + "]")
-
-		# processes to be executed at the begining of the solution step
-		self.model_processes.ExecuteInitializeSolutionStep()
-		self.GraphicalOutputExecuteInitializeSolutionStep()
-		self.solver.InitializeSolutionStep()
-
-#============================================================================================================================
-	def SolveSolutionStep(self):
-		self.clock_time = self.StartTimeMeasuring()
-		self.solver.Solve()
-		self.StopTimeMeasuring(self.clock_time,"Solving", False)
-
-#============================================================================================================================
-	def FinalizeSolutionStep(self):
-
-		self.GraphicalOutputExecuteFinalizeSolutionStep()			
-
-		# processes to be executed at the end of the solution step
-		self.model_processes.ExecuteFinalizeSolutionStep()
-
-		# processes to be executed before witting the output	  
-		self.model_processes.ExecuteBeforeOutputStep()
-
-		# write output results GiD: (frequency writing is controlled internally)
-		self.GraphicalOutputPrintOutput()			
-
-		# processes to be executed after witting the output
-		self.model_processes.ExecuteAfterOutputStep()
-
-#============================================================================================================================
-	def Finalize(self):
-		
-		# Ending the problem (time integration finished)
-		self.GraphicalOutputExecuteFinalize()		
-		self.model_processes.ExecuteFinalize()
-		self.KratosPrintInfo(" ")
-		self.KratosPrintInfo("=================================================")
-		self.KratosPrintInfo(" - Kratos FemDem Application Calculation End   - ")
-		self.KratosPrintInfo("=================================================")
-		self.KratosPrintInfo(" ")
-		#### END SOLUTION ####
-		# Measure process time
-		tfp = timer.clock()
-		# Measure wall time
-		tfw = timer.time()
-		KratosMultiphysics.Logger.PrintInfo("::[KSM Simulation]:: [Elapsed Time = %.2f" % (tfw - self.t0w),"seconds] (%.2f" % (tfp - self.t0p),"seconds of cpu/s time)")
-		KratosMultiphysics.Logger.PrintInfo(timer.ctime())
-
- #============================================================================================================================	   
-	def SetGraphicalOutput(self):
-		from gid_output_process import GiDOutputProcess
-		self.output_settings = self.ProjectParameters["output_configuration"]
-		self.graphical_output = GiDOutputProcess(self.computing_model_part,
-									  self.problem_name,
-									  self.output_settings)		
-	#============================================================================================================================
-	def GraphicalOutputExecuteInitialize(self):
-		self.graphical_output.ExecuteInitialize() 
-	#============================================================================================================================		
-	def GraphicalOutputExecuteBeforeSolutionLoop(self):
-		# writing a initial state results file or single file (if no restart)
-		if((self.main_model_part.ProcessInfo).Has(KratosMultiphysics.IS_RESTARTED)):
-			if(self.main_model_part.ProcessInfo[KratosMultiphysics.IS_RESTARTED] == False):
-				self.graphical_output.ExecuteBeforeSolutionLoop()
-	#============================================================================================================================			   
-	def GraphicalOutputExecuteInitializeSolutionStep(self):
-		self.graphical_output.ExecuteInitializeSolutionStep()
-	#============================================================================================================================		
-	def GraphicalOutputExecuteFinalizeSolutionStep(self):
-		self.graphical_output.ExecuteFinalizeSolutionStep() 
-	#============================================================================================================================		
-	def GraphicalOutputPrintOutput(self):
-		if(self.graphical_output.IsOutputStep()):
-				self.graphical_output.PrintOutput()
-	#============================================================================================================================
-	def GraphicalOutputExecuteFinalize(self):
-		self.graphical_output.ExecuteFinalize()
-	#============================================================================================================================   
-	def SetParallelSize(self, num_threads):
-		parallel = KratosMultiphysics.OpenMPUtils()
-		parallel.SetNumThreads(int(num_threads))
-	#============================================================================================================================
-	def GetParallelSize(self):
-		parallel = KratosMultiphysics.OpenMPUtils()
-		return parallel.GetNumThreads()	
-	#============================================================================================================================	
-	def StartTimeMeasuring(self):
-		# Measure process time
-		time_ip = timer.clock()
-		return time_ip
-	#============================================================================================================================
-	def StopTimeMeasuring(self, time_ip, process, report):
-		# Measure process time
-		time_fp = timer.clock()
-		if( report ):
-			used_time = time_fp - time_ip
-			print("::[KSM Simulation]:: [ %.2f" % round(used_time,2),"s", process," ] ")
-
-	#============================================================================================================================
-if __name__ == "__main__": 
-	Solution().Run()
-
-#============================================================================================================================
-
-	def ComputeDeltaTime(self):
-
-		if self.ProjectParameters["problem_data"].Has("time_step"):
-			return self.ProjectParameters["problem_data"]["time_step"].GetDouble()
-<<<<<<< HEAD
-
-		elif self.ProjectParameters["problem_data"].Has("variable_time_steps"):
-
-			current_time = self.main_model_part.ProcessInfo[KratosMultiphysics.TIME]
-			for key in self.ProjectParameters["problem_data"]["variable_time_steps"].keys():
-				interval_settings = self.ProjectParameters["problem_data"]["variable_time_steps"][key]
-				interval = KratosMultiphysics.IntervalUtility(interval_settings)			
-				# Getting the time step of the interval
-				if interval.IsInInterval(current_time):
-					return interval_settings["time_step"].GetDouble()
-				# If we arrive here we raise an error because the intervals are not well defined
-				raise Exception("::[MechanicalSolver]:: Time stepping not well defined!")
-		else:
-			raise Exception("::[MechanicalSolver]:: Time stepping not defined!")
-=======
->>>>>>> 77331940
-
-		elif self.ProjectParameters["problem_data"].Has("variable_time_steps"):
-
-			current_time = self.main_model_part.ProcessInfo[KratosMultiphysics.TIME]
-			for key in self.ProjectParameters["problem_data"]["variable_time_steps"].keys():
-				interval_settings = self.ProjectParameters["problem_data"]["variable_time_steps"][key]
-				interval = KratosMultiphysics.IntervalUtility(interval_settings)			
-				# Getting the time step of the interval
-				if interval.IsInInterval(current_time):
-					return interval_settings["time_step"].GetDouble()
-				# If we arrive here we raise an error because the intervals are not well defined
-				raise Exception("::[MechanicalSolver]:: Time stepping not well defined!")
-		else:
-			raise Exception("::[MechanicalSolver]:: Time stepping not defined!")
+from __future__ import print_function, absolute_import, division #makes KratosMultiphysics backward compatible with python 2.6 and 2.7
+
+# Import system python modules
+import time as timer
+import os
+
+# Import kratos core and applications
+import KratosMultiphysics
+import KratosMultiphysics.SolidMechanicsApplication	 as KratosSolid
+import KratosMultiphysics.ExternalSolversApplication as KratosSolvers
+import KratosMultiphysics.FemToDemApplication as KratosFemDem
+import MainSolidFEM
+
+def Wait():
+	input("Press Something")
+
+
+class FEM_Solution(MainSolidFEM.Solution):
+
+	def Info(self):
+		KratosMultiphysics.Logger.PrintInfo("FEM part of the FEMDEM application")
+
+	def KratosPrintInfo(self, message):
+		KratosMultiphysics.Logger.Print(message, label="")
+		KratosMultiphysics.Logger.Flush()
+#============================================================================================================================					
+	def __init__(self, Model):
+
+		#### TIME MONITORING START ####
+		# Time control starts		
+		self.KratosPrintInfo(timer.ctime())
+		# Measure process time
+		self.t0p = timer.clock()
+		# Measure wall time
+		self.t0w = timer.time()
+		#### TIME MONITORING END ####
+
+		#### PARSING THE PARAMETERS ####
+
+		# Import input
+		parameter_file = open("ProjectParameters.json",'r')
+		self.ProjectParameters = KratosMultiphysics.Parameters(parameter_file.read())
+
+		# set echo level
+		self.echo_level = self.ProjectParameters["problem_data"]["echo_level"].GetInt()
+
+		self.KratosPrintInfo(" ")
+
+		# defining the number of threads:
+		num_threads =  self.GetParallelSize()
+		self.KratosPrintInfo("::[KSM Simulation]:: [OMP USING " + str(num_threads) +" THREADS ]")
+		#parallel.PrintOMPInfo()
+
+		#### Model_part settings start ####
+
+		# Defining the model_part
+		self.model = Model
+		self.model.CreateModelPart(self.ProjectParameters["problem_data"]["model_part_name"].GetString())
+		self.main_model_part = self.model.GetModelPart(self.ProjectParameters["problem_data"]["model_part_name"].GetString())
+
+		if (self.ProjectParameters["solver_settings"]["solution_type"].GetString() == "Dynamic"):
+			self.main_model_part.ProcessInfo.SetValue(KratosFemDem.IS_DYNAMIC, 1)
+		else:
+			self.main_model_part.ProcessInfo.SetValue(KratosFemDem.IS_DYNAMIC, 0)
+
+		self.time_step  = self.ComputeDeltaTime()
+		self.start_time = self.ProjectParameters["problem_data"]["start_time"].GetDouble()
+		self.end_time   = self.ProjectParameters["problem_data"]["end_time"  ].GetDouble()
+
+		self.main_model_part.ProcessInfo.SetValue(KratosMultiphysics.DOMAIN_SIZE, self.ProjectParameters["problem_data"]["domain_size"].GetInt())
+		self.main_model_part.ProcessInfo.SetValue(KratosMultiphysics.DELTA_TIME, self.time_step)
+		self.main_model_part.ProcessInfo.SetValue(KratosMultiphysics.TIME, self.start_time)
+
+
+		### replace this "model" for real one once available in kratos core
+		self.Model = {self.ProjectParameters["problem_data"]["model_part_name"].GetString() : self.main_model_part}
+
+		#construct the solver (main setting methods are located in the solver_module)
+		solver_module = __import__(self.ProjectParameters["solver_settings"]["solver_type"].GetString())
+		self.solver   = solver_module.CreateSolver(self.main_model_part, self.ProjectParameters["solver_settings"])
+
+		#### Output settings start ####
+		self.problem_path = os.getcwd()
+		self.problem_name = self.ProjectParameters["problem_data"]["problem_name"].GetString()
+
+		
+#============================================================================================================================
+	def AddMaterials(self):
+
+		# Assign material to model_parts (if Materials.json exists)
+		import process_factory
+
+		if os.path.isfile("Materials.json"):
+			materials_file = open("Materials.json",'r')
+			MaterialParameters = KratosMultiphysics.Parameters(materials_file.read())
+
+			if(MaterialParameters.Has("material_models_list")):
+
+				## Get the list of the model_part's in the object Model
+				for i in range(self.ProjectParameters["solver_settings"]["problem_domain_sub_model_part_list"].size()):
+					part_name = self.ProjectParameters["solver_settings"]["problem_domain_sub_model_part_list"][i].GetString()
+					if( self.main_model_part.HasSubModelPart(part_name) ):
+						self.Model.update({part_name: self.main_model_part.GetSubModelPart(part_name)})
+
+				assign_materials_processes = process_factory.KratosProcessFactory(self.Model).ConstructListOfProcesses( MaterialParameters["material_models_list"] )
+			for process in assign_materials_processes:
+				process.Execute()
+		else:
+			self.KratosPrintInfo(" No Materials.json found ")
+				
+#============================================================================================================================		  
+	def AddProcesses(self):
+
+		# Build sub_model_parts or submeshes (rearrange parts for the application of custom processes)
+		## Get the list of the submodel part in the object Model
+		for i in range(self.ProjectParameters["solver_settings"]["processes_sub_model_part_list"].size()):
+			part_name = self.ProjectParameters["solver_settings"]["processes_sub_model_part_list"][i].GetString()
+			if( self.main_model_part.HasSubModelPart(part_name) ):
+				self.Model.update({part_name: self.main_model_part.GetSubModelPart(part_name)})
+		
+		# Obtain the list of the processes to be applied
+		import process_handler
+
+		process_parameters = KratosMultiphysics.Parameters("{}") 
+		process_parameters.AddValue("echo_level", self.ProjectParameters["problem_data"]["echo_level"])
+		process_parameters.AddValue("constraints_process_list", self.ProjectParameters["constraints_process_list"])
+		process_parameters.AddValue("loads_process_list", self.ProjectParameters["loads_process_list"])
+		if( self.ProjectParameters.Has("problem_process_list") ):
+			process_parameters.AddValue("problem_process_list", self.ProjectParameters["problem_process_list"])
+		if( self.ProjectParameters.Has("output_process_list") ):
+			process_parameters.AddValue("output_process_list", self.ProjectParameters["output_process_list"])
+
+		return (process_handler.ProcessHandler(self.Model, process_parameters))
+
+#============================================================================================================================	
+	def Run(self):
+
+		self.Initialize()
+		self.RunMainTemporalLoop()
+		self.Finalize()	
+#============================================================================================================================		
+	def Initialize(self):
+
+		# Add variables (always before importing the model part)
+		self.solver.AddVariables()
+		
+		# Read model_part (note: the buffer_size is set here) (restart is read here)
+		self.solver.ImportModelPart()
+
+		# Add dofs (always after importing the model part)
+		if((self.main_model_part.ProcessInfo).Has(KratosMultiphysics.IS_RESTARTED)):
+			if(self.main_model_part.ProcessInfo[KratosMultiphysics.IS_RESTARTED] == False):
+				self.solver.AddDofs()
+		else:
+			self.solver.AddDofs()
+
+		# Add materials (assign material to model_parts if Materials.json exists)
+		self.AddMaterials()
+		
+		# Add processes
+		self.model_processes = self.AddProcesses()
+		self.model_processes.ExecuteInitialize()
+
+		# Print model_part and properties
+		if(self.echo_level > 1):
+			self.KratosPrintInfo("")
+			self.KratosPrintInfo(self.main_model_part)
+			for properties in self.main_model_part.Properties:
+				self.KratosPrintInfo(properties)
+
+		#### START SOLUTION ####
+		self.computing_model_part = self.solver.GetComputingModelPart()
+
+		## Sets strategies, builders, linear solvers, schemes and solving info, and fills the buffer
+		self.solver.Initialize()
+		self.solver.SetEchoLevel(self.echo_level)
+
+		# Initialize GiD  I/O (gid outputs, file_lists)
+		self.SetGraphicalOutput()
+		
+		self.GraphicalOutputExecuteInitialize()
+
+		self.model_processes.ExecuteBeforeSolutionLoop()
+
+		self.GraphicalOutputExecuteBeforeSolutionLoop()		
+
+		# Set time settings
+		self.step	   = self.main_model_part.ProcessInfo[KratosMultiphysics.STEP]
+		self.time	   = self.main_model_part.ProcessInfo[KratosMultiphysics.TIME]
+
+		self.end_time   = self.ProjectParameters["problem_data"]["end_time"].GetDouble()
+		self.delta_time = self.ProjectParameters["problem_data"]["time_step"].GetDouble()
+
+
+#============================================================================================================================
+	def RunMainTemporalLoop(self):
+
+		# Solving the problem (time integration)
+		while(self.time < self.end_time):
+			
+			self.InitializeSolutionStep()
+			self.SolveSolutionStep()
+			self.FinalizeSolutionStep()
+
+#============================================================================================================================
+	def InitializeSolutionStep(self):
+
+		self.KratosPrintInfo("[STEP: " + str(self.step) + "  --  TIME: " + str(self.time) +  "  --  TIME_STEP: " + str(self.delta_time) + "]")
+
+		# processes to be executed at the begining of the solution step
+		self.model_processes.ExecuteInitializeSolutionStep()
+		self.GraphicalOutputExecuteInitializeSolutionStep()
+		self.solver.InitializeSolutionStep()
+
+#============================================================================================================================
+	def SolveSolutionStep(self):
+		self.clock_time = self.StartTimeMeasuring()
+		self.solver.Solve()
+		self.StopTimeMeasuring(self.clock_time,"Solving", False)
+
+#============================================================================================================================
+	def FinalizeSolutionStep(self):
+
+		self.GraphicalOutputExecuteFinalizeSolutionStep()			
+
+		# processes to be executed at the end of the solution step
+		self.model_processes.ExecuteFinalizeSolutionStep()
+
+		# processes to be executed before witting the output	  
+		self.model_processes.ExecuteBeforeOutputStep()
+
+		# write output results GiD: (frequency writing is controlled internally)
+		self.GraphicalOutputPrintOutput()			
+
+		# processes to be executed after witting the output
+		self.model_processes.ExecuteAfterOutputStep()
+
+#============================================================================================================================
+	def Finalize(self):
+		
+		# Ending the problem (time integration finished)
+		self.GraphicalOutputExecuteFinalize()		
+		self.model_processes.ExecuteFinalize()
+		self.KratosPrintInfo(" ")
+		self.KratosPrintInfo("=================================================")
+		self.KratosPrintInfo(" - Kratos FemDem Application Calculation End   - ")
+		self.KratosPrintInfo("=================================================")
+		self.KratosPrintInfo(" ")
+		#### END SOLUTION ####
+		# Measure process time
+		tfp = timer.clock()
+		# Measure wall time
+		tfw = timer.time()
+		KratosMultiphysics.Logger.PrintInfo("::[KSM Simulation]:: [Elapsed Time = %.2f" % (tfw - self.t0w),"seconds] (%.2f" % (tfp - self.t0p),"seconds of cpu/s time)")
+		KratosMultiphysics.Logger.PrintInfo(timer.ctime())
+
+ #============================================================================================================================	   
+	def SetGraphicalOutput(self):
+		from gid_output_process import GiDOutputProcess
+		self.output_settings = self.ProjectParameters["output_configuration"]
+		self.graphical_output = GiDOutputProcess(self.computing_model_part,
+									  self.problem_name,
+									  self.output_settings)		
+	#============================================================================================================================
+	def GraphicalOutputExecuteInitialize(self):
+		self.graphical_output.ExecuteInitialize() 
+	#============================================================================================================================		
+	def GraphicalOutputExecuteBeforeSolutionLoop(self):
+		# writing a initial state results file or single file (if no restart)
+		if((self.main_model_part.ProcessInfo).Has(KratosMultiphysics.IS_RESTARTED)):
+			if(self.main_model_part.ProcessInfo[KratosMultiphysics.IS_RESTARTED] == False):
+				self.graphical_output.ExecuteBeforeSolutionLoop()
+	#============================================================================================================================			   
+	def GraphicalOutputExecuteInitializeSolutionStep(self):
+		self.graphical_output.ExecuteInitializeSolutionStep()
+	#============================================================================================================================		
+	def GraphicalOutputExecuteFinalizeSolutionStep(self):
+		self.graphical_output.ExecuteFinalizeSolutionStep() 
+	#============================================================================================================================		
+	def GraphicalOutputPrintOutput(self):
+		if(self.graphical_output.IsOutputStep()):
+				self.graphical_output.PrintOutput()
+	#============================================================================================================================
+	def GraphicalOutputExecuteFinalize(self):
+		self.graphical_output.ExecuteFinalize()
+	#============================================================================================================================   
+	def SetParallelSize(self, num_threads):
+		parallel = KratosMultiphysics.OpenMPUtils()
+		parallel.SetNumThreads(int(num_threads))
+	#============================================================================================================================
+	def GetParallelSize(self):
+		parallel = KratosMultiphysics.OpenMPUtils()
+		return parallel.GetNumThreads()	
+	#============================================================================================================================	
+	def StartTimeMeasuring(self):
+		# Measure process time
+		time_ip = timer.clock()
+		return time_ip
+	#============================================================================================================================
+	def StopTimeMeasuring(self, time_ip, process, report):
+		# Measure process time
+		time_fp = timer.clock()
+		if( report ):
+			used_time = time_fp - time_ip
+			print("::[KSM Simulation]:: [ %.2f" % round(used_time,2),"s", process," ] ")
+
+	#============================================================================================================================
+if __name__ == "__main__": 
+	Solution().Run()
+
+#============================================================================================================================
+
+	def ComputeDeltaTime(self):
+
+		if self.ProjectParameters["problem_data"].Has("time_step"):
+			return self.ProjectParameters["problem_data"]["time_step"].GetDouble()
+
+		elif self.ProjectParameters["problem_data"].Has("variable_time_steps"):
+
+			current_time = self.main_model_part.ProcessInfo[KratosMultiphysics.TIME]
+			for key in self.ProjectParameters["problem_data"]["variable_time_steps"].keys():
+				interval_settings = self.ProjectParameters["problem_data"]["variable_time_steps"][key]
+				interval = KratosMultiphysics.IntervalUtility(interval_settings)			
+				# Getting the time step of the interval
+				if interval.IsInInterval(current_time):
+					return interval_settings["time_step"].GetDouble()
+				# If we arrive here we raise an error because the intervals are not well defined
+				raise Exception("::[MechanicalSolver]:: Time stepping not well defined!")
+		else:
+			raise Exception("::[MechanicalSolver]:: Time stepping not defined!")