//    |  /           |
//    ' /   __| _` | __|  _ \   __|
//    . \  |   (   | |   (   |\__ `
//   _|\_\_|  \__,_|\__|\___/ ____/
//                   Multi-Physics
//
//  License:         BSD License
//                   Kratos default license: kratos/license.txt
//
//  Main authors:    Suneth Warnakulasuriya
//

// System includes

// External includes
#include "pybind11/pybind11.h"

// Project includes
#include "containers/model.h"
#include "includes/kratos_parameters.h"
#include "linear_solvers/linear_solver.h"
#include "processes/process.h"
#include "spaces/ublas_space.h"

// Application includes
#include "custom_processes/rans_formulation_process.h"
#include "custom_processes/rans_wall_function_update_process.h"
#include "custom_processes/rans_k_turbulent_intensity_inlet_process.h"
#include "custom_processes/rans_nut_y_plus_wall_function_update_process.h"
#include "custom_processes/rans_epsilon_turbulent_mixing_length_inlet_process.h"
#include "custom_processes/rans_nut_k_epsilon_update_process.h"
#include "custom_processes/rans_omega_turbulent_mixing_length_inlet_process.h"
#include "custom_processes/rans_nut_k_omega_update_process.h"
#include "custom_processes/rans_wall_distance_calculation_process.h"
#include "custom_processes/rans_nut_k_omega_sst_update_process.h"
#include "custom_processes/rans_apply_exact_nodal_periodic_condition_process.h"
#include "custom_processes/rans_apply_flag_to_skin_process.h"
#include "custom_processes/rans_clip_scalar_variable_process.h"
#include "custom_processes/rans_line_output_process.h"
#include "custom_processes/rans_compute_reactions_process.h"

// Include base h
#include "custom_python/add_custom_processes_to_python.h"

namespace Kratos
{
namespace Python
{
void AddCustomProcessesToPython(pybind11::module& m)
{
    namespace py = pybind11;

    py::class_<RansKTurbulentIntensityInletProcess, RansKTurbulentIntensityInletProcess::Pointer, Process>(m, "RansKTurbulentIntensityInletProcess")
        .def(py::init<Model&, Parameters&>());

    // k-epsilon specific processes
    py::class_<RansEpsilonTurbulentMixingLengthInletProcess, RansEpsilonTurbulentMixingLengthInletProcess::Pointer, Process>(m, "RansEpsilonTurbulentMixingLengthInletProcess")
        .def(py::init<Model&, Parameters&>());

    // k-omega specific processes
    py::class_<RansOmegaTurbulentMixingLengthInletProcess, RansOmegaTurbulentMixingLengthInletProcess::Pointer, Process>(m, "RansOmegaTurbulentMixingLengthInletProcess")
        .def(py::init<Model&, Parameters&>());

    // misc. processes
    py::class_<RansApplyExactNodalPeriodicConditionProcess, RansApplyExactNodalPeriodicConditionProcess::Pointer, Process>(m, "RansApplyExactNodalPeriodicConditionProcess")
        .def(py::init<Model&, Parameters&>());

    py::class_<RansApplyFlagToSkinProcess, RansApplyFlagToSkinProcess::Pointer, Process>(m, "RansApplyFlagToSkinProcess")
        .def(py::init<Model&, Parameters&>());

    py::class_<RansLineOutputProcess, RansLineOutputProcess::Pointer, Process>(m, "RansLineOutputProcess")
        .def(py::init<Model&, Parameters&>());

    py::class_<RansComputeReactionsProcess, RansComputeReactionsProcess::Pointer, Process>(m, "RansComputeReactionsProcess")
        .def(py::init<Model&, Parameters&>());

    // adding RansFormulationProcesses
    py::class_<RansFormulationProcess, RansFormulationProcess::Pointer, Process>(m, "RansFormulationProcess")
<<<<<<< HEAD
        .def(py::init())
=======
        .def(py::init<>())
>>>>>>> fa6958b5
        .def("ExecuteBeforeCouplingSolveStep", &RansFormulationProcess::ExecuteBeforeCouplingSolveStep)
        .def("ExecuteAfterCouplingSolveStep", &RansFormulationProcess::ExecuteAfterCouplingSolveStep);

    py::class_<RansClipScalarVariableProcess, RansClipScalarVariableProcess::Pointer, RansFormulationProcess>(m, "RansClipScalarVariableProcess")
        .def(py::init<Model&, Parameters&>());

    py::class_<RansNutKEpsilonUpdateProcess, RansNutKEpsilonUpdateProcess::Pointer, RansFormulationProcess>(m, "RansNutKEpsilonUpdateProcess")
        .def(py::init<Model&, Parameters&>())
        .def(py::init<Model&, const std::string&, const double, const double, const int>());

    py::class_<RansNutKOmegaSSTUpdateProcess, RansNutKOmegaSSTUpdateProcess::Pointer, RansFormulationProcess>(m, "RansNutKOmegaSSTUpdateProcess")
        .def(py::init<Model&, Parameters&>())
        .def(py::init<Model&, const std::string&, const double, const double, const double, const int>());

    py::class_<RansNutKOmegaUpdateProcess, RansNutKOmegaUpdateProcess::Pointer, RansFormulationProcess>(m, "RansNutKOmegaUpdateProcess")
        .def(py::init<Model&, Parameters&>())
        .def(py::init<Model&, const std::string&, const double, const int>());

    py::class_<RansNutYPlusWallFunctionUpdateProcess, RansNutYPlusWallFunctionUpdateProcess::Pointer, RansFormulationProcess>(m, "RansNutYPlusWallFunctionUpdateProcess")
        .def(py::init<Model&, Parameters&>())
        .def(py::init<Model&, const std::string&, const double, const double, const int>());

    py::class_<RansWallFunctionUpdateProcess, RansWallFunctionUpdateProcess::Pointer, RansFormulationProcess>(m, "RansWallFunctionUpdateProcess")
        .def(py::init<Model&, Parameters&>())
        .def(py::init<Model&, const std::string&, const double, const double, const int>());

    py::class_<RansWallDistanceCalculationProcess, RansWallDistanceCalculationProcess::Pointer, RansFormulationProcess>(m, "RansWallDistanceCalculationProcess")
        .def(py::init<Model&, Parameters&>());

}
} // namespace Python
} // namespace Kratos<|MERGE_RESOLUTION|>--- conflicted
+++ resolved
@@ -76,11 +76,7 @@
 
     // adding RansFormulationProcesses
     py::class_<RansFormulationProcess, RansFormulationProcess::Pointer, Process>(m, "RansFormulationProcess")
-<<<<<<< HEAD
-        .def(py::init())
-=======
         .def(py::init<>())
->>>>>>> fa6958b5
         .def("ExecuteBeforeCouplingSolveStep", &RansFormulationProcess::ExecuteBeforeCouplingSolveStep)
         .def("ExecuteAfterCouplingSolveStep", &RansFormulationProcess::ExecuteAfterCouplingSolveStep);
 
