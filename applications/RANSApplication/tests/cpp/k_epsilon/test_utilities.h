//    |  /           |
//    ' /   __| _` | __|  _ \   __|
//    . \  |   (   | |   (   |\__ `
//   _|\_\_|  \__,_|\__|\___/ ____/
//                   Multi-Physics
//
//  License:         BSD License
//                   Kratos default license: kratos/license.txt
//
//  Main authors:    Suneth Warnakulasuriya
//

#if !defined(KRATOS_K_EPSILON_HIGH_RE_TEST_UTILITIES_H_INCLUDED)
#define KRATOS_K_EPSILON_HIGH_RE_TEST_UTILITIES_H_INCLUDED

// System includes
#include <string>

// External includes

// Project includes
#include "containers/model.h"
#include "includes/model_part.h"

// Application includes
#include "custom_utilities/test_utilities.h"

namespace Kratos
{
namespace KEpsilonTestUtilities
{
ModelPart& RansKEpsilonK2D3N_SetUp(
    Model& rModel,
    const std::string& rElementName);

<<<<<<< HEAD
ModelPart& RansKEpsilonEpsilon2D3N_SetUp(Model& rModel, const std::string& rElementName);

ModelPart& RansKEpsilonEpsilon2D2N_SetUp(Model& rModel, const std::string& rConditionName);
=======
ModelPart& RansKEpsilonEpsilon2D3N_SetUp(
    Model& rModel,
    const std::string& rElementName);
>>>>>>> 7a86c18e
} // namespace KEpsilonTestUtilities
} // namespace Kratos

#endif // KRATOS_K_EPSILON_HIGH_RE_TEST_UTILITIES_H_INCLUDED<|MERGE_RESOLUTION|>--- conflicted
+++ resolved
@@ -33,15 +33,14 @@
     Model& rModel,
     const std::string& rElementName);
 
-<<<<<<< HEAD
-ModelPart& RansKEpsilonEpsilon2D3N_SetUp(Model& rModel, const std::string& rElementName);
-
-ModelPart& RansKEpsilonEpsilon2D2N_SetUp(Model& rModel, const std::string& rConditionName);
-=======
 ModelPart& RansKEpsilonEpsilon2D3N_SetUp(
     Model& rModel,
     const std::string& rElementName);
->>>>>>> 7a86c18e
+
+ModelPart& RansKEpsilonEpsilon2D2N_SetUp(
+    Model& rModel,
+    const std::string& rConditionName);
+
 } // namespace KEpsilonTestUtilities
 } // namespace Kratos
 
