import KratosMultiphysics as Kratos
import KratosMultiphysics.RANSApplication as KratosRANS
from KratosMultiphysics.process_factory import KratosProcessFactory

import KratosMultiphysics.KratosUnittest as UnitTest
from KratosMultiphysics.testing.utilities  import ReadModelPart

from KratosMultiphysics.RANSApplication.formulations.utilities import CalculateNormalsOnConditions
from KratosMultiphysics.FluidDynamicsApplication.check_and_prepare_model_process_fluid import CheckAndPrepareModelProcess


class CustomProcessTest(UnitTest.TestCase):
    @classmethod
    def setUpClass(cls):
        cls.model = Kratos.Model()
        cls.model_part = cls.model.CreateModelPart("FluidModelPart")

        # add required variables to solution step list
        cls.model_part.AddNodalSolutionStepVariable(Kratos.VELOCITY)
        cls.model_part.AddNodalSolutionStepVariable(Kratos.NORMAL)
        cls.model_part.AddNodalSolutionStepVariable(Kratos.DENSITY)
        cls.model_part.AddNodalSolutionStepVariable(Kratos.PRESSURE)
        cls.model_part.AddNodalSolutionStepVariable(Kratos.REACTION)
        cls.model_part.AddNodalSolutionStepVariable(Kratos.KINEMATIC_VISCOSITY)
        cls.model_part.AddNodalSolutionStepVariable(Kratos.DISTANCE)
        cls.model_part.AddNodalSolutionStepVariable(Kratos.NODAL_AREA)
        cls.model_part.AddNodalSolutionStepVariable(Kratos.VISCOSITY)
        cls.model_part.AddNodalSolutionStepVariable(Kratos.FLAG_VARIABLE)
        cls.model_part.AddNodalSolutionStepVariable(Kratos.TURBULENT_VISCOSITY)
        cls.model_part.AddNodalSolutionStepVariable(KratosRANS.RANS_Y_PLUS)
        cls.model_part.AddNodalSolutionStepVariable(KratosRANS.TURBULENT_KINETIC_ENERGY)
        cls.model_part.AddNodalSolutionStepVariable(KratosRANS.TURBULENT_ENERGY_DISSIPATION_RATE)
        cls.model_part.AddNodalSolutionStepVariable(KratosRANS.TURBULENT_SPECIFIC_ENERGY_DISSIPATION_RATE)
        cls.model_part.AddNodalSolutionStepVariable(Kratos.FLAG_VARIABLE)

        cls.model_part.ProcessInfo.SetValue(Kratos.DOMAIN_SIZE, 2)
        cls.model_part.ProcessInfo.SetValue(Kratos.STEP, 1)

        ReadModelPart("BackwardFacingStepTest/backward_facing_step", cls.model_part)
        CheckAndPrepareModelProcess(cls.model_part,
                                    Kratos.Parameters("""{
            "volume_model_part_name": "Parts_fluid",
            "skin_parts" : ["AutomaticInlet2D_inlet", "Outlet2D_outlet", "Slip2D"],
            "assign_neighbour_elements_to_conditions": true
        }""")).Execute()

        # Add constitutive laws and material properties from json file to model parts.
        material_settings = Kratos.Parameters(
            """{
                "Parameters": {
                        "materials_filename": "BackwardFacingStepTest/backward_facing_step_material_properties.json"
                    }
                }""")

        Kratos.ReadMaterialsUtility(material_settings, cls.model)
        KratosRANS.RansVariableUtilities.SetElementConstitutiveLaws(cls.model_part.Elements)

    def setUp(self):
        # reinitialize variables for each test
        KratosRANS.RansTestUtilities.RandomFillNodalHistoricalVariable(self.model_part, Kratos.VELOCITY, 0.0, 100.0, 0)
        KratosRANS.RansTestUtilities.RandomFillNodalHistoricalVariable(self.model_part, Kratos.PRESSURE, 0.0, 100.0, 0)
        KratosRANS.RansTestUtilities.RandomFillNodalHistoricalVariable(self.model_part, KratosRANS.TURBULENT_KINETIC_ENERGY, 0.0, 100.0, 0)
        KratosRANS.RansTestUtilities.RandomFillNodalHistoricalVariable(self.model_part, KratosRANS.TURBULENT_ENERGY_DISSIPATION_RATE, 10.0, 100.0, 0)
        KratosRANS.RansTestUtilities.RandomFillNodalHistoricalVariable(self.model_part, Kratos.DISTANCE, 0.0, 100.0, 0)

        Kratos.VariableUtils().SetVariable(Kratos.DENSITY, 1.0, self.model_part.Nodes)
        Kratos.VariableUtils().SetVariable(Kratos.KINEMATIC_VISCOSITY, 100.0, self.model_part.Nodes)

    def testCheckScalarBoundsProcess(self):
        settings = Kratos.Parameters(r'''
        [
            {
                "kratos_module" : "KratosMultiphysics.RANSApplication",
                "python_module" : "cpp_process_factory",
                "process_name"  : "CheckScalarBoundsProcess",
                "Parameters" : {
                    "model_part_name"                : "FluidModelPart",
                    "variable_name"                  : "DENSITY"
                }
            }
        ]''')

        factory = KratosProcessFactory(self.model)
        self.process_list = factory.ConstructListOfProcesses(settings)
        self.__ExecuteProcesses()

    def testClipScalarVariableProcess(self):
        settings = Kratos.Parameters(r'''
        [
            {
                "kratos_module" : "KratosMultiphysics.RANSApplication",
                "python_module" : "cpp_process_factory",
                "process_name"  : "ClipScalarVariableProcess",
                "Parameters" : {
                    "model_part_name"                : "FluidModelPart",
                    "variable_name"                  : "DENSITY",
                    "min_value"                      : 20.0,
                    "max_value"                      : 60.0
                }
            }
        ]''')

        factory = KratosProcessFactory(self.model)
        self.process_list = factory.ConstructListOfProcesses(settings)
        self.__ExecuteProcesses()

        for node in self.model_part.Nodes:
            density = node.GetSolutionStepValue(Kratos.DENSITY)
            self.assertEqual(density >= 20.0, True)
            self.assertEqual(density <= 60.0, True)

    def testApplyFlagProcess(self):
        settings = Kratos.Parameters(r'''
        [
            {
                "kratos_module" : "KratosMultiphysics.RANSApplication",
                "python_module" : "cpp_process_factory",
                "process_name"  : "ApplyFlagProcess",
                "Parameters" : {
                    "model_part_name"                : "FluidModelPart.Slip2D.Slip2D_walls",
                    "echo_level"                     : 0,
                    "flag_variable_name"             : "STRUCTURE",
                    "flag_variable_value"            : true,
                    "apply_to_model_part_conditions" : ["ALL_MODEL_PARTS"]
                }
            },
            {
                "kratos_module" : "KratosMultiphysics.RANSApplication",
                "python_module" : "cpp_process_factory",
                "process_name"  : "ApplyFlagProcess",
                "Parameters" : {
                    "model_part_name"                : "FluidModelPart.AutomaticInlet2D_inlet",
                    "echo_level"                     : 0,
                    "flag_variable_name"             : "INLET",
                    "flag_variable_value"            : true,
                    "apply_to_model_part_conditions" : ["ALL_MODEL_PARTS"]
                }
            }
        ]''')

        factory = KratosProcessFactory(self.model)
        self.process_list = factory.ConstructListOfProcesses(settings)
        self.__ExecuteProcesses()

        for node in self.model.GetModelPart("FluidModelPart.AutomaticInlet2D_inlet").Nodes:
            self.assertEqual(node.Is(Kratos.INLET), True)

        for condition in self.model.GetModelPart("FluidModelPart.AutomaticInlet2D_inlet").Conditions:
            self.assertEqual(condition.Is(Kratos.INLET), True)
            self.assertEqual(condition.Is(Kratos.STRUCTURE), False)

        for node in self.model.GetModelPart("FluidModelPart.Slip2D.Slip2D_walls").Nodes:
            self.assertEqual(node.Is(Kratos.STRUCTURE), True)

        for condition in self.model.GetModelPart("FluidModelPart.Slip2D.Slip2D_walls").Conditions:
            self.assertEqual(condition.Is(Kratos.STRUCTURE), True)
            self.assertEqual(condition.Is(Kratos.INLET), False)

    def testLineOutputProcess(self):
        settings = Kratos.Parameters(r'''
        [
            {
                "kratos_module" : "KratosMultiphysics.RANSApplication",
                "python_module" : "cpp_process_factory",
                "process_name"  : "LineOutputProcess",
                "Parameters" : {
                    "model_part_name"                   : "FluidModelPart",
                    "variable_names_list"               : ["DENSITY", "VELOCITY"],
                    "historical_value"                  : true,
                    "start_point"                       : [-0.09, 0.01, 0.0],
                    "end_point"                         : [0.19, 0.01, 0.0],
                    "number_of_sampling_points"         : 100,
                    "output_file_name"                  : "process_tests_data/line_output_test_output_historical",
                    "output_step_control_variable_name" : "STEP",
                    "output_step_interval"              : 1,
                    "write_header_information"          : false
                }
            },
            {
                "kratos_module" : "KratosMultiphysics.RANSApplication",
                "python_module" : "cpp_process_factory",
                "process_name"  : "LineOutputProcess",
                "Parameters" : {
                    "model_part_name"                   : "FluidModelPart",
                    "variable_names_list"               : [
                        "DENSITY",
                        "VELOCITY",
                        "EXTERNAL_FORCES_VECTOR",
                        "GREEN_LAGRANGE_STRAIN_TENSOR"],
                    "historical_value"                  : false,
                    "start_point"                       : [-0.09, 0.01, 0.0],
                    "end_point"                         : [0.19, 0.01, 0.0],
                    "number_of_sampling_points"         : 100,
                    "output_file_name"                  : "process_tests_data/line_output_test_output_non_historical",
                    "output_step_control_variable_name" : "STEP",
                    "output_step_interval"              : 1,
                    "write_header_information"          : false
                }
            },
            {
                "kratos_module" : "KratosMultiphysics",
                "python_module" : "compare_two_files_check_process",
                "Parameters" : {
                    "reference_file_name"   : "process_tests_data/line_output_test_output_historical_ref.csv",
                    "output_file_name"      : "process_tests_data/line_output_test_output_historical_1.000000.csv",
                    "remove_output_file"    : true,
                    "comparison_type"       : "csv_file",
                    "tolerance"             : 1e-6,
                    "relative_tolerance"    : 1e-9,
                    "dimension"             : 3
                }
            },
            {
                "kratos_module" : "KratosMultiphysics",
                "python_module" : "compare_two_files_check_process",
                "Parameters" : {
                    "reference_file_name"   : "process_tests_data/line_output_test_output_non_historical_ref.csv",
                    "output_file_name"      : "process_tests_data/line_output_test_output_non_historical_1.000000.csv",
                    "remove_output_file"    : true,
                    "comparison_type"       : "csv_file",
                    "tolerance"             : 1e-6,
                    "relative_tolerance"    : 1e-9,
                    "dimension"             : 3
                }
            }
        ]''')

        KratosRANS.RansTestUtilities.RandomFillNodalNonHistoricalVariable(self.model_part, Kratos.DENSITY, 0.0, 50.0)
        KratosRANS.RansTestUtilities.RandomFillNodalNonHistoricalVariable(self.model_part, Kratos.VELOCITY, 0.0, 50.0)

        for node in self.model_part.Nodes:
            v = Kratos.Vector(4)
            v[0] = node.X
            v[1] = node.Y
            v[2] = node.GetValue(Kratos.DENSITY)
            v[3] = node.GetValue(Kratos.DENSITY) * 1.1
            node.SetValue(Kratos.EXTERNAL_FORCES_VECTOR, v)

            m = Kratos.Matrix(2, 2)
            m[0, 0] = node.GetValue(Kratos.DENSITY)
            m[0, 1] = node.GetValue(Kratos.VELOCITY)[0]
            m[1, 0] = node.GetValue(Kratos.VELOCITY)[1]
            m[1, 1] = node.GetValue(Kratos.VELOCITY)[2]
            node.SetValue(Kratos.GREEN_LAGRANGE_STRAIN_TENSOR, m)

        factory = KratosProcessFactory(self.model)
        self.process_list = factory.ConstructListOfProcesses(settings)
        self.__ExecuteProcesses()

    def testKTurbulentIntensityInletProcess(self):
        settings = Kratos.Parameters(r'''
        [
            {
                "kratos_module" : "KratosMultiphysics.RANSApplication",
                "python_module" : "cpp_process_factory",
                "process_name"  : "KTurbulentIntensityInletProcess",
                "Parameters" : {
                    "model_part_name"     : "FluidModelPart.AutomaticInlet2D_inlet",
                    "turbulent_intensity" : 0.01
                }
            }
        ]''')

        Kratos.VariableUtils().AddDof(KratosRANS.TURBULENT_KINETIC_ENERGY, self.model_part)

        test_variables = ["TURBULENT_KINETIC_ENERGY"]
        test_model_part_name = "FluidModelPart.AutomaticInlet2D_inlet"
        test_file_name = "k_turbulent_intensity_inlet_test_output"
        CustomProcessTest.__AddJsonCheckProcess(settings, test_variables, test_model_part_name, test_file_name)
        # CustomProcessTest.__AddJsonOutputProcess(settings, test_variables, test_model_part_name, test_file_name)

        factory = KratosProcessFactory(self.model)
        self.process_list = factory.ConstructListOfProcesses(settings)
        self.__ExecuteProcesses()

        for node in self.model.GetModelPart(test_model_part_name).Nodes:
            self.assertEqual(node.IsFixed(KratosRANS.TURBULENT_KINETIC_ENERGY), True)

    def testEpsilonTurbulentMixingLengthInletProcess(self):
        settings = Kratos.Parameters(r'''
        [
            {
                "kratos_module" : "KratosMultiphysics.RANSApplication",
                "python_module" : "cpp_process_factory",
                "process_name"  : "EpsilonTurbulentMixingLengthInletProcess",
                "Parameters" : {
                    "model_part_name"         : "FluidModelPart.AutomaticInlet2D_inlet",
                    "turbulent_mixing_length" : 0.005
                }
            }
        ]''')

        test_variables = ["TURBULENT_ENERGY_DISSIPATION_RATE"]
        test_model_part_name = "FluidModelPart.AutomaticInlet2D_inlet"
        test_file_name = "epsilon_turbulent_mixing_length_inlet_test_output"
        CustomProcessTest.__AddJsonCheckProcess(settings, test_variables, test_model_part_name, test_file_name)
        # CustomProcessTest.__AddJsonOutputProcess(settings, test_variables, test_model_part_name, test_file_name)

        Kratos.VariableUtils().AddDof(KratosRANS.TURBULENT_ENERGY_DISSIPATION_RATE, self.model_part)

        factory = KratosProcessFactory(self.model)
        self.process_list = factory.ConstructListOfProcesses(settings)
        self.__ExecuteProcesses()

        for node in self.model.GetModelPart(test_model_part_name).Nodes:
            self.assertEqual(node.IsFixed(KratosRANS.TURBULENT_ENERGY_DISSIPATION_RATE), True)

    def testOmegaTurbulentMixingLengthInletProcess(self):
        settings = Kratos.Parameters(r'''
        [
            {
                "kratos_module" : "KratosMultiphysics.RANSApplication",
                "python_module" : "cpp_process_factory",
                "process_name"  : "OmegaTurbulentMixingLengthInletProcess",
                "Parameters" : {
                    "model_part_name"     : "FluidModelPart"
                }
            }
        ]''')

        Kratos.VariableUtils().AddDof(KratosRANS.TURBULENT_SPECIFIC_ENERGY_DISSIPATION_RATE, self.model_part)

        test_variables = ["TURBULENT_SPECIFIC_ENERGY_DISSIPATION_RATE"]
        test_model_part_name = "FluidModelPart.AutomaticInlet2D_inlet"
        test_file_name = "omega_turbulent_mixing_length_inlet_test_output"
        CustomProcessTest.__AddJsonCheckProcess(settings, test_variables, test_model_part_name, test_file_name)
        # CustomProcessTest.__AddJsonOutputProcess(settings, test_variables, test_model_part_name, test_file_name)

        factory = KratosProcessFactory(self.model)
        self.process_list = factory.ConstructListOfProcesses(settings)
        self.__ExecuteProcesses()

        for node in self.model.GetModelPart(test_model_part_name).Nodes:
            self.assertEqual(node.IsFixed(KratosRANS.TURBULENT_SPECIFIC_ENERGY_DISSIPATION_RATE), True)

    def testNutKEpsilonUpdateProcess(self):
        settings = Kratos.Parameters(r'''
        [
            {
                "kratos_module" : "KratosMultiphysics.RANSApplication",
                "python_module" : "cpp_process_factory",
                "process_name"  : "NutKEpsilonUpdateProcess",
                "Parameters" : {
                    "model_part_name"     : "FluidModelPart"
                }
            }
        ]''')

        test_variables = ["TURBULENT_VISCOSITY", "VISCOSITY"]
        test_model_part_name = "FluidModelPart.AutomaticInlet2D_inlet"
        test_file_name = "nut_k_epsilon_test_output"
        CustomProcessTest.__AddJsonCheckProcess(settings, test_variables, test_model_part_name, test_file_name)
        # CustomProcessTest.__AddJsonOutputProcess(settings, test_variables, test_model_part_name, test_file_name)

        factory = KratosProcessFactory(self.model)
        self.process_list = factory.ConstructListOfProcesses(settings)
        self.__ExecuteProcesses()

    def testNutKOmegaUpdateProcess(self):
        settings = Kratos.Parameters(r'''
        [
            {
                "kratos_module" : "KratosMultiphysics.RANSApplication",
                "python_module" : "cpp_process_factory",
                "process_name"  : "NutKOmegaUpdateProcess",
                "Parameters" : {
                    "model_part_name"     : "FluidModelPart"
                }
            }
        ]''')

        test_variables = ["TURBULENT_VISCOSITY", "VISCOSITY"]
        test_model_part_name = "FluidModelPart.AutomaticInlet2D_inlet"
        test_file_name = "nut_k_omega_test_output"
        CustomProcessTest.__AddJsonCheckProcess(settings, test_variables, test_model_part_name, test_file_name)
        # CustomProcessTest.__AddJsonOutputProcess(settings, test_variables, test_model_part_name, test_file_name)

        factory = KratosProcessFactory(self.model)
        self.process_list = factory.ConstructListOfProcesses(settings)
        self.__ExecuteProcesses()

    def testNutKOmegaSSTUpdateProcess(self):
        settings = Kratos.Parameters(r'''
        [
            {
                "kratos_module" : "KratosMultiphysics.RANSApplication",
                "python_module" : "cpp_process_factory",
                "process_name"  : "NutKOmegaSSTUpdateProcess",
                "Parameters" : {
                    "model_part_name"     : "FluidModelPart"
                }
            }
        ]''')

        test_variables = ["TURBULENT_VISCOSITY", "VISCOSITY"]
        test_model_part_name = "FluidModelPart.AutomaticInlet2D_inlet"
        test_file_name = "nut_k_omega_sst_test_output"
        CustomProcessTest.__AddJsonCheckProcess(settings, test_variables, test_model_part_name, test_file_name)
        # CustomProcessTest.__AddJsonOutputProcess(settings, test_variables, test_model_part_name, test_file_name)

        factory = KratosProcessFactory(self.model)
        self.process_list = factory.ConstructListOfProcesses(settings)
        self.__ExecuteProcesses()

    def testNutYPlusWallFunctionUpdateProcess(self):
        settings = Kratos.Parameters(r'''
        [
            {
                "kratos_module" : "KratosMultiphysics.RANSApplication",
                "python_module" : "cpp_process_factory",
                "process_name"  : "NutYPlusWallFunctionUpdateProcess",
                "Parameters" : {
                    "model_part_name"     : "FluidModelPart"
                }
            }
        ]''')

        KratosRANS.RansTestUtilities.RandomFillConditionVariable(self.model.GetModelPart("FluidModelPart"), KratosRANS.RANS_Y_PLUS, 10.0, 100.0)

        test_variables = ["TURBULENT_VISCOSITY", "VISCOSITY"]
        test_model_part_name = "FluidModelPart.AutomaticInlet2D_inlet"
        test_file_name = "nut_y_plus_wall_function_test_output"
        CustomProcessTest.__AddJsonCheckProcess(settings, test_variables, test_model_part_name, test_file_name)
        # CustomProcessTest.__AddJsonOutputProcess(settings, test_variables, test_model_part_name, test_file_name)

        factory = KratosProcessFactory(self.model)
        self.process_list = factory.ConstructListOfProcesses(settings)
        self.__ExecuteProcesses()

    def testComputeReactionsProcess(self):
        settings = Kratos.Parameters(r'''
        [
            {
                "kratos_module" : "KratosMultiphysics.RANSApplication",
                "python_module" : "cpp_process_factory",
                "process_name"  : "ComputeReactionsProcess",
                "Parameters" : {
                    "model_part_name"     : "FluidModelPart"
                }
            }
        ]''')

        KratosRANS.RansTestUtilities.RandomFillConditionVariable(self.model.GetModelPart("FluidModelPart"), KratosRANS.FRICTION_VELOCITY, 10.0, 100.0)

        test_variables = ["REACTION"]
        test_model_part_name = "FluidModelPart.Slip2D.Slip2D_walls"
        test_file_name = "compute_reactions_test_output"
        CustomProcessTest.__AddJsonCheckProcess(settings, test_variables, test_model_part_name, test_file_name)
        # CustomProcessTest.__AddJsonOutputProcess(settings, test_variables, test_model_part_name, test_file_name)

        factory = KratosProcessFactory(self.model)
        self.process_list = factory.ConstructListOfProcesses(settings)
        self.__ExecuteProcesses()

    def testWallDistanceCalculationProcess(self):
        settings = Kratos.Parameters(r'''
        [
            {
                "kratos_module" : "KratosMultiphysics.RANSApplication",
                "python_module" : "cpp_process_factory",
                "process_name"  : "WallDistanceCalculationProcess",
                "Parameters" : {
<<<<<<< HEAD
                    "main_model_part_name"             : "test",
                    "wall_model_part_name"             : "test.Slip2D.Slip2D_walls",
=======
                    "main_model_part_name"             : "FluidModelPart",
                    "wall_model_part_name"             : "FluidModelPart.Slip2D.Slip2D_walls",
>>>>>>> 17dca6f0
                    "echo_level"                       : 0,
                    "max_distance"                     : 1e+30,
                    "max_levels"                       : 14,
                    "re_calculate_at_each_time_step"   : false
                }
            }
        ]''')

        test_variables = ["DISTANCE"]
        test_model_part_name = "FluidModelPart"
        test_file_name = "wall_distance_calculation_test_output"
        CustomProcessTest.__AddJsonCheckProcess(settings, test_variables, test_model_part_name, test_file_name)
        # CustomProcessTest.__AddJsonOutputProcess(settings, test_variables, test_model_part_name, test_file_name)

<<<<<<< HEAD
        CheckAndPrepareModelProcess(self.model_part,
                                    Kratos.Parameters("""{
            "volume_model_part_name": "Parts_fluid",
            "skin_parts" : ["AutomaticInlet2D_inlet", "Outlet2D_outlet", "Slip2D"],
            "assign_neighbour_elements_to_conditions": true
        }""")).Execute()
=======
>>>>>>> 17dca6f0
        CalculateNormalsOnConditions(self.model_part)

        factory = KratosProcessFactory(self.model)
        self.process_list = factory.ConstructListOfProcesses(settings)
        self.__ExecuteProcesses()

    def __ExecuteProcesses(self):
        for process in self.process_list:
            process.Check()
        for process in self.process_list:
            process.ExecuteInitialize()
        for process in self.process_list:
            process.ExecuteBeforeSolutionLoop()
        for process in self.process_list:
            process.ExecuteInitializeSolutionStep()
        for process in self.process_list:
            if (hasattr(process, "ExecuteBeforeCouplingSolveStep")):
                process.ExecuteBeforeCouplingSolveStep()
        for process in self.process_list:
            if (hasattr(process, "ExecuteAfterCouplingSolveStep")):
                process.ExecuteAfterCouplingSolveStep()
        for process in self.process_list:
            process.ExecuteFinalizeSolutionStep()
        for process in self.process_list:
            process.ExecuteFinalize()

    @staticmethod
    def __AddJsonOutputProcess(settings, output_variables, output_model_part_name, output_file_name):
        settings_str = r"""
            {
                "kratos_module": "KratosMultiphysics",
                "python_module": "json_output_process",
                "process_name": "JsonOutputProcess",
                "Parameters": {
                    "output_variables": [
                        <VARIABLES_LIST>
                    ],
                    "output_file_name": "process_tests_data/<OUTPUT_FILE_NAME>.json",
                    "model_part_name": "<OUTPUT_MODEL_PART_NAME>",
                    "time_frequency": -2
                }
            }
        """

        settings_str = settings_str.replace("<VARIABLES_LIST>", CustomProcessTest.__GetVariablesString(output_variables))
        settings_str = settings_str.replace("<OUTPUT_FILE_NAME>", output_file_name)
        settings_str = settings_str.replace("<OUTPUT_MODEL_PART_NAME>", output_model_part_name)
        settings.Append(Kratos.Parameters(settings_str))

    @staticmethod
    def __AddJsonCheckProcess(settings, check_variables, model_part_name, input_file_name):
        settings_str = r"""
            {
                "kratos_module": "KratosMultiphysics",
                "python_module": "from_json_check_result_process",
                "help": "",
                "process_name": "FromJsonCheckResultProcess",
                "Parameters": {
                    "check_variables": [
                        <VARIABLES_LIST>
                    ],
                    "input_file_name": "process_tests_data/<INPUT_FILE_NAME>.json",
                    "model_part_name": "<MODEL_PART_NAME>",
                    "tolerance": 1e-9,
                    "relative_tolerance": 1e-12,
                    "time_frequency": -2
                }
            }
            """
        settings_str = settings_str.replace("<VARIABLES_LIST>", CustomProcessTest.__GetVariablesString(check_variables))
        settings_str = settings_str.replace("<INPUT_FILE_NAME>", input_file_name + "_ref")
        settings_str = settings_str.replace("<MODEL_PART_NAME>", model_part_name)
        settings.Append(Kratos.Parameters(settings_str))

    @staticmethod
    def __GetVariablesString(variables_list):
        for i, variable in enumerate(variables_list):
            variables_list[i] = "\"{:s}\"".format(variable)
        return ",".join(variables_list)

if __name__ == '__main__':
    UnitTest.main()<|MERGE_RESOLUTION|>--- conflicted
+++ resolved
@@ -460,13 +460,8 @@
                 "python_module" : "cpp_process_factory",
                 "process_name"  : "WallDistanceCalculationProcess",
                 "Parameters" : {
-<<<<<<< HEAD
-                    "main_model_part_name"             : "test",
-                    "wall_model_part_name"             : "test.Slip2D.Slip2D_walls",
-=======
                     "main_model_part_name"             : "FluidModelPart",
                     "wall_model_part_name"             : "FluidModelPart.Slip2D.Slip2D_walls",
->>>>>>> 17dca6f0
                     "echo_level"                       : 0,
                     "max_distance"                     : 1e+30,
                     "max_levels"                       : 14,
@@ -481,15 +476,6 @@
         CustomProcessTest.__AddJsonCheckProcess(settings, test_variables, test_model_part_name, test_file_name)
         # CustomProcessTest.__AddJsonOutputProcess(settings, test_variables, test_model_part_name, test_file_name)
 
-<<<<<<< HEAD
-        CheckAndPrepareModelProcess(self.model_part,
-                                    Kratos.Parameters("""{
-            "volume_model_part_name": "Parts_fluid",
-            "skin_parts" : ["AutomaticInlet2D_inlet", "Outlet2D_outlet", "Slip2D"],
-            "assign_neighbour_elements_to_conditions": true
-        }""")).Execute()
-=======
->>>>>>> 17dca6f0
         CalculateNormalsOnConditions(self.model_part)
 
         factory = KratosProcessFactory(self.model)
