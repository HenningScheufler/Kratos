//    |  /           |
//    ' /   __| _` | __|  _ \   __|
//    . \  |   (   | |   (   |\__ `
//   _|\_\_|  \__,_|\__|\___/ ____/
//                   Multi-Physics
//
//  License:         BSD License
//                   Kratos default license: kratos/license.txt
//
//  Main authors:    Suneth Warnakulasuriya
//

// System includes
#include <functional>
#include <random>
#include <sstream>

// External includes

// Project includes
#include "containers/model.h"
#include "includes/checks.h"
#include "includes/model_part.h"
#include "includes/ublas_interface.h"

<<<<<<< HEAD
=======
// Application includes
#include "custom_utilities/rans_calculation_utilities.h"

>>>>>>> 57f8e233
// Include base h
#include "test_utilities.h"

namespace Kratos
{
namespace RansApplicationTestUtilities
<<<<<<< HEAD
{
template <>
void AssignRandomValues(
    double& rValue,
=======
{
template <>
void AssignRandomValues(
    double& rValue,
    const std::string& rSeed,
    const double MinValue,
    const double MaxValue)
{
    std::seed_seq seed(rSeed.begin(), rSeed.end());
    std::default_random_engine generator(seed);
    std::uniform_real_distribution<double> distribution(MinValue, MaxValue);

    rValue = distribution(generator);
}

template <>
void AssignRandomValues(
    array_1d<double, 3>& rValue,
>>>>>>> 57f8e233
    const std::string& rSeed,
    const double MinValue,
    const double MaxValue)
{
    std::seed_seq seed(rSeed.begin(), rSeed.end());
    std::default_random_engine generator(seed);
    std::uniform_real_distribution<double> distribution(MinValue, MaxValue);

<<<<<<< HEAD
    rValue = distribution(generator);
}

template <>
void AssignRandomValues(
    array_1d<double, 3>& rValue,
    const std::string& rSeed,
    const double MinValue,
    const double MaxValue)
{
    std::seed_seq seed(rSeed.begin(), rSeed.end());
    std::default_random_engine generator(seed);
    std::uniform_real_distribution<double> distribution(MinValue, MaxValue);

    rValue[0] = distribution(generator);
    rValue[1] = distribution(generator);
    rValue[2] = distribution(generator);
}

ModelPart& CreateTestModelPart(
    Model& rModel,
    const std::string& rElementName,
    const std::string& rConditionName,
    const std::function<void(ModelPart& rModelPart)>& rAddNodalSolutionStepVariablesFuncion,
    const std::function<void(ModelPart::NodeType&)>& rAddDofsFunction,
    const int BufferSize)
{
    auto& r_model_part = rModel.CreateModelPart("test", BufferSize);
    rAddNodalSolutionStepVariablesFuncion(r_model_part);

    r_model_part.CreateNewNode(1, 0.0, 0.0, 0.0);
    r_model_part.CreateNewNode(2, 0.0, 1.0, 0.0);
    r_model_part.CreateNewNode(3, 1.0, 1.0, 0.0);

    for (auto& r_node : r_model_part.Nodes()) {
        rAddDofsFunction(r_node);
    }

    Properties::Pointer p_elem_prop = r_model_part.CreateNewProperties(0);

    using nid_list = std::vector<ModelPart::IndexType>;

    r_model_part.CreateNewElement(rElementName, 1, nid_list{3, 2, 1}, p_elem_prop);

    r_model_part.CreateNewCondition(rConditionName, 1, nid_list{1, 2}, p_elem_prop);
    r_model_part.CreateNewCondition(rConditionName, 2, nid_list{2, 3}, p_elem_prop);
    r_model_part.CreateNewCondition(rConditionName, 3, nid_list{3, 1}, p_elem_prop);

    r_model_part.Elements().front().Check(r_model_part.GetProcessInfo());
    r_model_part.Conditions().front().Check(r_model_part.GetProcessInfo());

=======
    rValue[0] = distribution(generator);
    rValue[1] = distribution(generator);
    rValue[2] = distribution(generator);
}

ModelPart& CreateTestModelPart(
    Model& rModel,
    const std::string& rElementName,
    const std::string& rConditionName,
    const std::function<void(ModelPart& rModelPart)>& rAddNodalSolutionStepVariablesFuncion,
    const std::function<void(ModelPart::NodeType&)>& rAddDofsFunction,
    const int BufferSize)
{
    auto& r_model_part = rModel.CreateModelPart("test", BufferSize);
    rAddNodalSolutionStepVariablesFuncion(r_model_part);

    r_model_part.CreateNewNode(1, 0.0, 0.0, 0.0);
    r_model_part.CreateNewNode(2, 0.0, 1.0, 0.0);
    r_model_part.CreateNewNode(3, 1.0, 1.0, 0.0);

    for (auto& r_node : r_model_part.Nodes()) {
        rAddDofsFunction(r_node);
    }

    Properties::Pointer p_elem_prop = r_model_part.CreateNewProperties(0);

    using nid_list = std::vector<ModelPart::IndexType>;

    r_model_part.CreateNewElement(rElementName, 1, nid_list{3, 2, 1}, p_elem_prop);

    r_model_part.CreateNewCondition(rConditionName, 1, nid_list{1, 2}, p_elem_prop);
    r_model_part.CreateNewCondition(rConditionName, 2, nid_list{2, 3}, p_elem_prop);
    r_model_part.CreateNewCondition(rConditionName, 3, nid_list{3, 1}, p_elem_prop);

    r_model_part.Elements().front().Check(r_model_part.GetProcessInfo());
    r_model_part.Conditions().front().Check(r_model_part.GetProcessInfo());

>>>>>>> 57f8e233
    return r_model_part;
}

ModelPart& CreateScalarVariableTestModelPart(
    Model& rModel,
    const std::string& rElementName,
    const std::string& rConditionName,
    const std::function<void(ModelPart& rModelPart)>& rAddNodalSolutionStepVariablesFuncion,
    const Variable<double>& rDofVariable,
    const int BufferSize,
    const bool DoInitializeElements,
    const bool DoInitializeConditions)
{
    auto& r_model_part = CreateTestModelPart(
        rModel, rElementName, rConditionName, rAddNodalSolutionStepVariablesFuncion,
        [rDofVariable](ModelPart::NodeType& rNode) {
            rNode.AddDof(rDofVariable).SetEquationId(rNode.Id());
        },
        BufferSize);

    if (DoInitializeElements) {
        r_model_part.Elements().front().Initialize();
<<<<<<< HEAD
    }

    if (DoInitializeConditions) {
        r_model_part.Conditions().front().Initialize();
=======
    }

    if (DoInitializeConditions) {
        r_model_part.Conditions().front().Initialize();
    }

    return r_model_part;
}

template <class TDataType>
void RandomFillNodalHistoricalVariable(
    ModelPart& rModelPart,
    const Variable<TDataType>& rVariable,
    const double MinValue,
    const double MaxValue,
    const int Step)
{
    for (auto& node : rModelPart.Nodes()) {
        std::stringstream seed;
        seed << node.Id() << "_HistoricalV_" << rVariable.Name();
        TDataType& value = node.FastGetSolutionStepValue(rVariable, Step);
        AssignRandomValues<TDataType>(value, seed.str(), MinValue, MaxValue);
>>>>>>> 57f8e233
    }

    return r_model_part;
}

<<<<<<< HEAD
template <class TDataType>
void RandomFillNodalHistoricalVariable(
    ModelPart& rModelPart,
    const Variable<TDataType>& rVariable,
    const double MinValue,
    const double MaxValue,
    const int Step)
{
    for (auto& node : rModelPart.Nodes()) {
        std::stringstream seed;
        seed << node.Id() << "_HistoricalV_" << rVariable.Name();
        TDataType& value = node.FastGetSolutionStepValue(rVariable, Step);
        AssignRandomValues<TDataType>(value, seed.str(), MinValue, MaxValue);
    }
}

template <>
ModelPart::NodesContainerType& GetContainer(
    ModelPart& rModelPart)
{
    return rModelPart.Nodes();
}

template <>
ModelPart::ConditionsContainerType& GetContainer(
    ModelPart& rModelPart)
{
    return rModelPart.Conditions();
}

template <>
ModelPart::ElementsContainerType& GetContainer(
    ModelPart& rModelPart)
{
    return rModelPart.Elements();
}

template <class TContainerType, class TDataType>
void RandomFillContainerVariable(
    ModelPart& rModelPart,
    const Variable<TDataType>& rVariable,
    const double MinValue,
    const double MaxValue)
{
    TContainerType& container = GetContainer<TContainerType>(rModelPart);
    for (auto& item : container) {
        std::stringstream seed;
        seed << item.Id() << "_NonHistoricalV_" << rVariable.Name();
        TDataType value = rVariable.Zero();
        AssignRandomValues<TDataType>(value, seed.str(), MinValue, MaxValue);
        item.SetValue(rVariable, value);
    }
}

template <class TContainerType>
void TestEquationIdVector(
    ModelPart& rModelPart)
{
    auto eqn_ids = std::vector<IndexType>{};
    for (const auto& r_item : GetContainer<TContainerType>(rModelPart)) {
        r_item.EquationIdVector(eqn_ids, rModelPart.GetProcessInfo());
        KRATOS_CHECK_EQUAL(eqn_ids.size(), r_item.GetGeometry().PointsNumber());
        const auto& r_geometry = r_item.GetGeometry();
        for (IndexType i_node = 0; i_node < r_geometry.PointsNumber(); ++i_node) {
            KRATOS_CHECK_EQUAL(eqn_ids[i_node], r_geometry[i_node].Id());
        }
    }
}

template <class TContainerType>
void TestGetDofList(
    ModelPart& rModelPart,
    const Variable<double>& rVariable)
{
    auto dofs = Element::DofsVectorType{};
    for (const auto& r_item : GetContainer<TContainerType>(rModelPart)) {
        r_item.GetDofList(dofs, rModelPart.GetProcessInfo());
        KRATOS_CHECK_EQUAL(dofs.size(), r_item.GetGeometry().PointsNumber());
        const auto& r_geometry = r_item.GetGeometry();
        for (IndexType i_node = 0; i_node < r_geometry.PointsNumber(); ++i_node) {
            KRATOS_CHECK_EQUAL(dofs[i_node]->GetVariable(), rVariable);
            KRATOS_CHECK_EQUAL(dofs[i_node]->EquationId(), r_geometry[i_node].Id());
        }
    }
}

// template instantiations
template void TestEquationIdVector<ModelPart::ElementsContainerType>(
    ModelPart&);
template void TestEquationIdVector<ModelPart::ConditionsContainerType>(
    ModelPart&);

template void TestGetDofList<ModelPart::ElementsContainerType>(
    ModelPart&,
    const Variable<double>&);

template void TestGetDofList<ModelPart::ConditionsContainerType>(
    ModelPart&,
    const Variable<double>&);

template void RandomFillNodalHistoricalVariable<double>(
    ModelPart&,
=======
template <class TContainerType, class TDataType>
void RandomFillContainerVariable(
    ModelPart& rModelPart,
    const Variable<TDataType>& rVariable,
    const double MinValue,
    const double MaxValue)
{
    auto& container = RansCalculationUtilities::GetContainer<TContainerType>(rModelPart);
    for (auto& item : container) {
        std::stringstream seed;
        seed << item.Id() << "_NonHistoricalV_" << rVariable.Name();
        TDataType value = rVariable.Zero();
        AssignRandomValues<TDataType>(value, seed.str(), MinValue, MaxValue);
        item.SetValue(rVariable, value);
    }
}

template <class TContainerType>
void TestEquationIdVector(
    ModelPart& rModelPart)
{
    auto eqn_ids = std::vector<IndexType>{};
    for (const auto& r_item : RansCalculationUtilities::GetContainer<TContainerType>(rModelPart)) {
        r_item.EquationIdVector(eqn_ids, rModelPart.GetProcessInfo());
        KRATOS_CHECK_EQUAL(eqn_ids.size(), r_item.GetGeometry().PointsNumber());
        const auto& r_geometry = r_item.GetGeometry();
        for (IndexType i_node = 0; i_node < r_geometry.PointsNumber(); ++i_node) {
            KRATOS_CHECK_EQUAL(eqn_ids[i_node], r_geometry[i_node].Id());
        }
    }
}

template <class TContainerType>
void TestGetDofList(
    ModelPart& rModelPart,
    const Variable<double>& rVariable)
{
    auto dofs = Element::DofsVectorType{};
    for (const auto& r_item : RansCalculationUtilities::GetContainer<TContainerType>(rModelPart)) {
        r_item.GetDofList(dofs, rModelPart.GetProcessInfo());
        KRATOS_CHECK_EQUAL(dofs.size(), r_item.GetGeometry().PointsNumber());
        const auto& r_geometry = r_item.GetGeometry();
        for (IndexType i_node = 0; i_node < r_geometry.PointsNumber(); ++i_node) {
            KRATOS_CHECK_EQUAL(dofs[i_node]->GetVariable(), rVariable);
            KRATOS_CHECK_EQUAL(dofs[i_node]->EquationId(), r_geometry[i_node].Id());
        }
    }
}

// template instantiations
template void TestEquationIdVector<ModelPart::ElementsContainerType>(
    ModelPart&);
template void TestEquationIdVector<ModelPart::ConditionsContainerType>(
    ModelPart&);

template void TestGetDofList<ModelPart::ElementsContainerType>(
    ModelPart&,
    const Variable<double>&);

template void TestGetDofList<ModelPart::ConditionsContainerType>(
    ModelPart&,
    const Variable<double>&);

template void RandomFillNodalHistoricalVariable<double>(
    ModelPart&,
>>>>>>> 57f8e233
    const Variable<double>&,
    const double,
    const double,
    const int);

template void RandomFillNodalHistoricalVariable<array_1d<double, 3>>(
    ModelPart&,
    const Variable<array_1d<double, 3>>&,
    const double,
    const double,
    const int);

template void RandomFillContainerVariable<ModelPart::NodesContainerType, array_1d<double, 3>>(
    ModelPart&,
    const Variable<array_1d<double, 3>>&,
    const double,
    const double);

template void RandomFillContainerVariable<ModelPart::ConditionsContainerType, array_1d<double, 3>>(
    ModelPart&,
    const Variable<array_1d<double, 3>>&,
    const double,
    const double);

template void RandomFillContainerVariable<ModelPart::ElementsContainerType, array_1d<double, 3>>(
    ModelPart&,
    const Variable<array_1d<double, 3>>&,
    const double,
    const double);

template void RandomFillContainerVariable<ModelPart::NodesContainerType, double>(
    ModelPart&,
    const Variable<double>&,
    const double,
    const double);

template void RandomFillContainerVariable<ModelPart::ConditionsContainerType, double>(
    ModelPart&,
    const Variable<double>&,
    const double,
    const double);

template void RandomFillContainerVariable<ModelPart::ElementsContainerType, double>(
    ModelPart&,
    const Variable<double>&,
    const double,
    const double);

} // namespace RansApplicationTestUtilities
} // namespace Kratos<|MERGE_RESOLUTION|>--- conflicted
+++ resolved
@@ -23,24 +23,15 @@
 #include "includes/model_part.h"
 #include "includes/ublas_interface.h"
 
-<<<<<<< HEAD
-=======
 // Application includes
 #include "custom_utilities/rans_calculation_utilities.h"
 
->>>>>>> 57f8e233
 // Include base h
 #include "test_utilities.h"
 
 namespace Kratos
 {
 namespace RansApplicationTestUtilities
-<<<<<<< HEAD
-{
-template <>
-void AssignRandomValues(
-    double& rValue,
-=======
 {
 template <>
 void AssignRandomValues(
@@ -53,22 +44,6 @@
     std::default_random_engine generator(seed);
     std::uniform_real_distribution<double> distribution(MinValue, MaxValue);
 
-    rValue = distribution(generator);
-}
-
-template <>
-void AssignRandomValues(
-    array_1d<double, 3>& rValue,
->>>>>>> 57f8e233
-    const std::string& rSeed,
-    const double MinValue,
-    const double MaxValue)
-{
-    std::seed_seq seed(rSeed.begin(), rSeed.end());
-    std::default_random_engine generator(seed);
-    std::uniform_real_distribution<double> distribution(MinValue, MaxValue);
-
-<<<<<<< HEAD
     rValue = distribution(generator);
 }
 
@@ -120,45 +95,6 @@
     r_model_part.Elements().front().Check(r_model_part.GetProcessInfo());
     r_model_part.Conditions().front().Check(r_model_part.GetProcessInfo());
 
-=======
-    rValue[0] = distribution(generator);
-    rValue[1] = distribution(generator);
-    rValue[2] = distribution(generator);
-}
-
-ModelPart& CreateTestModelPart(
-    Model& rModel,
-    const std::string& rElementName,
-    const std::string& rConditionName,
-    const std::function<void(ModelPart& rModelPart)>& rAddNodalSolutionStepVariablesFuncion,
-    const std::function<void(ModelPart::NodeType&)>& rAddDofsFunction,
-    const int BufferSize)
-{
-    auto& r_model_part = rModel.CreateModelPart("test", BufferSize);
-    rAddNodalSolutionStepVariablesFuncion(r_model_part);
-
-    r_model_part.CreateNewNode(1, 0.0, 0.0, 0.0);
-    r_model_part.CreateNewNode(2, 0.0, 1.0, 0.0);
-    r_model_part.CreateNewNode(3, 1.0, 1.0, 0.0);
-
-    for (auto& r_node : r_model_part.Nodes()) {
-        rAddDofsFunction(r_node);
-    }
-
-    Properties::Pointer p_elem_prop = r_model_part.CreateNewProperties(0);
-
-    using nid_list = std::vector<ModelPart::IndexType>;
-
-    r_model_part.CreateNewElement(rElementName, 1, nid_list{3, 2, 1}, p_elem_prop);
-
-    r_model_part.CreateNewCondition(rConditionName, 1, nid_list{1, 2}, p_elem_prop);
-    r_model_part.CreateNewCondition(rConditionName, 2, nid_list{2, 3}, p_elem_prop);
-    r_model_part.CreateNewCondition(rConditionName, 3, nid_list{3, 1}, p_elem_prop);
-
-    r_model_part.Elements().front().Check(r_model_part.GetProcessInfo());
-    r_model_part.Conditions().front().Check(r_model_part.GetProcessInfo());
-
->>>>>>> 57f8e233
     return r_model_part;
 }
 
@@ -181,12 +117,6 @@
 
     if (DoInitializeElements) {
         r_model_part.Elements().front().Initialize();
-<<<<<<< HEAD
-    }
-
-    if (DoInitializeConditions) {
-        r_model_part.Conditions().front().Initialize();
-=======
     }
 
     if (DoInitializeConditions) {
@@ -209,116 +139,9 @@
         seed << node.Id() << "_HistoricalV_" << rVariable.Name();
         TDataType& value = node.FastGetSolutionStepValue(rVariable, Step);
         AssignRandomValues<TDataType>(value, seed.str(), MinValue, MaxValue);
->>>>>>> 57f8e233
-    }
-
-    return r_model_part;
-}
-
-<<<<<<< HEAD
-template <class TDataType>
-void RandomFillNodalHistoricalVariable(
-    ModelPart& rModelPart,
-    const Variable<TDataType>& rVariable,
-    const double MinValue,
-    const double MaxValue,
-    const int Step)
-{
-    for (auto& node : rModelPart.Nodes()) {
-        std::stringstream seed;
-        seed << node.Id() << "_HistoricalV_" << rVariable.Name();
-        TDataType& value = node.FastGetSolutionStepValue(rVariable, Step);
-        AssignRandomValues<TDataType>(value, seed.str(), MinValue, MaxValue);
-    }
-}
-
-template <>
-ModelPart::NodesContainerType& GetContainer(
-    ModelPart& rModelPart)
-{
-    return rModelPart.Nodes();
-}
-
-template <>
-ModelPart::ConditionsContainerType& GetContainer(
-    ModelPart& rModelPart)
-{
-    return rModelPart.Conditions();
-}
-
-template <>
-ModelPart::ElementsContainerType& GetContainer(
-    ModelPart& rModelPart)
-{
-    return rModelPart.Elements();
-}
-
-template <class TContainerType, class TDataType>
-void RandomFillContainerVariable(
-    ModelPart& rModelPart,
-    const Variable<TDataType>& rVariable,
-    const double MinValue,
-    const double MaxValue)
-{
-    TContainerType& container = GetContainer<TContainerType>(rModelPart);
-    for (auto& item : container) {
-        std::stringstream seed;
-        seed << item.Id() << "_NonHistoricalV_" << rVariable.Name();
-        TDataType value = rVariable.Zero();
-        AssignRandomValues<TDataType>(value, seed.str(), MinValue, MaxValue);
-        item.SetValue(rVariable, value);
-    }
-}
-
-template <class TContainerType>
-void TestEquationIdVector(
-    ModelPart& rModelPart)
-{
-    auto eqn_ids = std::vector<IndexType>{};
-    for (const auto& r_item : GetContainer<TContainerType>(rModelPart)) {
-        r_item.EquationIdVector(eqn_ids, rModelPart.GetProcessInfo());
-        KRATOS_CHECK_EQUAL(eqn_ids.size(), r_item.GetGeometry().PointsNumber());
-        const auto& r_geometry = r_item.GetGeometry();
-        for (IndexType i_node = 0; i_node < r_geometry.PointsNumber(); ++i_node) {
-            KRATOS_CHECK_EQUAL(eqn_ids[i_node], r_geometry[i_node].Id());
-        }
-    }
-}
-
-template <class TContainerType>
-void TestGetDofList(
-    ModelPart& rModelPart,
-    const Variable<double>& rVariable)
-{
-    auto dofs = Element::DofsVectorType{};
-    for (const auto& r_item : GetContainer<TContainerType>(rModelPart)) {
-        r_item.GetDofList(dofs, rModelPart.GetProcessInfo());
-        KRATOS_CHECK_EQUAL(dofs.size(), r_item.GetGeometry().PointsNumber());
-        const auto& r_geometry = r_item.GetGeometry();
-        for (IndexType i_node = 0; i_node < r_geometry.PointsNumber(); ++i_node) {
-            KRATOS_CHECK_EQUAL(dofs[i_node]->GetVariable(), rVariable);
-            KRATOS_CHECK_EQUAL(dofs[i_node]->EquationId(), r_geometry[i_node].Id());
-        }
-    }
-}
-
-// template instantiations
-template void TestEquationIdVector<ModelPart::ElementsContainerType>(
-    ModelPart&);
-template void TestEquationIdVector<ModelPart::ConditionsContainerType>(
-    ModelPart&);
-
-template void TestGetDofList<ModelPart::ElementsContainerType>(
-    ModelPart&,
-    const Variable<double>&);
-
-template void TestGetDofList<ModelPart::ConditionsContainerType>(
-    ModelPart&,
-    const Variable<double>&);
-
-template void RandomFillNodalHistoricalVariable<double>(
-    ModelPart&,
-=======
+    }
+}
+
 template <class TContainerType, class TDataType>
 void RandomFillContainerVariable(
     ModelPart& rModelPart,
@@ -384,7 +207,6 @@
 
 template void RandomFillNodalHistoricalVariable<double>(
     ModelPart&,
->>>>>>> 57f8e233
     const Variable<double>&,
     const double,
     const double,
