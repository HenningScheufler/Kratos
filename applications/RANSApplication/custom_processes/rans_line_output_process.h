//    |  /           |
//    ' /   __| _` | __|  _ \   __|
//    . \  |   (   | |   (   |\__ `
//   _|\_\_|  \__,_|\__|\___/ ____/
//                   Multi-Physics
//
//  License:         BSD License
//                   Kratos default license: kratos/license.txt
//
//  Main authors:    Suneth Warnakulasuriya
//

#if !defined(KRATOS_RANS_LINE_OUTPUT_PROCESS_H_INCLUDED)
#define KRATOS_RANS_LINE_OUTPUT_PROCESS_H_INCLUDED

// System includes
#include <string>

// External includes

// Project includes
#include "containers/model.h"
#include "processes/process.h"

namespace Kratos
{
///@addtogroup RANSApplication
///@{

namespace LineOutputProcessUtilities
{
///@name Type Definitions
///@{

using NodeType = ModelPart::NodeType;
using GeometryType = ModelPart::ElementType::GeometryType;
using SizeType = std::size_t;
using IndicesVector = std::vector<SizeType>;

///@}

///@name Kratos Classes
///@{

/**
 * @brief Class to get variable information
 *
 * @tparam TDataType data type of variable
 */
template <class TDataType>
class VariableDataCollector
{
public:
    /**
     * @brief Updates TDataType values starting from StartIndex
     *
     * @param rValuesVector     Output vector
     * @param rValue            Value to be added
     * @param StartIndex        Start position
     */
    static void inline AddToValuesVector(
        std::vector<double>& rValuesVector,
        const TDataType& rValue,
        const SizeType StartIndex)
    {
        KRATOS_TRY

        KRATOS_DEBUG_ERROR_IF(StartIndex >= rValuesVector.size() + rValue.size())
            << "rValuesVector size is not enough to allocate values. "
               "rValuesVector vector should have atleast "
            << rValue.size()
            << " elements from(including) StartIndex value. [ StartIndex = " << StartIndex
            << ", rValuesVector.size() = " << rValuesVector.size() << " ].\n";

        for (SizeType i = 0; i < rValue.size(); ++i) {
            rValuesVector[StartIndex + i] += rValue[i];
        }

        KRATOS_CATCH("");
    }

    /**
     * @brief Updates variable names from given variable
     *
     * @param rNamesVector      Output strings with variable names
     * @param rVariable         Variable
     * @param rValue            Example value to identify dynamic properties of Variable
     * @param StartIndex        Start position
     */
    static void inline AddNamesToVector(
        std::vector<std::string>& rNamesVector,
        const Variable<TDataType>& rVariable,
        const TDataType& rValue,
        const SizeType StartIndex)
    {
        KRATOS_TRY

        KRATOS_DEBUG_ERROR_IF(StartIndex >= rNamesVector.size() + rValue.size())
            << "rNamesVector size is not enough to allocate values. "
               "rNamesVector vector should have atleast "
            << rValue.size()
            << " elements from(including) StartIndex value. [ StartIndex = " << StartIndex
            << ", rNamesVector.size() = " << rNamesVector.size() << " ].\n";

        for (SizeType i = 0; i < rValue.size(); ++i) {
            rNamesVector[StartIndex + i] =
                rVariable.Name() + "_" + std::to_string(i + 1);
        }

        KRATOS_CATCH("");
    }

    /**
     * @brief Get the Variable Data Length
     *
     * @param rValue        Value to determin dynamic variable lengths
     * @return SizeType     Length of the rValue (in flattened number of doubles)
     */
    static SizeType inline GetVariableDataLength(
        const TDataType& rValue)
    {
        return rValue.size();
    }
};

///@}
///@name Operations
///@{

/**
 * @brief Modifies names from list of variables
 *
 * The signature of TValueGetterFunction should accept const ModelPart::NodeType&, and const Variable<TDataType>&.
 *
 * @tparam TDataType                    Data type of the variable
 * @tparam TValueGetterFunction         Getter function prototype
 * @param rNamesList                    Output variable names list
 * @param rNode                         Example node to identify dynamic variable properties
 * @param rVariablesList                List of variables
 * @param rVariableValuesStartIndex     Starting positions of each variable
 * @param pValueGetterFunction          Function pointer to get variable value from nodes
 */
template <class TDataType, class TValueGetterFunction>
void inline AddVariablesListNamesToVector(
    std::vector<std::string>& rNamesList,
    const NodeType& rNode,
    const std::vector<const Variable<TDataType>*>& rVariablesList,
    const IndicesVector& rVariableValuesStartIndex,
    TValueGetterFunction* pValueGetterFunction)
{
    for (std::size_t i = 0; i < rVariablesList.size(); ++i) {
        const auto& r_variable = *(rVariablesList[i]);
        VariableDataCollector<TDataType>::AddNamesToVector(
            rNamesList, r_variable, (*pValueGetterFunction)(rNode, r_variable),
            rVariableValuesStartIndex[i]);
    }
}

/**
 * @brief Get the Historical Value
 *
 * Returns rVariable from historical data value container of nodes.
 *
 * @tparam TDataType    Data type
 * @param rNode         Node
 * @param rVariable     Variable to read
 * @return TDataType    Value
 */
template <class TDataType>
TDataType inline GetHistoricalValue(
    const NodeType& rNode,
    const Variable<TDataType>& rVariable)
{
    return rNode.FastGetSolutionStepValue(rVariable);
}

/**
 * @brief Get the Historical Value
 *
 * Returns rVariable from non historical data value container of nodes.
 *
 * @tparam TDataType    Data type
 * @param rNode         Node
 * @param rVariable     Variable to read
 * @return TDataType    Value
 */
template <class TDataType>
TDataType inline GetNonHistoricalValue(
    const NodeType& rNode,
    const Variable<TDataType>& rVariable)
{
    return rNode.GetValue(rVariable);
}

/**
 * @brief Calculates variable start indices
 *
 * @tparam TDataType                Data type
 * @tparam TValueGetterFunction     Function prototype to retrieve nodal values
 * @param rNode                     Example node to identify dynamic properties of variable values
 * @param rVariablesList            List of variables to calculate start positions
 * @param pValueGetterFunction      Function pointer to read values from nodes
 * @param Offset                    Initial offset for flattned data. (This value will be overwritten by new offset)
 * @return IndicesVector    Vector containing all start positions for each variable
 */
template <class TDataType, class TValueGetterFunction>
IndicesVector GetVariableDataStartIndices(
    const NodeType& rNode,
    const std::vector<const Variable<TDataType>*>& rVariablesList,
    TValueGetterFunction* pValueGetterFunction,
    SizeType& Offset)
{
    const auto number_of_variables = rVariablesList.size();
    IndicesVector start_indices(number_of_variables + 1);

    for (SizeType i = 0; i < number_of_variables; ++i) {
        start_indices[i] = Offset;
        Offset += VariableDataCollector<TDataType>::GetVariableDataLength(
            (*pValueGetterFunction)(rNode, *(rVariablesList[i])));
    }

    start_indices[number_of_variables] = Offset;

    return start_indices;
}

/**
 * @brief Adds interpolation contributions for given variables list
 *
 * This method adds interpolation contributions from the given node for list of variables
 * to a flat double vector which is already sized correctly.
 *
 * The signature of TValueGetterFunction should accept const ModelPart::NodeType&, and const Variable<TDataType>&.
 *
 * The size of rValuesList should be able to carry all the values coming from rVariablesList for all TDataType for all nodes.
 * Example: In the case of 3 node model part with DENSITY and VELOCITY variables, this size should be 12.
 *
 * The size of rVariableValuesStartIndex should be one greater than the size of rVariablesList, last position holding the total
 * size of rSamplePointVariableValuesList.
 *
 * @tparam TDataType                        Data type of variables
 * @tparam TValueGetterFunction             Function prototype to retrive nodal values from.
 * @param rValuesList                       Correctly sized double values vector
 * @param rNode                             Node from where nodal values are retrieved from
 * @param ShapeFunctionValue                Shape function value for sampling point
 * @param pValueGetterFunction              Function pointer to retrieve nodal values from
 * @param rVariableValuesStartIndex         List of indices to indicate where corresponding variable should start to write.
 * @param rVariablesList                    List of variables
 * @param StartIndexOffset                  Start array offset index
 */
template <class TDataType, class TValueGetterFunction>
void inline AddInterpolationContributions(
    std::vector<double>& rValuesList,
    const ModelPart::NodeType& rNode,
    const double ShapeFunctionValue,
    TValueGetterFunction* pValueGetterFunction,
    const IndicesVector& rVariableValuesStartIndex,
    const std::vector<const Variable<TDataType>*>& rVariablesList,
    const SizeType StartIndexOffset)
{
    using variable_data_collector =
        LineOutputProcessUtilities::VariableDataCollector<TDataType>;

    for (SizeType i = 0; i < rVariablesList.size(); ++i) {
        variable_data_collector::AddToValuesVector(
            rValuesList, (*pValueGetterFunction)(rNode, *(rVariablesList[i])) * ShapeFunctionValue,
            StartIndexOffset + rVariableValuesStartIndex[i]);
    }
}

/**
 * @brief Interpolates variables for given variable list tuples
 *
 * This method interpolates different types of variables given in the rVariableInfoTuplesList, using getter function
 * and shape function.
 *
 * TVariableInfoTuplesList is a tuple, which should contain 3 tuple_elements.
 *      1. IndicesVector to hold start indices of each variable.
 *      2. std::vector<const Variable<TDataType>*> to hold list of variable pointers.
 *      3. Value getter function pointer returning TDataType and accepts const ModelPart::NodeType&, and const Variable<TDataType>& input args
 *
 * @tparam TValueGetterFunction             Function prototype to retrive nodal values from.
 * @tparam TVariableInfoTuplesList          List of tuple argument prototype
 * @param rGeometry                         Geometry where sample point is inside of
 * @param rSamplingPointShapeFunctions      Shape function values of the sampling point
 * @param LocalSamplePointValuesOffset      Sample point value offset based on local_index of sample point
 * @param rVariableInfoTuplesList           List of tuple_elements
 */
template <class... TVariableInfoTuplesList>
void InterpolateVariables(
    std::vector<double>& rValuesList,
    const GeometryType& rGeometry,
    const Vector& rSamplingPointShapeFunctions,
    const SizeType LocalSamplePointValuesOffset,
    const TVariableInfoTuplesList&... rVariableInfoTuplesList)
{
    KRATOS_TRY

    const SizeType number_of_nodes = rGeometry.PointsNumber();

    KRATOS_DEBUG_ERROR_IF(number_of_nodes != rSamplingPointShapeFunctions.size())
        << "number_of_nodes != rSamplingPointShapeFunctions.size().";

    for (SizeType i_node = 0; i_node < number_of_nodes; ++i_node) {
        const auto& r_node = rGeometry[i_node];
        const double shape_function_value = rSamplingPointShapeFunctions[i_node];

        int dummy[sizeof...(rVariableInfoTuplesList)] = {(
            AddInterpolationContributions(rValuesList, r_node, shape_function_value,
                                          std::get<2>(rVariableInfoTuplesList),
                                          std::get<0>(rVariableInfoTuplesList),
                                          std::get<1>(rVariableInfoTuplesList), LocalSamplePointValuesOffset),
            0)...};

        *dummy = 0;
    }

    KRATOS_CATCH("");
}

///@}

} // namespace LineOutputProcessUtilities

///@name Kratos Classes
///@{

/**
 * @brief Line output process
 *
 * This process outputs double/array_1d<double, 3> variables in historical/non-historical nodal
 * data value containers to files. Values will be sampled along a lint from starting point to end point
 * with given number of sampling points. All the sampled values will be written into one file per time step.
 *
 * Output frequency can be controlled by output control parameters. But, if a string is used as output control
 * variable, then it is assumed every step is output step.
 *
 * Output is given in Comma Seperated Values (CSV) format.
 *
 */
class KRATOS_API(RANS_APPLICATION) RansLineOutputProcess
: public Process
{
public:
    ///@name Type Definitions
    ///@{

    /// Pointer definition of RansLineOutputProcess
    KRATOS_CLASS_POINTER_DEFINITION(RansLineOutputProcess);

    using NodeType = ModelPart::NodeType;
    using SizeType = std::size_t;
    using IndicesVector = std::vector<SizeType>;

    ///@}
    ///@name Life Cycle
    ///@{

    /// Constructor

    RansLineOutputProcess(Model& rModel, Parameters rParameters);

    /// Destructor.
    ~RansLineOutputProcess() override = default;

    /// Assignment operator.
    RansLineOutputProcess& operator=(RansLineOutputProcess const& rOther) = delete;

    /// Copy constructor.
    RansLineOutputProcess(RansLineOutputProcess const& rOther) = delete;

    ///@}
    ///@name Operations
    ///@{

    int Check() override;

    void ExecuteInitialize() override;

<<<<<<< HEAD
=======
    void ExecuteInitializeSolutionStep() override;

>>>>>>> fa6958b5
    void ExecuteFinalizeSolutionStep() override;

    const Parameters GetDefaultParameters() const override;

    ///@}
    ///@name Input and output
    ///@{

    /// Turn back information as a string.
    std::string Info() const override;

    /// Print information about this object.
    void PrintInfo(std::ostream& rOStream) const override;

    /// Print object's data.
    void PrintData(std::ostream& rOStream) const override;

    ///@}

private:
    ///@name Member Variables
    ///@{

    Model& mrModel;

    std::string mModelPartName;
    std::vector<std::string> mVariableNames;
    bool mWriteHeader;
    array_1d<double, 3> mStartPoint;
    array_1d<double, 3> mEndPoint;

    double mOutputStepInterval;
    double mCurrentStepCount = 0.0;
    double mPreviousStepValue;
    std::string mOutputFileName;
    std::string mOutputStepControlVariableName;

    bool mIsHistoricalValue;
    bool mUpdatePointsEachStep;

    SizeType mNumberOfSamplingPoints;
    std::vector<double> mSamplingPoints;
    std::vector<int> mSamplingPointElementIds;
    std::vector<Vector> mSamplingPointElementShapeFunctions;

    IndicesVector mSamplePointLocalIndexList;
    std::vector<IndicesVector> mSamplePointLocalIndexListMaster;

    template <class TDataType>
    using variables_vector_type = std::vector<const Variable<TDataType>*>;

    variables_vector_type<double> mDoubleVariablesList;
    variables_vector_type<array_1d<double, 3>> mArray3VariablesList;
    variables_vector_type<array_1d<double, 4>> mArray4VariablesList;
    variables_vector_type<array_1d<double, 6>> mArray6VariablesList;
    variables_vector_type<array_1d<double, 9>> mArray9VariablesList;
    variables_vector_type<Vector> mVectorVariablesList;
    variables_vector_type<Matrix> mMatrixVariablesList;

    ///@}
    ///@name Private Operations
    ///@{

    /**
     * @brief Updates positions of sample points
     *
     * This method is used to recompute and re-find elements where sample points are located.
     *
     */
    void UpdateSamplePoints();

    /**
     * @brief Checks and adds variables to lists
     *
     * This method is used to check whether the given variables are in historical variables list in the case
     * of mIsHistoricalValue = true. Then it adds the proper variable to proper variable list.
     *
     * @tparam TDataType        Data type of variable
     * @param rVariablesList    List of variables, if the variable found it will be added here
     * @param rModelPart        Model part to check the variable exists in historical variable list
     * @param rVariableName     Name of the variable
     * @return true             rVariableName is found under TDataType variables
     * @return false            rVariableName is not found under TDataType variables
     */
    template <class TDataType>
    bool CheckAndAddVariableToList(
        variables_vector_type<TDataType>& rVariablesList,
        const ModelPart& rModelPart,
        const std::string& rVariableName)
    {
        KRATOS_TRY

        if (KratosComponents<Variable<TDataType>>::Has(rVariableName)) {
            const auto& r_variable =
                KratosComponents<Variable<TDataType>>::Get(rVariableName);
            KRATOS_ERROR_IF(mIsHistoricalValue && !rModelPart.HasNodalSolutionStepVariable(r_variable))
                << rVariableName << " is not found in nodal solution step variables list of "
                << rModelPart.Name() << ".";

            rVariablesList.push_back(&r_variable);

            return true;
        }

        return false;

        KRATOS_CATCH("");
    }

    /**
     * @brief Get Variable value from process info
     *
     * This method checks output control variable is in TDataType variables, and if found it
     * returns the value corresponding from ProcessInfo, if not found it returns false and blank string
     *
     * @tparam TOutputDataType                  Output data type
     * @tparam TDataType                        Data type of the output control variable
     * @param rIsValueObtained                  True if value found, false if not
     * @param rOutputValue                      Holding output variable value
     * @param rVariableName                     Output control variable
     * @return bool                             If variable found true otherwise false
     */
    template <class TOutputDataType, class TDataType>
    void GetVariableValueFromProcessInfo(
        bool& rIsValueObtained,
        TOutputDataType& rOutputValue,
        const std::string& rVariableName) const
    {
        KRATOS_TRY

        if (KratosComponents<Variable<TDataType>>::Has(rVariableName)) {
            const auto& r_process_info =
                mrModel.GetModelPart(mModelPartName).GetProcessInfo();
            const auto& r_variable =
                KratosComponents<Variable<TDataType>>::Get(rVariableName);

            if (r_process_info.Has(r_variable)) {
                rOutputValue = static_cast<TOutputDataType>(r_process_info[r_variable]);
                rIsValueObtained = true;
            }
        }

        KRATOS_CATCH("");
    }

    /**
     * @brief Checks and returns rVariableName from process info
     *
     * This method checks whether process info has rVariableName in the list of TDataTypes args list,
     * if available, then value will be casted to double and then returned.
     *
     * @tparam TDataTypes           List of data types to be checked whether variable is available
     * @param rVariableName         Name of the variable
     * @return double               Variable value
     */
    template <class... TDataTypes>
    double CheckAndGetOutputVariableValue(
        const std::string& rVariableName) const
    {
        KRATOS_TRY

        bool is_variable_found = false;
        double value = 0.0;

        int dummy[sizeof...(TDataTypes)] = {(
            GetVariableValueFromProcessInfo<double, TDataTypes>(is_variable_found, value, rVariableName),
            0)...};

        *dummy = 0;

        KRATOS_ERROR_IF(!is_variable_found)
            << "Output step control variable name not found in variables list. "
               "[ "
               "output_step_control_variable_name = "
            << rVariableName << " ].\n";

        return value;

        KRATOS_CATCH("");
    }

    /**
     * @brief Checks whether current step is an output step
     *
     * @return true     If it is an output step
     * @return false    If it is not an output step
     */
    bool IsOutputStep();

    /**
     * @brief Write output file
     *
     */
    void WriteOutputFile() const;

    /**
     * @brief Write output file header
     *
     * @param rOutputFileStream File stream in which the header will be written to
     */
    void WriteOutputFileHeader(
        std::ofstream& rOutputFileStream) const;

    /**
     * @brief Get the Output File Name
     *
     * @return std::string Output filename
     */
    std::string GetOutputFileName() const;

    ///@}

}; // Class RansLineOutputProcess

///@}
///@name Input and output
///@{

/// output stream function
inline std::ostream& operator<<(
    std::ostream& rOStream,
    const RansLineOutputProcess& rThis);

///@}

///@} addtogroup block

} // namespace Kratos.

#endif // KRATOS_RANS_LINE_OUTPUT_PROCESS_H_INCLUDED defined<|MERGE_RESOLUTION|>--- conflicted
+++ resolved
@@ -377,11 +377,8 @@
 
     void ExecuteInitialize() override;
 
-<<<<<<< HEAD
-=======
     void ExecuteInitializeSolutionStep() override;
 
->>>>>>> fa6958b5
     void ExecuteFinalizeSolutionStep() override;
 
     const Parameters GetDefaultParameters() const override;
