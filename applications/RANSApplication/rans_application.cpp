//    |  /           |
//    ' /   __| _` | __|  _ \   __|
//    . \  |   (   | |   (   |\__ `
//   _|\_\_|  \__,_|\__|\___/ ____/
//                   Multi-Physics
//
//  License:         BSD License
//                   Kratos default license: kratos/license.txt
//
//  Main authors:    Suneth Warnakulasuriya
//

// System includes

// External includes

// Project includes
#include "rans_application.h"
#include "geometries/line_2d_2.h"
#include "geometries/tetrahedra_3d_4.h"
#include "geometries/triangle_2d_3.h"
#include "rans_application_variables.h"

namespace Kratos
{
KratosRANSApplication::KratosRANSApplication()
    : KratosApplication("RANSApplication"),
<<<<<<< HEAD
      // Fractionalstep elements
      mRansFractionalStep2D(0, Element::GeometryType::Pointer(new Triangle2D3<Node<3>>(Element::GeometryType::PointsArrayType(3)))),
      mRansFractionalStep3D(0, Element::GeometryType::Pointer(new Tetrahedra3D4<Node<3>>(Element::GeometryType::PointsArrayType(4)))),
=======
>>>>>>> 57f8e233
      // incompressible potential flow elements
      mIncompressiblePotentialFlowVelocity2D(0, Element::GeometryType::Pointer(new Triangle2D3<Node<3>>(Element::GeometryType::PointsArrayType(3)))),
      mIncompressiblePotentialFlowVelocity3D(0, Element::GeometryType::Pointer(new Tetrahedra3D4<Node<3>>(Element::GeometryType::PointsArrayType(4)))),
      // k-epsilon turbulence model elements
      mRansKEpsilonKAFC2D(0, Element::GeometryType::Pointer(new Triangle2D3<Node<3>>(Element::GeometryType::PointsArrayType(3)))),
      mRansKEpsilonKAFC3D(0, Element::GeometryType::Pointer(new Tetrahedra3D4<Node<3>>(Element::GeometryType::PointsArrayType(4)))),
      mRansKEpsilonEpsilonAFC2D(0, Element::GeometryType::Pointer(new Triangle2D3<Node<3>>(Element::GeometryType::PointsArrayType(3)))),
      mRansKEpsilonEpsilonAFC3D(0, Element::GeometryType::Pointer(new Tetrahedra3D4<Node<3>>(Element::GeometryType::PointsArrayType(4)))),
      mRansKEpsilonKRFC2D(0, Element::GeometryType::Pointer(new Triangle2D3<Node<3>>(Element::GeometryType::PointsArrayType(3)))),
      mRansKEpsilonKRFC3D(0, Element::GeometryType::Pointer(new Tetrahedra3D4<Node<3>>(Element::GeometryType::PointsArrayType(4)))),
      mRansKEpsilonEpsilonRFC2D(0, Element::GeometryType::Pointer(new Triangle2D3<Node<3>>(Element::GeometryType::PointsArrayType(3)))),
      mRansKEpsilonEpsilonRFC3D(0, Element::GeometryType::Pointer(new Tetrahedra3D4<Node<3>>(Element::GeometryType::PointsArrayType(4)))),
      mRansKEpsilonKCWD2D(0, Element::GeometryType::Pointer(new Triangle2D3<Node<3>>(Element::GeometryType::PointsArrayType(3)))),
      mRansKEpsilonKCWD3D(0, Element::GeometryType::Pointer(new Tetrahedra3D4<Node<3>>(Element::GeometryType::PointsArrayType(4)))),
      mRansKEpsilonEpsilonCWD2D(0, Element::GeometryType::Pointer(new Triangle2D3<Node<3>>(Element::GeometryType::PointsArrayType(3)))),
      mRansKEpsilonEpsilonCWD3D(0, Element::GeometryType::Pointer(new Tetrahedra3D4<Node<3>>(Element::GeometryType::PointsArrayType(4)))),
      // k-omega turbulence model elements
      mRansKOmegaKAFC2D(0, Element::GeometryType::Pointer(new Triangle2D3<Node<3>>(Element::GeometryType::PointsArrayType(3)))),
      mRansKOmegaKAFC3D(0, Element::GeometryType::Pointer(new Tetrahedra3D4<Node<3>>(Element::GeometryType::PointsArrayType(4)))),
      mRansKOmegaOmegaAFC2D(0, Element::GeometryType::Pointer(new Triangle2D3<Node<3>>(Element::GeometryType::PointsArrayType(3)))),
      mRansKOmegaOmegaAFC3D(0, Element::GeometryType::Pointer(new Tetrahedra3D4<Node<3>>(Element::GeometryType::PointsArrayType(4)))),
      mRansKOmegaKRFC2D(0, Element::GeometryType::Pointer(new Triangle2D3<Node<3>>(Element::GeometryType::PointsArrayType(3)))),
      mRansKOmegaKRFC3D(0, Element::GeometryType::Pointer(new Tetrahedra3D4<Node<3>>(Element::GeometryType::PointsArrayType(4)))),
      mRansKOmegaOmegaRFC2D(0, Element::GeometryType::Pointer(new Triangle2D3<Node<3>>(Element::GeometryType::PointsArrayType(3)))),
      mRansKOmegaOmegaRFC3D(0, Element::GeometryType::Pointer(new Tetrahedra3D4<Node<3>>(Element::GeometryType::PointsArrayType(4)))),
      mRansKOmegaKCWD2D(0, Element::GeometryType::Pointer(new Triangle2D3<Node<3>>(Element::GeometryType::PointsArrayType(3)))),
      mRansKOmegaKCWD3D(0, Element::GeometryType::Pointer(new Tetrahedra3D4<Node<3>>(Element::GeometryType::PointsArrayType(4)))),
      mRansKOmegaOmegaCWD2D(0, Element::GeometryType::Pointer(new Triangle2D3<Node<3>>(Element::GeometryType::PointsArrayType(3)))),
      mRansKOmegaOmegaCWD3D(0, Element::GeometryType::Pointer(new Tetrahedra3D4<Node<3>>(Element::GeometryType::PointsArrayType(4)))),
      // k-omega-sst turbulence model elements
      mRansKOmegaSSTKAFC2D(0, Element::GeometryType::Pointer(new Triangle2D3<Node<3>>(Element::GeometryType::PointsArrayType(3)))),
      mRansKOmegaSSTKAFC3D(0, Element::GeometryType::Pointer(new Tetrahedra3D4<Node<3>>(Element::GeometryType::PointsArrayType(4)))),
      mRansKOmegaSSTOmegaAFC2D(0, Element::GeometryType::Pointer(new Triangle2D3<Node<3>>(Element::GeometryType::PointsArrayType(3)))),
      mRansKOmegaSSTOmegaAFC3D(0, Element::GeometryType::Pointer(new Tetrahedra3D4<Node<3>>(Element::GeometryType::PointsArrayType(4)))),
      mRansKOmegaSSTKRFC2D(0, Element::GeometryType::Pointer(new Triangle2D3<Node<3>>(Element::GeometryType::PointsArrayType(3)))),
      mRansKOmegaSSTKRFC3D(0, Element::GeometryType::Pointer(new Tetrahedra3D4<Node<3>>(Element::GeometryType::PointsArrayType(4)))),
      mRansKOmegaSSTOmegaRFC2D(0, Element::GeometryType::Pointer(new Triangle2D3<Node<3>>(Element::GeometryType::PointsArrayType(3)))),
      mRansKOmegaSSTOmegaRFC3D(0, Element::GeometryType::Pointer(new Tetrahedra3D4<Node<3>>(Element::GeometryType::PointsArrayType(4)))),
      mRansKOmegaSSTKCWD2D(0, Element::GeometryType::Pointer(new Triangle2D3<Node<3>>(Element::GeometryType::PointsArrayType(3)))),
      mRansKOmegaSSTKCWD3D(0, Element::GeometryType::Pointer(new Tetrahedra3D4<Node<3>>(Element::GeometryType::PointsArrayType(4)))),
      mRansKOmegaSSTOmegaCWD2D(0, Element::GeometryType::Pointer(new Triangle2D3<Node<3>>(Element::GeometryType::PointsArrayType(3)))),
      mRansKOmegaSSTOmegaCWD3D(0, Element::GeometryType::Pointer(new Tetrahedra3D4<Node<3>>(Element::GeometryType::PointsArrayType(4)))),
      // vms monolithic k based wall conditions
      mRansVMSMonolithicKBasedWall2D2N(0,Condition::GeometryType::Pointer(new Line2D2<Node<3>>(Condition::GeometryType::PointsArrayType(2)))),
      mRansVMSMonolithicKBasedWall3D3N(0,Condition::GeometryType::Pointer(new Triangle3D3<Node<3>>(Condition::GeometryType::PointsArrayType(3)))),
      // fractional step wall conditions
      mFractionalStepKBasedWall2D2N(0,Condition::GeometryType::Pointer(new Line2D2<Node<3>>(Condition::GeometryType::PointsArrayType(2)))),
      mFractionalStepKBasedWall3D3N(0,Condition::GeometryType::Pointer(new Triangle3D3<Node<3>>(Condition::GeometryType::PointsArrayType(3)))),
      // incompressible potential flow conditions
      mIncompressiblePotentialFlowVelocityInlet2D2N(0,Condition::GeometryType::Pointer(new Line2D2<Node<3>>(Condition::GeometryType::PointsArrayType(2)))),
      mIncompressiblePotentialFlowVelocityInlet3D3N(0,Condition::GeometryType::Pointer(new Triangle3D3<Node<3>>(Condition::GeometryType::PointsArrayType(3)))),
      // k-epsilon turbulence model conditions
      mRansKEpsilonEpsilonKBasedWall2D2N(0,Condition::GeometryType::Pointer(new Line2D2<Node<3>>(Condition::GeometryType::PointsArrayType(2)))),
      mRansKEpsilonEpsilonKBasedWall3D3N(0,Condition::GeometryType::Pointer(new Triangle3D3<Node<3>>(Condition::GeometryType::PointsArrayType(3)))),
      mRansKEpsilonEpsilonUBasedWall2D2N(0,Condition::GeometryType::Pointer(new Line2D2<Node<3>>(Condition::GeometryType::PointsArrayType(2)))),
      mRansKEpsilonEpsilonUBasedWall3D3N(0,Condition::GeometryType::Pointer(new Triangle3D3<Node<3>>(Condition::GeometryType::PointsArrayType(3)))),
      // k-omega turbulence model conditions
      mRansKOmegaOmegaKBasedWall2D2N(0,Condition::GeometryType::Pointer(new Line2D2<Node<3>>(Condition::GeometryType::PointsArrayType(2)))),
      mRansKOmegaOmegaKBasedWall3D3N(0,Condition::GeometryType::Pointer(new Triangle3D3<Node<3>>(Condition::GeometryType::PointsArrayType(3)))),
      mRansKOmegaOmegaUBasedWall2D2N(0,Condition::GeometryType::Pointer(new Line2D2<Node<3>>(Condition::GeometryType::PointsArrayType(2)))),
      mRansKOmegaOmegaUBasedWall3D3N(0,Condition::GeometryType::Pointer(new Triangle3D3<Node<3>>(Condition::GeometryType::PointsArrayType(3))))
{
}

void KratosRANSApplication::Register()
{
    KRATOS_INFO("") << "Initializing KratosRANSApplication..." << std::endl;

    // incompressible potential flow specific variables
    KRATOS_REGISTER_VARIABLE( VELOCITY_POTENTIAL )
    KRATOS_REGISTER_VARIABLE( PRESSURE_POTENTIAL )
    KRATOS_REGISTER_VARIABLE( RANS_IS_INLET )
    KRATOS_REGISTER_VARIABLE( RANS_IS_OUTLET )
    KRATOS_REGISTER_VARIABLE( RANS_IS_STRUCTURE )

    // residual based flux corrected stabilization variables
    KRATOS_REGISTER_VARIABLE( RANS_STABILIZATION_DISCRETE_UPWIND_OPERATOR_COEFFICIENT )
    KRATOS_REGISTER_VARIABLE( RANS_STABILIZATION_DIAGONAL_POSITIVITY_PRESERVING_COEFFICIENT )

    // algebraic flux corrected stabilization variables
    KRATOS_REGISTER_VARIABLE( AFC_POSITIVE_ANTI_DIFFUSIVE_FLUX )
    KRATOS_REGISTER_VARIABLE( AFC_NEGATIVE_ANTI_DIFFUSIVE_FLUX )
    KRATOS_REGISTER_VARIABLE( AFC_POSITIVE_ANTI_DIFFUSIVE_FLUX_LIMIT )
    KRATOS_REGISTER_VARIABLE( AFC_NEGATIVE_ANTI_DIFFUSIVE_FLUX_LIMIT )

    // k-epsilon-high-re turbulence modelling variables
    KRATOS_REGISTER_VARIABLE( TURBULENT_KINETIC_ENERGY )
    KRATOS_REGISTER_VARIABLE( TURBULENT_ENERGY_DISSIPATION_RATE )
    KRATOS_REGISTER_VARIABLE( TURBULENT_KINETIC_ENERGY_RATE )
    KRATOS_REGISTER_VARIABLE( TURBULENT_ENERGY_DISSIPATION_RATE_2 )
    KRATOS_REGISTER_VARIABLE( RANS_AUXILIARY_VARIABLE_1 )
    KRATOS_REGISTER_VARIABLE( RANS_AUXILIARY_VARIABLE_2 )
    KRATOS_REGISTER_VARIABLE( TURBULENT_KINETIC_ENERGY_SIGMA )
    KRATOS_REGISTER_VARIABLE( TURBULENT_ENERGY_DISSIPATION_RATE_SIGMA )
    KRATOS_REGISTER_VARIABLE( TURBULENCE_RANS_C_MU )
    KRATOS_REGISTER_VARIABLE( TURBULENCE_RANS_C1 )
    KRATOS_REGISTER_VARIABLE( TURBULENCE_RANS_C2 )

    // wall function condition specific additional variables
    KRATOS_REGISTER_VARIABLE( RANS_Y_PLUS )
    KRATOS_REGISTER_VARIABLE( RANS_LINEAR_LOG_LAW_Y_PLUS_LIMIT )
    KRATOS_REGISTER_VARIABLE( WALL_SMOOTHNESS_BETA )
    KRATOS_REGISTER_VARIABLE( RANS_IS_WALL_FUNCTION_ACTIVE )
    KRATOS_REGISTER_3D_VARIABLE_WITH_COMPONENTS( FRICTION_VELOCITY )

    // k-omega turbulence modelling specific additional variables
    KRATOS_REGISTER_VARIABLE( TURBULENT_SPECIFIC_ENERGY_DISSIPATION_RATE )
    KRATOS_REGISTER_VARIABLE( TURBULENT_SPECIFIC_ENERGY_DISSIPATION_RATE_2 )
    KRATOS_REGISTER_VARIABLE( TURBULENT_SPECIFIC_ENERGY_DISSIPATION_RATE_SIGMA )
    KRATOS_REGISTER_VARIABLE( TURBULENCE_RANS_BETA )
    KRATOS_REGISTER_VARIABLE( TURBULENCE_RANS_GAMMA )

    // k-omega-sst turbulence modelling specific additional variables
    KRATOS_REGISTER_VARIABLE( TURBULENT_KINETIC_ENERGY_SIGMA_1 )
    KRATOS_REGISTER_VARIABLE( TURBULENT_KINETIC_ENERGY_SIGMA_2 )
    KRATOS_REGISTER_VARIABLE( TURBULENT_SPECIFIC_ENERGY_DISSIPATION_RATE_SIGMA_1 )
    KRATOS_REGISTER_VARIABLE( TURBULENT_SPECIFIC_ENERGY_DISSIPATION_RATE_SIGMA_2 )
    KRATOS_REGISTER_VARIABLE( TURBULENCE_RANS_A1 )
    KRATOS_REGISTER_VARIABLE( TURBULENCE_RANS_BETA_1 )
    KRATOS_REGISTER_VARIABLE( TURBULENCE_RANS_BETA_2 )
    KRATOS_REGISTER_VARIABLE( WALL_VON_KARMAN )

<<<<<<< HEAD
    // registering elements
    // registering fractional step elements
    KRATOS_REGISTER_ELEMENT("RansFractionalStep2D3N", mRansFractionalStep2D);
    KRATOS_REGISTER_ELEMENT("RansFractionalStep3D4N", mRansFractionalStep3D);

=======
    // formulation specific variables
    KRATOS_REGISTER_VARIABLE( ANALYSIS_STEPS )
    KRATOS_REGISTER_VARIABLE( WALL_MODEL_PART_NAME )
    KRATOS_REGISTER_VARIABLE( NUMBER_OF_NEIGHBOUR_CONDITIONS )

    // registering elements
>>>>>>> 57f8e233
    // registering incompressible potential flow elements
    KRATOS_REGISTER_ELEMENT("RansIncompressiblePotentialFlowVelocity2D3N", mIncompressiblePotentialFlowVelocity2D);
    KRATOS_REGISTER_ELEMENT("RansIncompressiblePotentialFlowVelocity3D4N", mIncompressiblePotentialFlowVelocity3D);

    // registering k-epsilon algebraic flux correction based elements
    KRATOS_REGISTER_ELEMENT("RansKEpsilonKAFC2D3N", mRansKEpsilonKAFC2D);
    KRATOS_REGISTER_ELEMENT("RansKEpsilonKAFC3D4N", mRansKEpsilonKAFC3D);
    KRATOS_REGISTER_ELEMENT("RansKEpsilonEpsilonAFC2D3N", mRansKEpsilonEpsilonAFC2D);
    KRATOS_REGISTER_ELEMENT("RansKEpsilonEpsilonAFC3D4N", mRansKEpsilonEpsilonAFC3D);

    // registering k-epsilon residual fc based elements
    KRATOS_REGISTER_ELEMENT("RansKEpsilonKRFC2D3N", mRansKEpsilonKRFC2D);
    KRATOS_REGISTER_ELEMENT("RansKEpsilonKRFC3D4N", mRansKEpsilonKRFC3D);
    KRATOS_REGISTER_ELEMENT("RansKEpsilonEpsilonRFC2D3N", mRansKEpsilonEpsilonRFC2D);
    KRATOS_REGISTER_ELEMENT("RansKEpsilonEpsilonRFC3D4N", mRansKEpsilonEpsilonRFC3D);

    // registering k-epsilon cross wind stabilized elements
    KRATOS_REGISTER_ELEMENT("RansKEpsilonKCWD2D3N", mRansKEpsilonKCWD2D);
    KRATOS_REGISTER_ELEMENT("RansKEpsilonKCWD3D4N", mRansKEpsilonKCWD3D);
    KRATOS_REGISTER_ELEMENT("RansKEpsilonEpsilonCWD2D3N", mRansKEpsilonEpsilonCWD2D);
    KRATOS_REGISTER_ELEMENT("RansKEpsilonEpsilonCWD3D4N", mRansKEpsilonEpsilonCWD3D);

    // registering k-omega algebraic flux correction based elements
    KRATOS_REGISTER_ELEMENT("RansKOmegaKAFC2D3N", mRansKOmegaKAFC2D);
    KRATOS_REGISTER_ELEMENT("RansKOmegaKAFC3D4N", mRansKOmegaKAFC3D);
    KRATOS_REGISTER_ELEMENT("RansKOmegaOmegaAFC2D3N", mRansKOmegaOmegaAFC2D);
    KRATOS_REGISTER_ELEMENT("RansKOmegaOmegaAFC3D4N", mRansKOmegaOmegaAFC3D);

    // registering k-omega residual fc based elements
    KRATOS_REGISTER_ELEMENT("RansKOmegaKRFC2D3N", mRansKOmegaKRFC2D);
    KRATOS_REGISTER_ELEMENT("RansKOmegaKRFC3D4N", mRansKOmegaKRFC3D);
    KRATOS_REGISTER_ELEMENT("RansKOmegaOmegaRFC2D3N", mRansKOmegaOmegaRFC2D);
    KRATOS_REGISTER_ELEMENT("RansKOmegaOmegaRFC3D4N", mRansKOmegaOmegaRFC3D);

    // registering k-omega cross wind stabilized elements
    KRATOS_REGISTER_ELEMENT("RansKOmegaKCWD2D3N", mRansKOmegaKCWD2D);
    KRATOS_REGISTER_ELEMENT("RansKOmegaKCWD3D4N", mRansKOmegaKCWD3D);
    KRATOS_REGISTER_ELEMENT("RansKOmegaOmegaCWD2D3N", mRansKOmegaOmegaCWD2D);
    KRATOS_REGISTER_ELEMENT("RansKOmegaOmegaCWD3D4N", mRansKOmegaOmegaCWD3D);

    // registering k-omega-sst algebraic flux correction based elements
    KRATOS_REGISTER_ELEMENT("RansKOmegaSSTKAFC2D3N", mRansKOmegaSSTKAFC2D);
    KRATOS_REGISTER_ELEMENT("RansKOmegaSSTKAFC3D4N", mRansKOmegaSSTKAFC3D);
    KRATOS_REGISTER_ELEMENT("RansKOmegaSSTOmegaAFC2D3N", mRansKOmegaSSTOmegaAFC2D);
    KRATOS_REGISTER_ELEMENT("RansKOmegaSSTOmegaAFC3D4N", mRansKOmegaSSTOmegaAFC3D);

    // registering k-omega-sst residual fc based elements
    KRATOS_REGISTER_ELEMENT("RansKOmegaSSTKRFC2D3N", mRansKOmegaSSTKRFC2D);
    KRATOS_REGISTER_ELEMENT("RansKOmegaSSTKRFC3D4N", mRansKOmegaSSTKRFC3D);
    KRATOS_REGISTER_ELEMENT("RansKOmegaSSTOmegaRFC2D3N", mRansKOmegaSSTOmegaRFC2D);
    KRATOS_REGISTER_ELEMENT("RansKOmegaSSTOmegaRFC3D4N", mRansKOmegaSSTOmegaRFC3D);

    // registering k-omega-sst cross wind stabilized elements
    KRATOS_REGISTER_ELEMENT("RansKOmegaSSTKCWD2D3N", mRansKOmegaSSTKCWD2D);
    KRATOS_REGISTER_ELEMENT("RansKOmegaSSTKCWD3D4N", mRansKOmegaSSTKCWD3D);
    KRATOS_REGISTER_ELEMENT("RansKOmegaSSTOmegaCWD2D3N", mRansKOmegaSSTOmegaCWD2D);
    KRATOS_REGISTER_ELEMENT("RansKOmegaSSTOmegaCWD3D4N", mRansKOmegaSSTOmegaCWD3D);

    // registering conditions
    // registering vms monolithic conditions
    KRATOS_REGISTER_CONDITION("RansVMSMonolithicKBasedWall2D2N", mRansVMSMonolithicKBasedWall2D2N);
    KRATOS_REGISTER_CONDITION("RansVMSMonolithicKBasedWall3D3N", mRansVMSMonolithicKBasedWall3D3N);

    // registering fractional step wall conditions
    KRATOS_REGISTER_CONDITION("RansFractionalStepKBasedWall2D2N", mFractionalStepKBasedWall2D2N);
    KRATOS_REGISTER_CONDITION("RansFractionalStepKBasedWall3D3N", mFractionalStepKBasedWall3D3N);

    // registering incompressible potential flow conditions
    KRATOS_REGISTER_CONDITION("RansIncompressiblePotentialFlowVelocityInlet2D2N", mIncompressiblePotentialFlowVelocityInlet2D2N);
    KRATOS_REGISTER_CONDITION("RansIncompressiblePotentialFlowVelocityInlet3D3N", mIncompressiblePotentialFlowVelocityInlet3D3N);

    // registering k-epsilon conditions
    KRATOS_REGISTER_CONDITION("RansKEpsilonEpsilonKBasedWall2D2N", mRansKEpsilonEpsilonKBasedWall2D2N);
    KRATOS_REGISTER_CONDITION("RansKEpsilonEpsilonKBasedWall3D3N", mRansKEpsilonEpsilonKBasedWall3D3N);

    KRATOS_REGISTER_CONDITION("RansKEpsilonEpsilonUBasedWall2D2N", mRansKEpsilonEpsilonUBasedWall2D2N);
    KRATOS_REGISTER_CONDITION("RansKEpsilonEpsilonUBasedWall3D3N", mRansKEpsilonEpsilonUBasedWall3D3N);

    // registering k-omega conditions
    KRATOS_REGISTER_CONDITION("RansKOmegaOmegaKBasedWall2D2N", mRansKOmegaOmegaKBasedWall2D2N);
    KRATOS_REGISTER_CONDITION("RansKOmegaOmegaKBasedWall3D3N", mRansKOmegaOmegaKBasedWall3D3N);

    KRATOS_REGISTER_CONDITION("RansKOmegaOmegaUBasedWall2D2N", mRansKOmegaOmegaUBasedWall2D2N);
    KRATOS_REGISTER_CONDITION("RansKOmegaOmegaUBasedWall3D3N", mRansKOmegaOmegaUBasedWall3D3N);

}
} // namespace Kratos.<|MERGE_RESOLUTION|>--- conflicted
+++ resolved
@@ -25,12 +25,6 @@
 {
 KratosRANSApplication::KratosRANSApplication()
     : KratosApplication("RANSApplication"),
-<<<<<<< HEAD
-      // Fractionalstep elements
-      mRansFractionalStep2D(0, Element::GeometryType::Pointer(new Triangle2D3<Node<3>>(Element::GeometryType::PointsArrayType(3)))),
-      mRansFractionalStep3D(0, Element::GeometryType::Pointer(new Tetrahedra3D4<Node<3>>(Element::GeometryType::PointsArrayType(4)))),
-=======
->>>>>>> 57f8e233
       // incompressible potential flow elements
       mIncompressiblePotentialFlowVelocity2D(0, Element::GeometryType::Pointer(new Triangle2D3<Node<3>>(Element::GeometryType::PointsArrayType(3)))),
       mIncompressiblePotentialFlowVelocity3D(0, Element::GeometryType::Pointer(new Tetrahedra3D4<Node<3>>(Element::GeometryType::PointsArrayType(4)))),
@@ -153,20 +147,12 @@
     KRATOS_REGISTER_VARIABLE( TURBULENCE_RANS_BETA_2 )
     KRATOS_REGISTER_VARIABLE( WALL_VON_KARMAN )
 
-<<<<<<< HEAD
-    // registering elements
-    // registering fractional step elements
-    KRATOS_REGISTER_ELEMENT("RansFractionalStep2D3N", mRansFractionalStep2D);
-    KRATOS_REGISTER_ELEMENT("RansFractionalStep3D4N", mRansFractionalStep3D);
-
-=======
     // formulation specific variables
     KRATOS_REGISTER_VARIABLE( ANALYSIS_STEPS )
     KRATOS_REGISTER_VARIABLE( WALL_MODEL_PART_NAME )
     KRATOS_REGISTER_VARIABLE( NUMBER_OF_NEIGHBOUR_CONDITIONS )
 
     // registering elements
->>>>>>> 57f8e233
     // registering incompressible potential flow elements
     KRATOS_REGISTER_ELEMENT("RansIncompressiblePotentialFlowVelocity2D3N", mIncompressiblePotentialFlowVelocity2D);
     KRATOS_REGISTER_ELEMENT("RansIncompressiblePotentialFlowVelocity3D4N", mIncompressiblePotentialFlowVelocity3D);
