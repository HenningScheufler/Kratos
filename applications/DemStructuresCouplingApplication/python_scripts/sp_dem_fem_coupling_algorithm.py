--- conflicted
+++ resolved
@@ -49,10 +49,7 @@
             },
             "post_process_tool":{
                 "use_post_process_tool": false,
-<<<<<<< HEAD
                 "output_interval": 0
-=======
-                "output_frequency": 0
             },
             "multiaxial_control_module_fem_dem_generalized_2d_utility" : {
                 "Parameters"    : {
@@ -66,7 +63,6 @@
                     "output_interval": 0
                 },
                 "list_of_actuators" : []
->>>>>>> addaa9be
             }
         }""")
 
