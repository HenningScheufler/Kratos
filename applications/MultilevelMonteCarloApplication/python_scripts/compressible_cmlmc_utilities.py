--- conflicted
+++ resolved
@@ -187,13 +187,8 @@
         # refine the model Kratos object
         adaptive_refinement_manager = AdaptiveRefinement(current_level,current_model,current_project_parameters,current_custom_metric_refinement_parameters,current_custom_remesh_refinement_parameters,minimal_mesh_size_level,maximal_mesh_size_level)
         refined_model,refined_project_parameters = adaptive_refinement_manager.ComputeAdaptiveRefinement()
-<<<<<<< HEAD
-        del(refined_project_parameters) # not needed
-        current_model = refined_model
-=======
         current_model = refined_model
         del(refined_project_parameters,refined_model)
->>>>>>> 33e69012
         time_4 = time.time()
         time_5 = time.time()
     time_6 = time.time()
