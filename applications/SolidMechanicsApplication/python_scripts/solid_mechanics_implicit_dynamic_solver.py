from __future__ import print_function, absolute_import, division  # makes KratosMultiphysics backward compatible with python 2.6 and 2.7
#import kratos core and applications
import KratosMultiphysics
import KratosMultiphysics.SolidMechanicsApplication as KratosSolid

# Import the mechanical solver base class
import solid_mechanics_monolithic_solver as BaseSolver

def CreateSolver(custom_settings, Model):
    return ImplicitMonolithicSolver(Model, custom_settings)

class ImplicitMonolithicSolver(BaseSolver.MonolithicSolver):
    """The solid mechanics implicit dynamic solver.

    This class creates the mechanical solvers for implicit dynamic analysis.

    Public member variables:
    dynamic_settings -- settings for the implicit dynamic solvers.

    See solid_mechanics_monolithic_solver.py for more information.
    """
    def __init__(self, Model, custom_settings):

        # Set defaults and validate custom settings.
        ##TODO : solving_strategy_settings must be time_integration_settings (GiD interface changes needed)
        implicit_solver_settings = KratosMultiphysics.Parameters("""
        {
            "solving_strategy_settings":{
                "bossak_factor" :-0.3,
                "dynamic_factor": 1.0,
                "lumped_mass_matrix" : true,
                "consistent_mass_matrix" : false,
                "rayleigh_damping": false,
                "rayleigh_alpha": 0.0,
                "rayleigh_beta" : 0.0
            }
        }
        """)

        # Validate and transfer settings
        if( custom_settings.Has("solving_strategy_settings") ):
            from json_settings_utility import JsonSettingsUtility
            JsonSettingsUtility.TransferMatchingSettingsToDestination(custom_settings["solving_strategy_settings"], implicit_solver_settings["solving_strategy_settings"])

        self.implicit_solver_settings = implicit_solver_settings["solving_strategy_settings"]

        # Construct the base solver.
<<<<<<< HEAD
        super(ImplicitMonolithicSolver, self).__init__(custom_settings)

        print("::[--Implicit_Solver--]:: "+self.settings["time_integration_settings"]["integration_method"].GetString()+" Scheme Ready")
=======
        super(ImplicitMonolithicSolver, self).__init__(Model, custom_settings)
>>>>>>> a9deaac6


    def GetVariables(self):

        nodal_variables = super(ImplicitMonolithicSolver, self).GetVariables()

        return nodal_variables

    #### Solver internal methods ####

    def _set_scheme_process_info_parameters(self):

        integration_method = self.settings["time_integration_settings"]["integration_method"].GetString()

        if( self.implicit_solver_settings["rayleigh_damping"].GetBool() == True ):
            self.process_info[KratosSolid.RAYLEIGH_ALPHA] = self.implicit_solver_settings["rayleigh_alpha"].GetDouble()
            self.process_info[KratosSolid.RAYLEIGH_BETA]  = self.implicit_solver_settings["rayleigh_beta"].GetDouble()
        else:
            self.process_info[KratosSolid.RAYLEIGH_ALPHA] = 0.0
            self.process_info[KratosSolid.RAYLEIGH_BETA]  = 0.0

        # compute dynamic tangent lhs and rhs
        if not self.process_info.Has(KratosMultiphysics.COMPUTE_DYNAMIC_TANGENT):
            self.process_info[KratosMultiphysics.COMPUTE_DYNAMIC_TANGENT] = False

        if( integration_method.find("Step") != -1 ):
            self.process_info[KratosMultiphysics.COMPUTE_DYNAMIC_TANGENT] = True

        # compute mass lumped matrix
        if( self.implicit_solver_settings["lumped_mass_matrix"].GetBool() == True ):
            self.process_info[KratosMultiphysics.COMPUTE_LUMPED_MASS_MATRIX] = True
        else:
            self.process_info[KratosMultiphysics.COMPUTE_LUMPED_MASS_MATRIX] = False
            # compute consistent mass matrix
            if( self.implicit_solver_settings["consistent_mass_matrix"].GetBool() == True ):
                self.process_info[KratosSolid.COMPUTE_CONSISTENT_MASS_MATRIX] = True
            else:
                self.process_info[KratosSolid.COMPUTE_CONSISTENT_MASS_MATRIX] = False

        # set bossak factor
        if(integration_method.find("Bossak") != -1 or integration_method.find("Simo") != -1):
            bossak_factor = self.implicit_solver_settings["bossak_factor"].GetDouble()
            self.process_info[KratosMultiphysics.BOSSAK_ALPHA] = bossak_factor;


    def _create_mechanical_solver(self):
        if self.settings["solving_strategy_settings"]["line_search"].GetBool():
            mechanical_solver = self._create_line_search_strategy()
        else:
            mechanical_solver = self._create_newton_raphson_strategy()
        mechanical_solver.Set(KratosSolid.SolverLocalFlags.ADAPTIVE_SOLUTION,self.settings["solving_strategy_settings"]["adaptive_solution"].GetBool())
        return mechanical_solver


    def _create_line_search_strategy(self):
        solution_scheme = self._get_solution_scheme()
        #linear_solver = self._get_linear_solver()
        convergence_criterion = self._get_convergence_criterion()
        builder_and_solver = self._get_builder_and_solver()

        options = KratosMultiphysics.Flags()
        options.Set(KratosSolid.SolverLocalFlags.COMPUTE_REACTIONS, self.settings["solving_strategy_settings"]["compute_reactions"].GetBool())
        options.Set(KratosSolid.SolverLocalFlags.REFORM_DOFS, self.settings["solving_strategy_settings"]["reform_dofs_at_each_step"].GetBool())
        options.Set(KratosSolid.SolverLocalFlags.IMPLEX, self.settings["solving_strategy_settings"]["implex"].GetBool())
        options.Set(KratosSolid.SolverLocalFlags.UPDATE_VARIABLES, self.settings["solving_strategy_settings"]["iterative_update"].GetBool())
        #options.Set(KratosSolid.SolverLocalFlags.MOVE_MESH, self.settings["solving_strategy_settings"]["move_mesh_flag"].GetBool())

        return KratosSolid.LineSearchStrategy(self.model_part, solution_scheme, builder_and_solver, convergence_criterion,
                                              options, self.settings["solving_strategy_settings"]["max_iteration"].GetInt(),
                                              self.settings["solving_strategy_settings"]["line_search_type"].GetInt())

    def _create_newton_raphson_strategy(self):
        solution_scheme = self._get_solution_scheme()
        #linear_solver = self._get_linear_solver()
        convergence_criterion = self._get_convergence_criterion()
        builder_and_solver = self._get_builder_and_solver()

        options = KratosMultiphysics.Flags()
        options.Set(KratosSolid.SolverLocalFlags.COMPUTE_REACTIONS, self.settings["solving_strategy_settings"]["compute_reactions"].GetBool())
        options.Set(KratosSolid.SolverLocalFlags.REFORM_DOFS, self.settings["solving_strategy_settings"]["reform_dofs_at_each_step"].GetBool())
        options.Set(KratosSolid.SolverLocalFlags.IMPLEX, self.settings["solving_strategy_settings"]["implex"].GetBool())
        options.Set(KratosSolid.SolverLocalFlags.UPDATE_VARIABLES, self.settings["solving_strategy_settings"]["iterative_update"].GetBool())
        #options.Set(KratosSolid.SolverLocalFlags.MOVE_MESH, self.settings["solving_strategy_settings"]["move_mesh_flag"].GetBool())

        return KratosSolid.NewtonRaphsonStrategy(self.model_part, solution_scheme, builder_and_solver, convergence_criterion,
                                                 options, self.settings["solving_strategy_settings"]["max_iteration"].GetInt())

    @classmethod
    def _class_prefix(self):
        header = "::[--Implicit_Solver--]::"
        return header<|MERGE_RESOLUTION|>--- conflicted
+++ resolved
@@ -45,13 +45,7 @@
         self.implicit_solver_settings = implicit_solver_settings["solving_strategy_settings"]
 
         # Construct the base solver.
-<<<<<<< HEAD
-        super(ImplicitMonolithicSolver, self).__init__(custom_settings)
-
-        print("::[--Implicit_Solver--]:: "+self.settings["time_integration_settings"]["integration_method"].GetString()+" Scheme Ready")
-=======
         super(ImplicitMonolithicSolver, self).__init__(Model, custom_settings)
->>>>>>> a9deaac6
 
 
     def GetVariables(self):
