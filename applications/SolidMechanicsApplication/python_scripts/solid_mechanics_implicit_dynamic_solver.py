from __future__ import print_function, absolute_import, division  # makes KratosMultiphysics backward compatible with python 2.6 and 2.7
#import kratos core and applications
import KratosMultiphysics
import KratosMultiphysics.SolidMechanicsApplication as KratosSolid

# Check that KratosMultiphysics was imported in the main script
KratosMultiphysics.CheckForPreviousImport()

# Import the mechanical solver base class
import solid_mechanics_solver as BaseSolver

def CreateSolver(main_model_part, custom_settings):
    return ImplicitMechanicalSolver(main_model_part, custom_settings)

class ImplicitMechanicalSolver(BaseSolver.MechanicalSolver):
    """The solid mechanics implicit dynamic solver.

    This class creates the mechanical solvers for implicit dynamic analysis.

    Public member variables:
    dynamic_settings -- settings for the implicit dynamic solvers.

    See solid_mechanics_solver.py for more information.
    """
    def __init__(self, main_model_part, custom_settings): 
        
        # Set defaults and validate custom settings.
        ##TODO : solving_strategy_settings must be time_integration_settings (GiD interface changes needed)
        implicit_solver_settings = KratosMultiphysics.Parameters("""
        {
<<<<<<< HEAD
            "bossak_factor" :-0.3,
            "dynamic_factor": 1.0,
            "lumped_mass_matrix" : true,
            "consistent_mass_matrix" : false,
            "rayleigh_damping": false, 
            "rayleigh_alpha": 0.0,
            "rayleigh_beta" : 0.0
=======
            "solving_strategy_settings":{ 
                "bossak_factor" :-0.3,
                "dynamic_factor": 1.0,
                "lumped_mass_matrix" : true,
                "consistent_mass_matrix" : false,
                "rayleigh_damping": false, 
                "rayleigh_alpha": 0.0,
                "rayleigh_beta" : 0.0
            }
>>>>>>> c9b91449
        }
        """)

        # Validate and transfer settings
        if( custom_settings.Has("solving_strategy_settings") ):
            self._validate_and_transfer_matching_settings(custom_settings["solving_strategy_settings"], implicit_solver_settings["solving_strategy_settings"])
        self.implicit_solver_settings = implicit_solver_settings["solving_strategy_settings"]
        
        # Construct the base solver.
        super(ImplicitMechanicalSolver, self).__init__(main_model_part, custom_settings)
        
        print("::[Implicit_Scheme]:: "+self.time_integration_settings["integration_method"].GetString()+" Scheme Ready")


    def GetVariables(self):

        nodal_variables = super(ImplicitMechanicalSolver, self).GetVariables()
        if(self.solving_strategy_settings["builder_type"].GetString() == "component_wise"):
            nodal_variables = nodal_variables + ['INTERNAL_FORCE','EXTERNAL_FORCE']
                
        return nodal_variables
        
    #### Solver internal methods ####
    
    def _create_solution_scheme(self):

        integration_method   = self.time_integration_settings["integration_method"].GetString()
        
        if( self.implicit_solver_settings["rayleigh_damping"].GetBool() == True ):
            self.process_info[KratosSolid.RAYLEIGH_ALPHA] = self.implicit_solver_settings["rayleigh_alpha"].GetDouble()
            self.process_info[KratosSolid.RAYLEIGH_BETA]  = self.implicit_solver_settings["rayleigh_beta"].GetDouble()
        else:
            self.process_info[KratosSolid.RAYLEIGH_ALPHA] = 0.0
            self.process_info[KratosSolid.RAYLEIGH_BETA]  = 0.0

        # compute mass lumped matrix
        if( self.implicit_solver_settings["lumped_mass_matrix"].GetBool() == True ):
            self.process_info[KratosMultiphysics.COMPUTE_LUMPED_MASS_MATRIX] = True
        else:
<<<<<<< HEAD
            self.main_model_part.ProcessInfo[KratosSolid.RAYLEIGH_ALPHA] = 0.0
            self.main_model_part.ProcessInfo[KratosSolid.RAYLEIGH_BETA]  = 0.0

        # compute mass lumped matrix
        if( self.dynamic_settings["lumped_mass_matrix"].GetBool() == True ):
            self.main_model_part.ProcessInfo[KratosMultiphysics.COMPUTE_LUMPED_MASS_MATRIX] = True
        else:
            # compute consistent dynamic tangent/mass matrix
            if( self.dynamic_settings["consistent_mass_matrix"].GetBool() == True ):
                self.main_model_part.ProcessInfo[KratosMultiphysics.COMPUTE_DYNAMIC_TANGENT] = True 
 
        if(self.settings["component_wise"].GetBool() == True):
            dynamic_factor = self.dynamic_settings["dynamic_factor"].GetDouble()        
            damp_factor_m  = self.dynamic_settings["bossak_factor"].GetDouble()
            mechanical_scheme = KratosSolid.ComponentWiseBossakScheme(damp_factor_m, dynamic_factor)
        elif(scheme_type == "Newmark"):
            damp_factor_m = 0.0
            mechanical_scheme = KratosMultiphysics.ResidualBasedBossakDisplacementScheme(damp_factor_m)
        elif(scheme_type == "Bossak"):
            bossak_factor = self.dynamic_settings["bossak_factor"].GetDouble()
            self.main_model_part.ProcessInfo[KratosMultiphysics.BOSSAK_ALPHA] = bossak_factor;
            mechanical_scheme = KratosMultiphysics.ResidualBasedBossakDisplacementScheme(bossak_factor)
        elif(scheme_type == "RotationNewmark"):
            dynamic_factor = self.dynamic_settings["dynamic_factor"].GetDouble() # 0,1 
            damp_factor_m = self.dynamic_settings["bossak_factor"].GetDouble()
            mechanical_scheme = KratosSolid.ResidualBasedRotationNewmarkScheme(dynamic_factor, damp_factor_m)
        elif(scheme_type == "RotationSimo"):
            dynamic_factor = self.dynamic_settings["dynamic_factor"].GetDouble() # 0,1       
            damp_factor_m = self.dynamic_settings["bossak_factor"].GetDouble()
            mechanical_scheme = KratosSolid.ResidualBasedRotationSimoScheme(dynamic_factor, damp_factor_m)
        elif(scheme_type == "RotationEMC"):
            dynamic_factor = self.dynamic_settings["dynamic_factor"].GetDouble() # 0,1       
            mechanical_scheme = KratosSolid.ResidualBasedRotationEMCScheme(dynamic_factor)
=======
            # compute consistent dynamic tangent/mass matrix
            if( self.implicit_solver_settings["consistent_mass_matrix"].GetBool() == True ):
                self.process_info[KratosMultiphysics.COMPUTE_DYNAMIC_TANGENT] = True 
 
        if(self.solving_strategy_settings["builder_type"].GetString() == "component_wise"):
            dynamic_factor = self.implicit_solver_settings["dynamic_factor"].GetDouble()        
            damp_factor_m  = self.implicit_solver_settings["bossak_factor"].GetDouble()
            mechanical_scheme = KratosSolid.ComponentWiseBossakScheme(damp_factor_m, dynamic_factor)
        elif(integration_method == "Newmark"):
            #damp_factor_m = 0.0
            #mechanical_scheme = KratosMultiphysics.ResidualBasedBossakDisplacementScheme(damp_factor_m)
            time_integration_method = KratosSolid.NewmarkMethod()
            time_integration_method.AddToProcessInfo(KratosSolid.TIME_INTEGRATION_METHOD, time_integration_method, self.process_info)
            time_integration_method.SetParameters(self.process_info)
            mechanical_scheme = KratosSolid.ResidualBasedDisplacementNewmarkScheme()            
        elif(integration_method == "Bossak"):
            bossak_factor = self.implicit_solver_settings["bossak_factor"].GetDouble()
            self.process_info[KratosMultiphysics.BOSSAK_ALPHA] = bossak_factor;
            #mechanical_scheme = KratosMultiphysics.ResidualBasedBossakDisplacementScheme(bossak_factor)
            time_integration_method = KratosSolid.BossakMethod()
            time_integration_method.AddToProcessInfo(KratosSolid.TIME_INTEGRATION_METHOD, time_integration_method, self.process_info)
            time_integration_method.SetParameters(self.process_info)
            mechanical_scheme = KratosSolid.ResidualBasedDisplacementBossakScheme()
        elif(integration_method == "Simo"):
            bossak_factor = self.implicit_solver_settings["bossak_factor"].GetDouble()
            self.process_info[KratosMultiphysics.BOSSAK_ALPHA] = bossak_factor;
            #mechanical_scheme = KratosMultiphysics.ResidualBasedBossakDisplacementScheme(bossak_factor)
            time_integration_method = KratosSolid.SimoMethod()
            time_integration_method.AddToProcessInfo(KratosSolid.TIME_INTEGRATION_METHOD, time_integration_method, self.process_info)
            time_integration_method.SetParameters(self.process_info)
            mechanical_scheme = KratosSolid.ResidualBasedDisplacementSimoScheme()            
        elif(integration_method == "RotationNewmark"):
            #dynamic_factor = self.implicit_solver_settings["dynamic_factor"].GetDouble() # 0,1 
            #damp_factor_m = self.implicit_solver_settings["bossak_factor"].GetDouble()
            #mechanical_scheme = KratosSolid.ResidualBasedRotationNewmarkScheme(dynamic_factor, damp_factor_m)
            time_integration_method = KratosSolid.NewmarkStepMethod()
            time_integration_method.AddToProcessInfo(KratosSolid.TIME_INTEGRATION_METHOD, time_integration_method, self.process_info)
            time_integration_method.SetParameters(self.process_info)
            angular_time_integration_method = KratosSolid.NewmarkStepRotationMethod()
            angular_time_integration_method.AddToProcessInfo(KratosSolid.ANGULAR_TIME_INTEGRATION_METHOD, angular_time_integration_method, self.process_info)
            angular_time_integration_method.SetParameters(self.process_info)
            mechanical_scheme = KratosSolid.ResidualBasedDisplacementRotationNewmarkScheme()
        elif(integration_method == "RotationBossak"):
            bossak_factor = self.implicit_solver_settings["bossak_factor"].GetDouble()
            self.process_info[KratosMultiphysics.BOSSAK_ALPHA] = bossak_factor;
            #dynamic_factor = self.implicit_solver_settings["dynamic_factor"].GetDouble() # 0,1
            #mechanical_scheme = KratosSolid.ResidualBasedRotationNewmarkScheme(dynamic_factor, bossak_factor)
            time_integration_method = KratosSolid.BossakStepMethod()
            time_integration_method.AddToProcessInfo(KratosSolid.TIME_INTEGRATION_METHOD, time_integration_method, self.process_info)
            time_integration_method.SetParameters(self.process_info)
            angular_time_integration_method = KratosSolid.BossakStepRotationMethod()
            angular_time_integration_method.AddToProcessInfo(KratosSolid.ANGULAR_TIME_INTEGRATION_METHOD, angular_time_integration_method, self.process_info)
            angular_time_integration_method.SetParameters(self.process_info)
            mechanical_scheme = KratosSolid.ResidualBasedDisplacementRotationBossakScheme()                  
        elif(integration_method == "RotationSimo"):
            bossak_factor = self.implicit_solver_settings["bossak_factor"].GetDouble()
            self.process_info[KratosMultiphysics.BOSSAK_ALPHA] = bossak_factor;
            #dynamic_factor = self.implicit_solver_settings["dynamic_factor"].GetDouble() # 0,1
            #mechanical_scheme = KratosSolid.ResidualBasedRotationSimoScheme(dynamic_factor, bossak_factor)
            time_integration_method = KratosSolid.SimoStepMethod()
            time_integration_method.AddToProcessInfo(KratosSolid.TIME_INTEGRATION_METHOD, time_integration_method, self.process_info)
            time_integration_method.SetParameters(self.process_info)
            angular_time_integration_method = KratosSolid.SimoStepRotationMethod()
            angular_time_integration_method.AddToProcessInfo(KratosSolid.ANGULAR_TIME_INTEGRATION_METHOD, angular_time_integration_method, self.process_info)
            angular_time_integration_method.SetParameters(self.process_info)
            mechanical_scheme = KratosSolid.ResidualBasedDisplacementRotationSimoScheme()
        elif(integration_method == "RotationEMC"):
            #dynamic_factor = self.implicit_solver_settings["dynamic_factor"].GetDouble() # 0,1       
            #mechanical_scheme = KratosSolid.ResidualBasedRotationEMCScheme(dynamic_factor)
            time_integration_method = KratosSolid.EmcStepMethod()
            time_integration_method.AddToProcessInfo(KratosSolid.TIME_INTEGRATION_METHOD, time_integration_method, self.process_info)
            time_integration_method.SetParameters(self.process_info)
            angular_time_integration_method = KratosSolid.EmcStepRotationMethod()
            angular_time_integration_method.AddToProcessInfo(KratosSolid.ANGULAR_TIME_INTEGRATION_METHOD, angular_time_integration_method, self.process_info)
            angular_time_integration_method.SetParameters(self.process_info)
            mechanical_scheme = KratosSolid.ResidualBasedDisplacementRotationEmcScheme()
>>>>>>> c9b91449
        else:
            raise Exception("Unsupported integration_method: " + integration_method)
                    
        return mechanical_scheme
    
    def _create_mechanical_solver(self):
        if(self.solving_strategy_settings["builder_type"].GetString() == "component_wise"):
            mechanical_solver = self._create_component_wise_strategy()
        elif(self.solving_strategy_settings["line_search"].GetBool() == True):
            if(self.solving_strategy_settings["implex"].GetBool() == True):
                mechanical_solver = self._create_line_search_implex_strategy()
            else:
                mechanical_solver = self._create_line_search_strategy()
        else:
            mechanical_solver = self._create_newton_raphson_strategy()
        return mechanical_solver


    def _create_component_wise_strategy(self):
        mechanical_scheme = self._get_solution_scheme()
        linear_solver = self._get_linear_solver()
        mechanical_convergence_criterion = self._get_convergence_criterion()
        builder_and_solver = self._get_builder_and_solver()
        return KratosSolid.ComponentWiseNewtonRaphsonStrategy(self.model_part, 
                                                              mechanical_scheme, 
                                                              linear_solver, 
                                                              mechanical_convergence_criterion, 
                                                              builder_and_solver, 
                                                              self.solving_strategy_settings["max_iteration"].GetInt(),
                                                              self.solving_strategy_settings["compute_reactions"].GetBool(),
                                                              self.solving_strategy_settings["reform_dofs_at_each_step"].GetBool(),
                                                              self.solving_strategy_settings["move_mesh_flag"].GetBool())
     
    def _create_line_search_strategy(self):
        mechanical_scheme = self._get_solution_scheme()
        linear_solver = self._get_linear_solver()
        mechanical_convergence_criterion = self._get_convergence_criterion()
        builder_and_solver = self._get_builder_and_solver()
        # KratosMultiphysics.LineSearchStrategy (alternative -> to test)
        return KratosSolid.ResidualBasedNewtonRaphsonLineSearchStrategy(self.model_part, 
                                                                        mechanical_scheme, 
                                                                        linear_solver, 
                                                                        mechanical_convergence_criterion, 
                                                                        builder_and_solver, 
                                                                        self.solving_strategy_settings["max_iteration"].GetInt(),
                                                                        self.solving_strategy_settings["compute_reactions"].GetBool(),
                                                                        self.solving_strategy_settings["reform_dofs_at_each_step"].GetBool(),
                                                                        self.solving_strategy_settings["move_mesh_flag"].GetBool())
    
    def _create_line_search_implex_strategy(self):
        mechanical_scheme = self._get_solution_scheme()
        linear_solver = self._get_linear_solver()
        mechanical_convergence_criterion = self._get_convergence_criterion()
        builder_and_solver = self._get_builder_and_solver()
        return KratosSolid.ResidualBasedNewtonRaphsonLineSearchImplexStrategy(self.model_part, 
                                                                              mechanical_scheme, 
                                                                              linear_solver, 
                                                                              mechanical_convergence_criterion, 
                                                                              builder_and_solver, 
                                                                              self.solving_strategy_settings["max_iteration"].GetInt(),
                                                                              self.solving_strategy_settings["compute_reactions"].GetBool(),
                                                                              self.solving_strategy_settings["reform_dofs_at_each_step"].GetBool(),
                                                                              self.solving_strategy_settings["move_mesh_flag"].GetBool())
    
    def _create_newton_raphson_strategy(self):
        mechanical_scheme = self._get_solution_scheme()
        linear_solver = self._get_linear_solver()
        mechanical_convergence_criterion = self._get_convergence_criterion()
        builder_and_solver = self._get_builder_and_solver()
        return KratosMultiphysics.ResidualBasedNewtonRaphsonStrategy(self.model_part, 
                                                                     mechanical_scheme, 
                                                                     linear_solver, 
                                                                     mechanical_convergence_criterion, 
                                                                     builder_and_solver,
                                                                     self.solving_strategy_settings["max_iteration"].GetInt(),
                                                                     self.solving_strategy_settings["compute_reactions"].GetBool(),
                                                                     self.solving_strategy_settings["reform_dofs_at_each_step"].GetBool(),
                                                                     self.solving_strategy_settings["move_mesh_flag"].GetBool())
<|MERGE_RESOLUTION|>--- conflicted
+++ resolved
@@ -28,15 +28,6 @@
         ##TODO : solving_strategy_settings must be time_integration_settings (GiD interface changes needed)
         implicit_solver_settings = KratosMultiphysics.Parameters("""
         {
-<<<<<<< HEAD
-            "bossak_factor" :-0.3,
-            "dynamic_factor": 1.0,
-            "lumped_mass_matrix" : true,
-            "consistent_mass_matrix" : false,
-            "rayleigh_damping": false, 
-            "rayleigh_alpha": 0.0,
-            "rayleigh_beta" : 0.0
-=======
             "solving_strategy_settings":{ 
                 "bossak_factor" :-0.3,
                 "dynamic_factor": 1.0,
@@ -46,7 +37,6 @@
                 "rayleigh_alpha": 0.0,
                 "rayleigh_beta" : 0.0
             }
->>>>>>> c9b91449
         }
         """)
 
@@ -86,41 +76,6 @@
         if( self.implicit_solver_settings["lumped_mass_matrix"].GetBool() == True ):
             self.process_info[KratosMultiphysics.COMPUTE_LUMPED_MASS_MATRIX] = True
         else:
-<<<<<<< HEAD
-            self.main_model_part.ProcessInfo[KratosSolid.RAYLEIGH_ALPHA] = 0.0
-            self.main_model_part.ProcessInfo[KratosSolid.RAYLEIGH_BETA]  = 0.0
-
-        # compute mass lumped matrix
-        if( self.dynamic_settings["lumped_mass_matrix"].GetBool() == True ):
-            self.main_model_part.ProcessInfo[KratosMultiphysics.COMPUTE_LUMPED_MASS_MATRIX] = True
-        else:
-            # compute consistent dynamic tangent/mass matrix
-            if( self.dynamic_settings["consistent_mass_matrix"].GetBool() == True ):
-                self.main_model_part.ProcessInfo[KratosMultiphysics.COMPUTE_DYNAMIC_TANGENT] = True 
- 
-        if(self.settings["component_wise"].GetBool() == True):
-            dynamic_factor = self.dynamic_settings["dynamic_factor"].GetDouble()        
-            damp_factor_m  = self.dynamic_settings["bossak_factor"].GetDouble()
-            mechanical_scheme = KratosSolid.ComponentWiseBossakScheme(damp_factor_m, dynamic_factor)
-        elif(scheme_type == "Newmark"):
-            damp_factor_m = 0.0
-            mechanical_scheme = KratosMultiphysics.ResidualBasedBossakDisplacementScheme(damp_factor_m)
-        elif(scheme_type == "Bossak"):
-            bossak_factor = self.dynamic_settings["bossak_factor"].GetDouble()
-            self.main_model_part.ProcessInfo[KratosMultiphysics.BOSSAK_ALPHA] = bossak_factor;
-            mechanical_scheme = KratosMultiphysics.ResidualBasedBossakDisplacementScheme(bossak_factor)
-        elif(scheme_type == "RotationNewmark"):
-            dynamic_factor = self.dynamic_settings["dynamic_factor"].GetDouble() # 0,1 
-            damp_factor_m = self.dynamic_settings["bossak_factor"].GetDouble()
-            mechanical_scheme = KratosSolid.ResidualBasedRotationNewmarkScheme(dynamic_factor, damp_factor_m)
-        elif(scheme_type == "RotationSimo"):
-            dynamic_factor = self.dynamic_settings["dynamic_factor"].GetDouble() # 0,1       
-            damp_factor_m = self.dynamic_settings["bossak_factor"].GetDouble()
-            mechanical_scheme = KratosSolid.ResidualBasedRotationSimoScheme(dynamic_factor, damp_factor_m)
-        elif(scheme_type == "RotationEMC"):
-            dynamic_factor = self.dynamic_settings["dynamic_factor"].GetDouble() # 0,1       
-            mechanical_scheme = KratosSolid.ResidualBasedRotationEMCScheme(dynamic_factor)
-=======
             # compute consistent dynamic tangent/mass matrix
             if( self.implicit_solver_settings["consistent_mass_matrix"].GetBool() == True ):
                 self.process_info[KratosMultiphysics.COMPUTE_DYNAMIC_TANGENT] = True 
@@ -197,7 +152,6 @@
             angular_time_integration_method.AddToProcessInfo(KratosSolid.ANGULAR_TIME_INTEGRATION_METHOD, angular_time_integration_method, self.process_info)
             angular_time_integration_method.SetParameters(self.process_info)
             mechanical_scheme = KratosSolid.ResidualBasedDisplacementRotationEmcScheme()
->>>>>>> c9b91449
         else:
             raise Exception("Unsupported integration_method: " + integration_method)
                     
