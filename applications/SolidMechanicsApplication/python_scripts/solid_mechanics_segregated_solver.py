from __future__ import print_function, absolute_import, division  # makes KratosMultiphysics backward compatible with python 2.6 and 2.7
import sys
import os
#import kratos core and applications
import KratosMultiphysics
import KratosMultiphysics.SolidMechanicsApplication as KratosSolid

# Check that KratosMultiphysics was imported in the main script
KratosMultiphysics.CheckForPreviousImport()

# Import the mechanical solver base class
import solid_mechanics_monolithic_solver as BaseSolver

def CreateSolver(custom_settings, Model):
    return SegregatedSolver(Model, custom_settings)

#Base class to develop other solvers
class SegregatedSolver(BaseSolver.MonolithicSolver):
    """The solid mechanics segregated solver

    This class creates the a list of monolithic solvers for the configuration of a segregated strategy

    See solid_mechanics_monolithic_solver.py for more information.
    """
    def __init__(self, Model, custom_settings):

        default_settings = KratosMultiphysics.Parameters("""
        {
            "solving_model_part": "computing_domain",
            "solvers":[],
            "processes":[]
        }
        """)

        # Overwrite the default settings with user-provided parameters
        self.settings = custom_settings
        self.settings.ValidateAndAssignDefaults(default_settings)

        # Create solvers list
        self.solvers = []
        solvers_list = self.settings["solvers"]
        for i in range(solvers_list.size()):
            solver_module = __import__(solvers_list[i]["solver_type"].GetString())
            self.solvers.append(solver_module.CreateSolver(solvers_list[i]["Parameters"], Model))

        # Model
        self.model = Model

        # Echo level
        self.echo_level = 0

        # Solver processes
        self.processes = []


    def ExecuteInitialize(self):
        for solver in self.solvers:
            solver._set_model_info()

        super(SegregatedSolver, self).ExecuteInitialize()

    def ExecuteBeforeSolutionLoop(self):
        for solver in self.solvers:
            solver.ExecuteBeforeSolutionLoop()

        self.SetEchoLevel(self.echo_level)


    def GetVariables(self):
        nodal_variables = []
        for solver in self.solvers:
            nodal_variables = nodal_variables + solver.GetVariables()
        return nodal_variables

    def SetEchoLevel(self, level):
        for solver in self.solvers:
            solver.SetEchoLevel(level)
        self.echo_level = level

    def Clear(self):
        for solver in self.solvers:
            solver.Clear()

    #### Solver internal methods ####

    def _check_initialized(self):
        if( not self._is_not_restarted() ):
            for solver in self.solvers:
                if hasattr(mechanical_solver, 'SetInitializePerformedFlag'):
                    solver._get_mechanical_solver().SetInitializePerformedFlag(True)
                else:
                    solver._get_mechanical_solver().Set(KratosSolid.SolverLocalFlags.INITIALIZED, True)

            if hasattr(mechanical_solver, 'SetInitializePerformedFlag'):
                self._get_mechanical_solver().SetInitializePerformedFlag(True)
            else:
                self._get_mechanical_solver().Set(KratosSolid.SolverLocalFlags.INITIALIZED, True)

    def _create_mechanical_solver(self):
        strategies = []
        for solver in self.solvers:
            strategies.append(solver._get_mechanical_solver())
        options = KratosMultiphysics.Flags()
        mechanical_solver =  KratosSolid.SegregatedStrategy(self.model_part, options, strategies)
<<<<<<< HEAD
        mechanical_solver.Set(KratosSolid.SolverLocalFlags.ADAPTIVE_SOLUTION,self.settings["solving_strategy_settings"]["adaptive_solution"].GetBool())
        return mechanical_solver
=======
        mechanical_solver.Set(KratosSolid.SolverLocalFlags.ADAPTIVE_SOLUTION,self._check_adaptive_solution())
        return mechanical_solver

>>>>>>> 0147572e
    #
    def _check_adaptive_solution(self):
        for solver in self.solvers:
            if solver._check_adaptive_solution():
                return True
        return False
    #
    def _get_dofs(self):
        dof_variables = []
        dof_reactions = []
        for solver in self.solvers:
            solver_dof_variables, solver_dof_reactions = solver._get_dofs()
            dof_variables = dof_variables + solver_dof_variables
            dof_reactions = dof_reactions + solver_dof_reactions

        return dof_variables, dof_reactions


    def _add_dofs(self):
        dof_variables, dof_reactions = self._get_dofs()
        AddDofsProcess = KratosSolid.AddDofsProcess(self.main_model_part, dof_variables, dof_reactions)
        AddDofsProcess.Execute()
        if( self.echo_level > 1 ):
            print(dof_variables + dof_reactions)
            print("::[-------Solver------]:: DOF's ADDED")

    #
    def _get_time_integration_methods(self):
        scalar_integration_methods = {}
        component_integration_methods = {}
        for solver in self.solvers:
            solver_scalar_integration_methods, solver_component_integration_methods = solver._get_time_integration_methods()
            scalar_integration_methods.update(solver_scalar_integration_methods)
            component_integration_methods.update(solver_component_integration_methods)

        return scalar_integration_methods, component_integration_methods

    #
    def _get_minimum_buffer_size(self):
        buffer_size = 2
        for solver in self.solvers:
            size = solver._get_minimum_buffer_size()
            if( size > buffer_size ):
                buffer_size = size
        return buffer_size;<|MERGE_RESOLUTION|>--- conflicted
+++ resolved
@@ -102,14 +102,9 @@
             strategies.append(solver._get_mechanical_solver())
         options = KratosMultiphysics.Flags()
         mechanical_solver =  KratosSolid.SegregatedStrategy(self.model_part, options, strategies)
-<<<<<<< HEAD
-        mechanical_solver.Set(KratosSolid.SolverLocalFlags.ADAPTIVE_SOLUTION,self.settings["solving_strategy_settings"]["adaptive_solution"].GetBool())
-        return mechanical_solver
-=======
         mechanical_solver.Set(KratosSolid.SolverLocalFlags.ADAPTIVE_SOLUTION,self._check_adaptive_solution())
         return mechanical_solver
 
->>>>>>> 0147572e
     #
     def _check_adaptive_solution(self):
         for solver in self.solvers:
