--- conflicted
+++ resolved
@@ -194,78 +194,6 @@
         #print("::[Model_Manager]:: General Variables ADDED")
 
 
-<<<<<<< HEAD
-    def _add_dofs(self):
-        AddDofsProcess = KratosSolid.AddDofsProcess(self.main_model_part, self.dof_variables, self.dof_reactions)
-        AddDofsProcess.Execute()
-
-        #print(self.dof_variables + self.dof_reactions)
-        #print("::[Model_Manager]:: DOF's ADDED")
-
-    def _set_variables(self):
-
-        # Add input variables supplied
-        self._set_input_variables()
-
-        # Add displacements
-        self.dof_variables = self.dof_variables + ['DISPLACEMENT']
-        self.dof_reactions = self.dof_reactions + ['REACTION']
-
-        # Add dynamic variables
-        self.nodal_variables = self.nodal_variables + ['VELOCITY','ACCELERATION']
-
-        # Add specific variables for the problem conditions
-        # self.nodal_variables = self.nodal_variables + ['VOLUME_ACCELERATION']
-        # they must be added by the process
-        # self.nodal_variables = self.nodal_variables + ['POSITIVE_FACE_PRESSURE','NEGATIVE_FACE_PRESSURE','POINT_LOAD','LINE_LOAD','SURFACE_LOAD','POINT_STIFFNESS','LINE_STIFFNESS','SURFACE_STIFFNESS','BALLAST_COEFFICIENT']
-
-        if self._check_input_dof("VELOCITY"):
-            # Add specific variables for the problem (velocity dofs)
-            self.dof_variables = self.dof_variables + ['VELOCITY']
-            self.dof_reactions = self.dof_reactions + ['NOT_DEFINED']
-            
-        # Add rotational variables
-        if self._check_input_dof("ROTATION"):
-            # Add specific variables for the problem (rotation dofs)
-            self.dof_variables = self.dof_variables + ['ROTATION']
-            self.dof_reactions = self.dof_reactions + ['TORQUE']
-
-            self.nodal_variables = self.nodal_variables + ['ANGULAR_VELOCITY','ANGULAR_ACCELERATION']
-            # Add large rotation variables
-            self.nodal_variables = self.nodal_variables + ['STEP_DISPLACEMENT','STEP_ROTATION','DELTA_ROTATION']
-            # Add specific variables for the problem conditions
-            # self.nodal_variables = self.nodal_variables + ['POINT_MOMENT','LINE_MOMENT','SURFACE_MOMENT','PLANE_POINT_MOMENT','PLANE_LINE_MOMENT']
-
-        # Add pressure variables
-        if self._check_input_dof("PRESSURE"):
-            # Add specific variables for the problem (pressure dofs)
-            self.dof_variables = self.dof_variables + ['PRESSURE']
-            self.dof_reactions = self.dof_reactions + ['PRESSURE_REACTION']
-
-        # Add contat variables
-        if self._check_input_dof("LAGRANGE_MULTIPLIER"):
-            # Add specific variables for the problem (contact dofs)
-            self.dof_variables = self.dof_variables + ['LAGRANGE_MULTIPLIER_NORMAL']
-            self.dof_reactions = self.dof_reactions + ['LAGRANGE_MULTIPLIER_NORMAL_REACTION']
-
-        # Add water displacement variables
-        if self._check_input_dof("WATER_DISPLACEMENT"):
-            self.dof_variables = self.dof_variables + ['WATER_DISPLACEMENT','WATER_VELOCITY','WATER_ACCELERATION']
-            self.dof_reactions = self.dof_reactions + ['WATER_DISPLACEMENT_REACTION','WATER_VELOCITY_REACTION','WATER_ACCELERATION_REACTION']
-
-        # Add water pressure variables
-        if self._check_input_dof("WATER_PRESSURE"):
-            self.dof_variables = self.dof_variables + ['WATER_PRESSURE', 'WATER_PRESSURE_VELOCITY','WATER_PRESSURE_ACCELERATIONN']
-            self.dof_reactions = self.dof_reactions + ['REACTION_WATER_PRESSURE', 'WATER_PRESSURE_VELOCITY_REACTION', 'WATER_PRESSURE_ACCELERATION_REACTION']
-
-        # Add jacobian variables
-        if self._check_input_dof("JACOBIAN"):
-            self.dof_variables = self.dof_variables + ['JACOBIAN']
-            self.dof_reactions = self.dof_reactions + ['REACTION_JACOBIAN']
-
-
-=======
->>>>>>> 307db413
     def _set_input_variables(self):
         variables_list = self.settings["variables"]
         for i in range(0, variables_list.size() ):
