--- conflicted
+++ resolved
@@ -45,13 +45,9 @@
         # Construct the base solver.
         super(ExplicitMechanicalSolver, self).__init__(main_model_part, custom_settings)
 
-<<<<<<< HEAD
-    def AddVariables(self):
-=======
         print("::[Explicit Dynamics Solver]:: Constructed")       
    
     def SetVariables(self):
->>>>>>> fd7b6bd3
 
         BaseSolver.MechanicalSolver.SetVariables(self)
 
