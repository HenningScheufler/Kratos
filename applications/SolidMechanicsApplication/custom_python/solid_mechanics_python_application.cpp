--- conflicted
+++ resolved
@@ -53,15 +53,9 @@
     KRATOS_REGISTER_IN_PYTHON_VARIABLE( EIGENVECTOR_MATRIX )
 
     //For process information
-<<<<<<< HEAD
-
-      
-   
-=======
     KRATOS_REGISTER_IN_PYTHON_VARIABLE( TIME_INTEGRATION_METHOD )
     KRATOS_REGISTER_IN_PYTHON_VARIABLE( ANGULAR_TIME_INTEGRATION_METHOD )
          
->>>>>>> c9b91449
     //For explicit schemes
     KRATOS_REGISTER_IN_PYTHON_3D_VARIABLE_WITH_COMPONENTS( MIDDLE_VELOCITY )
             
