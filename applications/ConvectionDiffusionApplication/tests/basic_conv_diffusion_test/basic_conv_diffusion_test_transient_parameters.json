<<<<<<< HEAD
{
    "problem_data"             : {
        "problem_name"    : "basic_conv_diffusion_test",
        "parallel_type"   : "OpenMP",
        "start_time"      : 0.0,
        "end_time"        : 1.0e-0,
        "echo_level"      : 0
    },
    "solver_settings"          : {
        "model_part_name"                    : "Thermic",
        "domain_size"                        : 2,
        "solver_type"                        : "transient",
        "echo_level"                         : 0,
        "analysis_type"                      : "non_linear",
        "model_import_settings"              : {
            "input_type"     : "mdpa",
            "input_filename" : "basic_conv_diffusion_test/basic_conv_diffusion_test"
        },
        "material_import_settings"           : {
            "materials_filename" : "basic_conv_diffusion_test/basic_conv_diffusion_test_materials.json"
        },
        "convection_diffusion_variables" : {
            "density_variable"              : "DENSITY",
            "diffusion_variable"            : "CONDUCTIVITY",
            "unknown_variable"              : "TEMPERATURE",
            "volume_source_variable"        : "HEAT_FLUX",
            "surface_source_variable"       : "FACE_HEAT_FLUX",
            "projection_variable"           : "PROJECTED_SCALAR1",
            "convection_variable"           : "CONVECTION_VELOCITY",
            "mesh_velocity_variable"        : "MESH_VELOCITY",
            "transfer_coefficient_variable" : "",
            "velocity_variable"             : "VELOCITY",
            "specific_heat_variable"        : "SPECIFIC_HEAT",
            "reaction_variable"             : "REACTION_FLUX"
        },
        "time_stepping" : {
            "time_step"       : 1.0e-2
        },
        "line_search"                        : false,
        "convergence_criterion"              : "residual_criterion",
        "solution_relative_tolerance"        : 0.0001,
        "solution_absolute_tolerance"        : 1e-9,
        "residual_relative_tolerance"        : 0.0001,
        "residual_absolute_tolerance"        : 1e-9,
        "max_iteration"                      : 10,
        "linear_solver_settings":{
            "solver_type": "ExternalSolversApplication.super_lu"
        },
        "problem_domain_sub_model_part_list" : ["Parts_Parts_Auto1"],
        "processes_sub_model_part_list"      : ["TEMPERATURE_Temperature_Auto1","Check_Part"]
    },
    "processes" : {
        "constraints_process_list" : [{
            "python_module" : "assign_scalar_variable_process",
            "kratos_module" : "KratosMultiphysics",
            "Parameters"    : {
                "model_part_name" : "TEMPERATURE_Temperature_Auto1",
                "variable_name"   : "TEMPERATURE",
                "constrained"     : true,
                "value"           : 1.0,
                "interval"        : [0.0,"End"]
            }
        }],
        "fluxes_process_list"      : [],
        "list_other_processes"     : [],
        "check_analytic_results_process" : [
        {
            "python_module"   : "check_scalar_to_nodes_process",
            "kratos_module"   : "KratosMultiphysics",
            "process_name"          : "CheckValueProcess",
            "Parameters"            : {
                    "model_part_name" : "Check_Part",
                    "variable_name"   : "TEMPERATURE",
                    "interval"        : [0.99, "End"],
                    "value"           : 1.0,
                    "tolerance_rank"  : 3
            }
        }]
    },
    "_output_processes" : {
        "gid_output" : [{
            "python_module" : "gid_output_process",
            "kratos_module" : "KratosMultiphysics",
            "process_name"  : "GiDOutputProcess",
            "help"          : "This process writes postprocessing files for GiD",
            "Parameters"    : {
                "model_part_name"        : "Thermic",
                "output_name"            : "basic_conv_diffusion_test",
                "postprocess_parameters" : {
                    "result_file_configuration" : {
                        "gidpost_flags"       : {
                            "GiDPostMode"           : "GiD_PostBinary",
                            "WriteDeformedMeshFlag" : "WriteDeformed",
                            "WriteConditionsFlag"   : "WriteConditions",
                            "MultiFileFlag"         : "SingleFile"
                        },
                        "file_label"          : "step",
                        "output_control_type" : "step",
                        "output_frequency"    : 1,
                        "body_output"         : true,
                        "node_output"         : false,
                        "skin_output"         : false,
                        "plane_output"        : [],
                        "nodal_results"       : ["TEMPERATURE","REACTION_FLUX","DENSITY","CONDUCTIVITY","SPECIFIC_HEAT"],
                        "gauss_point_results" : []
                    },
                    "point_data_configuration"  : []
                }
            }
        }
        ]
    }
}
=======
{
    "problem_data"             : {
        "problem_name"    : "basic_conv_diffusion_test",
        "parallel_type"   : "OpenMP",
        "start_time"      : 0.0,
        "end_time"        : 1.0e-0,
        "echo_level"      : 0
    },
    "solver_settings"          : {
        "model_part_name"                    : "Thermic",
        "domain_size"                        : 2,
        "solver_type"                        : "transient",
        "echo_level"                         : 0,
        "analysis_type"                      : "non_linear",
        "model_import_settings"              : {
            "input_type"     : "mdpa",
            "input_filename" : "basic_conv_diffusion_test/basic_conv_diffusion_test"
        },
        "material_import_settings"           : {
            "materials_filename" : "basic_conv_diffusion_test/basic_conv_diffusion_test_materials.json"
        },
        "convection_diffusion_variables" : {
            "density_variable"              : "DENSITY",
            "diffusion_variable"            : "CONDUCTIVITY",
            "unknown_variable"              : "TEMPERATURE",
            "volume_source_variable"        : "HEAT_FLUX",
            "surface_source_variable"       : "FACE_HEAT_FLUX",
            "projection_variable"           : "PROJECTED_SCALAR1",
            "convection_variable"           : "CONVECTION_VELOCITY",
            "mesh_velocity_variable"        : "MESH_VELOCITY",
            "transfer_coefficient_variable" : "",
            "velocity_variable"             : "VELOCITY",
            "specific_heat_variable"        : "SPECIFIC_HEAT",
            "reaction_variable"             : "REACTION_FLUX"
        },
        "time_stepping" : {
            "time_step"       : 1.0e-2
        },
        "line_search"                        : false,
        "convergence_criterion"              : "residual_criterion",
        "solution_relative_tolerance"        : 0.0001,
        "solution_absolute_tolerance"        : 1e-9,
        "residual_relative_tolerance"        : 0.0001,
        "residual_absolute_tolerance"        : 1e-9,
        "max_iteration"                      : 10,
        "linear_solver_settings":{
            "solver_type": "ExternalSolversApplication.super_lu"
        },
        "problem_domain_sub_model_part_list" : ["Parts_Parts_Auto1"],
        "processes_sub_model_part_list"      : ["TEMPERATURE_Temperature_Auto1","Check_Part"]
    },
    "processes" : {
        "constraints_process_list" : [{
            "python_module" : "assign_scalar_variable_process",
            "kratos_module" : "KratosMultiphysics",
            "Parameters"    : {
                "model_part_name" : "Thermic.TEMPERATURE_Temperature_Auto1",
                "variable_name"   : "TEMPERATURE",
                "constrained"     : true,
                "value"           : 1.0,
                "interval"        : [0.0,"End"]
            }
        }],
        "fluxes_process_list"      : [],
        "list_other_processes"     : [],
        "check_analytic_results_process" : [
        {
            "python_module"   : "check_scalar_to_nodes_process",
            "kratos_module"   : "KratosMultiphysics",
            "process_name"          : "CheckValueProcess",
            "Parameters"            : {
                    "model_part_name" : "Thermic.Check_Part",
                    "variable_name"   : "TEMPERATURE",
                    "interval"        : [0.99, "End"],
                    "value"           : 1.0,
                    "tolerance_rank"  : 3
            }
        }]
    },
    "_output_processes" : {
        "gid_output" : [{
            "python_module" : "gid_output_process",
            "kratos_module" : "KratosMultiphysics",
            "process_name"  : "GiDOutputProcess",
            "help"          : "This process writes postprocessing files for GiD",
            "Parameters"    : {
                "model_part_name"        : "Thermic",
                "output_name"            : "basic_conv_diffusion_test",
                "postprocess_parameters" : {
                    "result_file_configuration" : {
                        "gidpost_flags"       : {
                            "GiDPostMode"           : "GiD_PostBinary",
                            "WriteDeformedMeshFlag" : "WriteDeformed",
                            "WriteConditionsFlag"   : "WriteConditions",
                            "MultiFileFlag"         : "SingleFile"
                        },
                        "file_label"          : "step",
                        "output_control_type" : "step",
                        "output_frequency"    : 1,
                        "body_output"         : true,
                        "node_output"         : false,
                        "skin_output"         : false,
                        "plane_output"        : [],
                        "nodal_results"       : ["TEMPERATURE","REACTION_FLUX","DENSITY","CONDUCTIVITY","SPECIFIC_HEAT"],
                        "gauss_point_results" : []
                    },
                    "point_data_configuration"  : []
                }
            }
        }
        ]
    }
}
>>>>>>> ff0ba230
<|MERGE_RESOLUTION|>--- conflicted
+++ resolved
@@ -1,118 +1,3 @@
-<<<<<<< HEAD
-{
-    "problem_data"             : {
-        "problem_name"    : "basic_conv_diffusion_test",
-        "parallel_type"   : "OpenMP",
-        "start_time"      : 0.0,
-        "end_time"        : 1.0e-0,
-        "echo_level"      : 0
-    },
-    "solver_settings"          : {
-        "model_part_name"                    : "Thermic",
-        "domain_size"                        : 2,
-        "solver_type"                        : "transient",
-        "echo_level"                         : 0,
-        "analysis_type"                      : "non_linear",
-        "model_import_settings"              : {
-            "input_type"     : "mdpa",
-            "input_filename" : "basic_conv_diffusion_test/basic_conv_diffusion_test"
-        },
-        "material_import_settings"           : {
-            "materials_filename" : "basic_conv_diffusion_test/basic_conv_diffusion_test_materials.json"
-        },
-        "convection_diffusion_variables" : {
-            "density_variable"              : "DENSITY",
-            "diffusion_variable"            : "CONDUCTIVITY",
-            "unknown_variable"              : "TEMPERATURE",
-            "volume_source_variable"        : "HEAT_FLUX",
-            "surface_source_variable"       : "FACE_HEAT_FLUX",
-            "projection_variable"           : "PROJECTED_SCALAR1",
-            "convection_variable"           : "CONVECTION_VELOCITY",
-            "mesh_velocity_variable"        : "MESH_VELOCITY",
-            "transfer_coefficient_variable" : "",
-            "velocity_variable"             : "VELOCITY",
-            "specific_heat_variable"        : "SPECIFIC_HEAT",
-            "reaction_variable"             : "REACTION_FLUX"
-        },
-        "time_stepping" : {
-            "time_step"       : 1.0e-2
-        },
-        "line_search"                        : false,
-        "convergence_criterion"              : "residual_criterion",
-        "solution_relative_tolerance"        : 0.0001,
-        "solution_absolute_tolerance"        : 1e-9,
-        "residual_relative_tolerance"        : 0.0001,
-        "residual_absolute_tolerance"        : 1e-9,
-        "max_iteration"                      : 10,
-        "linear_solver_settings":{
-            "solver_type": "ExternalSolversApplication.super_lu"
-        },
-        "problem_domain_sub_model_part_list" : ["Parts_Parts_Auto1"],
-        "processes_sub_model_part_list"      : ["TEMPERATURE_Temperature_Auto1","Check_Part"]
-    },
-    "processes" : {
-        "constraints_process_list" : [{
-            "python_module" : "assign_scalar_variable_process",
-            "kratos_module" : "KratosMultiphysics",
-            "Parameters"    : {
-                "model_part_name" : "TEMPERATURE_Temperature_Auto1",
-                "variable_name"   : "TEMPERATURE",
-                "constrained"     : true,
-                "value"           : 1.0,
-                "interval"        : [0.0,"End"]
-            }
-        }],
-        "fluxes_process_list"      : [],
-        "list_other_processes"     : [],
-        "check_analytic_results_process" : [
-        {
-            "python_module"   : "check_scalar_to_nodes_process",
-            "kratos_module"   : "KratosMultiphysics",
-            "process_name"          : "CheckValueProcess",
-            "Parameters"            : {
-                    "model_part_name" : "Check_Part",
-                    "variable_name"   : "TEMPERATURE",
-                    "interval"        : [0.99, "End"],
-                    "value"           : 1.0,
-                    "tolerance_rank"  : 3
-            }
-        }]
-    },
-    "_output_processes" : {
-        "gid_output" : [{
-            "python_module" : "gid_output_process",
-            "kratos_module" : "KratosMultiphysics",
-            "process_name"  : "GiDOutputProcess",
-            "help"          : "This process writes postprocessing files for GiD",
-            "Parameters"    : {
-                "model_part_name"        : "Thermic",
-                "output_name"            : "basic_conv_diffusion_test",
-                "postprocess_parameters" : {
-                    "result_file_configuration" : {
-                        "gidpost_flags"       : {
-                            "GiDPostMode"           : "GiD_PostBinary",
-                            "WriteDeformedMeshFlag" : "WriteDeformed",
-                            "WriteConditionsFlag"   : "WriteConditions",
-                            "MultiFileFlag"         : "SingleFile"
-                        },
-                        "file_label"          : "step",
-                        "output_control_type" : "step",
-                        "output_frequency"    : 1,
-                        "body_output"         : true,
-                        "node_output"         : false,
-                        "skin_output"         : false,
-                        "plane_output"        : [],
-                        "nodal_results"       : ["TEMPERATURE","REACTION_FLUX","DENSITY","CONDUCTIVITY","SPECIFIC_HEAT"],
-                        "gauss_point_results" : []
-                    },
-                    "point_data_configuration"  : []
-                }
-            }
-        }
-        ]
-    }
-}
-=======
 {
     "problem_data"             : {
         "problem_name"    : "basic_conv_diffusion_test",
@@ -225,5 +110,4 @@
         }
         ]
     }
-}
->>>>>>> ff0ba230
+}