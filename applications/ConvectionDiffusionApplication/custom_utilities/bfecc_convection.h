// KRATOS ___ ___  _  ___   __   ___ ___ ___ ___
//       / __/ _ \| \| \ \ / /__|   \_ _| __| __|
//      | (_| (_) | .` |\ V /___| |) | || _|| _|
//       \___\___/|_|\_| \_/    |___/___|_| |_|  APPLICATION
//
//  License: BSD License
//                     Kratos default license: kratos/license.txt
//
//  Main authors:  Riccardo Rossi
//

#if !defined(KRATOS_BFECC_CONVECTION_INCLUDED )
#define  KRATOS_BFECC_CONVECTION_INCLUDED

#define PRESSURE_ON_EULERIAN_MESH
#define USE_FEW_PARTICLES

// System includes
#include <string>
#include <iostream>
#include <algorithm>

// External includes

// Project includes
#include "includes/define.h"
#include "includes/model_part.h"
#include "utilities/geometry_utilities.h"
#include "geometries/tetrahedra_3d_4.h"
#include "includes/variables.h"
#include "utilities/timer.h"
#include "utilities/binbased_fast_point_locator.h"
#include "utilities/openmp_utils.h"
#include "processes/compute_nodal_gradient_process.h"
#include "utilities/parallel_utilities.h"
#include "utilities/pointer_communicator.h"
#include "utilities/pointer_map_communicator.h"

namespace Kratos
{

template<std::size_t TDim>
class BFECCConvection
{
public:
    KRATOS_CLASS_POINTER_DEFINITION(BFECCConvection<TDim>);

    BFECCConvection(
        typename BinBasedFastPointLocator<TDim>::Pointer pSearchStructure,
        const bool PartialDt = false,
        const bool ActivateLimiter = false)
        : mpSearchStructure(pSearchStructure), mActivateLimiter(ActivateLimiter)
    {
    }

    ~BFECCConvection()
    {
    }

    //**********************************************************************************************
    //**********************************************************************************************
    void BFECCconvect(
        ModelPart& rModelPart,
        const Variable< double >& rVar,
        const Variable<array_1d<double,3> >& conv_var,
        const double substeps)
    {
        KRATOS_TRY
        const double dt = rModelPart.GetProcessInfo()[DELTA_TIME];

        //do movement
        Vector N(TDim + 1);
        Vector N_valid(TDim + 1);
        const int max_results = 10000;
        typename BinBasedFastPointLocator<TDim>::ResultContainerType results(max_results);

        const int nparticles = rModelPart.Nodes().size();

        PointerVector< Element > elem_backward( rModelPart.Nodes().size());
        std::vector< Vector > Ns( rModelPart.Nodes().size());
        std::vector< bool > found( rModelPart.Nodes().size());

        // Allocate non-historical variables
        block_for_each(rModelPart.Nodes(), [&](Node<3>& rNode){
            rNode.SetValue(rVar, 0.0);
        });

        mLimiter.resize(nparticles);
        if (mActivateLimiter){
            CalculateLimiter(rModelPart, rVar);
        } else{
            for (int i = 0; i < nparticles; i++){
                mLimiter[i] = 1.0;
            }
        }

        //FIRST LOOP: estimate rVar(n+1)
        #pragma omp parallel for firstprivate(results,N,N_valid)
        for (int i = 0; i < nparticles; i++)
        {
            typename BinBasedFastPointLocator<TDim>::ResultIteratorType result_begin = results.begin();

            ModelPart::NodesContainerType::iterator it_particle = rModelPart.NodesBegin() + i;

            Element::Pointer pelement;
            Element::Pointer pelement_valid;

            array_1d<double,3> bckPos = it_particle->Coordinates();
            const array_1d<double,3>& vel = it_particle->FastGetSolutionStepValue(conv_var);
            bool has_valid_elem_pointer = false;
            bool is_found = ConvectBySubstepping(dt,bckPos,vel, N,N_valid, pelement,pelement_valid, result_begin, max_results, -1.0, substeps, conv_var, has_valid_elem_pointer);
            found[i] = is_found;

            if(is_found) {
                //save position backwards
                elem_backward(i) = pelement;
                Ns[i] = N;

                Geometry< Node < 3 > >& geom = pelement->GetGeometry();
                double phi1 = N[0] * ( geom[0].FastGetSolutionStepValue(rVar,1));
                for (unsigned int k = 1; k < geom.size(); k++) {
                    phi1 += N[k] * ( geom[k].FastGetSolutionStepValue(rVar,1) );
                }

                it_particle->FastGetSolutionStepValue(rVar) = phi1;
            }
            else if(has_valid_elem_pointer)
            {
                //save position backwards
                elem_backward(i) = pelement_valid;
                Ns[i] = N_valid;

                Geometry< Node < 3 > >& geom = pelement_valid->GetGeometry();
                double phi1 = N[0] * ( geom[0].FastGetSolutionStepValue(rVar,1));
                for (unsigned int k = 1; k < geom.size(); k++) {
                    phi1 += N_valid[k] * ( geom[k].FastGetSolutionStepValue(rVar,1) );
                }

                it_particle->FastGetSolutionStepValue(rVar) = phi1;
            }
        }

        //now obtain the value AT TIME STEP N by taking it from N+1
        #pragma omp parallel for firstprivate(results,N,N_valid)
        for (int i = 0; i < nparticles; i++)
        {
            typename BinBasedFastPointLocator<TDim>::ResultIteratorType result_begin = results.begin();

            ModelPart::NodesContainerType::iterator it_particle = rModelPart.NodesBegin() + i;

            Element::Pointer pelement;
            Element::Pointer pelement_valid;

            array_1d<double,3> fwdPos = it_particle->Coordinates();
            const array_1d<double,3>& vel = it_particle->FastGetSolutionStepValue(conv_var,1);
            bool has_valid_elem_pointer = false;
            bool is_found = ConvectBySubstepping(dt,fwdPos,vel, N, N_valid, pelement, pelement_valid, result_begin, max_results, 1.0, substeps, conv_var,has_valid_elem_pointer);

            if(is_found) {
                Geometry< Node < 3 > >& geom = pelement->GetGeometry();
                double phi_old = N[0] * ( geom[0].FastGetSolutionStepValue(rVar));

                for (unsigned int k = 1; k < geom.size(); k++) {
                    phi_old  += N[k] * ( geom[k].FastGetSolutionStepValue(rVar) );
                }

                //store correction
                const auto limiter_factor = 0.5*mLimiter[i];
                it_particle->GetValue(rVar) = (1.0 + limiter_factor)*it_particle->FastGetSolutionStepValue(rVar,1) - limiter_factor*phi_old;
//                 iparticle->FastGetSolutionStepValue(rVar) = iparticle->GetValue(rVar) - 0.5 * (phi2 - iparticle->FastGetSolutionStepValue(rVar,1));
            }
            else
            {
                it_particle->GetValue(rVar) = it_particle->FastGetSolutionStepValue(rVar,1);
            }
        }

        #pragma omp parallel for
        for (int i = 0; i < nparticles; i++)
        {
            ModelPart::NodesContainerType::iterator it_particle = rModelPart.NodesBegin() + i;
            bool is_found = found[i];
            if(is_found) {
                Vector N = Ns[i];
                Geometry< Node < 3 > >& geom = elem_backward[i].GetGeometry();
                double phi1 = N[0] * ( geom[0].GetValue(rVar));
                for (unsigned int k = 1; k < geom.size(); k++) {
                    phi1 += N[k] * ( geom[k].GetValue(rVar) );
                }

                it_particle->FastGetSolutionStepValue(rVar) = phi1;
            }
//             else
//                 std::cout << "it should find it" << std::endl;
<<<<<<< HEAD

            // it_particle->FastGetSolutionStepValue(conv_var, 1) = it_particle->GetValue(conv_var); // Restoring the old velocity
=======
>>>>>>> e88045ab
        }

        KRATOS_CATCH("")
    }

    bool ConvectBySubstepping(
        const double dt,
        array_1d<double,3>& position, //IT WILL BE MODIFIED
        const array_1d<double,3>& initial_velocity,
        Vector& N,
        Vector& N_valid,
        Element::Pointer& pelement,
        Element::Pointer& pelement_valid,
        typename BinBasedFastPointLocator<TDim>::ResultIteratorType& result_begin,
        const unsigned int max_results,
        const double velocity_sign,
        const double subdivisions,
        const Variable<array_1d<double,3> >& conv_var,
        bool& has_valid_elem_pointer)
    {
        bool is_found = false;
        array_1d<double,3> veulerian;
        const double small_dt = dt/subdivisions;

        if(velocity_sign > 0.0) //going from the past to the future
        {
            noalias(position) += small_dt*initial_velocity;
            unsigned int substep=0;
            while(substep++ < subdivisions)
            {
                is_found = mpSearchStructure->FindPointOnMesh(position, N, pelement, result_begin, max_results);

                if (is_found == true)
                {
                    Geometry< Node < 3 > >& geom = pelement->GetGeometry();

                    const double new_step_factor = static_cast<double>(substep)/subdivisions;
                    const double old_step_factor = (1.0 - new_step_factor);

                    noalias(veulerian) = N[0] * ( new_step_factor*geom[0].FastGetSolutionStepValue(conv_var) + old_step_factor*geom[0].FastGetSolutionStepValue(conv_var,1));
                    for (unsigned int k = 1; k < geom.size(); k++)
                        noalias(veulerian) += N[k] * ( new_step_factor*geom[k].FastGetSolutionStepValue(conv_var) + old_step_factor*geom[k].FastGetSolutionStepValue(conv_var,1) );

                    noalias(position) += small_dt*veulerian;

                    N_valid  = N;
                    pelement_valid = pelement;
                    has_valid_elem_pointer = true;

                }
                else
                    break;
            }
        }
        else //going from the future to the past
        {
            noalias(position) -= small_dt*initial_velocity;
            unsigned int substep=0;
            while(substep++ < subdivisions)
            {
                is_found = mpSearchStructure->FindPointOnMesh(position, N, pelement, result_begin, max_results);

                if (is_found == true)
                {
                    Geometry< Node < 3 > >& geom = pelement->GetGeometry();

                    //this factors get inverted from the other case
                   const double old_step_factor = static_cast<double>(substep)/subdivisions;
                   const double new_step_factor = (1.0 - old_step_factor);

                    noalias(veulerian) = N[0] * ( new_step_factor*geom[0].FastGetSolutionStepValue(conv_var) + old_step_factor*geom[0].FastGetSolutionStepValue(conv_var,1));
                    for (unsigned int k = 1; k < geom.size(); k++)
                        noalias(veulerian) += N[k] * ( new_step_factor*geom[k].FastGetSolutionStepValue(conv_var) + old_step_factor*geom[k].FastGetSolutionStepValue(conv_var,1) );

                    noalias(position) -= small_dt*veulerian;

                    N_valid  = N;
                    pelement_valid = pelement;
                    has_valid_elem_pointer = true;


                }
             else
                 break;
            }
        }

                return is_found;

    }

    // ************************************************************************************************************
    // See [Kuzmin et al., Comput. Methods Appl. Mech. Engrg., 322 (2017) 23–41] for more info about this limiter
    // Befor calling make sure that non-historical variable "DISTANCE_GRADIENT" contains the nodal gradient of rVar
    void CalculateLimiter(
        ModelPart& rModelPart,
        const Variable< double >& rVar)
    {
        const double epsilon = 1.0e-15;
        const double power = 2.0;

        const int nparticles = rModelPart.Nodes().size();

        if(static_cast<int>(mSigmaPlus.size()) != nparticles){
            mSigmaPlus.resize(nparticles);
            mSigmaMinus.resize(nparticles);
        }

        auto& r_default_comm = rModelPart.GetCommunicator().GetDataCommunicator();
        GlobalPointersVector< Node<3 > > gp_list;

        for (int i_node = 0; i_node < static_cast<int>(rModelPart.NumberOfNodes()); ++i_node){
            auto it_node = rModelPart.NodesBegin() + i_node;
            GlobalPointersVector< Node<3 > >& global_pointer_list = it_node->GetValue(NEIGHBOUR_NODES);

            for (unsigned int j = 0; j< global_pointer_list.size(); ++j)
            {
                auto& global_pointer = global_pointer_list(j);
                gp_list.push_back(global_pointer);
            }
        }

        GlobalPointerCommunicator< Node<3 > > pointer_comm(r_default_comm, gp_list);

        auto coordinate_proxy = pointer_comm.Apply(
            [](GlobalPointer<Node<3> >& global_pointer) -> Point::CoordinatesArrayType
            {
                return global_pointer->Coordinates();
            }
        );

        auto distance_proxy = pointer_comm.Apply(
            [&](GlobalPointer<Node<3> >& global_pointer) -> double
            {
                return global_pointer->FastGetSolutionStepValue(rVar);
            }
        );

        IndexPartition<int>(nparticles).for_each(
        [&](int i_node){
            auto it_node = rModelPart.NodesBegin() + i_node;
            const auto& X_i = it_node->Coordinates();
            const auto& grad_i = it_node->GetValue(DISTANCE_GRADIENT);

            double S_plus = 0.0;
            double S_minus = 0.0;

            GlobalPointersVector< Node<3 > >& global_pointer_list = it_node->GetValue(NEIGHBOUR_NODES);

            for (unsigned int j = 0; j< global_pointer_list.size(); ++j)
            {

                /* if (it_node->Id() == j_node->Id())
                    continue; */

                auto& global_pointer = global_pointer_list(j);
                auto X_j = coordinate_proxy.Get(global_pointer);

                S_plus += std::max(0.0, inner_prod(grad_i, X_i-X_j));
                S_minus += std::min(0.0, inner_prod(grad_i, X_i-X_j));
            }

            mSigmaPlus[i_node] = std::min(1.0, (std::abs(S_minus)+epsilon)/(S_plus+epsilon));
            mSigmaMinus[i_node] = std::min(1.0, (S_plus+epsilon)/(std::abs(S_minus)+epsilon));
        }
        );

        IndexPartition<int>(nparticles).for_each(
        [&](int i_node){
            auto it_node = rModelPart.NodesBegin() + i_node;
            const double distance_i = it_node->FastGetSolutionStepValue(rVar);
            const auto& X_i = it_node->Coordinates();
            const auto& grad_i = it_node->GetValue(DISTANCE_GRADIENT);

            double numerator = 0.0;
            double denominator = 0.0;

            GlobalPointersVector< Node<3 > >& global_pointer_list = it_node->GetValue(NEIGHBOUR_NODES);

            for (unsigned int j = 0; j< global_pointer_list.size(); ++j)
            {

                /* if (it_node->Id() == j_node->Id())
                    continue; */

                auto& global_pointer = global_pointer_list(j);
                auto X_j = coordinate_proxy.Get(global_pointer);
                const double distance_j = distance_proxy.Get(global_pointer);

                double beta_ij = 1.0;
                if (inner_prod(grad_i, X_i-X_j) > 0)
                    beta_ij = mSigmaPlus[i_node];
                else if (inner_prod(grad_i, X_i-X_j) < 0)
                    beta_ij = mSigmaMinus[i_node];

                numerator += beta_ij*(distance_i - distance_j);
                denominator += beta_ij*std::abs(distance_i - distance_j);
            }

            const double fraction = (std::abs(numerator)/* +epsilon */) / (denominator + epsilon);
            mLimiter[i_node] = 1.0 - std::pow(fraction, power);
        }
        );
    }


    void ResetBoundaryConditions(ModelPart& rModelPart, const Variable< double >& rVar)
    {
            KRATOS_TRY

            ModelPart::NodesContainerType::iterator inodebegin = rModelPart.NodesBegin();
            vector<int> node_partition;
            #ifdef _OPENMP
                int number_of_threads = omp_get_max_threads();
            #else
                int number_of_threads = 1;
            #endif
            OpenMPUtils::CreatePartition(number_of_threads, rModelPart.Nodes().size(), node_partition);

            #pragma omp parallel for
            for(int kkk=0; kkk<number_of_threads; kkk++)
            {
                for(int ii=node_partition[kkk]; ii<node_partition[kkk+1]; ii++)
                {
                        ModelPart::NodesContainerType::iterator inode = inodebegin+ii;

                        if (inode->IsFixed(rVar))
                        {
                            inode->FastGetSolutionStepValue(rVar)=inode->GetSolutionStepValue(rVar,1);
                        }
                }
            }

            KRATOS_CATCH("")
    }

    void CopyScalarVarToPreviousTimeStep(ModelPart& rModelPart, const Variable< double >& rVar)
    {
        KRATOS_TRY
        ModelPart::NodesContainerType::iterator inodebegin = rModelPart.NodesBegin();
        vector<int> node_partition;
        #ifdef _OPENMP
            int number_of_threads = omp_get_max_threads();
        #else
            int number_of_threads = 1;
        #endif
        OpenMPUtils::CreatePartition(number_of_threads, rModelPart.Nodes().size(), node_partition);

        #pragma omp parallel for
        for(int kkk=0; kkk<number_of_threads; kkk++)
        {
            for(int ii=node_partition[kkk]; ii<node_partition[kkk+1]; ii++)
            {
                ModelPart::NodesContainerType::iterator inode = inodebegin+ii;
                inode->GetSolutionStepValue(rVar,1) = inode->FastGetSolutionStepValue(rVar);
            }
        }
        KRATOS_CATCH("")
    }

protected:
    Kratos::Vector mSigmaPlus, mSigmaMinus, mLimiter;

private:
    typename BinBasedFastPointLocator<TDim>::Pointer mpSearchStructure;
    //const bool mPartialDt;
    const bool mActivateLimiter;



};

} // namespace Kratos.

#endif // KRATOS_BFECC_CONVECTION_INCLUDED  defined<|MERGE_RESOLUTION|>--- conflicted
+++ resolved
@@ -192,11 +192,8 @@
             }
 //             else
 //                 std::cout << "it should find it" << std::endl;
-<<<<<<< HEAD
 
             // it_particle->FastGetSolutionStepValue(conv_var, 1) = it_particle->GetValue(conv_var); // Restoring the old velocity
-=======
->>>>>>> e88045ab
         }
 
         KRATOS_CATCH("")
