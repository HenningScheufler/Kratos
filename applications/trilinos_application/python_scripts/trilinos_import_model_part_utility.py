from __future__ import print_function, absolute_import, division  # makes KratosMultiphysics backward compatible with python 2.6 and 2.7

# Importing the Kratos Library
import KratosMultiphysics
import KratosMultiphysics.mpi as KratosMPI

# Check that applications were imported in the main script
KratosMultiphysics.CheckRegisteredApplications("MetisApplication","TrilinosApplication")

# Import applications
import KratosMultiphysics.TrilinosApplication as KratosTrilinos


class TrilinosImportModelPartUtility():

    def __init__(self, main_model_part, settings):
        self.main_model_part = main_model_part
        self.settings = settings

        if KratosMPI.mpi.size < 2:
            raise NameError("MPI number of processors is 1.")

    def ExecutePartitioningAndReading(self):
        warning_msg  = 'Calling "ExecutePartitioningAndReading" which is DEPRECATED\n'
        warning_msg += 'Please use "ImportModelPart" instead'
        if (KratosMPI.mpi.rank == 0):
            KratosMultiphysics.Logger.PrintWarning("TrilinosImportModelPartUtility", warning_msg)

        self.ImportModelPart()

    def ImportModelPart(self):
        model_part_import_settings = self.settings["model_import_settings"]
        input_type = model_part_import_settings["input_type"].GetString()

        if input_type == "mdpa":
            input_filename = model_part_import_settings["input_filename"].GetString()

            # Unless otherwise stated, always perform the Metis partitioning
            if not model_part_import_settings.Has("perform_partitioning"):
                model_part_import_settings.AddEmptyValue("perform_partitioning")
                model_part_import_settings["perform_partitioning"].SetBool(True)

            perform_partitioning = model_part_import_settings["perform_partitioning"].GetBool()
<<<<<<< HEAD

            # Setting some mdpa-import-related flags
            import_flags = KratosMultiphysics.ModelPartIO.READ
            if model_part_import_settings.Has("ignore_variables_not_in_solution_step_data"):
                if model_part_import_settings["ignore_variables_not_in_solution_step_data"].GetBool():
                    import_flags = KratosMultiphysics.ModelPartIO.IGNORE_VARIABLES_ERROR|import_flags
            skip_timer = True
            if model_part_import_settings.Has("skip_timer"):
                skip_timer = model_part_import_settings["skip_timer"].GetBool()
            if skip_timer:
                import_flags = KratosMultiphysics.ModelPartIO.SKIP_TIMER|import_flags
=======
>>>>>>> 004a8dd5

            # Setting some mdpa-import-related flags
            import_flags = KratosMultiphysics.ModelPartIO.READ
            if model_part_import_settings.Has("ignore_variables_not_in_solution_step_data"):
                if model_part_import_settings["ignore_variables_not_in_solution_step_data"].GetBool():
                    import_flags = KratosMultiphysics.ModelPartIO.IGNORE_VARIABLES_ERROR|import_flags
            skip_timer = True
            if model_part_import_settings.Has("skip_timer"):
                skip_timer = model_part_import_settings["skip_timer"].GetBool()
            if skip_timer:
                import_flags = KratosMultiphysics.ModelPartIO.SKIP_TIMER|import_flags

            # Select the partitioning method (File by default)
            partition_in_memory = False
            if model_part_import_settings.Has("partition_in_memory"):
                partition_in_memory = model_part_import_settings["partition_in_memory"].GetBool()

            if perform_partitioning == True:
                KratosMultiphysics.CheckRegisteredApplications("MetisApplication")
                import KratosMultiphysics.MetisApplication as KratosMetis

                # Partition of the original .mdpa file
                number_of_partitions = KratosMPI.mpi.size # Number of partitions equals the number of processors
                domain_size = self.main_model_part.ProcessInfo[KratosMultiphysics.DOMAIN_SIZE]
                verbosity = self.settings["echo_level"].GetInt()

                # Make sure that the condition goes to the same partition as the element is a face of
                sync_conditions = True

                # Original .mdpa file reading
                model_part_io = KratosMultiphysics.ReorderConsecutiveModelPartIO(input_filename)

                if not partition_in_memory:
                    ## Serial partition of the original .mdpa file
                    if KratosMPI.mpi.rank == 0:
                        partitioner = KratosMetis.MetisDivideHeterogeneousInputProcess(model_part_io, number_of_partitions , domain_size, verbosity, sync_conditions)
                        partitioner.Execute()

                        KratosMultiphysics.Logger.PrintInfo("::[TrilinosImportModelPartUtility]::", "Metis divide finished.")
                else:
                    # Create a second io that does not reorder the parts while reading from memory
                    serial_model_part_io = KratosMultiphysics.ModelPartIO(input_filename, import_flags)

                    partitioner = KratosMetis.MetisDivideHeterogeneousInputInMemoryProcess(model_part_io, serial_model_part_io, number_of_partitions , domain_size, verbosity, sync_conditions)
                    partitioner.Execute()
                    serial_model_part_io.ReadModelPart(self.main_model_part)

                    if KratosMPI.mpi.rank == 0:
                        KratosMultiphysics.Logger.PrintInfo("::[TrilinosImportModelPartUtility]::", "Metis divide finished.")

            else:
                if (KratosMPI.mpi.rank == 0):
                    KratosMultiphysics.Logger.PrintInfo("::[TrilinosImportModelPartUtility]::", "Metis partitioning not executed.")

            KratosMPI.mpi.world.barrier()

            ## Reset as input file name the obtained Metis partition one
            mpi_input_filename = input_filename + "_" + str(KratosMPI.mpi.rank)
            model_part_import_settings["input_filename"].SetString(mpi_input_filename)

            ## Read the new generated *.mdpa files
            if not partition_in_memory:
                KratosMultiphysics.ModelPartIO(mpi_input_filename, import_flags).ReadModelPart(self.main_model_part)

        elif input_type == "rest":
            from trilinos_restart_utility import TrilinosRestartUtility as RestartUtility
            restart_settings = model_part_import_settings.Clone()

            restart_settings.RemoveValue("input_type")

            restart_settings.AddEmptyValue("set_mpi_communicator")
            restart_settings["set_mpi_communicator"].SetBool(False)

            if not restart_settings.Has("restart_load_file_label"):
                raise Exception('"restart_load_file_label" must be specified when starting from a restart-file!')

            RestartUtility(self.main_model_part, restart_settings).LoadRestart()

        elif input_type == "use_input_model_part":
            pass

        else:
            raise Exception("Other input options are not yet implemented.")

    def CreateCommunicators(self):
        ## Construct and execute the Parallel fill communicator (also sets the MPICommunicator)
        ParallelFillCommunicator = KratosTrilinos.ParallelFillCommunicator(self.main_model_part.GetRootModelPart())
        ParallelFillCommunicator.Execute()

        if KratosMPI.mpi.rank == 0 :
            KratosMultiphysics.Logger.PrintInfo("::[TrilinosImportModelPartUtility]::", "MPI communicators constructed.")<|MERGE_RESOLUTION|>--- conflicted
+++ resolved
@@ -41,20 +41,6 @@
                 model_part_import_settings["perform_partitioning"].SetBool(True)
 
             perform_partitioning = model_part_import_settings["perform_partitioning"].GetBool()
-<<<<<<< HEAD
-
-            # Setting some mdpa-import-related flags
-            import_flags = KratosMultiphysics.ModelPartIO.READ
-            if model_part_import_settings.Has("ignore_variables_not_in_solution_step_data"):
-                if model_part_import_settings["ignore_variables_not_in_solution_step_data"].GetBool():
-                    import_flags = KratosMultiphysics.ModelPartIO.IGNORE_VARIABLES_ERROR|import_flags
-            skip_timer = True
-            if model_part_import_settings.Has("skip_timer"):
-                skip_timer = model_part_import_settings["skip_timer"].GetBool()
-            if skip_timer:
-                import_flags = KratosMultiphysics.ModelPartIO.SKIP_TIMER|import_flags
-=======
->>>>>>> 004a8dd5
 
             # Setting some mdpa-import-related flags
             import_flags = KratosMultiphysics.ModelPartIO.READ
