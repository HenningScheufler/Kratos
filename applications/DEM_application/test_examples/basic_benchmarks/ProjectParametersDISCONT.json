{
"Dimension"                        : 3,
"BoundingBoxOption"                : true,
"BoundingBoxEnlargementFactor"     : 1.1,
"AutomaticBoundingBoxOption"       : false,
"BoundingBoxEnlargementFactor"     : 1.0,
"BoundingBoxMaxX"                  : 1e3,
"BoundingBoxMaxY"                  : 1e3,
"BoundingBoxMaxZ"                  : 1e3,
"BoundingBoxMinX"                  : -1e3,
"BoundingBoxMinY"                  : -1e3,
"BoundingBoxMinZ"                  : -1e3,
"dem_inlet_option"                 : false,
"GravityX"                         : 0.0,
"GravityY"                         : 0.0,
"GravityZ"                         : 0.0,

"EnergyCalculationOption"          : false,
"VelocityTrapOption"               : false,
"RotationOption"                   : true,
"CleanIndentationsOption"          : true,
"RemoveBallsInEmbeddedOption"      : true,

"DeltaOption"                      : "Absolute",
"SearchTolerance"                  : 0.0,
"CoordinationNumber"               : 10,
"ModelDataInfo"                    : false,
"VirtualMassCoefficient"           : 1.0,
"RollingFrictionOption"            : false,
"DontSearchUntilFailure"           : false,
"ContactMeshOption"                : false,
"OutputFileType"                   : "Binary",
"Multifile"                        : "multiple_files",
"TranslationalIntegrationScheme"   : "Forward_Euler",
"RotationalIntegrationScheme"      : "Direct_Integration",
"AutomaticTimestep"                : false,
"DeltaTimeSafetyFactor"            : 1.0,
"MaxTimeStep"                      : 6.4e-8,
"FinalTime"                        : 0.0005,
"ControlTime"                      : 100,
"NeighbourSearchFrequency"         : 1,
"PeriodicDomainOption"             : false,

"ElementType"                      : "SphericPartDEMElement3D",

"GraphExportFreq"                  : 1e-5,
"VelTrapGraphExportFreq"           : 1e-3,
"OutputTimeStep"                   : 0.05,
"PostDisplacement"                 : false,
"PostVelocity"                     : false,
"PostElasticForces"                : false,
"PostContactForces"                : false,
"PostRigidElementForces"           : false,
"PostTangentialElasticForces"      : false,
"PostPressure"                     : false,
"PostTotalForces"                  : false,
"PostShearStress"                  : false,
"PostNonDimensionalVolumeWear"     : false,
"PostNodalArea"                    : false,
"PostRHS"                          : false,
"PostDampForces"                   : false,
"PostAppliedForces"                : false,
"PostRadius"                       : false,
"PostGroupId"                      : false,
"PostExportId"                     : false,
"PostAngularVelocity"              : false,
"PostParticleMoment"               : false,
"PostEulerAngles"                  : false,
"PostContactSigma"                 : false,
"PostContactTau"                   : false,
"PostLocalContactForce"            : false,
"PostFailureCriterionState"        : false,
"PostContactFailureId"             : false,
"PostMeanContactArea"              : false,
"PostStressStrainOption"           : false,
"PostRollingResistanceMoment"      : false,
<<<<<<< HEAD
=======
"post_vtk_option"                  : false,
"MeanRadius"                       : 0.0001,
>>>>>>> 2c069507
"virtual_sea_surface_settings"     : {
"print_sea_surface"                : false
},

"problem_name"                     : "benchmark5"
}<|MERGE_RESOLUTION|>--- conflicted
+++ resolved
@@ -74,11 +74,8 @@
 "PostMeanContactArea"              : false,
 "PostStressStrainOption"           : false,
 "PostRollingResistanceMoment"      : false,
-<<<<<<< HEAD
-=======
 "post_vtk_option"                  : false,
 "MeanRadius"                       : 0.0001,
->>>>>>> 2c069507
 "virtual_sea_surface_settings"     : {
 "print_sea_surface"                : false
 },
