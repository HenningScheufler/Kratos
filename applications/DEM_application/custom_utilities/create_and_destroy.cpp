--- conflicted
+++ resolved
@@ -621,13 +621,9 @@
         if (!is_breakable) {
             mMaxNodeId++; //This must be done before CreateParticles because the creation of particles accesses mMaxNodeId to choose what Id is assigned to the new nodes/spheres
         }
-<<<<<<< HEAD
         
         if (!continuum_strategy && is_breakable) KRATOS_THROW_ERROR(std::runtime_error,"Breakable cluster elements are being used inside a non-deformable strategy. The program will now stop.","")
         
-=======
-
->>>>>>> 04d397a3
         ParticleCreatorDestructor* creator_destructor_ptr = this;
         p_cluster->CreateParticles(creator_destructor_ptr, r_spheres_modelpart, p_fast_properties, continuum_strategy);
 
