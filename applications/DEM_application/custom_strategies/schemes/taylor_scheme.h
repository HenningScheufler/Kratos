--- conflicted
+++ resolved
@@ -43,13 +43,8 @@
             DEMIntegrationScheme::Pointer cloned_scheme(new TaylorScheme(*this));
             return cloned_scheme;
         }
-<<<<<<< HEAD
-        
-        void SetIntegrationSchemeInProperties(Properties::Pointer pProp) const override;
-=======
 
         void SetIntegrationSchemeInProperties(Properties::Pointer pProp, bool verbose = true) const override;
->>>>>>> 55a3a168
         
         /*void AddSpheresVariables(ModelPart & r_model_part, bool TRotationOption) override;
         void AddClustersVariables(ModelPart & r_model_part, bool TRotationOption) override;*/
