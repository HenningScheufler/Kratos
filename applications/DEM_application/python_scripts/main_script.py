from __future__ import print_function, absolute_import, division #makes KratosMultiphysics backward compatible with python 2.6 and 2.7
import time as timer
import os
import sys
from KratosMultiphysics import *
from KratosMultiphysics.DEMApplication import *

sys.path.insert(0,'')
import DEM_explicit_solver_var as DEM_parameters

# Import MPI modules if needed. This way to do this is only valid when using OpenMPI. For other implementations of MPI it will not work.
if "OMPI_COMM_WORLD_SIZE" in os.environ or "I_MPI_INFO_NUMA_NODE_NUM" in os.environ:
    print("Running under MPI...........")
    from KratosMultiphysics.MetisApplication import *
    from KratosMultiphysics.MPISearchApplication import *
    from KratosMultiphysics.mpi import *
    import DEM_procedures_mpi as DEM_procedures
    import DEM_material_test_script_mpi as DEM_material_test_script
    def model_part_reader(modelpart, nodeid=0, elemid=0, condid=0):
        return ReorderConsecutiveFromGivenIdsModelPartIO(modelpart, nodeid, elemid, condid)

else:
    print("Running under OpenMP........")
    import DEM_procedures
    import DEM_material_test_script
    #def model_part_reader(modelpart, a=0, b=0, c=0):
    #    return ModelPartIO(modelpart)
    def model_part_reader(modelpart, nodeid=0, elemid=0, condid=0):
        #return ModelPartIO(modelpart)
        return ReorderConsecutiveFromGivenIdsModelPartIO(modelpart, nodeid, elemid, condid)

class Solution(object):

    def __init__(self):
        self.solver_strategy = self.SetSolverStrategy()
        self.creator_destructor = self.SetParticleCreatorDestructor()
        self.dem_fem_search = self.SetDemFemSearch()
        self.procedures = self.SetProcedures()
        self.SetAnalyticParticleWatcher()

        self.procedures.CheckInputParameters(DEM_parameters)

        # Creating necessary directories:
        self.main_path = os.getcwd()
        [self.post_path, self.data_and_results, self.graphs_path, MPI_results] = self.procedures.CreateDirectories(str(self.main_path), str(DEM_parameters.problem_name))

        self.SetGraphicalOutput()
        
        self.report        = DEM_procedures.Report()
        self.parallelutils = DEM_procedures.ParallelUtils()
        self.materialTest  = DEM_procedures.MaterialTest()
        self.scheme = self.SetScheme()

        # Set the print function TO_DO: do this better...
        self.KRATOSprint   = self.procedures.KRATOSprint

        # Prepare modelparts
        self.spheres_model_part    = ModelPart("SpheresPart")
        self.rigid_face_model_part = ModelPart("RigidFacePart")
        self.cluster_model_part    = ModelPart("ClusterPart")
        self.DEM_inlet_model_part  = ModelPart("DEMInletPart")
        self.mapping_model_part    = ModelPart("MappingPart")
        self.contact_model_part    = ModelPart("ContactPart")


        mp_list = []
        mp_list.append(self.spheres_model_part)
        mp_list.append(self.rigid_face_model_part)
        mp_list.append(self.cluster_model_part)
        mp_list.append(self.DEM_inlet_model_part)
        mp_list.append(self.mapping_model_part)
        mp_list.append(self.contact_model_part)

        self.all_model_parts = DEM_procedures.SetOfModelParts(mp_list)

        self.solver = self.SetSolver()

    def SetAnalyticParticleWatcher(self):
        self.main_path = os.getcwd()  #revisar
        from analytic_tools import analytic_data_procedures
        self.particle_watcher = AnalyticParticleWatcher()
        self.particle_watcher_analyser = analytic_data_procedures.ParticleWatcherAnalyzer(analytic_particle_watcher = self.particle_watcher, path = self.main_path)

    def SetProcedures(self):
        return DEM_procedures.Procedures(DEM_parameters)

    def SetDemFemSearch(self):
        return DEM_FEM_Search()

    def SetParticleCreatorDestructor(self):
        return ParticleCreatorDestructor()

    def SelectScheme(self):
        if (DEM_parameters.IntegrationScheme == 'Forward_Euler'):
            return ForwardEulerScheme()
        elif (DEM_parameters.IntegrationScheme == 'Symplectic_Euler'):
            return SymplecticEulerScheme()
        elif (DEM_parameters.IntegrationScheme == 'Taylor_Scheme'):
            return TaylorScheme()
        elif (DEM_parameters.IntegrationScheme == 'Newmark_Beta_Method'):
            return NewmarkBetaScheme(0.5, 0.25)
        elif (DEM_parameters.IntegrationScheme == 'Verlet_Velocity'):
            return VerletVelocityScheme()
        else:
            return None

    def SetScheme(self):
        scheme = self.SelectScheme()

        if scheme == None:
            self.KRATOSprint('Error: selected scheme not defined. Please select a different scheme')
            sys.exit("\nExecution was aborted.\n")
        return scheme

    def SetSolverStrategy(self):
        # TODO: Ugly fix. Change it. I don't like this to be in the main...
        # Strategy object
        if (DEM_parameters.ElementType == "SphericPartDEMElement3D" or DEM_parameters.ElementType == "CylinderPartDEMElement2D"):
            import sphere_strategy as SolverStrategy
        elif (DEM_parameters.ElementType == "SphericContPartDEMElement3D" or DEM_parameters.ElementType == "CylinderContPartDEMElement2D"):
            import continuum_sphere_strategy as SolverStrategy
        elif (DEM_parameters.ElementType == "ThermalSphericContPartDEMElement3D"):
            import thermal_continuum_sphere_strategy as SolverStrategy
        elif (DEM_parameters.ElementType == "ThermalSphericPartDEMElement3D"):
            import thermal_sphere_strategy as SolverStrategy
        elif (DEM_parameters.ElementType == "SinteringSphericConPartDEMElement3D"):
            import thermal_continuum_sphere_strategy as SolverStrategy
        elif (DEM_parameters.ElementType == "IceContPartDEMElement3D"):
            import ice_continuum_sphere_strategy as SolverStrategy
        else:
            self.KRATOSprint('Error: Strategy unavailable. Select a different scheme-element')

        return SolverStrategy


    def SetSolver(self):
        return self.solver_strategy.ExplicitStrategy(self.all_model_parts, self.creator_destructor, self.dem_fem_search, self.scheme, DEM_parameters, self.procedures)


    def Run(self):

        self.Initialize()

        self.RunMainTemporalLoop()

        self.Finalize()

    def AddVariables(self):
        self.procedures.AddAllVariablesInAllModelParts(self.solver, self.scheme, self.all_model_parts, DEM_parameters)

    def FillAnalyticSubModelParts(self):
        self.spheres_model_part.CreateSubModelPart('AnalyticParticlesPart')
        self.analytic_model_part = self.spheres_model_part.GetSubModelPart('AnalyticParticlesPart')
        analytic_particle_ids = [elem.Id for elem in self.spheres_model_part.Elements]
        self.analytic_model_part.AddElements(analytic_particle_ids)

    def Initialize(self):
        self.AddVariables()

        self.ReadModelParts()

        self.FillAnalyticSubModelParts()

        # Setting up the buffer size
        self.procedures.SetUpBufferSizeInAllModelParts(self.spheres_model_part, 1, self.cluster_model_part, 1, self.DEM_inlet_model_part, 1, self.rigid_face_model_part, 1)
        # Adding dofs

        self.solver.AddDofs(self.spheres_model_part)
        self.solver.AddDofs(self.cluster_model_part)

        self.solver.AddDofs(self.DEM_inlet_model_part)

        os.chdir(self.main_path)

        self.KRATOSprint("\nInitializing Problem...")
        
        self.GraphicalOutputInitialize()

        

        # Perform a partition to balance the problem
        self.solver.search_strategy = self.parallelutils.GetSearchStrategy(self.solver, self.spheres_model_part)
        self.solver.BeforeInitialize()
        self.parallelutils.Repart(self.spheres_model_part)

        #Setting up the BoundingBox
        self.bounding_box_time_limits = self.procedures.SetBoundingBoxLimits(self.all_model_parts, self.creator_destructor)

        self.dt = DEM_parameters.MaxTimeStep

        #Finding the max id of the nodes... (it is necessary for anything that will add spheres to the self.spheres_model_part, for instance, the INLETS and the CLUSTERS read from mdpa file.z
        max_Id = self.procedures.FindMaxNodeIdAccrossModelParts(self.creator_destructor, self.all_model_parts)

        self.creator_destructor.SetMaxNodeId(self.all_model_parts.MaxNodeId)

        #Strategy Initialization
        os.chdir(self.main_path)
        self.solver.Initialize() # Possible modifications of number of elements and number of nodes
        self.dt = min(DEM_parameters.MaxTimeStep, self.spheres_model_part.ProcessInfo.GetValue(DELTA_TIME)) # under revision. linked to automatic timestep? Possible modifications of DELTA_TIME
        #Constructing a model part for the DEM inlet. It contains the DEM elements to be released during the simulation
        #Initializing the DEM solver must be done before creating the DEM Inlet, because the Inlet configures itself according to some options of the DEM model part
        self.SetInlet()

        self.SetInitialNodalValues()

        self.DEMFEMProcedures = DEM_procedures.DEMFEMProcedures(DEM_parameters, self.graphs_path, self.spheres_model_part, self.rigid_face_model_part)

        os.chdir(self.graphs_path)
        self.DEMEnergyCalculator = DEM_procedures.DEMEnergyCalculator(DEM_parameters, self.spheres_model_part, self.cluster_model_part, "EnergyPlot.grf")

        self.materialTest.Initialize(DEM_parameters, self.procedures, self.solver, self.graphs_path, self.post_path, self.spheres_model_part, self.rigid_face_model_part)

        self.KRATOSprint("Initialization Complete" + "\n")

        self.report.Prepare(timer, DEM_parameters.ControlTime)

        self.procedures.ModelData(self.spheres_model_part, self.solver)

        self.materialTest.PrintChart()
        self.materialTest.PrepareDataForGraph()

        self.post_utils = DEM_procedures.PostUtils(DEM_parameters, self.spheres_model_part)

        self.report.total_steps_expected = int(DEM_parameters.FinalTime / self.dt)
        self.KRATOSprint(self.report.BeginReport(timer))


    def ReadModelParts(self, max_node_Id = 0, max_elem_Id = 0, max_cond_Id = 0):

        os.chdir(self.main_path)
        # Reading the model_part
        spheres_mp_filename   = DEM_parameters.problem_name + "DEM"
        model_part_io_spheres = model_part_reader(spheres_mp_filename, max_node_Id, max_elem_Id, max_cond_Id)

        if (hasattr(DEM_parameters, "do_not_perform_initial_partition") and DEM_parameters.do_not_perform_initial_partition == 1):
            pass
        else:
            self.parallelutils.PerformInitialPartition(model_part_io_spheres)

        os.chdir(self.main_path)
        [model_part_io_spheres, self.spheres_model_part, MPICommSetup] = self.parallelutils.SetCommunicator(self.spheres_model_part, model_part_io_spheres, spheres_mp_filename)

        model_part_io_spheres.ReadModelPart(self.spheres_model_part)
        max_node_Id += self.creator_destructor.FindMaxNodeIdInModelPart(self.spheres_model_part)
        max_elem_Id += self.creator_destructor.FindMaxElementIdInModelPart(self.spheres_model_part)
        old_max_elem_Id_spheres = max_elem_Id
        max_cond_Id += self.creator_destructor.FindMaxConditionIdInModelPart(self.spheres_model_part)
        rigidFace_mp_filename = DEM_parameters.problem_name + "DEM_FEM_boundary"
        model_part_io_fem = model_part_reader(rigidFace_mp_filename,max_node_Id+1, max_elem_Id+1, max_cond_Id+1)
        model_part_io_fem.ReadModelPart(self.rigid_face_model_part)

        max_node_Id = self.creator_destructor.FindMaxNodeIdInModelPart(self.rigid_face_model_part)
        max_elem_Id = self.creator_destructor.FindMaxElementIdInModelPart(self.rigid_face_model_part)
        max_cond_Id = self.creator_destructor.FindMaxConditionIdInModelPart(self.rigid_face_model_part)
        clusters_mp_filename = DEM_parameters.problem_name + "DEM_Clusters"
        model_part_io_clusters = model_part_reader(clusters_mp_filename,max_node_Id+1, max_elem_Id+1, max_cond_Id+1)
        model_part_io_clusters.ReadModelPart(self.cluster_model_part)
        max_elem_Id = self.creator_destructor.FindMaxElementIdInModelPart(self.spheres_model_part)
        if (max_elem_Id != old_max_elem_Id_spheres):
            self.creator_destructor.RenumberElementIdsFromGivenValue(self.cluster_model_part, max_elem_Id)

        max_node_Id = self.creator_destructor.FindMaxNodeIdInModelPart(self.cluster_model_part)
        max_elem_Id = self.creator_destructor.FindMaxElementIdInModelPart(self.cluster_model_part)
        max_cond_Id = self.creator_destructor.FindMaxConditionIdInModelPart(self.cluster_model_part)
        DEM_Inlet_filename = DEM_parameters.problem_name + "DEM_Inlet"


        model_part_io_demInlet = model_part_reader(DEM_Inlet_filename,max_node_Id+1, max_elem_Id+1, max_cond_Id+1)
        model_part_io_demInlet.ReadModelPart(self.DEM_inlet_model_part)

        self.model_parts_have_been_read = True

        self.all_model_parts.ComputeMaxIds()


    def RunMainTemporalLoop(self):

        self.step           = 0
        self.time           = 0.0
        self.time_old_print = 0.0

        while (self.time < DEM_parameters.FinalTime):

            self.InitializeTimeStep()

            self.dt    = self.spheres_model_part.ProcessInfo.GetValue(DELTA_TIME) # Possible modifications of DELTA_TIME
            self.time  = self.time + self.dt
            self.step += 1

            self.DEMFEMProcedures.UpdateTimeInModelParts(self.all_model_parts, self.time,self.dt,self.step)

            self.BeforeSolveOperations()

            #### SOLVE #########################################
            self.solver.Solve()
            ####################################################

            self.AfterSolveOperations()

            self.DEMFEMProcedures.MoveAllMeshes(self.all_model_parts, self.time, self.dt)
            #DEMFEMProcedures.MoveAllMeshesUsingATable(rigid_face_model_part, time, dt)

            ##### adding DEM elements by the inlet ######
            if (DEM_parameters.dem_inlet_option):
                self.DEM_inlet.CreateElementsFromInletMesh(self.spheres_model_part, self.cluster_model_part, self.creator_destructor)  # After solving, to make sure that neighbours are already set.

            stepinfo = self.report.StepiReport(timer,self.time,self.step)
            if stepinfo:
                self.KRATOSprint(stepinfo)

            #### PRINTING GRAPHS ####
            os.chdir(self.graphs_path)
            self.post_utils.ComputeMeanVelocitiesinTrap("Average_Velocity.txt", self.time)

            self.materialTest.MeasureForcesAndPressure()
            self.materialTest.PrintGraph(self.time)

            self.DEMFEMProcedures.PrintGraph(self.time)
            self.DEMFEMProcedures.PrintBallsGraph(self.time)

            self.DEMEnergyCalculator.CalculateEnergyAndPlot(self.time)

            #### GiD IO ##########################################
            time_to_print = self.time - self.time_old_print

            if (DEM_parameters.OutputTimeStep - time_to_print < 1e-2 * self.dt):

                self.PrintResultsForGid(self.time)
                self.time_old_print = self.time

            self.FinalizeTimeStep()


    def SetInlet(self):
        if DEM_parameters.dem_inlet_option:
            #Constructing the inlet and initializing it (must be done AFTER the self.spheres_model_part Initialize)
            self.DEM_inlet = DEM_Inlet(self.DEM_inlet_model_part)
            self.DEM_inlet.InitializeDEM_Inlet(self.spheres_model_part, self.creator_destructor, self.solver.continuum_type)

    def SetInitialNodalValues(self):
        self.procedures.SetInitialNodalValues(self.spheres_model_part, self.cluster_model_part, self.DEM_inlet_model_part, self.rigid_face_model_part)

    def InitializeTimeStep(self):
        pass

    def BeforeSolveOperations(self):
        pass

    def AfterSolveOperations(self):
        if (hasattr(DEM_parameters, "AnalyticParticle")):
            if (DEM_parameters.AnalyticParticle):
                self.particle_watcher.MakeMeasurements(self.analytic_model_part)
                time_to_print = self.time - self.time_old_print
                if (DEM_parameters.OutputTimeStep - time_to_print < 1e-2 * self.dt):
                    self.particle_watcher.SetNodalMaxImpactVelocities(self.analytic_model_part)
                    #self.particle_watcher.MakeMeasurements(self.all_model_parts.Get('AnalyticParticlesPart'))

    def FinalizeTimeStep(self):
        pass

    def Finalize(self):

        self.KRATOSprint("Finalizing execution...")

        self.GraphicalOutputFinalize()
        
        self.materialTest.FinalizeGraphs()
        self.DEMFEMProcedures.FinalizeGraphs(self.rigid_face_model_part)
        self.DEMFEMProcedures.FinalizeBallsGraphs(self.spheres_model_part)
        self.DEMEnergyCalculator.FinalizeEnergyPlot()
        

        os.chdir(self.main_path)

        objects_to_destroy = [self.demio, self.procedures, self.creator_destructor, self.dem_fem_search, self.solver, self.DEMFEMProcedures, self.post_utils,
                              self.cluster_model_part, self.rigid_face_model_part, self.spheres_model_part, self.DEM_inlet_model_part, self.mapping_model_part]

        if (DEM_parameters.dem_inlet_option):
            objects_to_destroy.append(self.DEM_inlet)

        for obj in objects_to_destroy:
            del obj

        self.procedures.DeleteFiles()

        self.KRATOSprint(self.report.FinalReport(timer))
        
    
    def SetGraphicalOutput(self):
        self.demio         = DEM_procedures.DEMIo(DEM_parameters, self.post_path)
        
    def GraphicalOutputInitialize(self):
        self.demio.Initialize(DEM_parameters)

        os.chdir(self.post_path)
        self.demio.InitializeMesh(self.all_model_parts)
        
    def PrintResultsForGid(self, time):
<<<<<<< HEAD

        if self.solver.poisson_ratio_option:
            self.DEMFEMProcedures.PrintPoisson(self.spheres_model_part, DEM_parameters, "Poisson_ratio.txt", time)

        if DEM_parameters.PostEulerAngles:
            self.post_utils.PrintEulerAngles(self.spheres_model_part, self.cluster_model_part)

        self.demio.ShowPrintingResultsOnScreen(self.all_model_parts)

=======
        if self.solver.poisson_ratio_option:
            self.DEMFEMProcedures.PrintPoisson(self.spheres_model_part, DEM_parameters, "Poisson_ratio.txt", time)

        if DEM_parameters.PostEulerAngles:
            self.post_utils.PrintEulerAngles(self.spheres_model_part, self.cluster_model_part)

        self.demio.ShowPrintingResultsOnScreen(self.all_model_parts)

>>>>>>> 80603d46
        os.chdir(self.data_and_results)
        self.demio.PrintMultifileLists(time, self.post_path)
        os.chdir(self.post_path)

        self.solver.PrepareElementsForPrinting()
        if (DEM_parameters.ContactMeshOption == "ON"):
            self.solver.PrepareContactElementsForPrinting()

        self.demio.PrintResults(self.all_model_parts, self.creator_destructor, self.dem_fem_search, time, self.bounding_box_time_limits)
        os.chdir(self.main_path)
        
    def GraphicalOutputFinalize(self):
        self.demio.FinalizeMesh()
        self.demio.CloseMultifiles()

if __name__ == "__main__":
    Solution().Run()
    <|MERGE_RESOLUTION|>--- conflicted
+++ resolved
@@ -396,8 +396,6 @@
         self.demio.InitializeMesh(self.all_model_parts)
         
     def PrintResultsForGid(self, time):
-<<<<<<< HEAD
-
         if self.solver.poisson_ratio_option:
             self.DEMFEMProcedures.PrintPoisson(self.spheres_model_part, DEM_parameters, "Poisson_ratio.txt", time)
 
@@ -406,16 +404,6 @@
 
         self.demio.ShowPrintingResultsOnScreen(self.all_model_parts)
 
-=======
-        if self.solver.poisson_ratio_option:
-            self.DEMFEMProcedures.PrintPoisson(self.spheres_model_part, DEM_parameters, "Poisson_ratio.txt", time)
-
-        if DEM_parameters.PostEulerAngles:
-            self.post_utils.PrintEulerAngles(self.spheres_model_part, self.cluster_model_part)
-
-        self.demio.ShowPrintingResultsOnScreen(self.all_model_parts)
-
->>>>>>> 80603d46
         os.chdir(self.data_and_results)
         self.demio.PrintMultifileLists(time, self.post_path)
         os.chdir(self.post_path)
