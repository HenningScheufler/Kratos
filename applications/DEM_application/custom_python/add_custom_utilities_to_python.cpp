--- conflicted
+++ resolved
@@ -343,11 +343,8 @@
     class_<MoveMeshUtility, MoveMeshUtility::Pointer>(m, "MoveMeshUtility")
         .def(init<>())
         .def("MoveDemMesh", &MoveMeshUtility::MoveDemMesh)
-<<<<<<< HEAD
         .def("CheckContact", &MoveMeshUtility::CheckContact)
         .def("CheckIsNearToWall", &MoveMeshUtility::CheckIsNearToWall)
-=======
->>>>>>> c8fe3a5c
         ;
     }
 
