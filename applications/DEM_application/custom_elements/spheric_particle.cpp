--- conflicted
+++ resolved
@@ -152,8 +152,7 @@
 {
     KRATOS_TRY
 
-    SetValue(NEIGHBOUR_IDS, boost::numeric::ublas::vector<int>());
-
+    SetValue(NEIGHBOUR_IDS, DenseVector<int>());
     MemberDeclarationFirstStep(r_process_info);
 
     NodeType& node = GetGeometry()[0];
@@ -271,9 +270,7 @@
         }
     }
 
-    ApplyGlobalDampingToContactForces();
-
-    array_1d<double,3>& total_forces = this_node.FastGetSolutionStepValue(TOTAL_FORCES);
+    ApplyGlobalDampingToContactForces();    array_1d<double,3>& total_forces = this_node.FastGetSolutionStepValue(TOTAL_FORCES);
     array_1d<double,3>& total_moment = this_node.FastGetSolutionStepValue(PARTICLE_MOMENT);
 
     total_forces[0] = contact_force[0] + additional_forces[0];
@@ -284,6 +281,7 @@
     total_moment[1] = mContactMoment[1] + additionally_applied_moment[1];
     total_moment[2] = mContactMoment[2] + additionally_applied_moment[2];
 
+    ApplyGlobalDampingToContactForcesAndMoments(total_forces, total_moment);
     #ifdef KRATOS_DEBUG
     DemDebugFunctions::CheckIfNan(total_forces, "NAN in Total Forces in RHS of Ball");
     DemDebugFunctions::CheckIfNan(total_moment, "NAN in Total Torque in RHS of Ball");
@@ -755,12 +753,7 @@
             EvaluateDeltaDisplacement(data_buffer, DeltDisp, RelVel, data_buffer.mLocalCoordSystem, data_buffer.mOldLocalCoordSystem, velocity, delta_displ);
 
             if (this->Is(DEMFlags::HAS_ROTATION)) {
-<<<<<<< HEAD
-                RelativeDisplacementAndVelocityOfContactPointDueToRotation(data_buffer.mIndentation, DeltDisp, RelVel, data_buffer.mLocalCoordSystem, data_buffer.mOtherRadius, data_buffer.mDt, ang_velocity, data_buffer.mpOtherParticle);
-=======
-                RelativeDisplacementAndVelocityOfContactPointDueToRotationQuaternion(DeltDisp, RelVel, data_buffer.mLocalCoordSystem, data_buffer.mOtherRadius, data_buffer.mDt, ang_velocity, data_buffer.mpOtherParticle);
->>>>>>> e2bbc9b6
-            }
+                RelativeDisplacementAndVelocityOfContactPointDueToRotationQuaternion(DeltDisp, RelVel, data_buffer.mLocalCoordSystem, data_buffer.mOtherRadius, data_buffer.mDt, ang_velocity, data_buffer.mpOtherParticle);            }
 
             RelativeDisplacementAndVelocityOfContactPointDueToOtherReasons(r_process_info, DeltDisp, RelVel, data_buffer.mOldLocalCoordSystem, data_buffer.mLocalCoordSystem, data_buffer.mpOtherParticle);
 
@@ -905,12 +898,7 @@
             if (this->Is(DEMFlags::HAS_ROTATION)) {
                 const array_1d<double,3>& delta_rotation = GetGeometry()[0].FastGetSolutionStepValue(DELTA_ROTATION);
 
-<<<<<<< HEAD
-                array_1d<double, 3> actual_arm_vector;
-=======
-                array_1d<double, 3> actual_arm_vector, new_arm_vector;
->>>>>>> e2bbc9b6
-                actual_arm_vector[0] = -data_buffer.mLocalCoordSystem[2][0] * DistPToB;
+                array_1d<double, 3> actual_arm_vector;                actual_arm_vector[0] = -data_buffer.mLocalCoordSystem[2][0] * DistPToB;
                 actual_arm_vector[1] = -data_buffer.mLocalCoordSystem[2][1] * DistPToB;
                 actual_arm_vector[2] = -data_buffer.mLocalCoordSystem[2][2] * DistPToB;
 
@@ -990,19 +978,13 @@
 
     for (unsigned int i=0; i<list_of_point_condition_pointers.size(); i++) {
         Condition* wall = list_of_point_condition_pointers[i];
-<<<<<<< HEAD
         /*Node<3>& cond_node = wall->GetGeometry()[0];*/
 		//KRATOS_WATCH(wall->pGetProperties()->GetValue(FRICTION))
-=======
-        Node<3>& cond_node = wall->GetGeometry()[0];
-
->>>>>>> e2bbc9b6
         double RelVel[3]                         = {0.0};
         double LocalElasticContactForce[3]       = {0.0};
         double GlobalElasticContactForce[3]      = {0.0};
         double ViscoDampingLocalContactForce[3]  = {0.0};
         double cohesive_force                    =  0.0;
-<<<<<<< HEAD
 		DEM_SET_COMPONENTS_TO_ZERO_3x3(data_buffer.mLocalCoordSystem)
 		DEM_SET_COMPONENTS_TO_ZERO_3x3(data_buffer.mOldLocalCoordSystem)
 //here we should change delta_disp = velocity * time_step
@@ -1014,41 +996,22 @@
 		wall_delta_disp_at_contact_point = wall_velocity_at_contact_point[0] * data_buffer.mDt;
 		//KRATOS_WATCH(wall_delta_disp_at_contact_point)
 		//KRATOS_WATCH(wall_velocity_at_contact_point[0])
-=======
-        DEM_SET_COMPONENTS_TO_ZERO_3x3(data_buffer.mLocalCoordSystem)
-        DEM_SET_COMPONENTS_TO_ZERO_3x3(data_buffer.mOldLocalCoordSystem)
-
-        array_1d<double, 3> wall_delta_disp_at_contact_point = cond_node.GetSolutionStepValue(DELTA_DISPLACEMENT);
-        array_1d<double, 3> wall_velocity_at_contact_point = cond_node.GetSolutionStepValue(VELOCITY);
->>>>>>> e2bbc9b6
         bool sliding = false;
         double ini_delta = 0.0;
 
         array_1d<double, 3> cond_to_me_vect;
-<<<<<<< HEAD
 		std::vector<Vector> coordinates(1);
 		wall->GetValueOnIntegrationPoints(COORDINATES, coordinates, r_process_info);
         noalias(cond_to_me_vect) = GetGeometry()[0].Coordinates() - coordinates[0];
         double DistPToB = DEM_MODULUS_3(cond_to_me_vect);;
 		//KRATOS_WATCH(coordinates)
-=======
-        noalias(cond_to_me_vect) = GetGeometry()[0].Coordinates() - cond_node.Coordinates();
-        double DistPToB = DEM_MODULUS_3(cond_to_me_vect);;
-
->>>>>>> e2bbc9b6
         double indentation = -(DistPToB - GetInteractionRadius()) - ini_delta;
         double DeltDisp[3] = {0.0};
         double DeltVel [3] = {0.0};
 
-<<<<<<< HEAD
         DeltVel[0] = velocity[0] - wall_velocity_at_contact_point[0][0];
         DeltVel[1] = velocity[1] - wall_velocity_at_contact_point[0][1];
         DeltVel[2] = velocity[2] - wall_velocity_at_contact_point[0][2];
-=======
-        DeltVel[0] = velocity[0] - wall_velocity_at_contact_point[0];
-        DeltVel[1] = velocity[1] - wall_velocity_at_contact_point[1];
-        DeltVel[2] = velocity[2] - wall_velocity_at_contact_point[2];
->>>>>>> e2bbc9b6
 
         // For translation movement delta displacement
         const array_1d<double, 3>& delta_displ  = this->GetGeometry()[0].FastGetSolutionStepValue(DELTA_DISPLACEMENT);
@@ -1056,14 +1019,10 @@
         DeltDisp[1] = delta_displ[1] - wall_delta_disp_at_contact_point[1];
         DeltDisp[2] = delta_displ[2] - wall_delta_disp_at_contact_point[2];
 
-<<<<<<< HEAD
 		Node<3>::Pointer other_particle_node = this->GetGeometry()[0].Clone();
 		other_particle_node->GetSolutionStepValue(DELTA_DISPLACEMENT) = wall_delta_disp_at_contact_point;
 		//other_particle_node->GetSolutionStepValue(VELOCITY) = wall_delta_disp_at_contact_point;
         data_buffer.mpOtherParticleNode = &*other_particle_node;
-=======
-        data_buffer.mpOtherParticleNode = &cond_node;
->>>>>>> e2bbc9b6
         DEM_COPY_SECOND_TO_FIRST_3(data_buffer.mOtherToMeVector, cond_to_me_vect)
         data_buffer.mDistance = DistPToB;
         data_buffer.mDomainIsPeriodic = false;
@@ -1091,12 +1050,9 @@
 
         double OldLocalElasticContactForce[3] = {0.0};
 
-<<<<<<< HEAD
 		//KRATOS_WATCH(data_buffer.mLocalCoordSystem)
 		//KRATOS_WATCH(OldLocalElasticContactForce)
 
-=======
->>>>>>> e2bbc9b6
         GeometryFunctions::VectorGlobal2Local(data_buffer.mLocalCoordSystem, neighbour_point_faces_elastic_contact_force[i], OldLocalElasticContactForce);
         const double previous_indentation = indentation + LocalDeltDisp[2];
         data_buffer.mLocalRelVel[0] = 0.0;
@@ -1123,31 +1079,22 @@
         double LocalContactForce[3]  = {0.0};
         double GlobalContactForce[3] = {0.0};
 
-<<<<<<< HEAD
 		double coordsIGAcond[3] = { 0.0 };
 		DEM_COPY_SECOND_TO_FIRST_3(coordsIGAcond,coordinates[0])
         AddUpFEMForcesAndProject(data_buffer.mLocalCoordSystem, LocalContactForce, LocalElasticContactForce, GlobalContactForce,
                                 GlobalElasticContactForce, ViscoDampingLocalContactForce, cohesive_force, r_elastic_force,
                                 r_contact_force, neighbour_point_faces_elastic_contact_force[i], neighbour_point_faces_total_contact_force[i]);
-=======
-        AddUpFEMForcesAndProject(data_buffer.mLocalCoordSystem, LocalContactForce, LocalElasticContactForce, GlobalContactForce,
-                                GlobalElasticContactForce, ViscoDampingLocalContactForce, cohesive_force, r_elastic_force,
-                                r_contact_force,  neighbour_point_faces_elastic_contact_force[i], neighbour_point_faces_total_contact_force[i]);
->>>>>>> e2bbc9b6
 
         rigid_element_force[0] -= GlobalContactForce[0];
         rigid_element_force[1] -= GlobalContactForce[1];
         rigid_element_force[2] -= GlobalContactForce[2];
 
-<<<<<<< HEAD
 
 		Vector GlobalContactForceVector(3);
 		DEM_COPY_SECOND_TO_FIRST_3(GlobalContactForceVector, GlobalContactForce)
 		//KRATOS_WATCH(GlobalContactForceVector)
 		wall->SetValue(EXTERNAL_FORCES_VECTOR, GlobalContactForceVector);
 
-=======
->>>>>>> e2bbc9b6
         if (this->Is(DEMFlags::HAS_ROTATION)) {
             ComputeMoments(LocalContactForce[2], GlobalContactForce, RollingResistance, data_buffer.mLocalCoordSystem[2], this, indentation, true); //WARNING: sending itself as the neighbor!!
         }
@@ -1278,11 +1225,6 @@
     array_1d<double, 3> normal_to_wall;
 
     wall->CalculateNormal(normal_to_wall);
-<<<<<<< HEAD
-=======
-
-    array_1d<double, 3> relative_vector = wall->GetGeometry()[0].Coordinates() - node_coor_array; //We could have chosen [1] or [2], also.
->>>>>>> e2bbc9b6
 
     array_1d<double, 3> relative_vector = wall->GetGeometry()[0].Coordinates() - node_coor_array; //We could have chosen [1] or [2], also.
 
@@ -1932,9 +1874,7 @@
 
 void SphericParticle::AdditionalCalculate(const Variable<double>& rVariable, double& Output, const ProcessInfo& r_process_info){}
 
-void SphericParticle::ApplyGlobalDampingToContactForces() {
-
-    KRATOS_TRY
+void SphericParticle::ApplyGlobalDampingToContactForcesAndMoments(array_1d<double,3>& total_forces, array_1d<double,3>& total_moment) {
 
     array_1d<double, 3>& contact_force = this->GetGeometry()[0].FastGetSolutionStepValue(CONTACT_FORCES);
     const array_1d<double, 3> velocity = this->GetGeometry()[0].FastGetSolutionStepValue(VELOCITY);
