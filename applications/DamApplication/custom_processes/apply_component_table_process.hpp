--- conflicted
+++ resolved
@@ -1,216 +1,208 @@
-//
-//   Project Name:        KratosDamApplication        $
-//   Last modified by:    $Author:   David J. Vicente $
-//   Date:                $Date:       September 2018 $
-//   Revision:            $Revision:              1.0 $
-//
-
-#if !defined(KRATOS_APPLY_COMPONENT_TABLE_PROCESS )
-#define  KRATOS_APPLY_COMPONENT_TABLE_PROCESS
-
-#include "includes/table.h"
-#include "includes/kratos_flags.h"
-#include "includes/kratos_parameters.h"
-#include "processes/process.h"
-
-#include "dam_application_variables.h"
-
-namespace Kratos
-{
-
-class ApplyComponentTableProcessDam : public Process
-{
-
-public:
-
-    KRATOS_CLASS_POINTER_DEFINITION(ApplyComponentTableProcessDam);
-
-    /// Defining a table with double argument and result type as table type.
-    typedef Table<double,double> TableType;
-
-///----------------------------------------------------------------------------------------------------------------------------------------------------------------------------------
-
-    /// Constructor
-    ApplyComponentTableProcessDam(ModelPart& model_part,
-                                Parameters rParameters
-                                ) : Process(Flags()) , mr_model_part(model_part)
-    {
-        KRATOS_TRY
-
-        //only include validation with c++11 since raw_literals do not exist in c++03
-        Parameters default_parameters( R"(
-            {
-                "model_part_name":"PLEASE_CHOOSE_MODEL_PART_NAME",
-                "variable_name": "PLEASE_PRESCRIBE_VARIABLE_NAME",
-                "is_fixed": false,
-                "value" : 1.0,
-                "table" : 1,
-                "interval":[
-                0.0,
-                0.0
-                ]
-            }  )" );
-
-        // Some values need to be mandatorily prescribed since no meaningful default value exist. For this reason try accessing to them
-        // So that an error is thrown if they don't exist
-        rParameters["table"];
-        rParameters["variable_name"];
-        rParameters["model_part_name"];
-
-        // Now validate agains defaults -- this also ensures no type mismatch
-        rParameters.ValidateAndAssignDefaults(default_parameters);
-
-        mvariable_name = rParameters["variable_name"].GetString();
-        mis_fixed = rParameters["is_fixed"].GetBool();
-        minitial_value = rParameters["value"].GetDouble();
-
-        unsigned int TableId = rParameters["table"].GetInt();
-        mpTable = model_part.pGetTable(TableId);
-        mTimeUnitConverter = model_part.GetProcessInfo()[TIME_UNIT_CONVERTER];
-
-        KRATOS_CATCH("");
-    }
-
-    ///------------------------------------------------------------------------------------
-
-    /// Destructor
-    ~ApplyComponentTableProcessDam() override {}
-
-//----------------------------------------------------------------------------------------------------------------------------------------------------------------------------------
-
-    /// Execute method is used to execute the ApplyComponentTableProcessDam algorithms.
-    void Execute() override
-    {
-    }
-
-//----------------------------------------------------------------------------------------------------------------------------------------------------------------------------------
-
-    /// this function is designed for being called at the beginning of the computations
-    /// right after reading the model and the groups
-    void ExecuteInitialize() override
-    {
-        KRATOS_TRY;
-
-        typedef Variable<double> component_type;
-<<<<<<< HEAD
-        component_type var_component = KratosComponents< component_type >::Get(mvariable_name);
-=======
-        const component_type& var_component = KratosComponents< component_type >::Get(mvariable_name);
->>>>>>> 2691b8ec
-
-        const int nnodes = static_cast<int>(mr_model_part.Nodes().size());
-
-        if(nnodes != 0)
-        {
-            ModelPart::NodesContainerType::iterator it_begin = mr_model_part.NodesBegin();
-
-            #pragma omp parallel for
-            for(int i = 0; i<nnodes; i++)
-            {
-                ModelPart::NodesContainerType::iterator it = it_begin + i;
-
-                if(mis_fixed)
-                {
-                    it->Fix(var_component);
-                }
-
-                it->FastGetSolutionStepValue(var_component) = minitial_value;
-            }
-        }
-
-        KRATOS_CATCH("");
-    }
-
-    /// this function will be executed at every time step BEFORE performing the solve phase
-    void ExecuteInitializeSolutionStep() override
-    {
-        KRATOS_TRY;
-
-        typedef Variable<double> component_type;
-<<<<<<< HEAD
-        component_type var_component = KratosComponents< component_type >::Get(mvariable_name);
-=======
-        const component_type& var_component = KratosComponents< component_type >::Get(mvariable_name);
->>>>>>> 2691b8ec
-
-        const double Time = mr_model_part.GetProcessInfo()[TIME]/mTimeUnitConverter;
-        double value = mpTable->GetValue(Time);
-
-        const int nnodes = static_cast<int>(mr_model_part.Nodes().size());
-
-        if(nnodes != 0)
-        {
-            ModelPart::NodesContainerType::iterator it_begin = mr_model_part.NodesBegin();
-
-            #pragma omp parallel for
-            for(int i = 0; i<nnodes; i++)
-            {
-                ModelPart::NodesContainerType::iterator it = it_begin + i;
-
-                it->FastGetSolutionStepValue(var_component) = value;
-            }
-        }
-
-        KRATOS_CATCH("");
-    }
-
-    /// Turn back information as a string.
-    std::string Info() const override
-    {
-        return "ApplyComponentTableProcessDam";
-    }
-
-    /// Print information about this object.
-    void PrintInfo(std::ostream& rOStream) const override
-    {
-        rOStream << "ApplyComponentTableProcessDam";
-    }
-
-    /// Print object's data.
-    void PrintData(std::ostream& rOStream) const override
-    {
-    }
-
-///----------------------------------------------------------------------------------------------------------------------------------------------------------------------------------
-
-protected:
-
-    /// Member Variables
-
-    ModelPart& mr_model_part;
-    std::string mvariable_name;
-    bool mis_fixed;
-    double minitial_value;
-    TableType::Pointer mpTable;
-    double mTimeUnitConverter;
-
-///----------------------------------------------------------------------------------------------------------------------------------------------------------------------------------
-
-private:
-
-    /// Assignment operator.
-    ApplyComponentTableProcessDam& operator=(ApplyComponentTableProcessDam const& rOther);
-
-    /// Copy constructor.
-    //ApplyComponentTableProcessDam(ApplyComponentTableProcessDam const& rOther);
-
-}; // Class ApplyComponentTableProcessDam
-
-/// input stream function
-inline std::istream& operator >> (std::istream& rIStream,
-                                  ApplyComponentTableProcessDam& rThis);
-
-/// output stream function
-inline std::ostream& operator << (std::ostream& rOStream,
-                                  const ApplyComponentTableProcessDam& rThis)
-{
-    rThis.PrintInfo(rOStream);
-    rOStream << std::endl;
-    rThis.PrintData(rOStream);
-
-    return rOStream;
-}
-
-} // namespace Kratos.
-
-#endif /* KRATOS_APPLY_COMPONENT_TABLE_PROCESS defined */
+//
+//   Project Name:        KratosDamApplication        $
+//   Last modified by:    $Author:   David J. Vicente $
+//   Date:                $Date:       September 2018 $
+//   Revision:            $Revision:              1.0 $
+//
+
+#if !defined(KRATOS_APPLY_COMPONENT_TABLE_PROCESS )
+#define  KRATOS_APPLY_COMPONENT_TABLE_PROCESS
+
+#include "includes/table.h"
+#include "includes/kratos_flags.h"
+#include "includes/kratos_parameters.h"
+#include "processes/process.h"
+
+#include "dam_application_variables.h"
+
+namespace Kratos
+{
+
+class ApplyComponentTableProcessDam : public Process
+{
+
+public:
+
+    KRATOS_CLASS_POINTER_DEFINITION(ApplyComponentTableProcessDam);
+
+    /// Defining a table with double argument and result type as table type.
+    typedef Table<double,double> TableType;
+
+///----------------------------------------------------------------------------------------------------------------------------------------------------------------------------------
+
+    /// Constructor
+    ApplyComponentTableProcessDam(ModelPart& model_part,
+                                Parameters rParameters
+                                ) : Process(Flags()) , mr_model_part(model_part)
+    {
+        KRATOS_TRY
+
+        //only include validation with c++11 since raw_literals do not exist in c++03
+        Parameters default_parameters( R"(
+            {
+                "model_part_name":"PLEASE_CHOOSE_MODEL_PART_NAME",
+                "variable_name": "PLEASE_PRESCRIBE_VARIABLE_NAME",
+                "is_fixed": false,
+                "value" : 1.0,
+                "table" : 1,
+                "interval":[
+                0.0,
+                0.0
+                ]
+            }  )" );
+
+        // Some values need to be mandatorily prescribed since no meaningful default value exist. For this reason try accessing to them
+        // So that an error is thrown if they don't exist
+        rParameters["table"];
+        rParameters["variable_name"];
+        rParameters["model_part_name"];
+
+        // Now validate agains defaults -- this also ensures no type mismatch
+        rParameters.ValidateAndAssignDefaults(default_parameters);
+
+        mvariable_name = rParameters["variable_name"].GetString();
+        mis_fixed = rParameters["is_fixed"].GetBool();
+        minitial_value = rParameters["value"].GetDouble();
+
+        unsigned int TableId = rParameters["table"].GetInt();
+        mpTable = model_part.pGetTable(TableId);
+        mTimeUnitConverter = model_part.GetProcessInfo()[TIME_UNIT_CONVERTER];
+
+        KRATOS_CATCH("");
+    }
+
+    ///------------------------------------------------------------------------------------
+
+    /// Destructor
+    ~ApplyComponentTableProcessDam() override {}
+
+//----------------------------------------------------------------------------------------------------------------------------------------------------------------------------------
+
+    /// Execute method is used to execute the ApplyComponentTableProcessDam algorithms.
+    void Execute() override
+    {
+    }
+
+//----------------------------------------------------------------------------------------------------------------------------------------------------------------------------------
+
+    /// this function is designed for being called at the beginning of the computations
+    /// right after reading the model and the groups
+    void ExecuteInitialize() override
+    {
+        KRATOS_TRY;
+
+        typedef Variable<double> component_type;
+        const component_type& var_component = KratosComponents< component_type >::Get(mvariable_name);
+
+        const int nnodes = static_cast<int>(mr_model_part.Nodes().size());
+
+        if(nnodes != 0)
+        {
+            ModelPart::NodesContainerType::iterator it_begin = mr_model_part.NodesBegin();
+
+            #pragma omp parallel for
+            for(int i = 0; i<nnodes; i++)
+            {
+                ModelPart::NodesContainerType::iterator it = it_begin + i;
+
+                if(mis_fixed)
+                {
+                    it->Fix(var_component);
+                }
+
+                it->FastGetSolutionStepValue(var_component) = minitial_value;
+            }
+        }
+
+        KRATOS_CATCH("");
+    }
+
+    /// this function will be executed at every time step BEFORE performing the solve phase
+    void ExecuteInitializeSolutionStep() override
+    {
+        KRATOS_TRY;
+
+        typedef Variable<double> component_type;
+        const component_type& var_component = KratosComponents< component_type >::Get(mvariable_name);
+
+        const double Time = mr_model_part.GetProcessInfo()[TIME]/mTimeUnitConverter;
+        double value = mpTable->GetValue(Time);
+
+        const int nnodes = static_cast<int>(mr_model_part.Nodes().size());
+
+        if(nnodes != 0)
+        {
+            ModelPart::NodesContainerType::iterator it_begin = mr_model_part.NodesBegin();
+
+            #pragma omp parallel for
+            for(int i = 0; i<nnodes; i++)
+            {
+                ModelPart::NodesContainerType::iterator it = it_begin + i;
+
+                it->FastGetSolutionStepValue(var_component) = value;
+            }
+        }
+
+        KRATOS_CATCH("");
+    }
+
+    /// Turn back information as a string.
+    std::string Info() const override
+    {
+        return "ApplyComponentTableProcessDam";
+    }
+
+    /// Print information about this object.
+    void PrintInfo(std::ostream& rOStream) const override
+    {
+        rOStream << "ApplyComponentTableProcessDam";
+    }
+
+    /// Print object's data.
+    void PrintData(std::ostream& rOStream) const override
+    {
+    }
+
+///----------------------------------------------------------------------------------------------------------------------------------------------------------------------------------
+
+protected:
+
+    /// Member Variables
+
+    ModelPart& mr_model_part;
+    std::string mvariable_name;
+    bool mis_fixed;
+    double minitial_value;
+    TableType::Pointer mpTable;
+    double mTimeUnitConverter;
+
+///----------------------------------------------------------------------------------------------------------------------------------------------------------------------------------
+
+private:
+
+    /// Assignment operator.
+    ApplyComponentTableProcessDam& operator=(ApplyComponentTableProcessDam const& rOther);
+
+    /// Copy constructor.
+    //ApplyComponentTableProcessDam(ApplyComponentTableProcessDam const& rOther);
+
+}; // Class ApplyComponentTableProcessDam
+
+/// input stream function
+inline std::istream& operator >> (std::istream& rIStream,
+                                  ApplyComponentTableProcessDam& rThis);
+
+/// output stream function
+inline std::ostream& operator << (std::ostream& rOStream,
+                                  const ApplyComponentTableProcessDam& rThis)
+{
+    rThis.PrintInfo(rOStream);
+    rOStream << std::endl;
+    rThis.PrintData(rOStream);
+
+    return rOStream;
+}
+
+} // namespace Kratos.
+
+#endif /* KRATOS_APPLY_COMPONENT_TABLE_PROCESS defined */