from __future__ import print_function, absolute_import, division  # makes KratosMultiphysics backward compatible with python 2.6 and 2.7
#import kratos core and applications
import KratosMultiphysics
import KratosMultiphysics.ExternalSolversApplication as KratosExternal
import KratosMultiphysics.SolidMechanicsApplication as KratosSolid
import KratosMultiphysics.DamApplication as KratosDam
import KratosMultiphysics.PoromechanicsApplication as KratosPoro

def CreateSolver(main_model_part, custom_settings):
    return DamEigenSolver(main_model_part, custom_settings)

class DamEigenSolver():

    def __init__(self, main_model_part, custom_settings):

        self.main_model_part = main_model_part

        ##settings string in json format
        default_settings = KratosMultiphysics.Parameters("""
        {
            "solver_type": "dam_eigen_solver",
            "echo_level": 0,
            "buffer_size": 1,
            "solution_type": "Dynamic",
            "analysis_type": "Linear",
            "model_import_settings": {
                "input_type": "mdpa",
                "input_filename": "unknown_name",
                "input_file_label": 0
            },
            "eigensolver_settings":{
                "solver_type": "FEAST",
                "print_feast_output"          : true,
                "perform_stochastic_estimate" : false,
                "solve_eigenvalue_problem"    : true,
                "compute_modal_contribution"  : false,
                "lambda_min"                  : 0.0,
                "lambda_max"                  : 500.0,
                "search_dimension"            : 4
            },
            "problem_domain_sub_model_part_list": ["solid_model_part"],
            "processes_sub_model_part_list": [""]
        }
        """)

        ##overwrite the default settings with user-provided parameters
        self.settings = custom_settings
        self.settings.ValidateAndAssignDefaults(default_settings)

        self.compute_modal_contribution = self.settings["eigensolver_settings"]["compute_modal_contribution"].GetBool()
        self.settings["eigensolver_settings"].RemoveValue("compute_modal_contribution")

        # eigensolver_settings are validated/assigned in the linear_solver
        print("Construction of Dam Eigensolver finished")


    def AddVariables(self):

        # Add displacements
        self.main_model_part.AddNodalSolutionStepVariable(KratosMultiphysics.DISPLACEMENT)
        # Add dynamic variables
        self.main_model_part.AddNodalSolutionStepVariable(KratosMultiphysics.VELOCITY)
        self.main_model_part.AddNodalSolutionStepVariable(KratosMultiphysics.ACCELERATION)
        # Add reactions for the displacements
        self.main_model_part.AddNodalSolutionStepVariable(KratosMultiphysics.REACTION)

        print("::[Dam EigenSolver]:: Variables ADDED")


    def GetMinimumBufferSize(self):
        return 2;


    def AddDofs(self):

        for node in self.main_model_part.Nodes:
            # adding dofs
            node.AddDof(KratosMultiphysics.DISPLACEMENT_X, KratosMultiphysics.REACTION_X)
            node.AddDof(KratosMultiphysics.DISPLACEMENT_Y, KratosMultiphysics.REACTION_Y)
            node.AddDof(KratosMultiphysics.DISPLACEMENT_Z, KratosMultiphysics.REACTION_Z)

        print("::[Dam EigenSolver]:: DOF's ADDED")


    def ImportModelPart(self):

        if(self.settings["model_import_settings"]["input_type"].GetString() == "mdpa"):

            # Read ModelPart
            KratosMultiphysics.ModelPartIO(self.settings["model_import_settings"]["input_filename"].GetString()).ReadModelPart(self.main_model_part)

            # Create computing_model_part, set constitutive law and buffer size
            self._ExecuteAfterReading()

        else:
            raise Exception("Other input options are not yet implemented.")

        print ("Model reading finished")


    def Initialize(self):

        self.eigensolver_settings = self.settings["eigensolver_settings"]
        solver_type = self.eigensolver_settings["solver_type"].GetString()
        solution_type = self.settings["solution_type"].GetString()

        if solver_type == "FEAST":
            self.linear_solver = KratosExternal.FEASTSolver(self.eigensolver_settings)
        else:
            raise Exception("solver_type is not yet implemented.")

        if solution_type == "Dynamic":
            self.scheme = KratosSolid.EigensolverDynamicScheme()
        else:
            raise Exception("solution_type is not yet implemented.")

        self.builder_and_solver = KratosMultiphysics.ResidualBasedBlockBuilderAndSolver(self.linear_solver)

        self.solver = KratosSolid.EigensolverStrategy(
            self.main_model_part,
            self.scheme,
            self.builder_and_solver,
            self.compute_modal_contribution)


    def GetComputingModelPart(self):
        return self.main_model_part.GetSubModelPart(self.computing_model_part_name)


    def Solve(self):
        self.solver.Solve()


    def SetEchoLevel(self, level):
        self.solver.SetEchoLevel(level)

        #### Specific internal functions ####

    def _ExecuteAfterReading(self):

        self.computing_model_part_name = "mechanical_computing_domain"

        # Auxiliary Kratos parameters object to be called by the CheckAndPepareModelProcess
        aux_params = KratosMultiphysics.Parameters("{}")
        aux_params.AddEmptyValue("computing_model_part_name").SetString(self.computing_model_part_name)

        # CheckAndPrepareModelProcess creates the solid_computational_model_part
<<<<<<< HEAD
        from KratosMultiphysics.DamApplication import check_and_prepare_model_process_poro
=======
        from KratosMultiphysics.PoromechanicsApplication import check_and_prepare_model_process_poro
>>>>>>> 3ddaa64e
        check_and_prepare_model_process_poro.CheckAndPrepareModelProcess(self.main_model_part, aux_params).Execute()

        # Constitutive law import
        from KratosMultiphysics.DamApplication import dam_constitutive_law_utility
        dam_constitutive_law_utility.SetConstitutiveLaw(self.main_model_part)

        self.main_model_part.SetBufferSize( self.settings["buffer_size"].GetInt() )
        minimum_buffer_size = self.GetMinimumBufferSize()
        if(minimum_buffer_size > self.main_model_part.GetBufferSize()):
            self.main_model_part.SetBufferSize( minimum_buffer_size )<|MERGE_RESOLUTION|>--- conflicted
+++ resolved
@@ -145,11 +145,7 @@
         aux_params.AddEmptyValue("computing_model_part_name").SetString(self.computing_model_part_name)
 
         # CheckAndPrepareModelProcess creates the solid_computational_model_part
-<<<<<<< HEAD
-        from KratosMultiphysics.DamApplication import check_and_prepare_model_process_poro
-=======
         from KratosMultiphysics.PoromechanicsApplication import check_and_prepare_model_process_poro
->>>>>>> 3ddaa64e
         check_and_prepare_model_process_poro.CheckAndPrepareModelProcess(self.main_model_part, aux_params).Execute()
 
         # Constitutive law import
