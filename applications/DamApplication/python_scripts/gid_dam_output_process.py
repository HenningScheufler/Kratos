--- conflicted
+++ resolved
@@ -117,11 +117,8 @@
 
     # This function can be extended with new deprecated variables as they are generated
     def TranslateLegacyVariablesAccordingToCurrentStandard(self, settings):
-<<<<<<< HEAD
-=======
         # Defining a string to help the user understand where the warnings come from (in case any is thrown)
         context_string = type(self).__name__
->>>>>>> 57f8e233
 
         if settings.Has('result_file_configuration'):
             sub_settings_where_var_is = settings['result_file_configuration']
