/*
//  KRATOS _______
//        / ____(_)___ ____  ____
//       / __/ / / __ `/ _ \/ __ \
//      / /___/ / /_/ /  __/ / / /
//     /_____/_/\__, /\___/_/ /_/ SolversApplication
//             /____/
//
//  Author:  Quirin Aumann
*/

#if !defined(KRATOS_FEAST_EIGENSYSTEM_SOLVER_H_INCLUDED)
#define KRATOS_FEAST_EIGENSYSTEM_SOLVER_H_INCLUDED

// External includes

// Project includes
#include "includes/define.h"
#include "includes/kratos_parameters.h"
#include "linear_solvers/linear_solver.h"
#include "includes/ublas_interface.h"
#include "includes/ublas_complex_interface.h"

extern "C" {
    #include <feast.h>
    #include <feast_sparse.h>
}

namespace Kratos
{

template<
    bool TSymmetric,
    typename TScalarIn,
    typename TScalarOut,
    class TSparseSpaceTypeIn = TUblasSparseSpace<TScalarIn>,
    class TDenseSpaceTypeIn = TUblasDenseSpace<TScalarIn>,
    class TSparseSpaceTypeOut = TUblasSparseSpace<TScalarOut>,
    class TDenseSpaceTypeOut = TUblasDenseSpace<TScalarOut>>
class FEASTEigensystemSolver
    : public LinearSolver<TSparseSpaceTypeIn, TDenseSpaceTypeOut>
{
    Parameters mParam;

  public:
    KRATOS_CLASS_POINTER_DEFINITION(FEASTEigensystemSolver);

    typedef LinearSolver<TSparseSpaceTypeIn, TDenseSpaceTypeIn> BaseType;

    typedef typename TSparseSpaceTypeIn::MatrixType SparseMatrixType;

    typedef typename TDenseSpaceTypeOut::VectorType DenseVectorType;

    typedef typename TDenseSpaceTypeOut::MatrixType DenseMatrixType;

    typedef matrix<TScalarOut, column_major> FEASTMatrixType;

    typedef TScalarIn ValueTypeIn;

    typedef TScalarOut ValueTypeOut;

    FEASTEigensystemSolver(
        Parameters param
    ) : mParam(param)
    {
        Parameters default_params(R"(
        {
            "solver_type" : "eigen_feast",
            "symmetric" : true,
            "keep_real_solution" : false,
            "sort_eigenvalues" : true,
            "sort_order" : "sr",
            "number_of_eigenvalues" : 0,
            "search_lowest_eigenvalues" : false,
            "search_highest_eigenvalues" : false,
            "e_min" : 0.0,
            "e_max" : 0.0,
            "e_mid_re" : 0.0,
            "e_mid_im" : 0.0,
            "e_r" : 0.0,
            "subspace_size" : 0,
            "max_iteration" : 20,
            "tolerance" : 1e-12,
            "echo_level" : 0
        })");

        mParam.ValidateAndAssignDefaults(default_params);

        KRATOS_ERROR_IF( mParam["number_of_eigenvalues"].GetInt() < 0 ) <<
            "Invalid number of eigenvalues provided" << std::endl;

        KRATOS_ERROR_IF( mParam["subspace_size"].GetInt() < 0 ) <<
            "Invalid subspace size provided" << std::endl;

        KRATOS_ERROR_IF( mParam["max_iteration"].GetInt() < 1 ) <<
            "Invalid maximal number of iterations provided" << std::endl;

        KRATOS_ERROR_IF( (mParam["search_lowest_eigenvalues"].GetBool() || mParam["search_highest_eigenvalues"].GetBool())
            &&  mParam["number_of_eigenvalues"].GetInt() == 0 ) << "Please specify the number of eigenvalues to be found" << std::endl;

        KRATOS_ERROR_IF( mParam["subspace_size"].GetInt() == 0 && mParam["number_of_eigenvalues"].GetInt() == 0 ) <<
            "Please specify either \"subspace_size\" or \"number_of_eigenvalues\"" << std::endl;

        KRATOS_INFO_IF( "FEASTEigensystemSolver",
            mParam["number_of_eigenvalues"].GetInt() > 0  && mParam["subspace_size"].GetInt() > 0 ) <<
            "Manually defined number of eigenvalues will be overwritten to match the defined subspace size" << std::endl;

        const std::string s = mParam["sort_order"].GetString();

        KRATOS_ERROR_IF( !(s=="sr" || s=="sm" || s=="si" || s=="lr" || s=="lm" || s=="li") ) <<
            "Invalid sort type. Allowed are sr, sm, si, lr, lm, li" << std::endl;

        CheckParameters<TScalarOut>();
    }

    ~FEASTEigensystemSolver() override = default;

    /**
     * Solve the generalized eigenvalue problem using FEAST
     * @param rK first input matrix
     * @param rM second input matrix
     * @param rEigenvalues eigenvalues
     * @param rEigenvectors row-aligned eigenvectors [n_evs,n_dofs]
     */
    void Solve(
        SparseMatrixType& rK,
        SparseMatrixType& rM,
        DenseVectorType& rEigenvalues,
        DenseMatrixType& rEigenvectors) override
    {
        // settings
        const std::size_t system_size = rK.size1();
        size_t subspace_size;

        if( mParam["search_lowest_eigenvalues"].GetBool() || mParam["search_highest_eigenvalues"].GetBool() ) {
            subspace_size = 2 * static_cast<size_t>(mParam["number_of_eigenvalues"].GetInt());
        } else if( mParam["subspace_size"].GetInt() == 0 ) {
            subspace_size = 1.5 * static_cast<size_t>(mParam["number_of_eigenvalues"].GetInt());
        } else {
            subspace_size = static_cast<size_t>(mParam["subspace_size"].GetInt());
        }

        // create column based matrix for the fortran routine
        FEASTMatrixType tmp_eigenvectors(system_size, subspace_size);
        DenseVectorType tmp_eigenvalues(subspace_size);
        DenseVectorType residual(subspace_size);

        // set FEAST settings
        int fpm[64] = {};
        feastinit(fpm);

        mParam["echo_level"].GetInt() > 0 ? fpm[0] = 1 : fpm[0] = 0;

        fpm[2] = -std::log10(mParam["tolerance"].GetDouble());
        fpm[3] = mParam["max_iteration"].GetInt();

        // compute only right eigenvectors
        if( !TSymmetric ) {
            fpm[14] = 1;
        }

        if( mParam["search_lowest_eigenvalues"].GetBool() ) {
            fpm[39] = -1;
        }
        if( mParam["search_highest_eigenvalues"].GetBool() ) {
            fpm[39] = 1;
        }

        char UPLO = 'F';
        int N = static_cast<int>(system_size);

        // provide matrices in array form. fortran indices start with 1, must be int
        double* A = reinterpret_cast<double*>(rK.value_data().begin());
        std::vector<int> IA(N+1);
        #pragma omp parallel for
        for( int i=0; i<N+1; ++i ) {
            IA[i] = static_cast<int>(rK.index1_data()[i]) + 1;
        }
        std::vector<int> JA(IA[N]-1);
        #pragma omp parallel for
        for( int i=0; i<IA[N]-1; ++i ) {
            JA[i] = static_cast<int>(rK.index2_data()[i]) + 1;
        }

        double* B = reinterpret_cast<double*>(rM.value_data().begin());
        std::vector<int> IB(N+1);
        #pragma omp parallel for
        for( int i=0; i<N+1; ++i ) {
            IB[i] = static_cast<int>(rM.index1_data()[i]) + 1;
        }
        std::vector<int> JB(IB[N]-1);
        #pragma omp parallel for
        for( int i=0; i<IB[N]-1; ++i ) {
            JB[i] = static_cast<int>(rM.index2_data()[i]) + 1;
        }

        double epsout;
        int loop;
        TScalarOut E1 = GetE1<TScalarOut>();
        double E2 = GetE2<TScalarOut>();
        double* Emin = reinterpret_cast<double*>(&E1);
        double* Emax = reinterpret_cast<double*>(&E2);
        int M0 = static_cast<int>(subspace_size);
        double* E = reinterpret_cast<double*>(tmp_eigenvalues.data().begin());
        double* X = reinterpret_cast<double*>(tmp_eigenvectors.data().begin());
        int M;
        double* res = reinterpret_cast<double*>(residual.data().begin());
        int info;

        // call feast
        auto feast = CreateFeast<TScalarIn>(TSymmetric);
        feast(&UPLO, &N, A, IA.data(), JA.data(), B, IB.data(), JB.data(), fpm, &epsout, &loop, Emin, Emax, &M0, E, X, &M, res, &info);

        KRATOS_ERROR_IF(info < 0 || info > 99) << "FEAST encounterd error " << info << ". Please check FEAST output." << std::endl;
        KRATOS_INFO_IF("FeastEigensystemSolver", info > 1 && info < 6) << "FEAST finished with warning " << info << ". Please check FEAST output." << std::endl;
        KRATOS_ERROR_IF(info == 1) << "FEAST finished with warning " << info << ", no eigenvalues could be found in the given search interval." << std::endl;
        KRATOS_ERROR_IF(info == 7) << "FEAST finished with warning " << info << ", no extremal eigenvalues could be found. Please check FEAST output." << std::endl;

        // truncate non-converged results
        tmp_eigenvalues.resize(M, true);
        tmp_eigenvectors.resize(system_size, M, true);

<<<<<<< HEAD
        if( mParam["sort_eigenvalues"].GetBool() )
            SortEigenvalues(tmp_eigenvalues, tmp_eigenvectors, T);
        RetrieveEigensolution<OutputVectorType, VectorType>(tmp_eigenvalues, rEigenvalues, tmp_eigenvectors, rEigenvectors);
    }
=======
        // copy eigenvalues to result vector
        rEigenvalues.swap(tmp_eigenvalues);
>>>>>>> 3e5a8af3

        // copy eigenvectors to result matrix
        if( rEigenvectors.size1() != tmp_eigenvectors.size1() || rEigenvectors.size2() != tmp_eigenvectors.size2() )
            rEigenvectors.resize(tmp_eigenvectors.size1(), tmp_eigenvectors.size2(), false);

        noalias(rEigenvectors) = tmp_eigenvectors;

        // the eigensolver strategy expects an eigenvector matrix of shape [n_eigenvalues, n_dofs], so FEAST's eigenvector matrix has to be transposed
        rEigenvectors = trans(rEigenvectors);
    }
    /**
     * Print information about this object.
     */
    void PrintInfo(std::ostream &rOStream) const override
    {
        rOStream << "FEASTEigensystemSolver";
    }

    /**
     * Print object's data.
     */
    void PrintData(std::ostream &rOStream) const override
    {
    }

  private:

    typedef void (feast_ptr)(char*, int*, double*, int*, int*, double*, int*, int*, int*, double*, int*, double*, double*, int*, double*, double*, int*, double*, int*);

    /**
     * The FEAST functions for symmetric and unsymmetric eigenvalue problems do not have the same signature;
     * for the symmetric case, the first parameter is a char, the rest are the same for the symmetric and general case.
     *
     * Here we define a function pointer with the signature of the symmetric FEAST function (which is longer) and bind
     * the functions providing all 19 arguments for the symmetric case (dfeast_scsrgv and zfeast_scsrgv) while only the
     * last 18 arguments for the general case.

     * With these placeholders _1, ..., _N we could change the order of the provided arguments in the call of the function
     * pointer. Here we omit the first parameters.
     *
     * @see https://en.cppreference.com/w/cpp/utility/functional/bind
     */
    template<typename TScalar, typename std::enable_if<std::is_same<double, TScalar>::value, int>::type = 0>
    std::function<feast_ptr> CreateFeast(bool symmetric)
    {
        using namespace std::placeholders;

        if( symmetric ) {
            return std::bind(dfeast_scsrgv, _1, _2, _3, _4, _5, _6, _7, _8, _9, _10, _11, _12, _13, _14, _15, _16, _17, _18, _19);
        } else {
            return std::bind(dfeast_gcsrgv, _2, _3, _4, _5, _6, _7, _8, _9, _10, _11, _12, _13, _14, _15, _16, _17, _18, _19);
        }
    }

    template<typename TScalar, typename std::enable_if<std::is_same<std::complex<double>, TScalar>::value, int>::type = 0>
    std::function<feast_ptr> CreateFeast(bool symmetric)
    {
        using namespace std::placeholders;

        if( symmetric ) {
            return std::bind(zfeast_scsrgv, _1, _2, _3, _4, _5, _6, _7, _8, _9, _10, _11, _12, _13, _14, _15, _16, _17, _18, _19);
        } else {
            return std::bind(zfeast_gcsrgv, _2, _3, _4, _5, _6, _7, _8, _9, _10, _11, _12, _13, _14, _15, _16, _17, _18, _19);
        }
    }

    template<typename TScalar, typename std::enable_if<std::is_same<double, TScalar>::value, int>::type = 0>
    double GetE1()
    {
        return mParam["e_min"].GetDouble();
    }

    template<typename TScalar, typename std::enable_if<std::is_same<std::complex<double>, TScalar>::value, int>::type = 0>
    std::complex<double> GetE1()
    {
        return std::complex<double>(mParam["e_mid_re"].GetDouble(), mParam["e_mid_im"].GetDouble());
    }

    template<typename TScalar, typename std::enable_if<std::is_same<double, TScalar>::value, int>::type = 0>
    double GetE2()
    {
<<<<<<< HEAD
        return mParam["e_r"].GetDouble();
    }

    void SortEigenvalues(OutputVectorType &rEigenvalues, FEASTMatrixType &rEigenvectors, double T)
    {
        std::string t = mParam["sort_order"].GetString();

        KRATOS_WARNING_IF("FeastEigensystemSolver", t == "si") << "Attempting to sort by imaginary value. Falling back on \"sr\"" << std::endl;
        KRATOS_WARNING_IF("FeastEigensystemSolver", t == "li") << "Attempting to sort by imaginary value. Falling back on \"lr\"" << std::endl;

        vector<size_t> idx(rEigenvalues.size());
        iota(idx.begin(), idx.end(), 0);

        if( t == "sr" || t == "si" ) {
            std::stable_sort(idx.begin(), idx.end(),
                [&rEigenvalues](size_t i1, size_t i2) {return rEigenvalues[i1] < rEigenvalues[i2];});
        } else if( t == "sm") {
            std::stable_sort(idx.begin(), idx.end(),
                [&rEigenvalues](size_t i1, size_t i2) {return std::abs(rEigenvalues[i1]) < std::abs(rEigenvalues[i2]);});
        } else if( t == "lr" || t == "li" ) {
            std::stable_sort(idx.begin(), idx.end(),
                [&rEigenvalues](size_t i1, size_t i2) {return rEigenvalues[i1] > rEigenvalues[i2];});
        } else if( t == "lm") {
            std::stable_sort(idx.begin(), idx.end(),
                [&rEigenvalues](size_t i1, size_t i2) {return std::abs(rEigenvalues[i1]) > std::abs(rEigenvalues[i2]);});
        } else {
            KRATOS_ERROR << "Invalid sort type. Allowed are sr, sm, si, lr, lm, li" << std::endl;
        }

        OutputVectorType tmp_eigenvalues(rEigenvalues.size());
        FEASTMatrixType tmp_eigenvectors(rEigenvectors.size1(), rEigenvectors.size2());

        for( size_t i=0; i<rEigenvalues.size(); ++i ) {
            tmp_eigenvalues[i] = rEigenvalues[idx[i]];
            column(tmp_eigenvectors, i).swap(column(rEigenvectors, idx[i]));
        }
        rEigenvalues.swap(tmp_eigenvalues);
        rEigenvectors.swap(tmp_eigenvectors);
    }

    void SortEigenvalues(OutputVectorType &rEigenvalues, FEASTMatrixType &rEigenvectors, std::complex<double> T)
    {
        vector<size_t> idx(rEigenvalues.size());
        iota(idx.begin(), idx.end(), 0);

        const std::string t = mParam["sort_order"].GetString();
        if( t == "sr" ) {
            std::stable_sort(idx.begin(), idx.end(),
                [&rEigenvalues](size_t i1, size_t i2) {return std::real(rEigenvalues[i1]) < std::real(rEigenvalues[i2]);});
        } else if( t == "sm") {
            std::stable_sort(idx.begin(), idx.end(),
                [&rEigenvalues](size_t i1, size_t i2) {return std::abs(rEigenvalues[i1]) < std::abs(rEigenvalues[i2]);});
        } else if( t == "si") {
            std::stable_sort(idx.begin(), idx.end(),
                [&rEigenvalues](size_t i1, size_t i2) {return std::imag(rEigenvalues[i1]) < std::imag(rEigenvalues[i2]);});
        } else if( t == "lr" ) {
            std::stable_sort(idx.begin(), idx.end(),
                [&rEigenvalues](size_t i1, size_t i2) {return std::real(rEigenvalues[i1]) > std::real(rEigenvalues[i2]);});
        } else if( t == "lm") {
            std::stable_sort(idx.begin(), idx.end(),
                [&rEigenvalues](size_t i1, size_t i2) {return std::abs(rEigenvalues[i1]) > std::abs(rEigenvalues[i2]);});
        } else if( t == "li") {
            std::stable_sort(idx.begin(), idx.end(),
                [&rEigenvalues](size_t i1, size_t i2) {return std::imag(rEigenvalues[i1]) > std::imag(rEigenvalues[i2]);});
        } else {
            KRATOS_ERROR << "Invalid sort type. Allowed are sr, sm, si, lr, lm, li" << std::endl;
        }

        OutputVectorType tmp_eigenvalues(rEigenvalues.size());
        FEASTMatrixType tmp_eigenvectors(rEigenvectors.size1(), rEigenvectors.size2());

        for( size_t i=0; i<rEigenvalues.size(); ++i ) {
            tmp_eigenvalues[i] = rEigenvalues[idx[i]];
            column(tmp_eigenvectors, i).swap(column(rEigenvectors, idx[i]));
        }
        rEigenvalues.swap(tmp_eigenvalues);
        rEigenvectors.swap(tmp_eigenvectors);
    }

    template<class TVectorType, class TOtherVectorType>
    void RetrieveEigensolution(TVectorType &rFeastEigenvalues, TOtherVectorType &rEigenvalues, FEASTMatrixType& rFeastEigenvectors, DenseMatrixType& rEigenvectors)
    {
        bool complex_result = false;

        // copy real parts of eigenvalues to result vector
        if( rEigenvalues.size() != rFeastEigenvalues.size() )
            rEigenvalues.resize(rFeastEigenvalues.size(), false);

        #pragma omp parallel for
        for( size_t i=0; i<rEigenvalues.size(); ++i ) {
            rEigenvalues[i] = std::real(rFeastEigenvalues[i]);
            if( std::abs(std::imag(rFeastEigenvalues[i])) > 1000*std::numeric_limits<double>::epsilon() ) {
                KRATOS_WARNING("FeastEigensystemSolver") << "Complex eigenvalue detected! eigenvalue[" << i << "] = "
                    << rFeastEigenvalues[i] << std::endl;
                complex_result = true;
            }
        }

        if( !complex_result || mParam["keep_real_solution"].GetBool() ) {
            // copy real parts of eigenvectors to result matrix
            // the eigensolver strategy expects an eigenvector matrix of shape [n_eigenvalues, n_dofs], so FEAST's eigenvector matrix has to be transposed
            if( rEigenvectors.size1() != rFeastEigenvectors.size2() || rEigenvectors.size2() != rFeastEigenvectors.size1() )
                rEigenvectors.resize(rFeastEigenvectors.size2(), rFeastEigenvectors.size1(), false);

            #pragma omp parallel for
            for( size_t i=0; i<rEigenvectors.size1(); ++i ) {
                for( size_t j=0; j<rEigenvectors.size2(); ++j ) {
                    rEigenvectors(i,j) = std::real(rFeastEigenvectors(j,i));
                }
            }
        }

        if( complex_result ) {
            KRATOS_WARNING("FeastEigensystemSolver") << "The computed solution is complex. " <<
                "Please use GetEigenvectorSolution() and GetEigenvalueSolution() to retrieve the complex result." << std::endl;

            mpEigenvectorMatrix = TDenseSpaceTypeOut::CreateEmptyMatrixPointer();
            mpEigenvalueVector = TSparseSpaceTypeOut::CreateEmptyVectorPointer();

            // provide the complex solution
            DenseOutputMatrixType& ev = *mpEigenvectorMatrix;
            if( ev.size1() != rFeastEigenvectors.size2() || ev.size2() != rFeastEigenvectors.size1() )
                ev.resize(rFeastEigenvectors.size2(), rFeastEigenvectors.size1(), false);
            noalias(ev) = trans(rFeastEigenvectors);

            OutputVectorType& e = *mpEigenvalueVector;
            e.swap(rFeastEigenvalues);

            if( !mParam["keep_real_solution"].GetBool() ) {
                // invalidate the double solution
                rEigenvalues.resize(1, false);
                rEigenvalues[0] = std::nan("");
                rEigenvectors.resize(1, 1, false);
                rEigenvectors(0,0) = std::nan("");
            }
        }
=======
        return mParam["e_max"].GetDouble();
>>>>>>> 3e5a8af3
    }

    template<typename TScalar, typename std::enable_if<std::is_same<std::complex<double>, TScalar>::value, int>::type = 0>
    double GetE2()
    {
        return mParam["e_r"].GetDouble();
    }

    template<typename TScalar, typename std::enable_if<std::is_same<double, TScalar>::value, int>::type = 0>
    void CheckParameters()
    {
        KRATOS_ERROR_IF( mParam["search_lowest_eigenvalues"].GetBool() && mParam["search_highest_eigenvalues"].GetBool() ) <<
            "Cannot search for highest and lowest eigenvalues at the same time" << std::endl;

        KRATOS_ERROR_IF( mParam["e_max"].GetDouble() <= mParam["e_min"].GetDouble() ) <<
            "Invalid eigenvalue limits provided" << std::endl;

        KRATOS_INFO_IF( "FEASTEigensystemSolver",
            mParam["e_mid_re"].GetDouble() != 0.0 || mParam["e_mid_im"].GetDouble() != 0.0 || mParam["e_r"].GetDouble() != 0.0 ) <<
            "Manually defined e_mid_re, e_mid_im, e_r are not used for real symmetric matrices" << std::endl;
    }

    template<typename TScalar, typename std::enable_if<std::is_same<std::complex<double>, TScalar>::value, int>::type = 0>
    void CheckParameters()
    {
        KRATOS_ERROR_IF( mParam["e_r"].GetDouble() <= 0.0 ) <<
            "Invalid search radius provided" << std::endl;

        KRATOS_INFO_IF( "FEASTEigensystemSolver",
            mParam["e_min"].GetDouble() != 0.0 || mParam["e_max"].GetDouble() != 0.0 ) <<
            "Manually defined e_min, e_max are not used for complex symmetric matrices" << std::endl;

        KRATOS_INFO_IF( "FEASTEigensystemSolver",
            mParam["search_lowest_eigenvalues"].GetBool() || mParam["search_highest_eigenvalues"].GetBool() ) <<
            "Search for extremal eigenvalues is only available for Hermitian problems" << std::endl;

    }

}; // class FEASTEigensystemSolver


/**
 * input stream function
 */
template<bool TSymmetric, typename TScalarIn, typename TScalarOut>
inline std::istream& operator >>(
    std::istream& rIStream,
    FEASTEigensystemSolver<TSymmetric, TScalarIn, TScalarOut>& rThis)
{
    return rIStream;
}

/**
 * output stream function
 */
template<bool TSymmetric, typename TScalarIn, typename TScalarOut>
inline std::ostream& operator <<(
    std::ostream& rOStream,
    const FEASTEigensystemSolver<TSymmetric, TScalarIn, TScalarOut>& rThis)
{
    rThis.PrintInfo(rOStream);
    rOStream << std::endl;
    rThis.PrintData(rOStream);

    return rOStream;
}

} // namespace Kratos

#endif // defined(KRATOS_FEAST_EIGENSYSTEM_SOLVER_H_INCLUDED)<|MERGE_RESOLUTION|>--- conflicted
+++ resolved
@@ -220,15 +220,8 @@
         tmp_eigenvalues.resize(M, true);
         tmp_eigenvectors.resize(system_size, M, true);
 
-<<<<<<< HEAD
-        if( mParam["sort_eigenvalues"].GetBool() )
-            SortEigenvalues(tmp_eigenvalues, tmp_eigenvectors, T);
-        RetrieveEigensolution<OutputVectorType, VectorType>(tmp_eigenvalues, rEigenvalues, tmp_eigenvectors, rEigenvectors);
-    }
-=======
         // copy eigenvalues to result vector
         rEigenvalues.swap(tmp_eigenvalues);
->>>>>>> 3e5a8af3
 
         // copy eigenvectors to result matrix
         if( rEigenvectors.size1() != tmp_eigenvectors.size1() || rEigenvectors.size2() != tmp_eigenvectors.size2() )
@@ -310,146 +303,7 @@
     template<typename TScalar, typename std::enable_if<std::is_same<double, TScalar>::value, int>::type = 0>
     double GetE2()
     {
-<<<<<<< HEAD
-        return mParam["e_r"].GetDouble();
-    }
-
-    void SortEigenvalues(OutputVectorType &rEigenvalues, FEASTMatrixType &rEigenvectors, double T)
-    {
-        std::string t = mParam["sort_order"].GetString();
-
-        KRATOS_WARNING_IF("FeastEigensystemSolver", t == "si") << "Attempting to sort by imaginary value. Falling back on \"sr\"" << std::endl;
-        KRATOS_WARNING_IF("FeastEigensystemSolver", t == "li") << "Attempting to sort by imaginary value. Falling back on \"lr\"" << std::endl;
-
-        vector<size_t> idx(rEigenvalues.size());
-        iota(idx.begin(), idx.end(), 0);
-
-        if( t == "sr" || t == "si" ) {
-            std::stable_sort(idx.begin(), idx.end(),
-                [&rEigenvalues](size_t i1, size_t i2) {return rEigenvalues[i1] < rEigenvalues[i2];});
-        } else if( t == "sm") {
-            std::stable_sort(idx.begin(), idx.end(),
-                [&rEigenvalues](size_t i1, size_t i2) {return std::abs(rEigenvalues[i1]) < std::abs(rEigenvalues[i2]);});
-        } else if( t == "lr" || t == "li" ) {
-            std::stable_sort(idx.begin(), idx.end(),
-                [&rEigenvalues](size_t i1, size_t i2) {return rEigenvalues[i1] > rEigenvalues[i2];});
-        } else if( t == "lm") {
-            std::stable_sort(idx.begin(), idx.end(),
-                [&rEigenvalues](size_t i1, size_t i2) {return std::abs(rEigenvalues[i1]) > std::abs(rEigenvalues[i2]);});
-        } else {
-            KRATOS_ERROR << "Invalid sort type. Allowed are sr, sm, si, lr, lm, li" << std::endl;
-        }
-
-        OutputVectorType tmp_eigenvalues(rEigenvalues.size());
-        FEASTMatrixType tmp_eigenvectors(rEigenvectors.size1(), rEigenvectors.size2());
-
-        for( size_t i=0; i<rEigenvalues.size(); ++i ) {
-            tmp_eigenvalues[i] = rEigenvalues[idx[i]];
-            column(tmp_eigenvectors, i).swap(column(rEigenvectors, idx[i]));
-        }
-        rEigenvalues.swap(tmp_eigenvalues);
-        rEigenvectors.swap(tmp_eigenvectors);
-    }
-
-    void SortEigenvalues(OutputVectorType &rEigenvalues, FEASTMatrixType &rEigenvectors, std::complex<double> T)
-    {
-        vector<size_t> idx(rEigenvalues.size());
-        iota(idx.begin(), idx.end(), 0);
-
-        const std::string t = mParam["sort_order"].GetString();
-        if( t == "sr" ) {
-            std::stable_sort(idx.begin(), idx.end(),
-                [&rEigenvalues](size_t i1, size_t i2) {return std::real(rEigenvalues[i1]) < std::real(rEigenvalues[i2]);});
-        } else if( t == "sm") {
-            std::stable_sort(idx.begin(), idx.end(),
-                [&rEigenvalues](size_t i1, size_t i2) {return std::abs(rEigenvalues[i1]) < std::abs(rEigenvalues[i2]);});
-        } else if( t == "si") {
-            std::stable_sort(idx.begin(), idx.end(),
-                [&rEigenvalues](size_t i1, size_t i2) {return std::imag(rEigenvalues[i1]) < std::imag(rEigenvalues[i2]);});
-        } else if( t == "lr" ) {
-            std::stable_sort(idx.begin(), idx.end(),
-                [&rEigenvalues](size_t i1, size_t i2) {return std::real(rEigenvalues[i1]) > std::real(rEigenvalues[i2]);});
-        } else if( t == "lm") {
-            std::stable_sort(idx.begin(), idx.end(),
-                [&rEigenvalues](size_t i1, size_t i2) {return std::abs(rEigenvalues[i1]) > std::abs(rEigenvalues[i2]);});
-        } else if( t == "li") {
-            std::stable_sort(idx.begin(), idx.end(),
-                [&rEigenvalues](size_t i1, size_t i2) {return std::imag(rEigenvalues[i1]) > std::imag(rEigenvalues[i2]);});
-        } else {
-            KRATOS_ERROR << "Invalid sort type. Allowed are sr, sm, si, lr, lm, li" << std::endl;
-        }
-
-        OutputVectorType tmp_eigenvalues(rEigenvalues.size());
-        FEASTMatrixType tmp_eigenvectors(rEigenvectors.size1(), rEigenvectors.size2());
-
-        for( size_t i=0; i<rEigenvalues.size(); ++i ) {
-            tmp_eigenvalues[i] = rEigenvalues[idx[i]];
-            column(tmp_eigenvectors, i).swap(column(rEigenvectors, idx[i]));
-        }
-        rEigenvalues.swap(tmp_eigenvalues);
-        rEigenvectors.swap(tmp_eigenvectors);
-    }
-
-    template<class TVectorType, class TOtherVectorType>
-    void RetrieveEigensolution(TVectorType &rFeastEigenvalues, TOtherVectorType &rEigenvalues, FEASTMatrixType& rFeastEigenvectors, DenseMatrixType& rEigenvectors)
-    {
-        bool complex_result = false;
-
-        // copy real parts of eigenvalues to result vector
-        if( rEigenvalues.size() != rFeastEigenvalues.size() )
-            rEigenvalues.resize(rFeastEigenvalues.size(), false);
-
-        #pragma omp parallel for
-        for( size_t i=0; i<rEigenvalues.size(); ++i ) {
-            rEigenvalues[i] = std::real(rFeastEigenvalues[i]);
-            if( std::abs(std::imag(rFeastEigenvalues[i])) > 1000*std::numeric_limits<double>::epsilon() ) {
-                KRATOS_WARNING("FeastEigensystemSolver") << "Complex eigenvalue detected! eigenvalue[" << i << "] = "
-                    << rFeastEigenvalues[i] << std::endl;
-                complex_result = true;
-            }
-        }
-
-        if( !complex_result || mParam["keep_real_solution"].GetBool() ) {
-            // copy real parts of eigenvectors to result matrix
-            // the eigensolver strategy expects an eigenvector matrix of shape [n_eigenvalues, n_dofs], so FEAST's eigenvector matrix has to be transposed
-            if( rEigenvectors.size1() != rFeastEigenvectors.size2() || rEigenvectors.size2() != rFeastEigenvectors.size1() )
-                rEigenvectors.resize(rFeastEigenvectors.size2(), rFeastEigenvectors.size1(), false);
-
-            #pragma omp parallel for
-            for( size_t i=0; i<rEigenvectors.size1(); ++i ) {
-                for( size_t j=0; j<rEigenvectors.size2(); ++j ) {
-                    rEigenvectors(i,j) = std::real(rFeastEigenvectors(j,i));
-                }
-            }
-        }
-
-        if( complex_result ) {
-            KRATOS_WARNING("FeastEigensystemSolver") << "The computed solution is complex. " <<
-                "Please use GetEigenvectorSolution() and GetEigenvalueSolution() to retrieve the complex result." << std::endl;
-
-            mpEigenvectorMatrix = TDenseSpaceTypeOut::CreateEmptyMatrixPointer();
-            mpEigenvalueVector = TSparseSpaceTypeOut::CreateEmptyVectorPointer();
-
-            // provide the complex solution
-            DenseOutputMatrixType& ev = *mpEigenvectorMatrix;
-            if( ev.size1() != rFeastEigenvectors.size2() || ev.size2() != rFeastEigenvectors.size1() )
-                ev.resize(rFeastEigenvectors.size2(), rFeastEigenvectors.size1(), false);
-            noalias(ev) = trans(rFeastEigenvectors);
-
-            OutputVectorType& e = *mpEigenvalueVector;
-            e.swap(rFeastEigenvalues);
-
-            if( !mParam["keep_real_solution"].GetBool() ) {
-                // invalidate the double solution
-                rEigenvalues.resize(1, false);
-                rEigenvalues[0] = std::nan("");
-                rEigenvectors.resize(1, 1, false);
-                rEigenvectors(0,0) = std::nan("");
-            }
-        }
-=======
         return mParam["e_max"].GetDouble();
->>>>>>> 3e5a8af3
     }
 
     template<typename TScalar, typename std::enable_if<std::is_same<std::complex<double>, TScalar>::value, int>::type = 0>
