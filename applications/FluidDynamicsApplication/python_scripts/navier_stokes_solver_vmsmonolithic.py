# Importing the Kratos Library
import KratosMultiphysics

# Import applications
import KratosMultiphysics.FluidDynamicsApplication as KratosCFD

# Import base class file
from KratosMultiphysics.FluidDynamicsApplication.fluid_solver import FluidSolver

class StabilizedFormulation(object):
    """Helper class to define stabilization-dependent parameters."""
    def __init__(self,settings):
        self.element_name = None
        self.element_integrates_in_time = False
        self.element_has_nodal_properties = False
        self.historical_nodal_properties_variables_list = []
        self.non_historical_nodal_properties_variables_list = []
        self.process_data = {}

        #TODO: Keep this until the MonolithicWallCondition is removed to ensure backwards compatibility in solvers with no defined condition_name
        self.condition_name = "MonolithicWallCondition"

        if settings.Has("element_type"):
            formulation = settings["element_type"].GetString()
            if formulation == "vms":
                self._SetUpClassicVMS(settings)
            elif formulation == "qsvms":
                self._SetUpQSVMS(settings)
            elif formulation == "dvms":
                self._SetUpDVMS(settings)
            elif formulation == "fic":
                self._SetUpFIC(settings)
            elif formulation == "symbolic":
                warn_msg  = 'Provided \'element_name\' is \'symbolic\'. This is has been renamed to \'weakly_compressible\'. Use this instead.'
                KratosMultiphysics.Logger.PrintWarning('\n\x1b[1;31mDEPRECATION-WARNING\x1b[0m', warn_msg)
                self._SetUpWeaklyCompressible(settings)
            elif formulation == "weakly_compressible":
                self._SetUpWeaklyCompressible(settings)
        else:
            print(settings)
            raise RuntimeError("Argument \'element_type\' not found in stabilization settings.")

    def SetProcessInfo(self,model_part):
        for variable,value in self.process_data.items():
            model_part.ProcessInfo[variable] = value

    def _SetUpClassicVMS(self,settings):
        default_settings = KratosMultiphysics.Parameters(r"""{
            "element_type": "vms",
            "use_orthogonal_subscales": false,
            "dynamic_tau": 0.01
        }""")

        default_non_newtonian_settings = KratosMultiphysics.Parameters(r"""{
            "power_law_k": 1e-6,
            "power_law_n": 1.0,
            "yield_stress": 0.0,
            "regularization_coefficient" : 100.0
        }""")

        # if non-newtonian, there are some extra options
        if settings.Has("non_newtonian_fluid_parameters"):
            self.non_newtonian_option = True
            default_settings.AddValue("non_newtonian_fluid_parameters", default_non_newtonian_settings)
            self.element_name = 'HerschelBulkleyVMS'
        else:
            self.non_newtonian_option = False
            self.element_name = 'VMS'
        self.condition_name = "MonolithicWallCondition"

        settings.ValidateAndAssignDefaults(default_settings)

        # set the nodal material properties flag
        self.element_has_nodal_properties = True
        self.historical_nodal_properties_variables_list = [KratosMultiphysics.DENSITY, KratosMultiphysics.VISCOSITY]

        # validate the non-newtonian parameters if necessary
        if self.non_newtonian_option:
            settings["non_newtonian_fluid_parameters"].ValidateAndAssignDefaults(default_non_newtonian_settings)
            self.process_data[KratosMultiphysics.POWER_LAW_K] = settings["non_newtonian_fluid_parameters"]["power_law_k"].GetDouble()
            self.process_data[KratosMultiphysics.POWER_LAW_N] = settings["non_newtonian_fluid_parameters"]["power_law_n"].GetDouble()
            self.process_data[KratosMultiphysics.YIELD_STRESS] = settings["non_newtonian_fluid_parameters"]["yield_stress"].GetDouble()
            self.process_data[KratosCFD.REGULARIZATION_COEFFICIENT] = settings["non_newtonian_fluid_parameters"]["regularization_coefficient"].GetDouble()

        self.process_data[KratosMultiphysics.DYNAMIC_TAU] = settings["dynamic_tau"].GetDouble()
        use_oss = settings["use_orthogonal_subscales"].GetBool()
        self.process_data[KratosMultiphysics.OSS_SWITCH] = int(use_oss)

    def _SetUpQSVMS(self,settings):
        default_settings = KratosMultiphysics.Parameters(r"""{
            "element_type": "qsvms",
            "use_orthogonal_subscales": false,
            "dynamic_tau": 0.0,
            "element_manages_time_integration": false
        }""")
        settings.ValidateAndAssignDefaults(default_settings)

        if settings["element_manages_time_integration"].GetBool() == False:
            self.element_name = "QSVMS"
            self.element_integrates_in_time = False
        else:
            self.element_name = "TimeIntegratedQSVMS"
            self.element_integrates_in_time = True
        self.condition_name = "NavierStokesWallCondition"

        self.process_data[KratosMultiphysics.DYNAMIC_TAU] = settings["dynamic_tau"].GetDouble()
        use_oss = settings["use_orthogonal_subscales"].GetBool()
        self.process_data[KratosMultiphysics.OSS_SWITCH] = int(use_oss)

    def _SetUpDVMS(self,settings):
        default_settings = KratosMultiphysics.Parameters(r"""{
            "element_type": "dvms",
            "dynamic_tau": 0.0,
            "use_orthogonal_subscales": false
        }""")
        settings.ValidateAndAssignDefaults(default_settings)

        self.element_name = "DVMS"
        self.condition_name = "NavierStokesWallCondition"

        self.process_data[KratosMultiphysics.DYNAMIC_TAU] = settings["dynamic_tau"].GetDouble()
        use_oss = settings["use_orthogonal_subscales"].GetBool()
        self.process_data[KratosMultiphysics.OSS_SWITCH] = int(use_oss)

    def _SetUpFIC(self,settings):
        default_settings = KratosMultiphysics.Parameters(r"""{
            "element_type": "fic",
            "beta": 0.8,
            "adjust_beta_dynamically": false,
            "dynamic_tau": 0.0
        }""")
        settings.ValidateAndAssignDefaults(default_settings)

        dynamic_beta = settings["adjust_beta_dynamically"].GetBool()
        if dynamic_beta:
            KratosMultiphysics.Logger.PrintWarning("NavierStokesSolverVMSMonolithic","FIC with dynamic beta not yet implemented, using provided beta as a constant value")
        else:
            self.element_name = "FIC"
        self.condition_name = "NavierStokesWallCondition"

        self.process_data[KratosCFD.FIC_BETA] = settings["beta"].GetDouble()
        self.process_data[KratosMultiphysics.OSS_SWITCH] = 0
        self.process_data[KratosMultiphysics.DYNAMIC_TAU] = settings["dynamic_tau"].GetDouble()

    def _SetUpWeaklyCompressible(self,settings):
        #TODO: Remove this after deprecation period is over
        if (settings["element_type"].GetString() == "symbolic"):
            settings["element_type"].SetString("weakly_compressible")

        default_settings = KratosMultiphysics.Parameters(r"""{
            "element_type": "weakly_compressible",
            "dynamic_tau": 1.0,
            "sound_velocity": 1.0e+12
        }""")
        settings.ValidateAndAssignDefaults(default_settings)

        self.element_name = "WeaklyCompressibleNavierStokes"
        self.condition_name = "NavierStokesWallCondition"
        self.element_integrates_in_time = True

        # set the nodal material properties flag
        self.element_has_nodal_properties = True
        self.historical_nodal_properties_variables_list = [KratosMultiphysics.DENSITY]
        self.non_historical_nodal_properties_variables_list = [KratosMultiphysics.SOUND_VELOCITY]

        self.process_data[KratosMultiphysics.DYNAMIC_TAU] = settings["dynamic_tau"].GetDouble()
        #TODO: Remove SOUND_VELOCITY from ProcessInfo. Should be obtained from the properties.
        self.process_data[KratosMultiphysics.SOUND_VELOCITY] = settings["sound_velocity"].GetDouble()

def CreateSolver(model, custom_settings):
    return NavierStokesSolverMonolithic(model, custom_settings)

class NavierStokesSolverMonolithic(FluidSolver):

    @classmethod
    def GetDefaultParameters(cls):

        ##settings string in json format
        default_settings = KratosMultiphysics.Parameters("""
        {
            "solver_type": "monolithic",
            "model_part_name": "FluidModelPart",
            "domain_size": -1,
            "model_import_settings": {
                "input_type": "mdpa",
                "input_filename": "unknown_name",
                "reorder": false
            },
            "material_import_settings": {
                "materials_filename": ""
            },
            "formulation": {
                "element_type": "vms"
            },
            "maximum_iterations": 10,
            "echo_level": 0,
            "consider_periodic_conditions": false,
            "compute_reactions": false,
            "analysis_type": "non_linear",
            "reform_dofs_at_each_step": true,
            "assign_neighbour_elements_to_conditions": true,
            "relative_velocity_tolerance": 1e-3,
            "absolute_velocity_tolerance": 1e-5,
            "relative_pressure_tolerance": 1e-3,
            "absolute_pressure_tolerance": 1e-5,
            "linear_solver_settings"        : {
                "solver_type" : "amgcl"
            },
            "volume_model_part_name" : "volume_model_part",
            "skin_parts": [""],
            "no_skin_parts":[""],
            "time_stepping"                : {
                "automatic_time_step" : false,
                "CFL_number"          : 1,
                "minimum_delta_time"  : 1e-4,
                "maximum_delta_time"  : 0.01,
                "time_step"           : 0.0
            },
            "time_scheme":"bossak",
            "alpha":-0.3,
            "velocity_relaxation":0.9,
            "pressure_relaxation":0.9,
            "move_mesh_strategy": 0,
            "periodic": "periodic",
            "move_mesh_flag": false
        }""")

        default_settings.AddMissingParameters(super(NavierStokesSolverMonolithic, cls).GetDefaultParameters())
        return default_settings

    def _BackwardsCompatibilityHelper(self,settings):
        ## Backwards compatibility -- deprecation warnings
        if settings.Has("stabilization"):
            msg  = "Input JSON data contains deprecated setting \'stabilization\'.\n"
            msg += "Please rename it to \'formulation\' (and rename \'stabilization/formulation\' to \'formulation/element_type\' if it exists).\n"
            KratosMultiphysics.Logger.PrintWarning("NavierStokesVMSMonolithicSolver",msg)
            settings.AddValue("formulation", settings["stabilization"])
            settings.RemoveValue("stabilization")
            settings["formulation"].AddValue("element_type", settings["formulation"]["formulation"])
            settings["formulation"].RemoveValue("formulation")

        if settings.Has("oss_switch"):
            msg  = "Input JSON data contains deprecated setting \'oss_switch\' (int).\n"
            msg += "Please define \'formulation/element_type\' (set it to \'vms\')\n"
            msg += "and set \'formulation/use_orthogonal_subscales\' (bool) instead."
            KratosMultiphysics.Logger.PrintWarning("NavierStokesVMSMonolithicSolver",msg)
            if not settings.Has("formulation"):
                settings.AddValue("formulation",KratosMultiphysics.Parameters(r'{"element_type":"vms"}'))
            settings["formulation"].AddEmptyValue("use_orthogonal_subscales")
            settings["formulation"]["use_orthogonal_subscales"].SetBool(bool(settings["oss_switch"].GetInt()))
            settings.RemoveValue("oss_switch")

        if settings.Has("dynamic_tau"):
            msg  = "Input JSON data contains deprecated setting \'dynamic_tau\' (float).\n"
            msg += "Please define \'formulation/element_type\' (set it to \'vms\') and \n"
            msg += "set \'formulation/dynamic_tau\' (float) instead."
            KratosMultiphysics.Logger.PrintWarning("NavierStokesVMSMonolithicSolver",msg)
            if not settings.Has("formulation"):
                settings.AddValue("formulation",KratosMultiphysics.Parameters(r'{"element_type":"vms"}'))
            settings["formulation"].AddEmptyValue("dynamic_tau")
            settings["formulation"]["dynamic_tau"].SetDouble(settings["dynamic_tau"].GetDouble())
            settings.RemoveValue("dynamic_tau")

        if settings.Has("turbulence_model") and settings["turbulence_model"].IsString():
            if settings["turbulence_model"].GetString().lower()!="none":
                msg = "Ignoring deprecated \"turbulence_model\" (string) setting."
                KratosMultiphysics.Logger.PrintWarning("NavierStokesVMSMonolithicSolver",msg)
            settings.RemoveValue("turbulence_model")

        return settings


    def __init__(self, model, custom_settings):
        custom_settings = self._BackwardsCompatibilityHelper(custom_settings)
        super(NavierStokesSolverMonolithic,self).__init__(model,custom_settings)

        # Set up the auxiliary class with the formulation settings
        self._SetFormulation()

        # Update the default buffer size according to the selected time scheme
        self._SetTimeSchemeBufferSize()

        KratosMultiphysics.Logger.PrintInfo(self.__class__.__name__, "Construction of NavierStokesSolverMonolithic finished.")

    def AddVariables(self):
        ## Add base class variables
        self.main_model_part.AddNodalSolutionStepVariable(KratosMultiphysics.VELOCITY)
        self.main_model_part.AddNodalSolutionStepVariable(KratosMultiphysics.ACCELERATION)
        self.main_model_part.AddNodalSolutionStepVariable(KratosMultiphysics.MESH_VELOCITY)
        self.main_model_part.AddNodalSolutionStepVariable(KratosMultiphysics.PRESSURE)
        self.main_model_part.AddNodalSolutionStepVariable(KratosMultiphysics.IS_STRUCTURE)
        self.main_model_part.AddNodalSolutionStepVariable(KratosMultiphysics.DISPLACEMENT)
        self.main_model_part.AddNodalSolutionStepVariable(KratosMultiphysics.BODY_FORCE)
        self.main_model_part.AddNodalSolutionStepVariable(KratosMultiphysics.NODAL_AREA)
        self.main_model_part.AddNodalSolutionStepVariable(KratosMultiphysics.NODAL_H)
        self.main_model_part.AddNodalSolutionStepVariable(KratosMultiphysics.ADVPROJ)
        self.main_model_part.AddNodalSolutionStepVariable(KratosMultiphysics.DIVPROJ)
        self.main_model_part.AddNodalSolutionStepVariable(KratosMultiphysics.REACTION)
        self.main_model_part.AddNodalSolutionStepVariable(KratosMultiphysics.REACTION_WATER_PRESSURE)
        self.main_model_part.AddNodalSolutionStepVariable(KratosMultiphysics.EXTERNAL_PRESSURE)
        self.main_model_part.AddNodalSolutionStepVariable(KratosMultiphysics.NORMAL)
        self.main_model_part.AddNodalSolutionStepVariable(KratosMultiphysics.Y_WALL)
        self.main_model_part.AddNodalSolutionStepVariable(KratosCFD.Q_VALUE)

        # Adding variables required for the nodal material properties
        if self.element_has_nodal_properties:
            for variable in self.historical_nodal_properties_variables_list:
                self.main_model_part.AddNodalSolutionStepVariable(variable)

        # Adding variables required for the periodic conditions
        if self.settings["consider_periodic_conditions"].GetBool() == True:
            self.main_model_part.AddNodalSolutionStepVariable(KratosCFD.PATCH_INDEX)

        KratosMultiphysics.Logger.PrintInfo(self.__class__.__name__, "Fluid solver variables added correctly.")

    def Initialize(self):
        # If the solver requires an instance of the stabilized formulation class, set the process info variables
        if hasattr(self, 'formulation'):
            self.formulation.SetProcessInfo(self.GetComputingModelPart())

        # Construct and initialize the solution strategy
        solution_strategy = self._GetSolutionStrategy()
        solution_strategy.SetEchoLevel(self.settings["echo_level"].GetInt())
        solution_strategy.Initialize()

        KratosMultiphysics.Logger.PrintInfo(self.__class__.__name__, "Solver initialization finished.")

    def InitializeSolutionStep(self):
        if self._TimeBufferIsInitialized():
            # If required, compute the BDF coefficients
            if hasattr(self, 'time_discretization'):
                (self.time_discretization).ComputeAndSaveBDFCoefficients(self.GetComputingModelPart().ProcessInfo)
            # Perform the solver InitializeSolutionStep
            self._GetSolutionStrategy().InitializeSolutionStep()

    def _SetFormulation(self):
        self.formulation = StabilizedFormulation(self.settings["formulation"])
        self.element_name = self.formulation.element_name
        self.condition_name = self.formulation.condition_name
        self.element_integrates_in_time = self.formulation.element_integrates_in_time
        self.element_has_nodal_properties = self.formulation.element_has_nodal_properties
<<<<<<< HEAD
        self.historical_nodal_properties_variables_list = self.formulation.historical_nodal_properties_variables_list 
=======
        self.historical_nodal_properties_variables_list = self.formulation.historical_nodal_properties_variables_list
>>>>>>> 77633dd7
        self.non_historical_nodal_properties_variables_list = self.formulation.non_historical_nodal_properties_variables_list

    def _SetTimeSchemeBufferSize(self):
        scheme_type = self.settings["time_scheme"].GetString()
        if scheme_type == "bossak":
            self.min_buffer_size = 2
        elif scheme_type == "bdf2":
            self.min_buffer_size = 3
        elif scheme_type == "steady":
            self.min_buffer_size = 1
            self._SetUpSteadySimulation()
        else:
            msg  = "Unknown time_scheme option found in project parameters:\n"
            msg += "\"" + scheme_type + "\"\n"
            msg += "Accepted values are \"bossak\", \"bdf2\" or \"steady\".\n"
            raise Exception(msg)

    def _SetUpSteadySimulation(self):
        '''Overwrite time stepping parameters so that they do not interfere with steady state simulations.'''
        self.settings["time_stepping"]["automatic_time_step"].SetBool(False)
        if self.settings["formulation"].Has("dynamic_tau"):
            self.settings["formulation"]["dynamic_tau"].SetDouble(0.0)

    def _SetNodalProperties(self):
        set_density = KratosMultiphysics.DENSITY in self.historical_nodal_properties_variables_list
        set_viscosity = KratosMultiphysics.VISCOSITY in self.historical_nodal_properties_variables_list
        set_sound_velocity = KratosMultiphysics.SOUND_VELOCITY in self.non_historical_nodal_properties_variables_list

        # Get density and dynamic viscostity from the properties of the first element
        for el in self.main_model_part.Elements:
            # Get DENSITY from properties
            if set_density:
                rho = el.Properties.GetValue(KratosMultiphysics.DENSITY)
                if rho <= 0.0:
                    raise Exception("DENSITY set to {0} in Properties {1}, positive number expected.".format(rho,el.Properties.Id))
            # Get DYNAMIC_VISCOSITY from properties and calculate the kinematic one (VISCOSITY)
            if set_viscosity:
                dyn_viscosity = el.Properties.GetValue(KratosMultiphysics.DYNAMIC_VISCOSITY)
                if dyn_viscosity <= 0.0:
                    raise Exception("DYNAMIC_VISCOSITY set to {0} in Properties {1}, positive number expected.".format(dyn_viscosity,el.Properties.Id))
                kin_viscosity = dyn_viscosity / rho
            # Get SOUND_VELOCITY
            if set_sound_velocity:
                if el.Properties.Has(KratosMultiphysics.SOUND_VELOCITY):
                    sound_velocity = el.Properties.GetValue(KratosMultiphysics.SOUND_VELOCITY)
                else:
                    sound_velocity = 1.0e+12 # Default sound velocity value
                    KratosMultiphysics.Logger.PrintWarning('No \'SOUND_VELOCITY\' value found in Properties {0}. Setting default value {1}'.format(el.Properties.Id, sound_velocity))
                if sound_velocity <= 0.0:
                    raise Exception("SOUND_VELOCITY set to {0} in Properties {1}, positive number expected.".format(sound_velocity, el.Properties.Id))
            break
        else:
            raise Exception("No fluid elements found in the main model part.")

        # Transfer the obtained properties to the nodes
        if set_density:
            KratosMultiphysics.VariableUtils().SetVariable(KratosMultiphysics.DENSITY, rho, self.main_model_part.Nodes)
        if set_viscosity:
            KratosMultiphysics.VariableUtils().SetVariable(KratosMultiphysics.VISCOSITY, kin_viscosity, self.main_model_part.Nodes)
        if set_sound_velocity:
            KratosMultiphysics.VariableUtils().SetNonHistoricalVariable(KratosMultiphysics.SOUND_VELOCITY, sound_velocity, self.main_model_part.Nodes)<|MERGE_RESOLUTION|>--- conflicted
+++ resolved
@@ -339,11 +339,7 @@
         self.condition_name = self.formulation.condition_name
         self.element_integrates_in_time = self.formulation.element_integrates_in_time
         self.element_has_nodal_properties = self.formulation.element_has_nodal_properties
-<<<<<<< HEAD
-        self.historical_nodal_properties_variables_list = self.formulation.historical_nodal_properties_variables_list 
-=======
         self.historical_nodal_properties_variables_list = self.formulation.historical_nodal_properties_variables_list
->>>>>>> 77633dd7
         self.non_historical_nodal_properties_variables_list = self.formulation.non_historical_nodal_properties_variables_list
 
     def _SetTimeSchemeBufferSize(self):
