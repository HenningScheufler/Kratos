# Importing the Kratos Library
import KratosMultiphysics

# Import applications
import KratosMultiphysics.FluidDynamicsApplication as KratosCFD

# Import base class file
from KratosMultiphysics.FluidDynamicsApplication.fluid_solver import FluidSolver

class StabilizedFormulation(object):
    """Helper class to define stabilization-dependent parameters."""
    def __init__(self,settings):
        self.element_name = None
        self.element_integrates_in_time = False
        self.element_has_nodal_properties = False
        self.historical_nodal_properties_variables_list = []
        self.non_historical_nodal_properties_variables_list = []
        self.process_data = {}

        #TODO: Keep this until the MonolithicWallCondition is removed to ensure backwards compatibility in solvers with no defined condition_name
        self.condition_name = "MonolithicWallCondition"

        if settings.Has("element_type"):
            formulation = settings["element_type"].GetString()
            if formulation == "vms":
                self._SetUpClassicVMS(settings)
            elif formulation == "qsvms":
                self._SetUpQSVMS(settings)
            elif formulation == "dvms":
                self._SetUpDVMS(settings)
            elif formulation == "fic":
                self._SetUpFIC(settings)
            elif formulation == "symbolic":
                warn_msg  = 'Provided \'element_name\' is \'symbolic\'. This is has been renamed to \'weakly_compressible\'. Use this instead.'
                KratosMultiphysics.Logger.PrintWarning('\n\x1b[1;31mDEPRECATION-WARNING\x1b[0m', warn_msg)
                self._SetUpWeaklyCompressible(settings)
            elif formulation == "weakly_compressible":
                self._SetUpWeaklyCompressible(settings)
        else:
            print(settings)
            raise RuntimeError("Argument \'element_type\' not found in stabilization settings.")

    def SetProcessInfo(self,model_part):
        for variable,value in self.process_data.items():
            model_part.ProcessInfo[variable] = value

    def _SetUpClassicVMS(self,settings):
        default_settings = KratosMultiphysics.Parameters(r"""{
            "element_type": "vms",
            "use_orthogonal_subscales": false,
            "dynamic_tau": 0.01
        }""")

        default_non_newtonian_settings = KratosMultiphysics.Parameters(r"""{
            "power_law_k": 1e-6,
            "power_law_n": 1.0,
            "yield_stress": 0.0,
            "regularization_coefficient" : 100.0
        }""")

        # if non-newtonian, there are some extra options
        if settings.Has("non_newtonian_fluid_parameters"):
            self.non_newtonian_option = True
            default_settings.AddValue("non_newtonian_fluid_parameters", default_non_newtonian_settings)
            self.element_name = 'HerschelBulkleyVMS'
        else:
            self.non_newtonian_option = False
            self.element_name = 'VMS'
        self.condition_name = "MonolithicWallCondition"

        settings.ValidateAndAssignDefaults(default_settings)

        # set the nodal material properties flag
        self.element_has_nodal_properties = True
        self.historical_nodal_properties_variables_list = [KratosMultiphysics.DENSITY, KratosMultiphysics.VISCOSITY]

        # validate the non-newtonian parameters if necessary
        if self.non_newtonian_option:
            settings["non_newtonian_fluid_parameters"].ValidateAndAssignDefaults(default_non_newtonian_settings)
            self.process_data[KratosMultiphysics.POWER_LAW_K] = settings["non_newtonian_fluid_parameters"]["power_law_k"].GetDouble()
            self.process_data[KratosMultiphysics.POWER_LAW_N] = settings["non_newtonian_fluid_parameters"]["power_law_n"].GetDouble()
            self.process_data[KratosMultiphysics.YIELD_STRESS] = settings["non_newtonian_fluid_parameters"]["yield_stress"].GetDouble()
            self.process_data[KratosCFD.REGULARIZATION_COEFFICIENT] = settings["non_newtonian_fluid_parameters"]["regularization_coefficient"].GetDouble()

        self.process_data[KratosMultiphysics.DYNAMIC_TAU] = settings["dynamic_tau"].GetDouble()
        use_oss = settings["use_orthogonal_subscales"].GetBool()
        self.process_data[KratosMultiphysics.OSS_SWITCH] = int(use_oss)

    def _SetUpQSVMS(self,settings):
        default_settings = KratosMultiphysics.Parameters(r"""{
            "element_type": "qsvms",
            "use_orthogonal_subscales": false,
            "dynamic_tau": 0.0,
            "element_manages_time_integration": false
        }""")
        settings.ValidateAndAssignDefaults(default_settings)

        if settings["element_manages_time_integration"].GetBool() == False:
            self.element_name = "QSVMS"
            self.element_integrates_in_time = False
        else:
            self.element_name = "TimeIntegratedQSVMS"
            self.element_integrates_in_time = True
        self.condition_name = "NavierStokesWallCondition"

        self.process_data[KratosMultiphysics.DYNAMIC_TAU] = settings["dynamic_tau"].GetDouble()
        use_oss = settings["use_orthogonal_subscales"].GetBool()
        self.process_data[KratosMultiphysics.OSS_SWITCH] = int(use_oss)

    def _SetUpDVMS(self,settings):
        default_settings = KratosMultiphysics.Parameters(r"""{
            "element_type": "dvms",
            "dynamic_tau": 0.0,
            "use_orthogonal_subscales": false
        }""")
        settings.ValidateAndAssignDefaults(default_settings)

        self.element_name = "DVMS"
        self.condition_name = "NavierStokesWallCondition"

        self.process_data[KratosMultiphysics.DYNAMIC_TAU] = settings["dynamic_tau"].GetDouble()
        use_oss = settings["use_orthogonal_subscales"].GetBool()
        self.process_data[KratosMultiphysics.OSS_SWITCH] = int(use_oss)

    def _SetUpFIC(self,settings):
        default_settings = KratosMultiphysics.Parameters(r"""{
            "element_type": "fic",
            "beta": 0.8,
            "adjust_beta_dynamically": false,
            "dynamic_tau": 0.0
        }""")
        settings.ValidateAndAssignDefaults(default_settings)

        dynamic_beta = settings["adjust_beta_dynamically"].GetBool()
        if dynamic_beta:
            KratosMultiphysics.Logger.PrintWarning("NavierStokesSolverVMSMonolithic","FIC with dynamic beta not yet implemented, using provided beta as a constant value")
        else:
            self.element_name = "FIC"
        self.condition_name = "NavierStokesWallCondition"

        self.process_data[KratosCFD.FIC_BETA] = settings["beta"].GetDouble()
        self.process_data[KratosMultiphysics.OSS_SWITCH] = 0
        self.process_data[KratosMultiphysics.DYNAMIC_TAU] = settings["dynamic_tau"].GetDouble()
<<<<<<< HEAD
=======

    def _SetUpWeaklyCompressible(self,settings):
        #TODO: Remove this after deprecation period is over
        if (settings["element_type"].GetString() == "symbolic"):
            settings["element_type"].SetString("weakly_compressible")
>>>>>>> dd7ca076

        default_settings = KratosMultiphysics.Parameters(r"""{
            "element_type": "weakly_compressible",
            "dynamic_tau": 1.0,
            "sound_velocity": 1.0e+12
        }""")
        settings.ValidateAndAssignDefaults(default_settings)

        self.element_name = "WeaklyCompressibleNavierStokes"
        self.condition_name = "NavierStokesWallCondition"
        self.element_integrates_in_time = True

        # set the nodal material properties flag
        self.element_has_nodal_properties = True
        self.historical_nodal_properties_variables_list = [KratosMultiphysics.DENSITY]
        self.non_historical_nodal_properties_variables_list = [KratosMultiphysics.SOUND_VELOCITY]

        self.process_data[KratosMultiphysics.DYNAMIC_TAU] = settings["dynamic_tau"].GetDouble()
        #TODO: Remove SOUND_VELOCITY from ProcessInfo. Should be obtained from the properties.
        self.process_data[KratosMultiphysics.SOUND_VELOCITY] = settings["sound_velocity"].GetDouble()

def CreateSolver(model, custom_settings):
    return NavierStokesSolverMonolithic(model, custom_settings)

class NavierStokesSolverMonolithic(FluidSolver):

    @classmethod
    def GetDefaultParameters(cls):

        ##settings string in json format
        default_settings = KratosMultiphysics.Parameters("""
        {
            "solver_type": "monolithic",
            "model_part_name": "FluidModelPart",
            "domain_size": -1,
            "model_import_settings": {
                "input_type": "mdpa",
                "input_filename": "unknown_name",
                "reorder": false
            },
            "material_import_settings": {
                "materials_filename": ""
            },
            "formulation": {
                "element_type": "vms"
            },
            "maximum_iterations": 10,
            "echo_level": 0,
            "consider_periodic_conditions": false,
            "compute_reactions": false,
            "analysis_type": "non_linear",
            "reform_dofs_at_each_step": true,
            "assign_neighbour_elements_to_conditions": true,
            "relative_velocity_tolerance": 1e-3,
            "absolute_velocity_tolerance": 1e-5,
            "relative_pressure_tolerance": 1e-3,
            "absolute_pressure_tolerance": 1e-5,
            "linear_solver_settings"        : {
                "solver_type" : "amgcl"
            },
            "volume_model_part_name" : "volume_model_part",
            "skin_parts": [""],
            "no_skin_parts":[""],
            "time_stepping"                : {
                "automatic_time_step" : false,
                "CFL_number"          : 1,
                "minimum_delta_time"  : 1e-4,
                "maximum_delta_time"  : 0.01,
                "time_step"           : 0.0
            },
            "time_scheme":"bossak",
            "alpha":-0.3,
            "velocity_relaxation":0.9,
            "pressure_relaxation":0.9,
            "move_mesh_strategy": 0,
            "periodic": "periodic",
            "move_mesh_flag": false
        }""")

        default_settings.AddMissingParameters(super(NavierStokesSolverMonolithic, cls).GetDefaultParameters())
        return default_settings

    def _BackwardsCompatibilityHelper(self,settings):
        ## Backwards compatibility -- deprecation warnings
        if settings.Has("stabilization"):
            msg  = "Input JSON data contains deprecated setting \'stabilization\'.\n"
            msg += "Please rename it to \'formulation\' (and rename \'stabilization/formulation\' to \'formulation/element_type\' if it exists).\n"
            KratosMultiphysics.Logger.PrintWarning("NavierStokesVMSMonolithicSolver",msg)
            settings.AddValue("formulation", settings["stabilization"])
            settings.RemoveValue("stabilization")
            settings["formulation"].AddValue("element_type", settings["formulation"]["formulation"])
            settings["formulation"].RemoveValue("formulation")

        if settings.Has("oss_switch"):
            msg  = "Input JSON data contains deprecated setting \'oss_switch\' (int).\n"
            msg += "Please define \'formulation/element_type\' (set it to \'vms\')\n"
            msg += "and set \'formulation/use_orthogonal_subscales\' (bool) instead."
            KratosMultiphysics.Logger.PrintWarning("NavierStokesVMSMonolithicSolver",msg)
            if not settings.Has("formulation"):
                settings.AddValue("formulation",KratosMultiphysics.Parameters(r'{"element_type":"vms"}'))
            settings["formulation"].AddEmptyValue("use_orthogonal_subscales")
            settings["formulation"]["use_orthogonal_subscales"].SetBool(bool(settings["oss_switch"].GetInt()))
            settings.RemoveValue("oss_switch")

        if settings.Has("dynamic_tau"):
            msg  = "Input JSON data contains deprecated setting \'dynamic_tau\' (float).\n"
            msg += "Please define \'formulation/element_type\' (set it to \'vms\') and \n"
            msg += "set \'formulation/dynamic_tau\' (float) instead."
            KratosMultiphysics.Logger.PrintWarning("NavierStokesVMSMonolithicSolver",msg)
            if not settings.Has("formulation"):
                settings.AddValue("formulation",KratosMultiphysics.Parameters(r'{"element_type":"vms"}'))
            settings["formulation"].AddEmptyValue("dynamic_tau")
            settings["formulation"]["dynamic_tau"].SetDouble(settings["dynamic_tau"].GetDouble())
            settings.RemoveValue("dynamic_tau")

        if settings.Has("turbulence_model") and settings["turbulence_model"].IsString():
            if settings["turbulence_model"].GetString().lower()!="none":
                msg = "Ignoring deprecated \"turbulence_model\" (string) setting."
                KratosMultiphysics.Logger.PrintWarning("NavierStokesVMSMonolithicSolver",msg)
            settings.RemoveValue("turbulence_model")

        return settings


    def __init__(self, model, custom_settings):
        custom_settings = self._BackwardsCompatibilityHelper(custom_settings)
        super(NavierStokesSolverMonolithic,self).__init__(model,custom_settings)

        # Set up the auxiliary class with the formulation settings
        self._SetFormulation()

        # Update the default buffer size according to the selected time scheme
        self._SetTimeSchemeBufferSize()

        KratosMultiphysics.Logger.PrintInfo(self.__class__.__name__, "Construction of NavierStokesSolverMonolithic finished.")

    def AddVariables(self):
        ## Add base class variables
        self.main_model_part.AddNodalSolutionStepVariable(KratosMultiphysics.VELOCITY)
        self.main_model_part.AddNodalSolutionStepVariable(KratosMultiphysics.ACCELERATION)
        self.main_model_part.AddNodalSolutionStepVariable(KratosMultiphysics.MESH_VELOCITY)
        self.main_model_part.AddNodalSolutionStepVariable(KratosMultiphysics.PRESSURE)
        self.main_model_part.AddNodalSolutionStepVariable(KratosMultiphysics.IS_STRUCTURE)
        self.main_model_part.AddNodalSolutionStepVariable(KratosMultiphysics.DISPLACEMENT)
        self.main_model_part.AddNodalSolutionStepVariable(KratosMultiphysics.BODY_FORCE)
        self.main_model_part.AddNodalSolutionStepVariable(KratosMultiphysics.NODAL_AREA)
        self.main_model_part.AddNodalSolutionStepVariable(KratosMultiphysics.NODAL_H)
        self.main_model_part.AddNodalSolutionStepVariable(KratosMultiphysics.ADVPROJ)
        self.main_model_part.AddNodalSolutionStepVariable(KratosMultiphysics.DIVPROJ)
        self.main_model_part.AddNodalSolutionStepVariable(KratosMultiphysics.REACTION)
        self.main_model_part.AddNodalSolutionStepVariable(KratosMultiphysics.REACTION_WATER_PRESSURE)
        self.main_model_part.AddNodalSolutionStepVariable(KratosMultiphysics.EXTERNAL_PRESSURE)
        self.main_model_part.AddNodalSolutionStepVariable(KratosMultiphysics.NORMAL)
        self.main_model_part.AddNodalSolutionStepVariable(KratosMultiphysics.Y_WALL)
        self.main_model_part.AddNodalSolutionStepVariable(KratosCFD.Q_VALUE)

        # Adding variables required for the nodal material properties
        if self.element_has_nodal_properties:
            for variable in self.historical_nodal_properties_variables_list:
                self.main_model_part.AddNodalSolutionStepVariable(variable)

        # Adding variables required for the periodic conditions
        if self.settings["consider_periodic_conditions"].GetBool() == True:
            self.main_model_part.AddNodalSolutionStepVariable(KratosCFD.PATCH_INDEX)

        KratosMultiphysics.Logger.PrintInfo(self.__class__.__name__, "Fluid solver variables added correctly.")

    def Initialize(self):
        # If the solver requires an instance of the stabilized formulation class, set the process info variables
        if hasattr(self, 'formulation'):
            self.formulation.SetProcessInfo(self.GetComputingModelPart())

        # Construct and initialize the solution strategy
        solution_strategy = self._GetSolutionStrategy()
        solution_strategy.SetEchoLevel(self.settings["echo_level"].GetInt())
        solution_strategy.Initialize()

        KratosMultiphysics.Logger.PrintInfo(self.__class__.__name__, "Solver initialization finished.")

    def InitializeSolutionStep(self):
        if self._TimeBufferIsInitialized():
            # If required, compute the BDF coefficients
            if hasattr(self, 'time_discretization'):
                (self.time_discretization).ComputeAndSaveBDFCoefficients(self.GetComputingModelPart().ProcessInfo)
            # Perform the solver InitializeSolutionStep
            self._GetSolutionStrategy().InitializeSolutionStep()

    def _SetFormulation(self):
        self.formulation = StabilizedFormulation(self.settings["formulation"])
        self.element_name = self.formulation.element_name
        self.condition_name = self.formulation.condition_name
        self.element_integrates_in_time = self.formulation.element_integrates_in_time
        self.element_has_nodal_properties = self.formulation.element_has_nodal_properties
        self.historical_nodal_properties_variables_list = self.formulation.historical_nodal_properties_variables_list
        self.non_historical_nodal_properties_variables_list = self.formulation.non_historical_nodal_properties_variables_list

    def _SetTimeSchemeBufferSize(self):
        scheme_type = self.settings["time_scheme"].GetString()
        if scheme_type == "bossak":
            self.min_buffer_size = 2
        elif scheme_type == "bdf2":
            self.min_buffer_size = 3
        elif scheme_type == "steady":
            self.min_buffer_size = 1
            self._SetUpSteadySimulation()
        else:
            msg  = "Unknown time_scheme option found in project parameters:\n"
            msg += "\"" + scheme_type + "\"\n"
            msg += "Accepted values are \"bossak\", \"bdf2\" or \"steady\".\n"
            raise Exception(msg)

    def _SetUpSteadySimulation(self):
        '''Overwrite time stepping parameters so that they do not interfere with steady state simulations.'''
        self.settings["time_stepping"]["automatic_time_step"].SetBool(False)
        if self.settings["formulation"].Has("dynamic_tau"):
            self.settings["formulation"]["dynamic_tau"].SetDouble(0.0)

    def _SetNodalProperties(self):
        set_density = KratosMultiphysics.DENSITY in self.historical_nodal_properties_variables_list
        set_viscosity = KratosMultiphysics.VISCOSITY in self.historical_nodal_properties_variables_list
        set_sound_velocity = KratosMultiphysics.SOUND_VELOCITY in self.non_historical_nodal_properties_variables_list

        # Get density and dynamic viscostity from the properties of the first element
        for el in self.main_model_part.Elements:
            # Get DENSITY from properties
            if set_density:
                rho = el.Properties.GetValue(KratosMultiphysics.DENSITY)
                if rho <= 0.0:
                    raise Exception("DENSITY set to {0} in Properties {1}, positive number expected.".format(rho,el.Properties.Id))
            # Get DYNAMIC_VISCOSITY from properties and calculate the kinematic one (VISCOSITY)
            if set_viscosity:
                dyn_viscosity = el.Properties.GetValue(KratosMultiphysics.DYNAMIC_VISCOSITY)
                if dyn_viscosity <= 0.0:
                    raise Exception("DYNAMIC_VISCOSITY set to {0} in Properties {1}, positive number expected.".format(dyn_viscosity,el.Properties.Id))
                kin_viscosity = dyn_viscosity / rho
            # Get SOUND_VELOCITY
            if set_sound_velocity:
                if el.Properties.Has(KratosMultiphysics.SOUND_VELOCITY):
                    sound_velocity = el.Properties.GetValue(KratosMultiphysics.SOUND_VELOCITY)
                else:
                    sound_velocity = 1.0e+12 # Default sound velocity value
                    KratosMultiphysics.Logger.PrintWarning('No \'SOUND_VELOCITY\' value found in Properties {0}. Setting default value {1}'.format(el.Properties.Id, sound_velocity))
                if sound_velocity <= 0.0:
                    raise Exception("SOUND_VELOCITY set to {0} in Properties {1}, positive number expected.".format(sound_velocity, el.Properties.Id))
            break
        else:
            raise Exception("No fluid elements found in the main model part.")

        # Transfer the obtained properties to the nodes
        if set_density:
            KratosMultiphysics.VariableUtils().SetVariable(KratosMultiphysics.DENSITY, rho, self.main_model_part.Nodes)
        if set_viscosity:
            KratosMultiphysics.VariableUtils().SetVariable(KratosMultiphysics.VISCOSITY, kin_viscosity, self.main_model_part.Nodes)
        if set_sound_velocity:
            KratosMultiphysics.VariableUtils().SetNonHistoricalVariable(KratosMultiphysics.SOUND_VELOCITY, sound_velocity, self.main_model_part.Nodes)<|MERGE_RESOLUTION|>--- conflicted
+++ resolved
@@ -141,14 +141,11 @@
         self.process_data[KratosCFD.FIC_BETA] = settings["beta"].GetDouble()
         self.process_data[KratosMultiphysics.OSS_SWITCH] = 0
         self.process_data[KratosMultiphysics.DYNAMIC_TAU] = settings["dynamic_tau"].GetDouble()
-<<<<<<< HEAD
-=======
 
     def _SetUpWeaklyCompressible(self,settings):
         #TODO: Remove this after deprecation period is over
         if (settings["element_type"].GetString() == "symbolic"):
             settings["element_type"].SetString("weakly_compressible")
->>>>>>> dd7ca076
 
         default_settings = KratosMultiphysics.Parameters(r"""{
             "element_type": "weakly_compressible",
