--- conflicted
+++ resolved
@@ -226,13 +226,9 @@
         return condition_num_nodes
 
     def _IsPrintingRank(self):
-<<<<<<< HEAD
         return 0
         return self._is_printing_rank
-=======
-        return self._is_printing_rank
 
     def _TimeBufferIsInitialized(self):
         # We always have one extra old step (step 0, read from input)
-        return self.main_model_part.ProcessInfo[KratosMultiphysics.STEP] + 1 >= self.GetMinimumBufferSize()
->>>>>>> cf36a8b9
+        return self.main_model_part.ProcessInfo[KratosMultiphysics.STEP] + 1 >= self.GetMinimumBufferSize()