--- conflicted
+++ resolved
@@ -2,12 +2,6 @@
 
 import KratosMultiphysics
 
-<<<<<<< HEAD
-def CreateSolverByParameters(main_model_part, solver_settings, parallelism):
-    
-    solver_type = solver_settings["solver_type"].GetString()
-    
-=======
 def CreateSolverByParameters(model, solver_settings, parallelism):
 
     solver_type = solver_settings["solver_type"].GetString()
@@ -16,7 +10,6 @@
         import navier_stokes_ale_fluid_solver
         return navier_stokes_ale_fluid_solver.CreateSolver(model, solver_settings, parallelism)
 
->>>>>>> a9deaac6
     # Solvers for OpenMP parallelism
     if (parallelism == "OpenMP"):
         if (solver_type == "Monolithic"):
@@ -31,13 +24,6 @@
         elif (solver_type == "Compressible"):
             solver_module_name = "navier_stokes_compressible_solver"
 
-<<<<<<< HEAD
-        elif (solver_type == "ThermallyCoupled"):
-            solver_module_name = "coupled_fluid_thermal_solver"
-
-        else:
-            raise Exception("the requested solver type is not in the python solvers wrapper. Solver type is : "+solver_type)
-=======
         elif (solver_type == "ConjugateHeatTransfer"):
             solver_module_name = "conjugate_heat_transfer_solver"
 
@@ -46,7 +32,6 @@
 
         else:
             raise Exception("the requested solver type is not in the python solvers wrapper. Solver type is : " + solver_type)
->>>>>>> a9deaac6
 
     # Solvers for MPI parallelism
     elif (parallelism == "MPI"):
@@ -69,23 +54,6 @@
         raise Exception("parallelism is neither OpenMP nor MPI")
 
     solver_module = __import__(solver_module_name)
-<<<<<<< HEAD
-    solver = solver_module.CreateSolver(main_model_part, solver_settings)
-
-    return solver
-
-def CreateSolver(main_model_part, custom_settings):
-    if (type(main_model_part) != KratosMultiphysics.ModelPart):
-        raise Exception("input is expected to be provided as a Kratos ModelPart object")
-
-    if (type(custom_settings) != KratosMultiphysics.Parameters):
-        raise Exception("input is expected to be provided as a Kratos Parameters object")
-
-    parallelism = custom_settings["problem_data"]["parallel_type"].GetString()
-    solver_settings = custom_settings["solver_settings"]   
-    
-    return CreateSolverByParameters(main_model_part, solver_settings, parallelism)
-=======
     solver = solver_module.CreateSolver(model, solver_settings)
 
     return solver
@@ -101,5 +69,4 @@
     solver_settings = custom_settings["solver_settings"]
     parallelism = custom_settings["problem_data"]["parallel_type"].GetString()
 
-    return CreateSolverByParameters(model, solver_settings, parallelism)
->>>>>>> a9deaac6
+    return CreateSolverByParameters(model, solver_settings, parallelism)