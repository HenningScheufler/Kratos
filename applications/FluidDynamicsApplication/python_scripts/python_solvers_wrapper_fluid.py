--- conflicted
+++ resolved
@@ -37,19 +37,14 @@
             elif (solver_type == "Compressible"):
                 solver_module_name = "navier_stokes_compressible_solver"
 
-<<<<<<< HEAD
+            elif (solver_type == "CompressibleExplicit"):
+                solver_module_name = "navier_stokes_compressible_explicit_solver"
+
             elif (solver_type == "ConjugateHeatTransfer"):
                 solver_module_name = "conjugate_heat_transfer_solver"
-=======
-        elif (solver_type == "CompressibleExplicit"):
-            solver_module_name = "navier_stokes_compressible_explicit_solver"
 
-        elif (solver_type == "ConjugateHeatTransfer"):
-            solver_module_name = "conjugate_heat_transfer_solver"
-
-        elif (solver_type == "TwoFluids"):
-            solver_module_name = "navier_stokes_two_fluids_solver"
->>>>>>> e6f8af39
+            elif (solver_type == "TwoFluids"):
+                solver_module_name = "navier_stokes_two_fluids_solver"
 
             elif (solver_type == "TwoFluids"):
                 solver_module_name = "navier_stokes_two_fluids_solver"
