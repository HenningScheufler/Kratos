## Importing the Kratos Library
import KratosMultiphysics
import KratosMultiphysics.mpi as KratosMPI

# Import applications
import KratosMultiphysics.TrilinosApplication as TrilinosApplication
from KratosMultiphysics.TrilinosApplication import trilinos_linear_solver_factory
from KratosMultiphysics.FluidDynamicsApplication.adjoint_vmsmonolithic_solver import AdjointVMSMonolithicSolver

from KratosMultiphysics.mpi.distributed_import_model_part_utility import DistributedImportModelPartUtility

def CreateSolver(main_model_part, custom_settings):
    return AdjointVMSMonolithicMPISolver(main_model_part, custom_settings)

class AdjointVMSMonolithicMPISolver(AdjointVMSMonolithicSolver):

    @classmethod
    def GetDefaultSettings(cls):
        # default settings string in json format
        default_settings = KratosMultiphysics.Parameters("""
        {
            "solver_type": "trilinos_adjoint_vmsmonolithic_solver",
            "scheme_settings" : {
                "scheme_type": "bossak"
            },
            "response_function_settings" : {
                "response_type" : "drag"
            },
            "sensitivity_settings" : {},
            "model_import_settings": {
                "input_type": "mdpa",
                "input_filename": "unknown_name"
            },
            "material_import_settings": {
                "materials_filename": ""
            },
            "linear_solver_settings" : {
                "solver_type" : "amgcl"
            },
            "volume_model_part_name" : "volume_model_part",
            "skin_parts": [""],
            "dynamic_tau": 0.0,
            "oss_switch": 0,
            "echo_level": 0,
            "time_stepping"               : {
                "automatic_time_step" : false,
                "time_step"           : -0.1
            },
            "domain_size": -1,
            "model_part_name": "",
            "time_stepping": {
                "automatic_time_step" : false,
                "time_step"           : -0.1
            },
            "consider_periodic_conditions": false,
            "assign_neighbour_elements_to_conditions": false
        }""")

        default_settings.AddMissingParameters(super(AdjointVMSMonolithicMPISolver, cls).GetDefaultSettings())
        return default_settings

    def __init__(self, model, custom_settings):
        self._validate_settings_in_baseclass=True # To be removed eventually
        super(AdjointVMSMonolithicSolver, self).__init__(model, custom_settings)

        self.element_name = "VMSAdjointElement"
        if self.settings["domain_size"].GetInt() == 2:
            self.condition_name = "LineCondition"
        elif self.settings["domain_size"].GetInt() == 3:
            self.condition_name = "SurfaceCondition"
        self.min_buffer_size = 2
        self.element_has_nodal_properties = True

        self.main_model_part.ProcessInfo.SetValue(KratosMultiphysics.OSS_SWITCH, self.settings["oss_switch"].GetInt())
        self.main_model_part.ProcessInfo.SetValue(KratosMultiphysics.DYNAMIC_TAU, self.settings["dynamic_tau"].GetDouble())

        KratosMultiphysics.Logger.PrintInfo(self.__class__.__name__, "Construction of AdjointVMSMonolithicMPISolver finished.")

    def AddVariables(self):
        ## Add variables from the base class
        super(self.__class__, self).AddVariables()

        ## Add specific MPI variables
        self.main_model_part.AddNodalSolutionStepVariable(KratosMultiphysics.PARTITION_INDEX)

        KratosMultiphysics.Logger.PrintInfo(self.__class__.__name__, "Variables for the AdjointVMSMonolithicMPISolver added correctly in each processor.")

    def ImportModelPart(self):
        ## Construct the distributed import model part utility
        self.distributed_model_part_importer = DistributedImportModelPartUtility(self.main_model_part, self.settings)
        ## Execute the Metis partitioning and reading
        self.distributed_model_part_importer.ExecutePartitioningAndReading()

        KratosMultiphysics.Logger.PrintInfo(self.__class__.__name__, "MPI model reading finished.")

    def PrepareModelPart(self):
        super(self.__class__,self).PrepareModelPart()
        ## Construct the MPI communicators
        self.distributed_model_part_importer.CreateCommunicators()

<<<<<<< HEAD
    def get_epetra_communicator(self):
        if not hasattr(self, '_epetra_communicator'):
            self._epetra_communicator = KratosTrilinos.CreateCommunicator()
        return self._epetra_communicator

    def _create_solution_scheme(self):
        response_function = self.get_response_function()
        scheme_type = self.settings["scheme_settings"]["scheme_type"].GetString()
        if scheme_type == "bossak":
            solution_scheme = TrilinosApplication.TrilinosResidualBasedAdjointBossakScheme(
                self.settings["scheme_settings"],
                response_function)
        elif scheme_type == "steady":
            solution_scheme = TrilinosApplication.TrilinosResidualBasedAdjointSteadyScheme(response_function)
        else:
            raise Exception("Invalid scheme_type: " + scheme_type)
        return solution_scheme

    def _create_linear_solver(self):
        linear_solver_configuration = self.settings["linear_solver_settings"]
        return trilinos_linear_solver_factory.ConstructSolver(linear_solver_configuration)

    def _create_builder_and_solver(self):
=======
    def _GetEpetraCommunicator(self):
        if not hasattr(self, '_epetra_communicator'):
            self._epetra_communicator = TrilinosApplication.CreateCommunicator()
        return self._epetra_communicator

    def _CreateScheme(self):
        response_function = self.GetResponseFunction()
        scheme_type = self.settings["scheme_settings"]["scheme_type"].GetString()
        if scheme_type == "bossak":
            scheme = TrilinosApplication.TrilinosResidualBasedAdjointBossakScheme(
                self.settings["scheme_settings"],
                response_function)
        elif scheme_type == "steady":
            scheme = TrilinosApplication.TrilinosResidualBasedAdjointSteadyScheme(response_function)
        else:
            raise Exception("Invalid scheme_type: " + scheme_type)
        return scheme

    def _CreateLinearSolver(self):
        linear_solver_configuration = self.settings["linear_solver_settings"]
        return trilinos_linear_solver_factory.ConstructSolver(linear_solver_configuration)

    def _CreateBuilderAndSolver(self):
>>>>>>> 6f8185c5
        # Set the guess_row_size (guess about the number of zero entries) for the Trilinos builder and solver
        domain_size = self.GetComputingModelPart().ProcessInfo[KratosMultiphysics.DOMAIN_SIZE]
        if domain_size == 3:
            guess_row_size = 20*4
        else:
            guess_row_size = 10*3
        # Construct the Trilinos builder and solver
<<<<<<< HEAD
        trilinos_linear_solver = self.get_linear_solver()
        epetra_communicator = self.get_epetra_communicator()
        if self.settings["consider_periodic_conditions"].GetBool():
            builder_and_solver = KratosTrilinos.TrilinosBlockBuilderAndSolverPeriodic(
=======
        trilinos_linear_solver = self._GetLinearSolver()
        epetra_communicator = self._GetEpetraCommunicator()
        if self.settings["consider_periodic_conditions"].GetBool():
            builder_and_solver = TrilinosApplication.TrilinosBlockBuilderAndSolverPeriodic(
>>>>>>> 6f8185c5
                epetra_communicator,
                guess_row_size,
                trilinos_linear_solver,
                KratosFluid.PATCH_INDEX)
        else:
<<<<<<< HEAD
            builder_and_solver = KratosTrilinos.TrilinosBlockBuilderAndSolver(
=======
            builder_and_solver = TrilinosApplication.TrilinosBlockBuilderAndSolver(
>>>>>>> 6f8185c5
                epetra_communicator,
                guess_row_size,
                trilinos_linear_solver)
        return builder_and_solver

<<<<<<< HEAD
    def _create_solution_strategy(self):
        computing_model_part = self.GetComputingModelPart()
        time_scheme = self.get_solution_scheme()
        linear_solver = self.get_linear_solver()
        builder_and_solver = self.get_builder_and_solver()
=======
    def _CreateSolutionStrategy(self):
        computing_model_part = self.GetComputingModelPart()
        time_scheme = self._GetScheme()
        linear_solver = self._GetLinearSolver()
        builder_and_solver = self._GetBuilderAndSolver()
>>>>>>> 6f8185c5
        calculate_reaction_flag = False
        reform_dof_set_at_each_step = False
        calculate_norm_dx_flag = False
        move_mesh_flag = False
        return TrilinosApplication.TrilinosLinearStrategy(
            computing_model_part,
            time_scheme,
            linear_solver,
            builder_and_solver,
            calculate_reaction_flag,
            reform_dof_set_at_each_step,
            calculate_norm_dx_flag,
            move_mesh_flag)<|MERGE_RESOLUTION|>--- conflicted
+++ resolved
@@ -98,31 +98,6 @@
         ## Construct the MPI communicators
         self.distributed_model_part_importer.CreateCommunicators()
 
-<<<<<<< HEAD
-    def get_epetra_communicator(self):
-        if not hasattr(self, '_epetra_communicator'):
-            self._epetra_communicator = KratosTrilinos.CreateCommunicator()
-        return self._epetra_communicator
-
-    def _create_solution_scheme(self):
-        response_function = self.get_response_function()
-        scheme_type = self.settings["scheme_settings"]["scheme_type"].GetString()
-        if scheme_type == "bossak":
-            solution_scheme = TrilinosApplication.TrilinosResidualBasedAdjointBossakScheme(
-                self.settings["scheme_settings"],
-                response_function)
-        elif scheme_type == "steady":
-            solution_scheme = TrilinosApplication.TrilinosResidualBasedAdjointSteadyScheme(response_function)
-        else:
-            raise Exception("Invalid scheme_type: " + scheme_type)
-        return solution_scheme
-
-    def _create_linear_solver(self):
-        linear_solver_configuration = self.settings["linear_solver_settings"]
-        return trilinos_linear_solver_factory.ConstructSolver(linear_solver_configuration)
-
-    def _create_builder_and_solver(self):
-=======
     def _GetEpetraCommunicator(self):
         if not hasattr(self, '_epetra_communicator'):
             self._epetra_communicator = TrilinosApplication.CreateCommunicator()
@@ -146,7 +121,6 @@
         return trilinos_linear_solver_factory.ConstructSolver(linear_solver_configuration)
 
     def _CreateBuilderAndSolver(self):
->>>>>>> 6f8185c5
         # Set the guess_row_size (guess about the number of zero entries) for the Trilinos builder and solver
         domain_size = self.GetComputingModelPart().ProcessInfo[KratosMultiphysics.DOMAIN_SIZE]
         if domain_size == 3:
@@ -154,45 +128,26 @@
         else:
             guess_row_size = 10*3
         # Construct the Trilinos builder and solver
-<<<<<<< HEAD
-        trilinos_linear_solver = self.get_linear_solver()
-        epetra_communicator = self.get_epetra_communicator()
-        if self.settings["consider_periodic_conditions"].GetBool():
-            builder_and_solver = KratosTrilinos.TrilinosBlockBuilderAndSolverPeriodic(
-=======
         trilinos_linear_solver = self._GetLinearSolver()
         epetra_communicator = self._GetEpetraCommunicator()
         if self.settings["consider_periodic_conditions"].GetBool():
             builder_and_solver = TrilinosApplication.TrilinosBlockBuilderAndSolverPeriodic(
->>>>>>> 6f8185c5
                 epetra_communicator,
                 guess_row_size,
                 trilinos_linear_solver,
                 KratosFluid.PATCH_INDEX)
         else:
-<<<<<<< HEAD
-            builder_and_solver = KratosTrilinos.TrilinosBlockBuilderAndSolver(
-=======
             builder_and_solver = TrilinosApplication.TrilinosBlockBuilderAndSolver(
->>>>>>> 6f8185c5
                 epetra_communicator,
                 guess_row_size,
                 trilinos_linear_solver)
         return builder_and_solver
 
-<<<<<<< HEAD
-    def _create_solution_strategy(self):
-        computing_model_part = self.GetComputingModelPart()
-        time_scheme = self.get_solution_scheme()
-        linear_solver = self.get_linear_solver()
-        builder_and_solver = self.get_builder_and_solver()
-=======
     def _CreateSolutionStrategy(self):
         computing_model_part = self.GetComputingModelPart()
         time_scheme = self._GetScheme()
         linear_solver = self._GetLinearSolver()
         builder_and_solver = self._GetBuilderAndSolver()
->>>>>>> 6f8185c5
         calculate_reaction_flag = False
         reform_dof_set_at_each_step = False
         calculate_norm_dx_flag = False
