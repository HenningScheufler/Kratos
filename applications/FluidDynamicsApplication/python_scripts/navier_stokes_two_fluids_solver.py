# Importing the Kratos Library
import KratosMultiphysics
import KratosMultiphysics.kratos_utilities as KratosUtilities

# Import applications
import KratosMultiphysics.FluidDynamicsApplication as KratosCFD
have_conv_diff = KratosUtilities.CheckIfApplicationsAvailable("ConvectionDiffusionApplication")
if have_conv_diff:
    import KratosMultiphysics.ConvectionDiffusionApplication as KratosConvDiff

# Import base class file
from KratosMultiphysics.FluidDynamicsApplication.fluid_solver import FluidSolver
from KratosMultiphysics.FluidDynamicsApplication.read_distance_from_file import DistanceImportUtility
#TODO: IMPROVE THIS
#from KratosMultiphysics.FluidDynamicsApplication.apply_mass_local_conservation_process_withflow import ApplyLocalMassConservationCheckProcessWithFlow
from KratosMultiphysics.FluidDynamicsApplication.apply_mass_local_conservation_process import ApplyLocalMassConservationCheckProcess
def CreateSolver(model, custom_settings):
    return NavierStokesTwoFluidsSolver(model, custom_settings)

class NavierStokesTwoFluidsSolver(FluidSolver):

    @classmethod
    def GetDefaultParameters(cls):
        ##settings string in json format
        default_settings = KratosMultiphysics.Parameters("""
        {
            "solver_type": "two_fluids",
            "model_part_name": "",
            "domain_size": -1,
            "model_import_settings": {
                "input_type": "mdpa",
                "input_filename": "unknown_name",
                "reorder": false
            },
            "material_import_settings": {
                "materials_filename": ""
            },
            "distance_reading_settings"    : {
                "import_mode"         : "from_mdpa",
                "distance_file_name"  : "no_distance_file"
            },
            "maximum_iterations": 7,
            "echo_level": 0,
            "time_order": 2,
            "time_scheme": "bdf2",
            "compute_reactions": false,
            "analysis_type": "non_linear",
            "reform_dofs_at_each_step": false,
            "consider_periodic_conditions": false,
            "relative_velocity_tolerance": 1e-3,
            "absolute_velocity_tolerance": 1e-5,
            "relative_pressure_tolerance": 1e-3,
            "absolute_pressure_tolerance": 1e-5,
            "linear_solver_settings"       : {
                "solver_type"         : "amgcl"
            },
            "volume_model_part_name" : "volume_model_part",
            "skin_parts": [""],
            "assign_neighbour_elements_to_conditions": true,
            "no_skin_parts":[""],
            "time_stepping"                : {
                "automatic_time_step" : true,
                "CFL_number"          : 1,
                "minimum_delta_time"  : 1e-2,
                "maximum_delta_time"  : 1.0,
                "time_step"           : 0.0
            },
            "periodic": "periodic",
            "move_mesh_flag": false,
            "formulation": {
                "dynamic_tau": 1.0,
                "surface_tension": false
            },
            "levelset_convection_settings": {
                "max_CFL" : 1.0,
                "max_substeps" : 0,
                "eulerian_error_compensation" : false,
                "element_type" : "levelset_convection_supg",
                "element_settings" : {
                    "dynamic_tau" : 0.0,
                    "cross_wind_stabilization_factor" : 0.7
                }
            },
            "distance_reinitialization": "variational",
            "distance_smoothing": false,
            "distance_smoothing_coefficient": 1.0,
            "distance_modification_settings": {
                "model_part_name": "",
                "distance_threshold": 1e-5,
                "continuous_distance": true,
                "check_at_each_time_step": true,
                "avoid_almost_empty_elements": false,
                "deactivate_full_negative_elements": false
            }
        }""")

        default_settings.AddMissingParameters(super(NavierStokesTwoFluidsSolver, cls).GetDefaultParameters())
        return default_settings

    def __init__(self, model, custom_settings):
        # TODO: DO SOMETHING IN HERE TO REMOVE THE "time_order" FROM THE DEFAULT SETTINGS BUT KEEPING THE BACKWARDS COMPATIBILITY

        if custom_settings.Has("levelset_convection_settings"):
            if custom_settings["levelset_convection_settings"].Has("levelset_splitting"):
                custom_settings["levelset_convection_settings"].RemoveValue("levelset_splitting")
                KratosMultiphysics.Logger.PrintWarning("NavierStokesTwoFluidsSolver", "\'levelset_splitting\' has been temporarily deactivated. Using the standard levelset convection with no splitting.")

        #TODO: Remove this after the retrocompatibility period
        if custom_settings.Has("bfecc_convection"):
            KratosMultiphysics.Logger.PrintWarning("NavierStokesTwoFluidsSolver", "the semi-Lagrangian \'bfecc_convection\' is no longer supported. Using the standard Eulerian levelset convection.")
            custom_settings.RemoveValue("bfecc_convection")
            if custom_settings.Has("bfecc_number_substeps"):
                custom_settings.RemoveValue("bfecc_number_substeps")

        super(NavierStokesTwoFluidsSolver,self).__init__(model,custom_settings)

        self.element_name = "TwoFluidNavierStokes"
        self.condition_name = "TwoFluidNavierStokesWallCondition"
        self.element_integrates_in_time = True
        self.element_has_nodal_properties = True

        self.min_buffer_size = 3

        # Set the levelset characteristic variables and add them to the convection settings
        # These are required to be set as some of the auxiliary processes admit user-defined variables
        self._levelset_variable = KratosMultiphysics.DISTANCE
        self._levelset_gradient_variable = KratosMultiphysics.DISTANCE_GRADIENT
        self._levelset_convection_variable = KratosMultiphysics.VELOCITY
        self.settings["levelset_convection_settings"].AddEmptyValue("levelset_variable_name").SetString("DISTANCE")
        self.settings["levelset_convection_settings"].AddEmptyValue("levelset_gradient_variable_name").SetString("DISTANCE_GRADIENT")
        self.settings["levelset_convection_settings"].AddEmptyValue("levelset_convection_variable_name").SetString("VELOCITY")

        dynamic_tau = self.settings["formulation"]["dynamic_tau"].GetDouble()
        self.main_model_part.ProcessInfo.SetValue(KratosMultiphysics.DYNAMIC_TAU, dynamic_tau)

        surface_tension = False
        if (self.settings["formulation"].Has("surface_tension")):
            surface_tension = self.settings["formulation"]["surface_tension"].GetBool()
        self.main_model_part.ProcessInfo.SetValue(KratosCFD.SURFACE_TENSION, surface_tension)

        self._reinitialization_type = self.settings["distance_reinitialization"].GetString()

        self._distance_smoothing = self.settings["distance_smoothing"].GetBool()
        smoothing_coefficient = self.settings["distance_smoothing_coefficient"].GetDouble()
        self.main_model_part.ProcessInfo.SetValue(KratosCFD.SMOOTHING_COEFFICIENT, smoothing_coefficient)

        ## Set the distance reading filename
        # TODO: remove the manual "distance_file_name" set as soon as the problem type one has been tested.
        if (self.settings["distance_reading_settings"]["import_mode"].GetString() == "from_GiD_file"):
            self.settings["distance_reading_settings"]["distance_file_name"].SetString(self.settings["model_import_settings"]["input_filename"].GetString()+".post.res")

        KratosMultiphysics.Logger.PrintInfo(self.__class__.__name__, "Construction of NavierStokesTwoFluidsSolver finished.")

    def AddVariables(self):
        self.main_model_part.AddNodalSolutionStepVariable(KratosMultiphysics.DENSITY)
        self.main_model_part.AddNodalSolutionStepVariable(KratosMultiphysics.DYNAMIC_VISCOSITY)
        self.main_model_part.AddNodalSolutionStepVariable(KratosMultiphysics.PRESSURE)
        self.main_model_part.AddNodalSolutionStepVariable(KratosMultiphysics.VELOCITY)
        self.main_model_part.AddNodalSolutionStepVariable(KratosMultiphysics.ACCELERATION)
        self.main_model_part.AddNodalSolutionStepVariable(KratosMultiphysics.MESH_VELOCITY)
        self.main_model_part.AddNodalSolutionStepVariable(KratosMultiphysics.IS_STRUCTURE)
        self.main_model_part.AddNodalSolutionStepVariable(KratosMultiphysics.BODY_FORCE)
        self.main_model_part.AddNodalSolutionStepVariable(KratosMultiphysics.NODAL_H)
        self.main_model_part.AddNodalSolutionStepVariable(KratosMultiphysics.NODAL_AREA)
        self.main_model_part.AddNodalSolutionStepVariable(KratosMultiphysics.REACTION)
        self.main_model_part.AddNodalSolutionStepVariable(KratosMultiphysics.REACTION_WATER_PRESSURE)
        self.main_model_part.AddNodalSolutionStepVariable(KratosMultiphysics.NORMAL)
        self.main_model_part.AddNodalSolutionStepVariable(KratosMultiphysics.EXTERNAL_PRESSURE)
        self.main_model_part.AddNodalSolutionStepVariable(KratosMultiphysics.FLAG_VARIABLE)
        self.main_model_part.AddNodalSolutionStepVariable(KratosMultiphysics.DISTANCE)              # Distance function nodal values
        self.main_model_part.AddNodalSolutionStepVariable(KratosMultiphysics.DISTANCE_GRADIENT)     # Distance gradient nodal values

        KratosMultiphysics.Logger.PrintInfo(self.__class__.__name__, "Fluid solver variables added correctly.")

    def PrepareModelPart(self):
        # Initialize the level-set function
        if not self.main_model_part.ProcessInfo[KratosMultiphysics.IS_RESTARTED]:
            ## Setting the nodal distance
            self.__SetDistanceFunction()

        # Call the base solver PrepareModelPart()
        super(NavierStokesTwoFluidsSolver, self).PrepareModelPart()

    def Initialize(self):
        computing_model_part = self.GetComputingModelPart()

        # Calculate boundary normals
        KratosMultiphysics.NormalCalculationUtils().CalculateOnSimplex(
            computing_model_part,
            computing_model_part.ProcessInfo[KratosMultiphysics.DOMAIN_SIZE])

        # Finding nodal and elemental neighbors
        data_communicator = computing_model_part.GetCommunicator().GetDataCommunicator()
        neighbour_search = KratosMultiphysics.FindGlobalNodalNeighboursProcess(
            data_communicator,
            computing_model_part)
        neighbour_search.Execute()

        dimensions = computing_model_part.ProcessInfo.GetValue(KratosMultiphysics.DOMAIN_SIZE)
        avg_num_elements = 10
        elemental_neighbour_search = KratosMultiphysics.FindElementalNeighboursProcess(
            computing_model_part,
            dimensions,
            avg_num_elements)
        elemental_neighbour_search.Execute()

        # Set and initialize the solution strategy
        solution_strategy = self._GetSolutionStrategy()
        solution_strategy.SetEchoLevel(self.settings["echo_level"].GetInt())
        solution_strategy.Initialize()

        # Initialize the distance correction process
<<<<<<< HEAD
        self._GetDistanceModificationProcess().ExecuteInitialize() #TODO: THINK ABOUT HOW TO PROPERLY CONSTRUCT THIS
        mass_settings = KratosMultiphysics.Parameters( """
        {
            "model_part_name"                    : "FluidModelPart.FluidParts_Boundary-Fluid",
            "mass_correction_settings"           : {
                "echo_level" : 1
            },
            "write_to_log_file"                      : true,
            "log_file_name"                      : "mass_conservation.log",
            "convector_settings"                 : {},
            "check_volume_loss_at_the_end"       : false,
            "min_dt_factor"                      : 1e-5,
            "max_dt_factor"                      : 1.0,
            "correct_backwards"                  : true,
            "maximum_iterations"                 : 1
        }""" )
        #self.mass_conservation_process = ApplyLocalMassConservationCheckProcessWithFlow(self.model, mass_settings)
        self.mass_conservation_process = ApplyLocalMassConservationCheckProcess(self.model, mass_settings)
        self.mass_conservation_process.ExecuteBeforeSolutionLoop()
=======
        self._GetDistanceModificationProcess().ExecuteInitialize()

        # Instantiate the level set convection process
        # Note that is is required to do this in here in order to validate the defaults and set the corresponding distance gradient flag
        # Note that the nodal gradient of the distance is required either for the eulerian BFECC limiter or by the algebraic element antidiffusivity
        self._GetLevelSetConvectionProcess()

>>>>>>> 360b1374
        KratosMultiphysics.Logger.PrintInfo(self.__class__.__name__, "Solver initialization finished.")

    def InitializeSolutionStep(self):
        if self._TimeBufferIsInitialized():
            # Recompute the BDF2 coefficients
            (self.time_discretization).ComputeAndSaveBDFCoefficients(self.GetComputingModelPart().ProcessInfo)

            # Perform the level-set convection according to the previous step velocity
            self.__PerformLevelSetConvection()

            KratosMultiphysics.Logger.PrintInfo(self.__class__.__name__, "Level-set convection is performed.")

            # filtering noises is necessary for curvature calculation
            if (self._distance_smoothing):
                # distance gradient is used as a boundary condition for smoothing process
                self._GetDistanceGradientProcess().Execute()
                self._GetDistanceSmoothingProcess().Execute()
                KratosMultiphysics.Logger.PrintInfo(self.__class__.__name__, "Smoothing process is finished.")

            if (self.main_model_part.ProcessInfo[KratosCFD.SURFACE_TENSION]):
                # distance gradient is called again to comply with the smoothed/modified DISTANCE
                self._GetDistanceGradientProcess().Execute()
                # curvature is calculated using nodal distance gradient
                self._GetDistanceCurvatureProcess().Execute()
                # it is needed to store level-set consistent nodal PRESSURE_GRADIENT for stabilization purpose
                self._GetConsistentNodalPressureGradientProcess().Execute()

            # TODO: Performing mass conservation check and correction process
            #TODO: THINK IF WE KEEP THIS IN HERE OR AT THE END OF THE STEP
            # Apply mass conservation process
            # self.mass_conservation_process.Execute()
            KratosMultiphysics.Logger.PrintInfo(self.__class__.__name__, "Level-set mass correction is performed.")
            # Perform distance correction to prevent ill-conditioned cuts
            self._GetDistanceModificationProcess().ExecuteInitializeSolutionStep()

            # Update the DENSITY and DYNAMIC_VISCOSITY values according to the new level-set
            self._SetNodalProperties()

            # Initialize the solver current step
            self._GetSolutionStrategy().InitializeSolutionStep()

    def FinalizeSolutionStep(self):
        KratosMultiphysics.Logger.PrintInfo(self.__class__.__name__, "Mass and momentum conservation equations are solved.")

        if self._TimeBufferIsInitialized():
            # Recompute the distance field according to the new level-set position
            if (self._reinitialization_type == "variational"):
                self._GetDistanceReinitializationProcess().Execute()
            elif (self._reinitialization_type == "parallel"):
                adjusting_parameter = 0.05
                layers = int(adjusting_parameter*self.main_model_part.GetCommunicator().GlobalNumberOfElements()) # this parameter is essential
                max_distance = 1.0 # use this parameter to define the redistancing range
                # if using CalculateInterfacePreservingDistances(), the initial interface is preserved
                self._GetDistanceReinitializationProcess().CalculateDistances(
                    self.main_model_part,
                    self._levelset_variable,
                    KratosMultiphysics.NODAL_AREA,
                    layers,
                    max_distance,
                    self._GetDistanceReinitializationProcess().CALCULATE_EXACT_DISTANCES_TO_PLANE) #NOT_CALCULATE_EXACT_DISTANCES_TO_PLANE)

            if (self._reinitialization_type != "none"):
                KratosMultiphysics.Logger.PrintInfo(self.__class__.__name__, "Redistancing process is finished.")

            # Prepare distance correction for next step
            self._GetDistanceModificationProcess().ExecuteFinalizeSolutionStep()

            # Finalize the solver current step
            self._GetSolutionStrategy().FinalizeSolutionStep()

            # Limit the obtained acceleration for the next step
            self._GetAccelerationLimitationUtility().Execute()

    def __PerformLevelSetConvection(self):
        # Solve the levelset convection problem
        self._GetLevelSetConvectionProcess().Execute()

    # TODO: Remove this method as soon as the subproperties are available
    def _SetPhysicalProperties(self):
        warn_msg  = '\nThe materials import mechanism used in the two fluids solver is DEPRECATED!\n'
        warn_msg += 'It will be removed to use the base fluid_solver.py one as soon as the subproperties are available.\n'
        KratosMultiphysics.Logger.PrintWarning('\n\x1b[1;31mDEPRECATION-WARNING\x1b[0m', warn_msg)

        # Check if the fluid properties are provided using a .json file
        materials_filename = self.settings["material_import_settings"]["materials_filename"].GetString()
        if (materials_filename != ""):
            with open(materials_filename,'r') as materials_file:
                materials = KratosMultiphysics.Parameters(materials_file.read())

            # Create and read an auxiliary materials file for each one of the fields
            for i_material in materials["properties"]:
                aux_materials = KratosMultiphysics.Parameters()
                aux_materials.AddEmptyArray("properties")
                aux_materials["properties"].Append(i_material)
                prop_id = i_material["properties_id"].GetInt()

                aux_materials_filename = materials_filename + "_" + str(prop_id) + ".json"
                with open(aux_materials_filename,'w') as aux_materials_file:
                    aux_materials_file.write(aux_materials.WriteJsonString())
                    aux_materials_file.close()

                aux_material_settings = KratosMultiphysics.Parameters("""{"Parameters": {"materials_filename": ""}} """)
                aux_material_settings["Parameters"]["materials_filename"].SetString(aux_materials_filename)
                KratosMultiphysics.ReadMaterialsUtility(aux_material_settings, self.model)
                KratosUtilities.DeleteFileIfExisting(aux_materials_filename)

            materials_imported = True
        else:
            materials_imported = False

        # If the element uses nodal material properties, transfer them to the nodes
        if self.element_has_nodal_properties:
            self._SetNodalProperties()

        return materials_imported

    def _SetNodalProperties(self):
        # Get fluid 1 and 2 properties
        properties_1 = self.main_model_part.Properties[1]
        properties_2 = self.main_model_part.Properties[2]

        rho_1 = properties_1.GetValue(KratosMultiphysics.DENSITY)
        rho_2 = properties_2.GetValue(KratosMultiphysics.DENSITY)
        mu_1 = properties_1.GetValue(KratosMultiphysics.DYNAMIC_VISCOSITY)
        mu_2 = properties_2.GetValue(KratosMultiphysics.DYNAMIC_VISCOSITY)

        # Check fluid 1 and 2 properties
        if rho_1 <= 0.0:
            raise Exception("DENSITY set to {0} in Properties {1}, positive number expected.".format(rho_1, properties_1.Id))
        if rho_2 <= 0.0:
            raise Exception("DENSITY set to {0} in Properties {1}, positive number expected.".format(rho_2, properties_2.Id))
        if mu_1 <= 0.0:
            raise Exception("DYNAMIC_VISCOSITY set to {0} in Properties {1}, positive number expected.".format(mu_1, properties_1.Id))
        if mu_2 <= 0.0:
            raise Exception("DYNAMIC_VISCOSITY set to {0} in Properties {1}, positive number expected.".format(mu_2, properties_2.Id))

        # Transfer density and (dynamic) viscostity to the nodes
        for node in self.main_model_part.Nodes:
            if node.GetSolutionStepValue(self._levelset_variable) <= 0.0:
                node.SetSolutionStepValue(KratosMultiphysics.DENSITY, rho_1)
                node.SetSolutionStepValue(KratosMultiphysics.DYNAMIC_VISCOSITY, mu_1)
            else:
                node.SetSolutionStepValue(KratosMultiphysics.DENSITY, rho_2)
                node.SetSolutionStepValue(KratosMultiphysics.DYNAMIC_VISCOSITY, mu_2)

    def __SetDistanceFunction(self):
        ## Set the nodal distance function
        if (self.settings["distance_reading_settings"]["import_mode"].GetString() == "from_GiD_file"):
            DistanceUtility = DistanceImportUtility(self.main_model_part, self.settings["distance_reading_settings"])
            DistanceUtility.ImportDistance()
        elif (self.settings["distance_reading_settings"]["import_mode"].GetString() == "from_mdpa"):
            KratosMultiphysics.Logger.PrintInfo("Navier Stokes Embedded Solver","Distance function taken from the .mdpa input file.")

    def _GetAccelerationLimitationUtility(self):
        if not hasattr(self, '_acceleration_limitation_utility'):
            self._acceleration_limitation_utility = self.__CreateAccelerationLimitationUtility()
        return self._acceleration_limitation_utility

    def _GetRedistancingLinearSolver(self):
        # A linear solver configured specifically for distance re-initialization process
        if not hasattr(self, '_redistancing_linear_solver'):
            self._redistancing_linear_solver = self._CreateLinearSolver() # TODO: add customized configuration
        return self._redistancing_linear_solver

    def _GetLevelsetLinearSolver(self):
        # A linear solver configured specifically for the level-set convection process
        if not hasattr(self, '_levelset_linear_solver'):
            self._levelset_linear_solver = self._CreateLinearSolver() # TODO: add customized configuration
        return self._levelset_linear_solver

    def _GetSmoothingLinearSolver(self):
        # A linear solver configured specifically for the distance smoothing process
        if not hasattr(self, '_smoothing_linear_solver'):
            self._smoothing_linear_solver = self._CreateLinearSolver() # TODO: add customized configuration
        return self._smoothing_linear_solver

    def _GetLevelSetConvectionProcess(self):
        if not hasattr(self, '_level_set_convection_process'):
            self._level_set_convection_process = self._CreateLevelSetConvectionProcess()
        return self._level_set_convection_process

    def _GetDistanceReinitializationProcess(self):
        if not hasattr(self, '_distance_reinitialization_process'):
            self._distance_reinitialization_process = self._CreateDistanceReinitializationProcess()
        return self._distance_reinitialization_process

    def _GetDistanceSmoothingProcess(self):
        if not hasattr(self, '_distance_smoothing_process'):
            self._distance_smoothing_process = self._CreateDistanceSmoothingProcess()
        return self._distance_smoothing_process

    def _GetDistanceGradientProcess(self):
        if not hasattr(self, '_distance_gradient_process'):
            self._distance_gradient_process = self._CreateDistanceGradientProcess()
        return self._distance_gradient_process

    def _GetDistanceCurvatureProcess(self):
        if not hasattr(self, '_distance_curvature_process'):
            self._distance_curvature_process = self._CreateDistanceCurvatureProcess()
        return self._distance_curvature_process

    def _GetConsistentNodalPressureGradientProcess(self):
        if not hasattr(self, '_consistent_nodal_pressure_gradient_process'):
            self._consistent_nodal_pressure_gradient_process = self._CreateConsistentNodalPressureGradientProcess()
        return self._consistent_nodal_pressure_gradient_process

    def _GetDistanceModificationProcess(self):
        if not hasattr(self, '_distance_modification_process'):
            self._distance_modification_process = self.__CreateDistanceModificationProcess()
        return self._distance_modification_process

    def __CreateAccelerationLimitationUtility(self):
        maximum_multiple_of_g_acceleration_allowed = 5.0
        acceleration_limitation_utility = KratosCFD.AccelerationLimitationUtilities(
            self.GetComputingModelPart(),
            maximum_multiple_of_g_acceleration_allowed)

        return acceleration_limitation_utility

    def _CreateLevelSetConvectionProcess(self):
        # Construct the level set convection process
        domain_size = self.main_model_part.ProcessInfo[KratosMultiphysics.DOMAIN_SIZE]
        computing_model_part = self.GetComputingModelPart()
        linear_solver = self._GetLevelsetLinearSolver()
        levelset_convection_settings = self.settings["levelset_convection_settings"]
        if domain_size == 2:
            level_set_convection_process = KratosMultiphysics.LevelSetConvectionProcess2D(
                computing_model_part,
                linear_solver,
                levelset_convection_settings)
        else:
            level_set_convection_process = KratosMultiphysics.LevelSetConvectionProcess3D(
                computing_model_part,
                linear_solver,
                levelset_convection_settings)

        return level_set_convection_process

    def _CreateDistanceReinitializationProcess(self):
        # Construct the variational distance calculation process
        if (self._reinitialization_type == "variational"):
            maximum_iterations = 2 #TODO: Make this user-definable
            linear_solver = self._GetRedistancingLinearSolver()
            computing_model_part = self.GetComputingModelPart()
            if self.main_model_part.ProcessInfo[KratosMultiphysics.DOMAIN_SIZE] == 2:
                distance_reinitialization_process = KratosMultiphysics.VariationalDistanceCalculationProcess2D(
                    computing_model_part,
                    linear_solver,
                    maximum_iterations,
                    KratosMultiphysics.VariationalDistanceCalculationProcess2D.CALCULATE_EXACT_DISTANCES_TO_PLANE)
            else:
                distance_reinitialization_process = KratosMultiphysics.VariationalDistanceCalculationProcess3D(
                    computing_model_part,
                    linear_solver,
                    maximum_iterations,
                    KratosMultiphysics.VariationalDistanceCalculationProcess3D.CALCULATE_EXACT_DISTANCES_TO_PLANE)

        elif (self._reinitialization_type == "parallel"):
            if self.main_model_part.ProcessInfo[KratosMultiphysics.DOMAIN_SIZE] == 2:
                distance_reinitialization_process = KratosMultiphysics.ParallelDistanceCalculator2D()
            else:
                distance_reinitialization_process = KratosMultiphysics.ParallelDistanceCalculator3D()
        elif (self._reinitialization_type == "none"):
                KratosMultiphysics.Logger.PrintInfo(self.__class__.__name__, "Redistancing is turned off.")
        else:
            raise Exception("Please use a valid distance reinitialization type or set it as \'none\'. Valid types are: \'variational\' and \'parallel\'.")

        return distance_reinitialization_process

    def _CreateDistanceSmoothingProcess(self):
        # construct the distance smoothing process
        linear_solver = self._GetSmoothingLinearSolver()
        if self.main_model_part.ProcessInfo[KratosMultiphysics.DOMAIN_SIZE] == 2:
            distance_smoothing_process = KratosCFD.DistanceSmoothingProcess2D(
            self.main_model_part,
            linear_solver)
        else:
            distance_smoothing_process = KratosCFD.DistanceSmoothingProcess3D(
            self.main_model_part,
            linear_solver)

        return distance_smoothing_process

    def _CreateDistanceGradientProcess(self):
        distance_gradient_process = KratosMultiphysics.ComputeNodalGradientProcess(
                self.main_model_part,
                self._levelset_variable,
                self._levelset_gradient_variable,
                KratosMultiphysics.NODAL_AREA)

        return distance_gradient_process

    def _CreateDistanceCurvatureProcess(self):
        distance_curvature_process = KratosMultiphysics.ComputeNonHistoricalNodalNormalDivergenceProcess(
                self.main_model_part,
                self._levelset_gradient_variable,
                KratosCFD.CURVATURE,
                KratosMultiphysics.NODAL_AREA)

        return distance_curvature_process

    def _CreateConsistentNodalPressureGradientProcess(self):
        consistent_nodal_pressure_gradient_process = KratosCFD.CalulateLevelsetConsistentNodalGradientProcess(
                self.main_model_part)

        return consistent_nodal_pressure_gradient_process

    def __CreateDistanceModificationProcess(self):
        # Set suitable distance correction settings for free-surface problems
        # Note that the distance modification process is applied to the computing model part
        distance_modification_settings = self.settings["distance_modification_settings"]
        distance_modification_settings.ValidateAndAssignDefaults(self.GetDefaultParameters()["distance_modification_settings"])
        distance_modification_settings["model_part_name"].SetString(self.GetComputingModelPart().FullName())

        # Check user provided settings
        if not distance_modification_settings["continuous_distance"].GetBool():
            distance_modification_settings["continuous_distance"].SetBool(True)
            KratosMultiphysics.Logger.PrintWarning("Provided distance correction \'continuous_distance\' is \'False\'. Setting to \'True\'.")
        if not distance_modification_settings["check_at_each_time_step"].GetBool():
            distance_modification_settings["check_at_each_time_step"].SetBool(True)
            KratosMultiphysics.Logger.PrintWarning("Provided distance correction \'check_at_each_time_step\' is \'False\'. Setting to \'True\'.")
        if distance_modification_settings["avoid_almost_empty_elements"].GetBool():
            distance_modification_settings["avoid_almost_empty_elements"].SetBool(False)
            KratosMultiphysics.Logger.PrintWarning("Provided distance correction \'avoid_almost_empty_elements\' is \'True\'. Setting to \'False\' to avoid modifying the distance sign.")
        if distance_modification_settings["deactivate_full_negative_elements"].GetBool():
            distance_modification_settings["deactivate_full_negative_elements"].SetBool(False)
            KratosMultiphysics.Logger.PrintWarning("Provided distance correction \'deactivate_full_negative_elements\' is \'True\'. Setting to \'False\' to avoid deactivating the negative volume (e.g. water).")

        # Create and return the distance correction process
        return KratosCFD.DistanceModificationProcess(
            self.model,
            distance_modification_settings)<|MERGE_RESOLUTION|>--- conflicted
+++ resolved
@@ -210,27 +210,6 @@
         solution_strategy.Initialize()
 
         # Initialize the distance correction process
-<<<<<<< HEAD
-        self._GetDistanceModificationProcess().ExecuteInitialize() #TODO: THINK ABOUT HOW TO PROPERLY CONSTRUCT THIS
-        mass_settings = KratosMultiphysics.Parameters( """
-        {
-            "model_part_name"                    : "FluidModelPart.FluidParts_Boundary-Fluid",
-            "mass_correction_settings"           : {
-                "echo_level" : 1
-            },
-            "write_to_log_file"                      : true,
-            "log_file_name"                      : "mass_conservation.log",
-            "convector_settings"                 : {},
-            "check_volume_loss_at_the_end"       : false,
-            "min_dt_factor"                      : 1e-5,
-            "max_dt_factor"                      : 1.0,
-            "correct_backwards"                  : true,
-            "maximum_iterations"                 : 1
-        }""" )
-        #self.mass_conservation_process = ApplyLocalMassConservationCheckProcessWithFlow(self.model, mass_settings)
-        self.mass_conservation_process = ApplyLocalMassConservationCheckProcess(self.model, mass_settings)
-        self.mass_conservation_process.ExecuteBeforeSolutionLoop()
-=======
         self._GetDistanceModificationProcess().ExecuteInitialize()
 
         # Instantiate the level set convection process
@@ -238,7 +217,6 @@
         # Note that the nodal gradient of the distance is required either for the eulerian BFECC limiter or by the algebraic element antidiffusivity
         self._GetLevelSetConvectionProcess()
 
->>>>>>> 360b1374
         KratosMultiphysics.Logger.PrintInfo(self.__class__.__name__, "Solver initialization finished.")
 
     def InitializeSolutionStep(self):
