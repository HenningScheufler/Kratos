import KratosMultiphysics
import KratosMultiphysics.FluidDynamicsApplication

def Factory(settings, Model):
    if(type(settings) != KratosMultiphysics.Parameters):
        raise Exception("expected input shall be a Parameters object, encapsulating a json string")
    return ApplySlipProcess(Model, settings["Parameters"])

## All the processes python should be derived from "Process"
class ApplySlipProcess(KratosMultiphysics.Process):
    def __init__(self, Model, settings ):
        KratosMultiphysics.Process.__init__(self)

        default_parameters = KratosMultiphysics.Parameters( """
            {
                "model_part_name":"PLEASE_CHOOSE_MODEL_PART_NAME",
                "mesh_id": 0,
                "avoid_recomputing_normals": false,
                "uniform_navier_slip_length" : 0.01
            }  """ )

        self.navier_slip_active = False
        if settings.Has("uniform_navier_slip_length"):
            self.navier_slip_active = True

        settings.ValidateAndAssignDefaults(default_parameters)

        self.model_part = Model[settings["model_part_name"].GetString()]
        self.avoid_recomputing_normals = settings["avoid_recomputing_normals"].GetBool()

        # Mark the nodes and conditions with the appropriate slip flag
        for condition in self.model_part.Conditions:
            condition.Set(KratosMultiphysics.SLIP, True)

        for node in self.model_part.Nodes:
            node.Set(KratosMultiphysics.SLIP, True)
            node.SetValue(KratosMultiphysics.Y_WALL,0.0)

        if self.navier_slip_active:
            navier_slip_length = settings["uniform_navier_slip_length"].GetDouble()
            KratosMultiphysics.VariableUtils().SetNonHistoricalVariable(
                KratosMultiphysics.FluidDynamicsApplication.SLIP_LENGTH,
                navier_slip_length,
                self.model_part.Nodes)
        else:
            KratosMultiphysics.VariableUtils().SetNonHistoricalVariable(
                KratosMultiphysics.FluidDynamicsApplication.SLIP_LENGTH,
                1.0e8,
                self.model_part.Nodes)

    def ExecuteInitialize(self):
        # Compute the normal on the nodes of interest -
        # Note that the model part employed here is supposed to only have slip "conditions"
        consider_unit_normal = True
        KratosMultiphysics.NormalCalculationUtils().CalculateNormals(self.model_part, consider_unit_normal)

    def ExecuteInitializeSolutionStep(self):
        # Recompute the normals if needed
        consider_unit_normal = True
        if self.avoid_recomputing_normals == False:
<<<<<<< HEAD
=======
            consider_unit_normal = True
>>>>>>> d86dfe3e
            KratosMultiphysics.NormalCalculationUtils().CalculateNormals(self.model_part, consider_unit_normal)<|MERGE_RESOLUTION|>--- conflicted
+++ resolved
@@ -56,10 +56,6 @@
 
     def ExecuteInitializeSolutionStep(self):
         # Recompute the normals if needed
-        consider_unit_normal = True
         if self.avoid_recomputing_normals == False:
-<<<<<<< HEAD
-=======
             consider_unit_normal = True
->>>>>>> d86dfe3e
             KratosMultiphysics.NormalCalculationUtils().CalculateNormals(self.model_part, consider_unit_normal)