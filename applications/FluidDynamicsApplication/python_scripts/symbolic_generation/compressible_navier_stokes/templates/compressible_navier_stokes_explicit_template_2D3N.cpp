//    |  /           |
//    ' /   __| _` | __|  _ \   __|
//    . \  |   (   | |   (   |\__ `
//   _|\_\_|  \__,_|\__|\___/ ____/
//                   Multi-Physics
//
//  License:         BSD License
//                   Kratos default license: kratos/license.txt
//
//  Main authors:    Ruben Zorrilla, Eduard Gómez
//

//automated_message

// System includes


// External includes


// Project includes
#include "includes/checks.h"

// Application includes
#include "custom_elements/compressible_navier_stokes_explicit.h"


namespace Kratos {

<<<<<<< HEAD
=======
/**
 * Returns the integration method for computation of midpoint magnitudes.
 * Computation of RHS integration method is chosen in the symbolic generator.
 */
>>>>>>> 76ea91f8
template<>
GeometryData::IntegrationMethod CompressibleNavierStokesExplicit<2,3>::GetIntegrationMethod() const
{
    return GeometryData::IntegrationMethod::GI_GAUSS_1;
}

template <>
void CompressibleNavierStokesExplicit<2,3>::EquationIdVector(
    EquationIdVectorType &rResult,
    const ProcessInfo &rCurrentProcessInfo) const
{
    KRATOS_TRY

    if (rResult.size() != DofSize) {
        rResult.resize(DofSize);
    }

    unsigned int local_index = 0;
    const auto& r_geometry = GetGeometry();
    const unsigned int den_pos = r_geometry[0].GetDofPosition(DENSITY);
    const unsigned int mom_pos = r_geometry[0].GetDofPosition(MOMENTUM);
    const unsigned int enr_pos = r_geometry[0].GetDofPosition(TOTAL_ENERGY);
    for (unsigned int i_node = 0; i_node < NumNodes; ++i_node) {
        rResult[local_index++] = r_geometry[i_node].GetDof(DENSITY, den_pos).EquationId();
        rResult[local_index++] = r_geometry[i_node].GetDof(MOMENTUM_X, mom_pos).EquationId();
        rResult[local_index++] = r_geometry[i_node].GetDof(MOMENTUM_Y, mom_pos + 1).EquationId();
        rResult[local_index++] = r_geometry[i_node].GetDof(TOTAL_ENERGY, enr_pos).EquationId();
    }

    KRATOS_CATCH("");
}

template <>
void CompressibleNavierStokesExplicit<2,3>::GetDofList(
    DofsVectorType &ElementalDofList,
    const ProcessInfo &rCurrentProcessInfo) const
{
    KRATOS_TRY

    if (ElementalDofList.size() != DofSize) {
        ElementalDofList.resize(DofSize);
    }

    unsigned int local_index = 0;
    const auto& r_geometry = GetGeometry();
    const unsigned int den_pos = r_geometry[0].GetDofPosition(DENSITY);
    const unsigned int mom_pos = r_geometry[0].GetDofPosition(MOMENTUM);
    const unsigned int enr_pos = r_geometry[0].GetDofPosition(TOTAL_ENERGY);
    for (unsigned int i_node = 0; i_node < NumNodes; ++i_node) {
        ElementalDofList[local_index++] = r_geometry[i_node].pGetDof(DENSITY, den_pos);
        ElementalDofList[local_index++] = r_geometry[i_node].pGetDof(MOMENTUM_X, mom_pos);
        ElementalDofList[local_index++] = r_geometry[i_node].pGetDof(MOMENTUM_Y, mom_pos + 1);
        ElementalDofList[local_index++] = r_geometry[i_node].pGetDof(TOTAL_ENERGY, enr_pos);
    }

    KRATOS_CATCH("");
}

template <>
array_1d<double,3> CompressibleNavierStokesExplicit<2,3>::CalculateMidPointVelocityRotational() const
{
    // Get geometry data
    const auto& r_geom = GetGeometry();
    Geometry<Node<3>>::ShapeFunctionsGradientsType dNdX_container;
    r_geom.ShapeFunctionsIntegrationPointsGradients(dNdX_container, GetIntegrationMethod());
    const auto& r_dNdX = dNdX_container[0];

    // Calculate midpoint magnitudes
    double midpoint_rho = 0.0;
    double midpoint_dmy_dx = 0.0;
    double midpoint_dmx_dy = 0.0;
    double midpoint_rho_dx = 0.0;
    double midpoint_rho_dy = 0.0;
    array_1d<double,3> midpoint_mom = ZeroVector(3);
    for (unsigned int i_node = 0; i_node < NumNodes; ++i_node) {
        auto& r_node = r_geom[i_node];
        const auto node_dNdX = row(r_dNdX, i_node);
        const auto& r_mom = r_node.FastGetSolutionStepValue(MOMENTUM);
        const double& r_rho = r_node.FastGetSolutionStepValue(DENSITY);
        midpoint_rho += r_rho;
        midpoint_mom += r_mom;
        midpoint_dmy_dx += r_mom[1] * node_dNdX[0];
        midpoint_dmx_dy += r_mom[0] * node_dNdX[1];
        midpoint_rho_dx += r_rho * node_dNdX[0];
        midpoint_rho_dy += r_rho * node_dNdX[1];
    }
    midpoint_rho /= static_cast<double>(NumNodes);
    midpoint_mom /= static_cast<double>(NumNodes);

    // Calculate velocity rotational
    // Note that the formulation is written in conservative variables. Hence we do rot(mom/rho).
    const double dvy_dx = (midpoint_dmy_dx * midpoint_rho - midpoint_mom[1] * midpoint_rho_dx) / std::pow(midpoint_rho, 2);
    const double dvx_dy = (midpoint_dmx_dy * midpoint_rho - midpoint_mom[0] * midpoint_rho_dy) / std::pow(midpoint_rho, 2);
    array_1d<double,3> midpoint_rot_v;
    midpoint_rot_v[0] = 0.0;
    midpoint_rot_v[1] = 0.0;
    midpoint_rot_v[2] = dvy_dx - dvx_dy;
    return midpoint_rot_v;
}

template <>
BoundedMatrix<double, 3, 3> CompressibleNavierStokesExplicit<2, 3>::CalculateMidPointVelocityGradient() const
{
    KRATOS_TRY

    // Get geometry data
    const auto& r_geom = GetGeometry();
    Geometry<Node<3>>::ShapeFunctionsGradientsType dNdX_container;
    r_geom.ShapeFunctionsIntegrationPointsGradients(dNdX_container, GetIntegrationMethod());
    const auto& r_dNdX = dNdX_container[0];

    // Calculate midpoint magnitudes
    double midpoint_rho = 0.0;
    double midpoint_dmx_dx = 0.0;
    double midpoint_dmx_dy = 0.0;
    double midpoint_dmy_dx = 0.0;
    double midpoint_dmy_dy = 0.0;
    double midpoint_rho_dx = 0.0;
    double midpoint_rho_dy = 0.0;
    array_1d<double,3> midpoint_mom = ZeroVector(3);
    for (unsigned int i_node = 0; i_node < NumNodes; ++i_node) {
        auto& r_node = r_geom[i_node];
        const auto node_dNdX = row(r_dNdX, i_node);
        const auto& r_mom = r_node.FastGetSolutionStepValue(MOMENTUM);
        const double& r_rho = r_node.FastGetSolutionStepValue(DENSITY);
        midpoint_rho += r_rho;
        midpoint_mom += r_mom;
        midpoint_dmx_dx += r_mom[0] * node_dNdX[0];
        midpoint_dmx_dy += r_mom[0] * node_dNdX[1];
        midpoint_dmy_dx += r_mom[1] * node_dNdX[0];
        midpoint_dmy_dy += r_mom[1] * node_dNdX[1];
        midpoint_rho_dx += r_rho * node_dNdX[0];
        midpoint_rho_dy += r_rho * node_dNdX[1];
    }
    midpoint_rho /= static_cast<double>(NumNodes);
    midpoint_mom /= static_cast<double>(NumNodes);

    // Calculate velocity gradient
    // Note that the formulation is written in conservative variables. Hence we do grad(mom/rho).
    BoundedMatrix<double, 3, 3> midpoint_grad_v = ZeroMatrix(3, 3);
    midpoint_grad_v(0,0) = (midpoint_dmx_dx * midpoint_rho - midpoint_mom[0] * midpoint_rho_dx);
    midpoint_grad_v(0,1) = (midpoint_dmx_dy * midpoint_rho - midpoint_mom[0] * midpoint_rho_dy);
    midpoint_grad_v(1,0) = (midpoint_dmy_dx * midpoint_rho - midpoint_mom[1] * midpoint_rho_dx);
    midpoint_grad_v(1,1) = (midpoint_dmy_dy * midpoint_rho - midpoint_mom[1] * midpoint_rho_dy);
    midpoint_grad_v /= std::pow(midpoint_rho, 2);

    return midpoint_grad_v;

    KRATOS_CATCH("")
}

template <>
void CompressibleNavierStokesExplicit<2,3>::CalculateMomentumProjection(const ProcessInfo& rCurrentProcessInfo)
{
    KRATOS_TRY

    // Struct to pass around the data
    ElementDataStruct data;
    this->FillElementData(data, rCurrentProcessInfo);

    // Calculate shock capturing values
    BoundedVector<double, Dim*NumNodes> mom_proj;
    const auto& DN_DX = data.DN_DX;

//substitute_mom_proj_2D

    // Here we assume that all the weights of the gauss points are the same so we multiply at the end by Volume/NumNodes
    mom_proj *= data.volume / static_cast<double>(NumNodes);

    // Assembly the projection contributions
    auto& r_geometry = GetGeometry();
    for (IndexType i_node = 0; i_node < NumNodes; ++i_node) {
        const IndexType aux = i_node * Dim;
        auto& r_mom_proj = r_geometry[i_node].GetValue(MOMENTUM_PROJECTION);
        for (IndexType d = 0; d < Dim; ++d) {
            AtomicAdd(r_mom_proj[d], mom_proj[aux + d]);
        }
    }

    KRATOS_CATCH("")
}


template <>
void CompressibleNavierStokesExplicit<2,3>::CalculateDensityProjection(const ProcessInfo& rCurrentProcessInfo)
{
    KRATOS_TRY

    // Struct to pass around the data
    ElementDataStruct data;
    this->FillElementData(data, rCurrentProcessInfo);

    // Calculate shock capturing values
    BoundedVector<double, 3> rho_proj;
    const auto& DN_DX = data.DN_DX;

//substitute_rho_proj_2D

    // Here we assume that all the weights of the gauss points are the same so we multiply at the end by Volume/NumNodes
    rho_proj *= data.volume / static_cast<double>(NumNodes);

    // Assembly the projection contributions
    auto& r_geometry = GetGeometry();
    for (IndexType i_node = 0; i_node < NumNodes; ++i_node) {
        AtomicAdd(r_geometry[i_node].GetValue(DENSITY_PROJECTION), rho_proj[i_node]);
    }

    KRATOS_CATCH("")
}

template <>
void CompressibleNavierStokesExplicit<2,3>::CalculateTotalEnergyProjection(const ProcessInfo& rCurrentProcessInfo)
{
    KRATOS_TRY

    // Struct to pass around the data
    ElementDataStruct data;
    this->FillElementData(data, rCurrentProcessInfo);

    // Calculate shock capturing values
    BoundedVector<double, 3> tot_ener_proj;
    const auto& DN_DX = data.DN_DX;

//substitute_tot_ener_proj_2D

    // Here we assume that all the weights of the gauss points are the same so we multiply at the end by Volume/NumNodes
    tot_ener_proj *= data.volume / static_cast<double>(NumNodes);

    // Assembly the projection contributions
    auto& r_geometry = GetGeometry();
    for (IndexType i_node = 0; i_node < NumNodes; ++i_node) {
        AtomicAdd(r_geometry[i_node].GetValue(TOTAL_ENERGY_PROJECTION), tot_ener_proj[i_node]);
    }

    KRATOS_CATCH("")
}

template <>
void CompressibleNavierStokesExplicit<2,3>::CalculateRightHandSideInternal(
    BoundedVector<double, 12> &rRightHandSideBoundedVector,
    const ProcessInfo &rCurrentProcessInfo)
{
    KRATOS_TRY

    // Struct to pass around the data
    ElementDataStruct data;
    this->FillElementData(data, rCurrentProcessInfo);
    const auto& DN_DX = data.DN_DX;

    // Stabilization parameters
    constexpr double stab_c1 = 12.0;
    constexpr double stab_c2 = 2.0;
    constexpr double stab_c3 = 1.0;

    if (data.UseOSS)
    {
//substitute_rhs_2D_OSS
    }
    else
    {
//substitute_rhs_2D_ASGS
    }

    // Here we assume that all the weights of the gauss points are the same so we multiply at the end by Volume/NumNodes
    rRightHandSideBoundedVector *= data.volume / static_cast<double>(NumNodes);

    KRATOS_CATCH("")
}

template <>
void CompressibleNavierStokesExplicit<2,3>::CalculateMassMatrix(
    MatrixType &rMassMatrix,
    const ProcessInfo &rCurrentProcessInfo)
{
    // Initialize and fill the mass matrix values
    constexpr double one_six = 1.0 / 6.0;
    constexpr double one_twelve = 1.0 / 12.0;
    constexpr unsigned int size = NumNodes * BlockSize;
    rMassMatrix = ZeroMatrix(size, size);
    rMassMatrix(0, 0) = one_six; rMassMatrix(0, 4) = one_twelve; rMassMatrix(0, 8) = one_twelve;
    rMassMatrix(1, 1) = one_six; rMassMatrix(1, 5) = one_twelve; rMassMatrix(1, 9) = one_twelve;
    rMassMatrix(2, 2) = one_six; rMassMatrix(2, 6) = one_twelve; rMassMatrix(2, 10) = one_twelve;
    rMassMatrix(3, 3) = one_six; rMassMatrix(3, 7) = one_twelve; rMassMatrix(3, 11) = one_twelve;
    rMassMatrix(4, 0) = one_twelve; rMassMatrix(4, 4) = one_six; rMassMatrix(4, 8) = one_twelve;
    rMassMatrix(5, 1) = one_twelve; rMassMatrix(5, 5) = one_six; rMassMatrix(5, 9) = one_twelve;
    rMassMatrix(6, 2) = one_twelve; rMassMatrix(6, 6) = one_six; rMassMatrix(6, 10) = one_twelve;
    rMassMatrix(7, 3) = one_twelve; rMassMatrix(7, 7) = one_six; rMassMatrix(7, 11) = one_twelve;
    rMassMatrix(8, 0) = one_twelve; rMassMatrix(8, 4) = one_twelve; rMassMatrix(8, 8) = one_six;
    rMassMatrix(9, 1) = one_twelve; rMassMatrix(9, 5) = one_twelve; rMassMatrix(9, 9) = one_six;
    rMassMatrix(10, 2) = one_twelve; rMassMatrix(10, 6) = one_twelve; rMassMatrix(10, 10) = one_six;
    rMassMatrix(11, 3) = one_twelve; rMassMatrix(11, 7) = one_twelve; rMassMatrix(11, 11) = one_six;

    // Here we assume that all the Gauss pt. have the same weight so we multiply by the volume
    rMassMatrix *= GetGeometry().Area();
}


///////////////////////////////////////////////////////////////////////////////////////////////////
// Class template instantiation
template class CompressibleNavierStokesExplicit<2,3>;

}
<|MERGE_RESOLUTION|>--- conflicted
+++ resolved
@@ -1,338 +1,335 @@
-//    |  /           |
-//    ' /   __| _` | __|  _ \   __|
-//    . \  |   (   | |   (   |\__ `
-//   _|\_\_|  \__,_|\__|\___/ ____/
-//                   Multi-Physics
-//
-//  License:         BSD License
-//                   Kratos default license: kratos/license.txt
-//
-//  Main authors:    Ruben Zorrilla, Eduard Gómez
-//
-
-//automated_message
-
-// System includes
-
-
-// External includes
-
-
-// Project includes
-#include "includes/checks.h"
-
-// Application includes
-#include "custom_elements/compressible_navier_stokes_explicit.h"
-
-
-namespace Kratos {
-
-<<<<<<< HEAD
-=======
-/**
- * Returns the integration method for computation of midpoint magnitudes.
- * Computation of RHS integration method is chosen in the symbolic generator.
- */
->>>>>>> 76ea91f8
-template<>
-GeometryData::IntegrationMethod CompressibleNavierStokesExplicit<2,3>::GetIntegrationMethod() const
-{
-    return GeometryData::IntegrationMethod::GI_GAUSS_1;
-}
-
-template <>
-void CompressibleNavierStokesExplicit<2,3>::EquationIdVector(
-    EquationIdVectorType &rResult,
-    const ProcessInfo &rCurrentProcessInfo) const
-{
-    KRATOS_TRY
-
-    if (rResult.size() != DofSize) {
-        rResult.resize(DofSize);
-    }
-
-    unsigned int local_index = 0;
-    const auto& r_geometry = GetGeometry();
-    const unsigned int den_pos = r_geometry[0].GetDofPosition(DENSITY);
-    const unsigned int mom_pos = r_geometry[0].GetDofPosition(MOMENTUM);
-    const unsigned int enr_pos = r_geometry[0].GetDofPosition(TOTAL_ENERGY);
-    for (unsigned int i_node = 0; i_node < NumNodes; ++i_node) {
-        rResult[local_index++] = r_geometry[i_node].GetDof(DENSITY, den_pos).EquationId();
-        rResult[local_index++] = r_geometry[i_node].GetDof(MOMENTUM_X, mom_pos).EquationId();
-        rResult[local_index++] = r_geometry[i_node].GetDof(MOMENTUM_Y, mom_pos + 1).EquationId();
-        rResult[local_index++] = r_geometry[i_node].GetDof(TOTAL_ENERGY, enr_pos).EquationId();
-    }
-
-    KRATOS_CATCH("");
-}
-
-template <>
-void CompressibleNavierStokesExplicit<2,3>::GetDofList(
-    DofsVectorType &ElementalDofList,
-    const ProcessInfo &rCurrentProcessInfo) const
-{
-    KRATOS_TRY
-
-    if (ElementalDofList.size() != DofSize) {
-        ElementalDofList.resize(DofSize);
-    }
-
-    unsigned int local_index = 0;
-    const auto& r_geometry = GetGeometry();
-    const unsigned int den_pos = r_geometry[0].GetDofPosition(DENSITY);
-    const unsigned int mom_pos = r_geometry[0].GetDofPosition(MOMENTUM);
-    const unsigned int enr_pos = r_geometry[0].GetDofPosition(TOTAL_ENERGY);
-    for (unsigned int i_node = 0; i_node < NumNodes; ++i_node) {
-        ElementalDofList[local_index++] = r_geometry[i_node].pGetDof(DENSITY, den_pos);
-        ElementalDofList[local_index++] = r_geometry[i_node].pGetDof(MOMENTUM_X, mom_pos);
-        ElementalDofList[local_index++] = r_geometry[i_node].pGetDof(MOMENTUM_Y, mom_pos + 1);
-        ElementalDofList[local_index++] = r_geometry[i_node].pGetDof(TOTAL_ENERGY, enr_pos);
-    }
-
-    KRATOS_CATCH("");
-}
-
-template <>
-array_1d<double,3> CompressibleNavierStokesExplicit<2,3>::CalculateMidPointVelocityRotational() const
-{
-    // Get geometry data
-    const auto& r_geom = GetGeometry();
-    Geometry<Node<3>>::ShapeFunctionsGradientsType dNdX_container;
-    r_geom.ShapeFunctionsIntegrationPointsGradients(dNdX_container, GetIntegrationMethod());
-    const auto& r_dNdX = dNdX_container[0];
-
-    // Calculate midpoint magnitudes
-    double midpoint_rho = 0.0;
-    double midpoint_dmy_dx = 0.0;
-    double midpoint_dmx_dy = 0.0;
-    double midpoint_rho_dx = 0.0;
-    double midpoint_rho_dy = 0.0;
-    array_1d<double,3> midpoint_mom = ZeroVector(3);
-    for (unsigned int i_node = 0; i_node < NumNodes; ++i_node) {
-        auto& r_node = r_geom[i_node];
-        const auto node_dNdX = row(r_dNdX, i_node);
-        const auto& r_mom = r_node.FastGetSolutionStepValue(MOMENTUM);
-        const double& r_rho = r_node.FastGetSolutionStepValue(DENSITY);
-        midpoint_rho += r_rho;
-        midpoint_mom += r_mom;
-        midpoint_dmy_dx += r_mom[1] * node_dNdX[0];
-        midpoint_dmx_dy += r_mom[0] * node_dNdX[1];
-        midpoint_rho_dx += r_rho * node_dNdX[0];
-        midpoint_rho_dy += r_rho * node_dNdX[1];
-    }
-    midpoint_rho /= static_cast<double>(NumNodes);
-    midpoint_mom /= static_cast<double>(NumNodes);
-
-    // Calculate velocity rotational
-    // Note that the formulation is written in conservative variables. Hence we do rot(mom/rho).
-    const double dvy_dx = (midpoint_dmy_dx * midpoint_rho - midpoint_mom[1] * midpoint_rho_dx) / std::pow(midpoint_rho, 2);
-    const double dvx_dy = (midpoint_dmx_dy * midpoint_rho - midpoint_mom[0] * midpoint_rho_dy) / std::pow(midpoint_rho, 2);
-    array_1d<double,3> midpoint_rot_v;
-    midpoint_rot_v[0] = 0.0;
-    midpoint_rot_v[1] = 0.0;
-    midpoint_rot_v[2] = dvy_dx - dvx_dy;
-    return midpoint_rot_v;
-}
-
-template <>
-BoundedMatrix<double, 3, 3> CompressibleNavierStokesExplicit<2, 3>::CalculateMidPointVelocityGradient() const
-{
-    KRATOS_TRY
-
-    // Get geometry data
-    const auto& r_geom = GetGeometry();
-    Geometry<Node<3>>::ShapeFunctionsGradientsType dNdX_container;
-    r_geom.ShapeFunctionsIntegrationPointsGradients(dNdX_container, GetIntegrationMethod());
-    const auto& r_dNdX = dNdX_container[0];
-
-    // Calculate midpoint magnitudes
-    double midpoint_rho = 0.0;
-    double midpoint_dmx_dx = 0.0;
-    double midpoint_dmx_dy = 0.0;
-    double midpoint_dmy_dx = 0.0;
-    double midpoint_dmy_dy = 0.0;
-    double midpoint_rho_dx = 0.0;
-    double midpoint_rho_dy = 0.0;
-    array_1d<double,3> midpoint_mom = ZeroVector(3);
-    for (unsigned int i_node = 0; i_node < NumNodes; ++i_node) {
-        auto& r_node = r_geom[i_node];
-        const auto node_dNdX = row(r_dNdX, i_node);
-        const auto& r_mom = r_node.FastGetSolutionStepValue(MOMENTUM);
-        const double& r_rho = r_node.FastGetSolutionStepValue(DENSITY);
-        midpoint_rho += r_rho;
-        midpoint_mom += r_mom;
-        midpoint_dmx_dx += r_mom[0] * node_dNdX[0];
-        midpoint_dmx_dy += r_mom[0] * node_dNdX[1];
-        midpoint_dmy_dx += r_mom[1] * node_dNdX[0];
-        midpoint_dmy_dy += r_mom[1] * node_dNdX[1];
-        midpoint_rho_dx += r_rho * node_dNdX[0];
-        midpoint_rho_dy += r_rho * node_dNdX[1];
-    }
-    midpoint_rho /= static_cast<double>(NumNodes);
-    midpoint_mom /= static_cast<double>(NumNodes);
-
-    // Calculate velocity gradient
-    // Note that the formulation is written in conservative variables. Hence we do grad(mom/rho).
-    BoundedMatrix<double, 3, 3> midpoint_grad_v = ZeroMatrix(3, 3);
-    midpoint_grad_v(0,0) = (midpoint_dmx_dx * midpoint_rho - midpoint_mom[0] * midpoint_rho_dx);
-    midpoint_grad_v(0,1) = (midpoint_dmx_dy * midpoint_rho - midpoint_mom[0] * midpoint_rho_dy);
-    midpoint_grad_v(1,0) = (midpoint_dmy_dx * midpoint_rho - midpoint_mom[1] * midpoint_rho_dx);
-    midpoint_grad_v(1,1) = (midpoint_dmy_dy * midpoint_rho - midpoint_mom[1] * midpoint_rho_dy);
-    midpoint_grad_v /= std::pow(midpoint_rho, 2);
-
-    return midpoint_grad_v;
-
-    KRATOS_CATCH("")
-}
-
-template <>
-void CompressibleNavierStokesExplicit<2,3>::CalculateMomentumProjection(const ProcessInfo& rCurrentProcessInfo)
-{
-    KRATOS_TRY
-
-    // Struct to pass around the data
-    ElementDataStruct data;
-    this->FillElementData(data, rCurrentProcessInfo);
-
-    // Calculate shock capturing values
-    BoundedVector<double, Dim*NumNodes> mom_proj;
-    const auto& DN_DX = data.DN_DX;
-
-//substitute_mom_proj_2D
-
-    // Here we assume that all the weights of the gauss points are the same so we multiply at the end by Volume/NumNodes
-    mom_proj *= data.volume / static_cast<double>(NumNodes);
-
-    // Assembly the projection contributions
-    auto& r_geometry = GetGeometry();
-    for (IndexType i_node = 0; i_node < NumNodes; ++i_node) {
-        const IndexType aux = i_node * Dim;
-        auto& r_mom_proj = r_geometry[i_node].GetValue(MOMENTUM_PROJECTION);
-        for (IndexType d = 0; d < Dim; ++d) {
-            AtomicAdd(r_mom_proj[d], mom_proj[aux + d]);
-        }
-    }
-
-    KRATOS_CATCH("")
-}
-
-
-template <>
-void CompressibleNavierStokesExplicit<2,3>::CalculateDensityProjection(const ProcessInfo& rCurrentProcessInfo)
-{
-    KRATOS_TRY
-
-    // Struct to pass around the data
-    ElementDataStruct data;
-    this->FillElementData(data, rCurrentProcessInfo);
-
-    // Calculate shock capturing values
-    BoundedVector<double, 3> rho_proj;
-    const auto& DN_DX = data.DN_DX;
-
-//substitute_rho_proj_2D
-
-    // Here we assume that all the weights of the gauss points are the same so we multiply at the end by Volume/NumNodes
-    rho_proj *= data.volume / static_cast<double>(NumNodes);
-
-    // Assembly the projection contributions
-    auto& r_geometry = GetGeometry();
-    for (IndexType i_node = 0; i_node < NumNodes; ++i_node) {
-        AtomicAdd(r_geometry[i_node].GetValue(DENSITY_PROJECTION), rho_proj[i_node]);
-    }
-
-    KRATOS_CATCH("")
-}
-
-template <>
-void CompressibleNavierStokesExplicit<2,3>::CalculateTotalEnergyProjection(const ProcessInfo& rCurrentProcessInfo)
-{
-    KRATOS_TRY
-
-    // Struct to pass around the data
-    ElementDataStruct data;
-    this->FillElementData(data, rCurrentProcessInfo);
-
-    // Calculate shock capturing values
-    BoundedVector<double, 3> tot_ener_proj;
-    const auto& DN_DX = data.DN_DX;
-
-//substitute_tot_ener_proj_2D
-
-    // Here we assume that all the weights of the gauss points are the same so we multiply at the end by Volume/NumNodes
-    tot_ener_proj *= data.volume / static_cast<double>(NumNodes);
-
-    // Assembly the projection contributions
-    auto& r_geometry = GetGeometry();
-    for (IndexType i_node = 0; i_node < NumNodes; ++i_node) {
-        AtomicAdd(r_geometry[i_node].GetValue(TOTAL_ENERGY_PROJECTION), tot_ener_proj[i_node]);
-    }
-
-    KRATOS_CATCH("")
-}
-
-template <>
-void CompressibleNavierStokesExplicit<2,3>::CalculateRightHandSideInternal(
-    BoundedVector<double, 12> &rRightHandSideBoundedVector,
-    const ProcessInfo &rCurrentProcessInfo)
-{
-    KRATOS_TRY
-
-    // Struct to pass around the data
-    ElementDataStruct data;
-    this->FillElementData(data, rCurrentProcessInfo);
-    const auto& DN_DX = data.DN_DX;
-
-    // Stabilization parameters
-    constexpr double stab_c1 = 12.0;
-    constexpr double stab_c2 = 2.0;
-    constexpr double stab_c3 = 1.0;
-
-    if (data.UseOSS)
-    {
-//substitute_rhs_2D_OSS
-    }
-    else
-    {
-//substitute_rhs_2D_ASGS
-    }
-
-    // Here we assume that all the weights of the gauss points are the same so we multiply at the end by Volume/NumNodes
-    rRightHandSideBoundedVector *= data.volume / static_cast<double>(NumNodes);
-
-    KRATOS_CATCH("")
-}
-
-template <>
-void CompressibleNavierStokesExplicit<2,3>::CalculateMassMatrix(
-    MatrixType &rMassMatrix,
-    const ProcessInfo &rCurrentProcessInfo)
-{
-    // Initialize and fill the mass matrix values
-    constexpr double one_six = 1.0 / 6.0;
-    constexpr double one_twelve = 1.0 / 12.0;
-    constexpr unsigned int size = NumNodes * BlockSize;
-    rMassMatrix = ZeroMatrix(size, size);
-    rMassMatrix(0, 0) = one_six; rMassMatrix(0, 4) = one_twelve; rMassMatrix(0, 8) = one_twelve;
-    rMassMatrix(1, 1) = one_six; rMassMatrix(1, 5) = one_twelve; rMassMatrix(1, 9) = one_twelve;
-    rMassMatrix(2, 2) = one_six; rMassMatrix(2, 6) = one_twelve; rMassMatrix(2, 10) = one_twelve;
-    rMassMatrix(3, 3) = one_six; rMassMatrix(3, 7) = one_twelve; rMassMatrix(3, 11) = one_twelve;
-    rMassMatrix(4, 0) = one_twelve; rMassMatrix(4, 4) = one_six; rMassMatrix(4, 8) = one_twelve;
-    rMassMatrix(5, 1) = one_twelve; rMassMatrix(5, 5) = one_six; rMassMatrix(5, 9) = one_twelve;
-    rMassMatrix(6, 2) = one_twelve; rMassMatrix(6, 6) = one_six; rMassMatrix(6, 10) = one_twelve;
-    rMassMatrix(7, 3) = one_twelve; rMassMatrix(7, 7) = one_six; rMassMatrix(7, 11) = one_twelve;
-    rMassMatrix(8, 0) = one_twelve; rMassMatrix(8, 4) = one_twelve; rMassMatrix(8, 8) = one_six;
-    rMassMatrix(9, 1) = one_twelve; rMassMatrix(9, 5) = one_twelve; rMassMatrix(9, 9) = one_six;
-    rMassMatrix(10, 2) = one_twelve; rMassMatrix(10, 6) = one_twelve; rMassMatrix(10, 10) = one_six;
-    rMassMatrix(11, 3) = one_twelve; rMassMatrix(11, 7) = one_twelve; rMassMatrix(11, 11) = one_six;
-
-    // Here we assume that all the Gauss pt. have the same weight so we multiply by the volume
-    rMassMatrix *= GetGeometry().Area();
-}
-
-
-///////////////////////////////////////////////////////////////////////////////////////////////////
-// Class template instantiation
-template class CompressibleNavierStokesExplicit<2,3>;
-
-}
+//    |  /           |
+//    ' /   __| _` | __|  _ \   __|
+//    . \  |   (   | |   (   |\__ `
+//   _|\_\_|  \__,_|\__|\___/ ____/
+//                   Multi-Physics
+//
+//  License:         BSD License
+//                   Kratos default license: kratos/license.txt
+//
+//  Main authors:    Ruben Zorrilla, Eduard Gómez
+//
+
+//automated_message
+
+// System includes
+
+
+// External includes
+
+
+// Project includes
+#include "includes/checks.h"
+
+// Application includes
+#include "custom_elements/compressible_navier_stokes_explicit.h"
+
+
+namespace Kratos {
+
+/**
+ * Returns the integration method for computation of midpoint magnitudes.
+ * Computation of RHS integration method is chosen in the symbolic generator.
+ */
+template<>
+GeometryData::IntegrationMethod CompressibleNavierStokesExplicit<2,3>::GetIntegrationMethod() const
+{
+    return GeometryData::IntegrationMethod::GI_GAUSS_1;
+}
+
+template <>
+void CompressibleNavierStokesExplicit<2,3>::EquationIdVector(
+    EquationIdVectorType &rResult,
+    const ProcessInfo &rCurrentProcessInfo) const
+{
+    KRATOS_TRY
+
+    if (rResult.size() != DofSize) {
+        rResult.resize(DofSize);
+    }
+
+    unsigned int local_index = 0;
+    const auto& r_geometry = GetGeometry();
+    const unsigned int den_pos = r_geometry[0].GetDofPosition(DENSITY);
+    const unsigned int mom_pos = r_geometry[0].GetDofPosition(MOMENTUM);
+    const unsigned int enr_pos = r_geometry[0].GetDofPosition(TOTAL_ENERGY);
+    for (unsigned int i_node = 0; i_node < NumNodes; ++i_node) {
+        rResult[local_index++] = r_geometry[i_node].GetDof(DENSITY, den_pos).EquationId();
+        rResult[local_index++] = r_geometry[i_node].GetDof(MOMENTUM_X, mom_pos).EquationId();
+        rResult[local_index++] = r_geometry[i_node].GetDof(MOMENTUM_Y, mom_pos + 1).EquationId();
+        rResult[local_index++] = r_geometry[i_node].GetDof(TOTAL_ENERGY, enr_pos).EquationId();
+    }
+
+    KRATOS_CATCH("");
+}
+
+template <>
+void CompressibleNavierStokesExplicit<2,3>::GetDofList(
+    DofsVectorType &ElementalDofList,
+    const ProcessInfo &rCurrentProcessInfo) const
+{
+    KRATOS_TRY
+
+    if (ElementalDofList.size() != DofSize) {
+        ElementalDofList.resize(DofSize);
+    }
+
+    unsigned int local_index = 0;
+    const auto& r_geometry = GetGeometry();
+    const unsigned int den_pos = r_geometry[0].GetDofPosition(DENSITY);
+    const unsigned int mom_pos = r_geometry[0].GetDofPosition(MOMENTUM);
+    const unsigned int enr_pos = r_geometry[0].GetDofPosition(TOTAL_ENERGY);
+    for (unsigned int i_node = 0; i_node < NumNodes; ++i_node) {
+        ElementalDofList[local_index++] = r_geometry[i_node].pGetDof(DENSITY, den_pos);
+        ElementalDofList[local_index++] = r_geometry[i_node].pGetDof(MOMENTUM_X, mom_pos);
+        ElementalDofList[local_index++] = r_geometry[i_node].pGetDof(MOMENTUM_Y, mom_pos + 1);
+        ElementalDofList[local_index++] = r_geometry[i_node].pGetDof(TOTAL_ENERGY, enr_pos);
+    }
+
+    KRATOS_CATCH("");
+}
+
+template <>
+array_1d<double,3> CompressibleNavierStokesExplicit<2,3>::CalculateMidPointVelocityRotational() const
+{
+    // Get geometry data
+    const auto& r_geom = GetGeometry();
+    Geometry<Node<3>>::ShapeFunctionsGradientsType dNdX_container;
+    r_geom.ShapeFunctionsIntegrationPointsGradients(dNdX_container, GetIntegrationMethod());
+    const auto& r_dNdX = dNdX_container[0];
+
+    // Calculate midpoint magnitudes
+    double midpoint_rho = 0.0;
+    double midpoint_dmy_dx = 0.0;
+    double midpoint_dmx_dy = 0.0;
+    double midpoint_rho_dx = 0.0;
+    double midpoint_rho_dy = 0.0;
+    array_1d<double,3> midpoint_mom = ZeroVector(3);
+    for (unsigned int i_node = 0; i_node < NumNodes; ++i_node) {
+        auto& r_node = r_geom[i_node];
+        const auto node_dNdX = row(r_dNdX, i_node);
+        const auto& r_mom = r_node.FastGetSolutionStepValue(MOMENTUM);
+        const double& r_rho = r_node.FastGetSolutionStepValue(DENSITY);
+        midpoint_rho += r_rho;
+        midpoint_mom += r_mom;
+        midpoint_dmy_dx += r_mom[1] * node_dNdX[0];
+        midpoint_dmx_dy += r_mom[0] * node_dNdX[1];
+        midpoint_rho_dx += r_rho * node_dNdX[0];
+        midpoint_rho_dy += r_rho * node_dNdX[1];
+    }
+    midpoint_rho /= static_cast<double>(NumNodes);
+    midpoint_mom /= static_cast<double>(NumNodes);
+
+    // Calculate velocity rotational
+    // Note that the formulation is written in conservative variables. Hence we do rot(mom/rho).
+    const double dvy_dx = (midpoint_dmy_dx * midpoint_rho - midpoint_mom[1] * midpoint_rho_dx) / std::pow(midpoint_rho, 2);
+    const double dvx_dy = (midpoint_dmx_dy * midpoint_rho - midpoint_mom[0] * midpoint_rho_dy) / std::pow(midpoint_rho, 2);
+    array_1d<double,3> midpoint_rot_v;
+    midpoint_rot_v[0] = 0.0;
+    midpoint_rot_v[1] = 0.0;
+    midpoint_rot_v[2] = dvy_dx - dvx_dy;
+    return midpoint_rot_v;
+}
+
+template <>
+BoundedMatrix<double, 3, 3> CompressibleNavierStokesExplicit<2, 3>::CalculateMidPointVelocityGradient() const
+{
+    KRATOS_TRY
+
+    // Get geometry data
+    const auto& r_geom = GetGeometry();
+    Geometry<Node<3>>::ShapeFunctionsGradientsType dNdX_container;
+    r_geom.ShapeFunctionsIntegrationPointsGradients(dNdX_container, GetIntegrationMethod());
+    const auto& r_dNdX = dNdX_container[0];
+
+    // Calculate midpoint magnitudes
+    double midpoint_rho = 0.0;
+    double midpoint_dmx_dx = 0.0;
+    double midpoint_dmx_dy = 0.0;
+    double midpoint_dmy_dx = 0.0;
+    double midpoint_dmy_dy = 0.0;
+    double midpoint_rho_dx = 0.0;
+    double midpoint_rho_dy = 0.0;
+    array_1d<double,3> midpoint_mom = ZeroVector(3);
+    for (unsigned int i_node = 0; i_node < NumNodes; ++i_node) {
+        auto& r_node = r_geom[i_node];
+        const auto node_dNdX = row(r_dNdX, i_node);
+        const auto& r_mom = r_node.FastGetSolutionStepValue(MOMENTUM);
+        const double& r_rho = r_node.FastGetSolutionStepValue(DENSITY);
+        midpoint_rho += r_rho;
+        midpoint_mom += r_mom;
+        midpoint_dmx_dx += r_mom[0] * node_dNdX[0];
+        midpoint_dmx_dy += r_mom[0] * node_dNdX[1];
+        midpoint_dmy_dx += r_mom[1] * node_dNdX[0];
+        midpoint_dmy_dy += r_mom[1] * node_dNdX[1];
+        midpoint_rho_dx += r_rho * node_dNdX[0];
+        midpoint_rho_dy += r_rho * node_dNdX[1];
+    }
+    midpoint_rho /= static_cast<double>(NumNodes);
+    midpoint_mom /= static_cast<double>(NumNodes);
+
+    // Calculate velocity gradient
+    // Note that the formulation is written in conservative variables. Hence we do grad(mom/rho).
+    BoundedMatrix<double, 3, 3> midpoint_grad_v = ZeroMatrix(3, 3);
+    midpoint_grad_v(0,0) = (midpoint_dmx_dx * midpoint_rho - midpoint_mom[0] * midpoint_rho_dx);
+    midpoint_grad_v(0,1) = (midpoint_dmx_dy * midpoint_rho - midpoint_mom[0] * midpoint_rho_dy);
+    midpoint_grad_v(1,0) = (midpoint_dmy_dx * midpoint_rho - midpoint_mom[1] * midpoint_rho_dx);
+    midpoint_grad_v(1,1) = (midpoint_dmy_dy * midpoint_rho - midpoint_mom[1] * midpoint_rho_dy);
+    midpoint_grad_v /= std::pow(midpoint_rho, 2);
+
+    return midpoint_grad_v;
+
+    KRATOS_CATCH("")
+}
+
+template <>
+void CompressibleNavierStokesExplicit<2,3>::CalculateMomentumProjection(const ProcessInfo& rCurrentProcessInfo)
+{
+    KRATOS_TRY
+
+    // Struct to pass around the data
+    ElementDataStruct data;
+    this->FillElementData(data, rCurrentProcessInfo);
+
+    // Calculate shock capturing values
+    BoundedVector<double, Dim*NumNodes> mom_proj;
+    const auto& DN_DX = data.DN_DX;
+
+//substitute_mom_proj_2D
+
+    // Here we assume that all the weights of the gauss points are the same so we multiply at the end by Volume/NumNodes
+    mom_proj *= data.volume / static_cast<double>(NumNodes);
+
+    // Assembly the projection contributions
+    auto& r_geometry = GetGeometry();
+    for (IndexType i_node = 0; i_node < NumNodes; ++i_node) {
+        const IndexType aux = i_node * Dim;
+        auto& r_mom_proj = r_geometry[i_node].GetValue(MOMENTUM_PROJECTION);
+        for (IndexType d = 0; d < Dim; ++d) {
+            AtomicAdd(r_mom_proj[d], mom_proj[aux + d]);
+        }
+    }
+
+    KRATOS_CATCH("")
+}
+
+
+template <>
+void CompressibleNavierStokesExplicit<2,3>::CalculateDensityProjection(const ProcessInfo& rCurrentProcessInfo)
+{
+    KRATOS_TRY
+
+    // Struct to pass around the data
+    ElementDataStruct data;
+    this->FillElementData(data, rCurrentProcessInfo);
+
+    // Calculate shock capturing values
+    BoundedVector<double, 3> rho_proj;
+    const auto& DN_DX = data.DN_DX;
+
+//substitute_rho_proj_2D
+
+    // Here we assume that all the weights of the gauss points are the same so we multiply at the end by Volume/NumNodes
+    rho_proj *= data.volume / static_cast<double>(NumNodes);
+
+    // Assembly the projection contributions
+    auto& r_geometry = GetGeometry();
+    for (IndexType i_node = 0; i_node < NumNodes; ++i_node) {
+        AtomicAdd(r_geometry[i_node].GetValue(DENSITY_PROJECTION), rho_proj[i_node]);
+    }
+
+    KRATOS_CATCH("")
+}
+
+template <>
+void CompressibleNavierStokesExplicit<2,3>::CalculateTotalEnergyProjection(const ProcessInfo& rCurrentProcessInfo)
+{
+    KRATOS_TRY
+
+    // Struct to pass around the data
+    ElementDataStruct data;
+    this->FillElementData(data, rCurrentProcessInfo);
+
+    // Calculate shock capturing values
+    BoundedVector<double, 3> tot_ener_proj;
+    const auto& DN_DX = data.DN_DX;
+
+//substitute_tot_ener_proj_2D
+
+    // Here we assume that all the weights of the gauss points are the same so we multiply at the end by Volume/NumNodes
+    tot_ener_proj *= data.volume / static_cast<double>(NumNodes);
+
+    // Assembly the projection contributions
+    auto& r_geometry = GetGeometry();
+    for (IndexType i_node = 0; i_node < NumNodes; ++i_node) {
+        AtomicAdd(r_geometry[i_node].GetValue(TOTAL_ENERGY_PROJECTION), tot_ener_proj[i_node]);
+    }
+
+    KRATOS_CATCH("")
+}
+
+template <>
+void CompressibleNavierStokesExplicit<2,3>::CalculateRightHandSideInternal(
+    BoundedVector<double, 12> &rRightHandSideBoundedVector,
+    const ProcessInfo &rCurrentProcessInfo)
+{
+    KRATOS_TRY
+
+    // Struct to pass around the data
+    ElementDataStruct data;
+    this->FillElementData(data, rCurrentProcessInfo);
+    const auto& DN_DX = data.DN_DX;
+
+    // Stabilization parameters
+    constexpr double stab_c1 = 12.0;
+    constexpr double stab_c2 = 2.0;
+    constexpr double stab_c3 = 1.0;
+
+    if (data.UseOSS)
+    {
+//substitute_rhs_2D_OSS
+    }
+    else
+    {
+//substitute_rhs_2D_ASGS
+    }
+
+    // Here we assume that all the weights of the gauss points are the same so we multiply at the end by Volume/NumNodes
+    rRightHandSideBoundedVector *= data.volume / static_cast<double>(NumNodes);
+
+    KRATOS_CATCH("")
+}
+
+template <>
+void CompressibleNavierStokesExplicit<2,3>::CalculateMassMatrix(
+    MatrixType &rMassMatrix,
+    const ProcessInfo &rCurrentProcessInfo)
+{
+    // Initialize and fill the mass matrix values
+    constexpr double one_six = 1.0 / 6.0;
+    constexpr double one_twelve = 1.0 / 12.0;
+    constexpr unsigned int size = NumNodes * BlockSize;
+    rMassMatrix = ZeroMatrix(size, size);
+    rMassMatrix(0, 0) = one_six; rMassMatrix(0, 4) = one_twelve; rMassMatrix(0, 8) = one_twelve;
+    rMassMatrix(1, 1) = one_six; rMassMatrix(1, 5) = one_twelve; rMassMatrix(1, 9) = one_twelve;
+    rMassMatrix(2, 2) = one_six; rMassMatrix(2, 6) = one_twelve; rMassMatrix(2, 10) = one_twelve;
+    rMassMatrix(3, 3) = one_six; rMassMatrix(3, 7) = one_twelve; rMassMatrix(3, 11) = one_twelve;
+    rMassMatrix(4, 0) = one_twelve; rMassMatrix(4, 4) = one_six; rMassMatrix(4, 8) = one_twelve;
+    rMassMatrix(5, 1) = one_twelve; rMassMatrix(5, 5) = one_six; rMassMatrix(5, 9) = one_twelve;
+    rMassMatrix(6, 2) = one_twelve; rMassMatrix(6, 6) = one_six; rMassMatrix(6, 10) = one_twelve;
+    rMassMatrix(7, 3) = one_twelve; rMassMatrix(7, 7) = one_six; rMassMatrix(7, 11) = one_twelve;
+    rMassMatrix(8, 0) = one_twelve; rMassMatrix(8, 4) = one_twelve; rMassMatrix(8, 8) = one_six;
+    rMassMatrix(9, 1) = one_twelve; rMassMatrix(9, 5) = one_twelve; rMassMatrix(9, 9) = one_six;
+    rMassMatrix(10, 2) = one_twelve; rMassMatrix(10, 6) = one_twelve; rMassMatrix(10, 10) = one_six;
+    rMassMatrix(11, 3) = one_twelve; rMassMatrix(11, 7) = one_twelve; rMassMatrix(11, 11) = one_six;
+
+    // Here we assume that all the Gauss pt. have the same weight so we multiply by the volume
+    rMassMatrix *= GetGeometry().Area();
+}
+
+
+///////////////////////////////////////////////////////////////////////////////////////////////////
+// Class template instantiation
+template class CompressibleNavierStokesExplicit<2,3>;
+
+}