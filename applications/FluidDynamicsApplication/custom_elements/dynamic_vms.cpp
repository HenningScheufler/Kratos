#include "dynamic_vms.h"
#include "includes/cfd_variables.h"

namespace Kratos
{

// public DynamicVMS methods **************************************************

template< unsigned int TDim >
DynamicVMS<TDim>::DynamicVMS(IndexType NewId, const NodesArrayType &ThisNodes):
    Element(NewId,ThisNodes),
    mIntegrationMethod(GeometryData::GI_GAUSS_1)
{
    unsigned int NumGauss = this->GetGeometry().IntegrationPointsNumber(this->mIntegrationMethod);
    mSubscaleVel.resize(NumGauss,array_1d<double,3>(3,0.0));
    mOldSubscaleVel.resize(NumGauss,array_1d<double,3>(3,0.0));
    mIterCount.resize(NumGauss,0);
    this->CalculateGeometryData();
}


template< unsigned int TDim >
DynamicVMS<TDim>::DynamicVMS(IndexType NewId, GeometryType::Pointer pGeometry):
    Element(NewId,pGeometry),
    mIntegrationMethod(GeometryData::GI_GAUSS_1)
{
    unsigned int NumGauss = this->GetGeometry().IntegrationPointsNumber(this->mIntegrationMethod);
    mSubscaleVel.resize(NumGauss,array_1d<double,3>(3,0.0));
    mOldSubscaleVel.resize(NumGauss,array_1d<double,3>(3,0.0));
    mIterCount.resize(NumGauss,0);
    this->CalculateGeometryData();
}

template< unsigned int TDim >
DynamicVMS<TDim>::DynamicVMS(IndexType NewId, GeometryType::Pointer pGeometry, const GeometryData::IntegrationMethod ThisIntegrationMethod):
    Element(NewId,pGeometry),
    mIntegrationMethod(ThisIntegrationMethod)
{
    unsigned int NumGauss = this->GetGeometry().IntegrationPointsNumber(this->mIntegrationMethod);
    mSubscaleVel.resize(NumGauss,array_1d<double,3>(3,0.0));
    mOldSubscaleVel.resize(NumGauss,array_1d<double,3>(3,0.0));
    mIterCount.resize(NumGauss,0);
    this->CalculateGeometryData();
}

template< unsigned int TDim >
DynamicVMS<TDim>::DynamicVMS(IndexType NewId, GeometryType::Pointer pGeometry, PropertiesType::Pointer pProperties):
    Element(NewId,pGeometry,pProperties),
    mIntegrationMethod(GeometryData::GI_GAUSS_1)
{
    unsigned int NumGauss = this->GetGeometry().IntegrationPointsNumber(this->mIntegrationMethod);
    mSubscaleVel.resize(NumGauss,array_1d<double,3>(3,0.0));
    mOldSubscaleVel.resize(NumGauss,array_1d<double,3>(3,0.0));
    mIterCount.resize(NumGauss,0);
    this->CalculateGeometryData();
}


template< unsigned int TDim >
DynamicVMS<TDim>::DynamicVMS(IndexType NewId, GeometryType::Pointer pGeometry, Properties::Pointer pProperties, const GeometryData::IntegrationMethod ThisIntegrationMethod):
    Element(NewId,pGeometry,pProperties),
    mIntegrationMethod(ThisIntegrationMethod)
{
    unsigned int NumGauss = this->GetGeometry().IntegrationPointsNumber(this->mIntegrationMethod);
    mSubscaleVel.resize(NumGauss,array_1d<double,3>(3,0.0));
    mOldSubscaleVel.resize(NumGauss,array_1d<double,3>(3,0.0));
    mIterCount.resize(NumGauss,0);
    this->CalculateGeometryData();
}

template< unsigned int TDim >
DynamicVMS<TDim>::~DynamicVMS()
{}


template< unsigned int TDim >
Element::Pointer DynamicVMS<TDim>::Create(IndexType NewId, const NodesArrayType &ThisNodes, PropertiesType::Pointer pProperties) const
{
    return Kratos::make_intrusive<DynamicVMS>(NewId,this->GetGeometry().Create(ThisNodes),pProperties,this->mIntegrationMethod);
}

template< unsigned int TDim >
Element::Pointer DynamicVMS<TDim>::Create(IndexType NewId, GeometryType::Pointer pGeom, PropertiesType::Pointer pProperties) const
{
    return Kratos::make_intrusive<DynamicVMS>(NewId,pGeom,pProperties,this->mIntegrationMethod);
}


template< unsigned int TDim >
void DynamicVMS<TDim>::Initialize(const ProcessInfo& rCurrentProcessInfo)
{}

template< unsigned int TDim >
void DynamicVMS<TDim>::InitializeSolutionStep(const ProcessInfo& rCurrentProcessInfo)
{
    this->CalculateGeometryData();

    // Advance the subscale values in time
    mOldSubscaleVel = mSubscaleVel;
}


template< unsigned int TDim >
void DynamicVMS<TDim>::InitializeNonLinearIteration(const ProcessInfo& rCurrentProcessInfo)
{
//    this->LinearUpdateSubscale(rCurrentProcessInfo);
    this->UpdateSubscale(rCurrentProcessInfo);
//    for (unsigned int g = 0; g < this->GetGeometry().IntegrationPointsNumber(this->mIntegrationMethod); g++)
//        mSubscaleVel[g] = ZeroVector(3);
}


template< unsigned int TDim >
void DynamicVMS<TDim>::CalculateLocalSystem(MatrixType &rLeftHandSideMatrix,
                                            VectorType &rRightHandSideVector,
                                            const ProcessInfo &rCurrentProcessInfo)
{
    const GeometryType& rGeom = this->GetGeometry();
    const unsigned int NumNodes = rGeom.PointsNumber();
    const unsigned int LocalSize = NumNodes * (TDim + 1);

    if(rLeftHandSideMatrix.size1() != LocalSize)
        rLeftHandSideMatrix.resize(LocalSize,LocalSize,false);

    noalias(rLeftHandSideMatrix) = ZeroMatrix(LocalSize,LocalSize);

    if(rRightHandSideVector.size() != LocalSize)
        rRightHandSideVector.resize(LocalSize,false);

    noalias(rRightHandSideVector) = ZeroVector(LocalSize);
}


template< unsigned int TDim >
void DynamicVMS<TDim>::CalculateRightHandSide(VectorType &rRightHandSideVector, const ProcessInfo &rCurrentProcessInfo)
{
    const GeometryType& rGeom = this->GetGeometry();
    const unsigned int NumNodes = rGeom.PointsNumber();
    const unsigned int LocalSize = NumNodes * (TDim + 1);

    if(rRightHandSideVector.size() != LocalSize)
        rRightHandSideVector.resize(LocalSize,false);

    noalias(rRightHandSideVector) = ZeroVector(LocalSize);
}


template< unsigned int TDim >
void DynamicVMS<TDim>::CalculateLocalVelocityContribution(MatrixType &rDampingMatrix,
                                                          VectorType &rRightHandSideVector,
                                                          const ProcessInfo &rCurrentProcessInfo)
{
    if (rCurrentProcessInfo[OSS_SWITCH]==1.0)
        this->CalculateOSSVelocityContribution(rDampingMatrix,rRightHandSideVector,rCurrentProcessInfo);
    else
        this->CalculateASGSVelocityContribution(rDampingMatrix,rRightHandSideVector,rCurrentProcessInfo);
}


template< unsigned int TDim >
void DynamicVMS<TDim>::CalculateMassMatrix(MatrixType &rMassMatrix, const ProcessInfo &rCurrentProcessInfo)
{
    const GeometryType& rGeom = this->GetGeometry();
    const unsigned int NumNodes = rGeom.PointsNumber();
    const unsigned int BlockSize = TDim + 1;
    const unsigned int LocalSize = NumNodes * BlockSize;

    if(rMassMatrix.size1() != LocalSize)
        rMassMatrix.resize(LocalSize,LocalSize,false);

    noalias(rMassMatrix) = ZeroMatrix(LocalSize,LocalSize);

    if (this->mIntegrationMethod == GeometryData::GI_GAUSS_1)
        this->LumpedMassMatrix(rMassMatrix);
    else
        this->ConsistentMassMatrix(rMassMatrix);

    // Additional ASGS terms
    if(rCurrentProcessInfo[OSS_SWITCH]!=1.0)
    {
        const GeometryType::IntegrationPointsArrayType& IntegrationPoints = rGeom.IntegrationPoints(this->mIntegrationMethod);
        const unsigned int NumGauss = IntegrationPoints.size();
        const Matrix& NContainer = rGeom.ShapeFunctionsValues(this->mIntegrationMethod);

        const double Dt = rCurrentProcessInfo[DELTA_TIME];

        for (unsigned int g = 0; g < NumGauss; g++)
        {
            const ShapeFunctionsType& N = row(NContainer,g);
            const double GaussWeight = mDetJ * IntegrationPoints[g].Weight();

            // Evaluate problem parameters at integration point
            double Density = 0.0;
            double Viscosity = 0.0;
            array_1d<double,3> ConvVel = ZeroVector(3);
            array_1d<double,3> BodyForce = ZeroVector(3);
            Vector Convection = ZeroVector(NumNodes);

            this->EvaluateInPoint(Density,DENSITY,N);
            this->EvaluateViscosity(Viscosity,N);
            this->EvaluateConvVelocity(ConvVel,mSubscaleVel[g],N);
            this->EvaluateInPoint(BodyForce,BODY_FORCE,N);
            this->ConvectionOperator(Convection,ConvVel);
            Convection *= Density;

            // Calculate stablitization parameters
            double ConvVelNorm = ConvVel[0] * ConvVel[0];
            for (unsigned int d = 1; d < TDim; d++)
                ConvVelNorm += ConvVel[d] * ConvVel[d];
            ConvVelNorm = sqrt(ConvVelNorm);

            double Tau_t = this->TauTime(Density,Viscosity,ConvVelNorm,Dt);

            unsigned int RowIndex = 0;
            unsigned int ColIndex = 0;

            const double GaussMass = GaussWeight * Density;

            for (unsigned int i = 0; i < NumNodes; i++)
            {
                double Conv_i = Convection[i] * Tau_t;
                for (unsigned int j = 0; j < NumNodes; j++)
                {
                    double Mij = GaussMass * Conv_i * N[j];

                    for (unsigned int d = 0; d < TDim; d++)
                    {
                        rMassMatrix(RowIndex+d,ColIndex+d) += Mij;
                        rMassMatrix(RowIndex+TDim,ColIndex+d) += GaussWeight * mDN_DX(i,d) * Tau_t * Density * N[j];
                    }

                    // Update iteration indices
                    ColIndex += BlockSize;
                }

                // Update iteration indices
                RowIndex += BlockSize;
                ColIndex = 0;
            }
        }
    }
}


template<>
<<<<<<< HEAD
void DynamicVMS<2>::EquationIdVector(EquationIdVectorType &rResult, const ProcessInfo &rCurrentProcessInfo) const 
=======
void DynamicVMS<2>::EquationIdVector(EquationIdVectorType &rResult, const ProcessInfo &rCurrentProcessInfo) const
>>>>>>> 77633dd7
{
    const GeometryType& rGeom = this->GetGeometry();
    const unsigned int NumNodes = rGeom.PointsNumber();
    const unsigned int LocalSize = NumNodes * 3;
    unsigned int Index = 0;

    if (rResult.size() != LocalSize)
        rResult.resize(LocalSize, false);

    for (unsigned int i = 0; i < NumNodes; ++i)
    {
        const NodeType& rNode = rGeom[i];
        rResult[Index++] = rNode.GetDof(VELOCITY_X).EquationId();
        rResult[Index++] = rNode.GetDof(VELOCITY_Y).EquationId();
        rResult[Index++] = rNode.GetDof(PRESSURE).EquationId();
    }
}


template<>
<<<<<<< HEAD
void DynamicVMS<3>::EquationIdVector(EquationIdVectorType &rResult, const ProcessInfo &rCurrentProcessInfo) const 
=======
void DynamicVMS<3>::EquationIdVector(EquationIdVectorType &rResult, const ProcessInfo &rCurrentProcessInfo) const
>>>>>>> 77633dd7
{
    const GeometryType& rGeom = this->GetGeometry();
    const unsigned int NumNodes = rGeom.PointsNumber();
    const unsigned int LocalSize = NumNodes * 4;
    unsigned int Index = 0;

    if (rResult.size() != LocalSize)
        rResult.resize(LocalSize, false);

    for (unsigned int i = 0; i < NumNodes; ++i)
    {
        const NodeType& rNode = rGeom[i];
        rResult[Index++] = rNode.GetDof(VELOCITY_X).EquationId();
        rResult[Index++] = rNode.GetDof(VELOCITY_Y).EquationId();
        rResult[Index++] = rNode.GetDof(VELOCITY_Z).EquationId();
        rResult[Index++] = rNode.GetDof(PRESSURE).EquationId();
    }
}


template<>
<<<<<<< HEAD
void DynamicVMS<2>::GetDofList(DofsVectorType &rElementalDofList, const ProcessInfo &rCurrentProcessInfo) const 
=======
void DynamicVMS<2>::GetDofList(DofsVectorType &rElementalDofList, const ProcessInfo &rCurrentProcessInfo) const
>>>>>>> 77633dd7
{
    const GeometryType& rGeom = this->GetGeometry();
    const unsigned int NumNodes = rGeom.PointsNumber();
    const unsigned int LocalSize = NumNodes * 3;
    unsigned int Index = 0;

    if (rElementalDofList.size() != LocalSize)
        rElementalDofList.resize(LocalSize);

    for (unsigned int i = 0; i < NumNodes; ++i)
    {
        const NodeType& rNode = rGeom[i];
        rElementalDofList[Index++] = rNode.pGetDof(VELOCITY_X);
        rElementalDofList[Index++] = rNode.pGetDof(VELOCITY_Y);
        rElementalDofList[Index++] = rNode.pGetDof(PRESSURE);
    }
}


template<>
<<<<<<< HEAD
void DynamicVMS<3>::GetDofList(DofsVectorType &rElementalDofList, const ProcessInfo &rCurrentProcessInfo) const 
=======
void DynamicVMS<3>::GetDofList(DofsVectorType &rElementalDofList, const ProcessInfo &rCurrentProcessInfo) const
>>>>>>> 77633dd7
{
    const GeometryType& rGeom = this->GetGeometry();
    const unsigned int NumNodes = rGeom.PointsNumber();
    const unsigned int LocalSize = NumNodes * 4;
    unsigned int Index = 0;

    if (rElementalDofList.size() != LocalSize)
        rElementalDofList.resize(LocalSize);

    for (unsigned int i = 0; i < NumNodes; ++i)
    {
        const NodeType& rNode = rGeom[i];
        rElementalDofList[Index++] = rNode.pGetDof(VELOCITY_X);
        rElementalDofList[Index++] = rNode.pGetDof(VELOCITY_Y);
        rElementalDofList[Index++] = rNode.pGetDof(VELOCITY_Z);
        rElementalDofList[Index++] = rNode.pGetDof(PRESSURE);
    }
}


template< unsigned int TDim >
<<<<<<< HEAD
void DynamicVMS<TDim>::GetFirstDerivativesVector(Vector &rValues, int Step) const 
=======
void DynamicVMS<TDim>::GetFirstDerivativesVector(Vector &rValues, int Step) const
>>>>>>> 77633dd7
{
    const GeometryType& rGeom = this->GetGeometry();
    const unsigned int NumNodes = rGeom.PointsNumber();
    const unsigned int LocalSize = NumNodes * (TDim+1);

    if (rValues.size() != LocalSize)
        rValues.resize(LocalSize,false);

    noalias(rValues) = ZeroVector(LocalSize);

    unsigned int Index = 0;

    for (unsigned int i = 0; i < NumNodes; i++)
    {
        const array_1d<double,3>& rVel = rGeom[i].FastGetSolutionStepValue(VELOCITY,Step);
        for (unsigned int d = 0; d < TDim; d++)
            rValues[Index++] = rVel[d];
        rValues[Index++] = rGeom[i].FastGetSolutionStepValue(PRESSURE,Step);
    }
}

template< unsigned int TDim >
<<<<<<< HEAD
void DynamicVMS<TDim>::GetSecondDerivativesVector(Vector &rValues, int Step) const 
=======
void DynamicVMS<TDim>::GetSecondDerivativesVector(Vector &rValues, int Step) const
>>>>>>> 77633dd7
{
    const GeometryType& rGeom = this->GetGeometry();
    const unsigned int NumNodes = rGeom.PointsNumber();
    const unsigned int LocalSize = NumNodes * (TDim+1);

    if (rValues.size() != LocalSize)
        rValues.resize(LocalSize,false);

    noalias(rValues) = ZeroVector(LocalSize);

    unsigned int Index = 0;

    for (unsigned int i = 0; i < NumNodes; i++)
    {
        const array_1d<double,3>& rAcc = rGeom[i].FastGetSolutionStepValue(ACCELERATION,Step);
        for (unsigned int d = 0; d < TDim; d++)
            rValues[Index++] = rAcc[d];
        rValues[Index++] = 0.0; // skip pressure Dof
    }
}

template< unsigned int TDim >
void DynamicVMS<TDim>::Calculate(const Variable<array_1d<double,3> > &rVariable, array_1d<double,3> &rOutput, const ProcessInfo &rCurrentProcessInfo)
{
    if (rVariable == ADVPROJ)
    {
        GeometryType& rGeom = this->GetGeometry();
        const unsigned int NumNodes = rGeom.PointsNumber();

        // Shape functions and integration points
        const Matrix& NContainer = rGeom.ShapeFunctionsValues(this->mIntegrationMethod);
        const GeometryType::IntegrationPointsArrayType& IntegrationPoints = rGeom.IntegrationPoints(this->mIntegrationMethod);
        const unsigned int NumGauss = IntegrationPoints.size();

        VectorType MomentumTerm = ZeroVector(NumNodes*TDim);
        VectorType MassTerm = ZeroVector(NumNodes);
        VectorType NodalArea = ZeroVector(NumNodes);

        for ( unsigned int g = 0; g < NumGauss; g++ )
        {
            const ShapeFunctionsType& N = row(NContainer,g);
            const double GaussWeight = mDetJ * IntegrationPoints[g].Weight();

            double Density = 0.0;
            array_1d<double,3> ConvVel = ZeroVector(3);

            this->EvaluateInPoint(Density, DENSITY, N);
            this->EvaluateConvVelocity(ConvVel,mSubscaleVel[g],N);

            // Output containers
            array_1d< double, 3 > ElementalMomRes = ZeroVector(3);
            double ElementalMassRes(0.0);

            this->OSSMomentumResidual(ElementalMomRes,Density,ConvVel,N);
            this->MassResidual(ElementalMassRes);

            unsigned int Index = 0;
            for (unsigned int i = 0; i < NumNodes; i++)
            {
                for (unsigned int d = 0; d < TDim; d++)
                    MomentumTerm[Index++] += GaussWeight * N[i] * ElementalMomRes[d];
                MassTerm[i] += GaussWeight * N[i] * ElementalMassRes;
                NodalArea[i] += GaussWeight * N[i];
            }
        }

        // Carefully write results to nodal variables, to avoid parallelism problems
        unsigned int Index = 0;
        for (unsigned int i = 0; i < NumNodes; i++)
        {
            NodeType& rNode = rGeom[i];
            rNode.SetLock(); // So it is safe to write in the node in OpenMP
            array_1d< double, 3 > & rAdvProj = rNode.FastGetSolutionStepValue(ADVPROJ);
            for (unsigned int d = 0; d < TDim; d++)
                rAdvProj[d] += MomentumTerm[Index++];

            rNode.FastGetSolutionStepValue(DIVPROJ) += MassTerm[i];
            rNode.FastGetSolutionStepValue(NODAL_AREA) += NodalArea[i];
            rNode.UnSetLock(); // Free the node for other threads
        }
    }
}

template< unsigned int TDim >
void DynamicVMS<TDim>::CalculateOnIntegrationPoints(const Variable<double> &rVariable, std::vector<double> &rValues, const ProcessInfo &rCurrentProcessInfo)
{
    GeometryType& rGeom = this->GetGeometry();
    const Matrix& NContainer = rGeom.ShapeFunctionsValues(this->mIntegrationMethod);
    const GeometryType::IntegrationPointsArrayType& IntegrationPoints = rGeom.IntegrationPoints(this->mIntegrationMethod);
    const unsigned int NumGauss = IntegrationPoints.size();

    if (rVariable == SUBSCALE_PRESSURE)
    {
        rValues.resize(NumGauss);

        double Density = 0.0;
        double Viscosity = 0.0;
        array_1d<double,3> ConvVel = ZeroVector(3);

        for (unsigned int g = 0; g < NumGauss; g++)
        {
            const ShapeFunctionsType& N = row(NContainer,g);

            this->EvaluateInPoint(Density,DENSITY,N);
            this->EvaluateViscosity(Viscosity,N);
            this->EvaluateConvVelocity(ConvVel,mSubscaleVel[g],N);
            double ConvVelNorm = ConvVel[0]*ConvVel[0];
            for (unsigned int d = 1; d < TDim; d++)
                ConvVelNorm += ConvVel[d]*ConvVel[d];
            ConvVelNorm = sqrt(ConvVelNorm);

            double Tau_2 = this->TauTwo(Density,Viscosity,ConvVelNorm);
            double ElemMassRes = 0.0;
            this->MassResidual(ElemMassRes);

            if (rCurrentProcessInfo[OSS_SWITCH]==1.0)
            {
                double MassProj = 0.0;
                this->EvaluateInPoint(MassProj,DIVPROJ,N);
                ElemMassRes -= MassProj;
            }
            rValues[g] = Tau_2 * ElemMassRes;
        }
    }
    else if(rVariable == FLAG_VARIABLE) /// @todo Use suitable variable as iteration counter
    {
        rValues.resize(NumGauss);

        for (unsigned int g = 0; g < NumGauss; g++)
        {
            rValues[g] = double(mIterCount[g]);
            mIterCount[g] = 0;
        }
    }
}

template< unsigned int TDim >
void DynamicVMS<TDim>::CalculateOnIntegrationPoints(const Variable<array_1d<double,3> > &rVariable, std::vector<array_1d<double, 3 > > &rValues, const ProcessInfo &rCurrentProcessInfo)
{
    GeometryType& rGeom = this->GetGeometry();
    const GeometryType::IntegrationPointsArrayType& IntegrationPoints = rGeom.IntegrationPoints(this->mIntegrationMethod);
    const unsigned int NumGauss = IntegrationPoints.size();

    if (rVariable == SUBSCALE_VELOCITY)
    {
        rValues = mSubscaleVel;
    }
    else if (rVariable == VORTICITY)
    {
        rValues.resize(NumGauss);

        for (unsigned int g = 0; g < NumGauss; g++)
            this->EvaluateVorticity(rValues[g],mDN_DX);
    }
}


template< unsigned int TDim >
void DynamicVMS<TDim>::SetValuesOnIntegrationPoints(const Variable<double> &rVariable, const std::vector<double> &rValues, const ProcessInfo &rCurrentProcessInfo)
{
    unsigned int NumGauss = this->GetGeometry().IntegrationPointsNumber(this->mIntegrationMethod);

    KRATOS_TRY;
    if (rValues.size() != NumGauss)
    {
        KRATOS_THROW_ERROR(std::runtime_error,"Wrong number of input values for DynamicVMS::SetValuesOnIntegrationPoints. Expected number of input values is ",NumGauss);
    }
    KRATOS_CATCH("");

//    mExtraTerm = std::vector< array_1d<double,3> >(NumGauss,array_1d<double,3>(3,0.0));

//    if (rVariable == TAUONE/*SUBSCALE_VELOCITY_X*/)
//    {
//        for (unsigned int g = 0; g < NumGauss; g++)
//            mExtraTerm[g][0] = rValues[g];
//    }
//    else if (rVariable == TAUTWO/*SUBSCALE_VELOCITY_Y*/)
//    {
//        for (unsigned int g = 0; g < NumGauss; g++)
//            mExtraTerm[g][1] = rValues[g];
//    }
//    else if (TDim == 2 && rVariable == SUBSCALE_VELOCITY_Z)
//    {
//        for (unsigned int g = 0; g < NumGauss; g++)
//            mExtraTerm[g][2] = rValues[g];
//    }
}

template< unsigned int TDim >
GeometryData::IntegrationMethod DynamicVMS<TDim>::GetIntegrationMethod() const
{
    return this->mIntegrationMethod;
}


template< unsigned int TDim >
std::string DynamicVMS<TDim>::Info() const
{
    std::stringstream buffer;
    buffer << "DynamicVMS" << TDim << "D #" << Id();
    return buffer.str();
}

template< unsigned int TDim >
void DynamicVMS<TDim>::PrintInfo(std::ostream &rOStream) const
{
    rOStream << "DynamicVMS" << TDim << "D #" << Id() << std::endl;
}

template< unsigned int TDim >
void DynamicVMS<TDim>::PrintData(std::ostream &rOStream) const
{
    rOStream << "DynamicVMS" << TDim << "D #" << Id();
    rOStream << "Geometry:" << std::endl;
    this->GetGeometry().PrintData(rOStream);
    rOStream << "Integration method: " << this->mIntegrationMethod << std::endl;
}

// protected DynamicVMS methods ***********************************************

template< unsigned int TDim >
void DynamicVMS<TDim>::CalculateGeometryData()
{
    const GeometryType& rGeom = this->GetGeometry();
    const unsigned int NumNodes = rGeom.PointsNumber();
    const GeometryType::ShapeFunctionsGradientsType& DN_De = rGeom.ShapeFunctionsLocalGradients( GeometryData::GI_GAUSS_1 );

    // Temporary container for inverse of J
    Matrix InvJ;

    GeometryType::JacobiansType J;
    rGeom.Jacobian( J, GeometryData::GI_GAUSS_1 );

    // calculate inverse of the jacobian and its determinant
    MathUtils<double>::InvertMatrix( J[0], InvJ, mDetJ );

    // calculate the shape function derivatives in global coordinates
    mDN_DX.resize(NumNodes,TDim, false);
    noalias( mDN_DX ) = prod( DN_De[0], InvJ );

    // calculate minimum element length (used in stabilization Tau)
    /// @todo Use heights
    array_1d<double,3> Edge = ZeroVector(3);
    Edge = rGeom[1].Coordinates() - rGeom[0].Coordinates();
    mElemSize = Edge[0]*Edge[0];
    for (SizeType d = 1; d < TDim; d++)
        mElemSize += Edge[d]*Edge[d];

    for (SizeType i = 2; i < NumNodes; i++)
        for(SizeType j = 0; j < i; j++)
        {
            Edge = rGeom[i].Coordinates() - rGeom[j].Coordinates();
            double Length = Edge[0]*Edge[0];
            for (SizeType d = 1; d < TDim; d++)
                Length += Edge[d]*Edge[d];
            if (Length < mElemSize) mElemSize = Length;
        }
    mElemSize = sqrt(mElemSize);
}

template< unsigned int TDim >
void DynamicVMS<TDim>::UpdateSubscale(const ProcessInfo &rCurrentProcessInfo)
{
    GeometryType& rGeom = this->GetGeometry();
    const unsigned int NumNodes = rGeom.PointsNumber();
    const unsigned int NumGauss = rGeom.IntegrationPointsNumber(this->mIntegrationMethod);
    const Matrix& NContainer = rGeom.ShapeFunctionsValues(this->mIntegrationMethod);

    double Density = 0.0;
    double Viscosity = 0.0;
    array_1d<double,3> CoarseConvVel = ZeroVector(3);

    // Elemental large-scale velocity gradient
    Matrix CoarseVelGradient = ZeroMatrix(TDim,TDim);
    for (unsigned int i = 0; i < NumNodes; i++)
    {
        const array_1d<double,3>& rCoarseVelocity = rGeom[i].FastGetSolutionStepValue(VELOCITY);
        for (unsigned int m = 0; m < TDim; m++)
            for (unsigned int n = 0; n < TDim; n++)
                CoarseVelGradient(m,n) += mDN_DX(i,n) * rCoarseVelocity[m];
    }

    const double Dt = rCurrentProcessInfo[DELTA_TIME];

    // A non-linear equation must be solved for each integration point
    for (unsigned int g = 0; g < NumGauss; g++)
    {
        const ShapeFunctionsType& N = row(NContainer,g);

        array_1d<double,3>& rSubscale = mSubscaleVel[g];
        const array_1d<double,3>& rOldSubscale = mOldSubscaleVel[g];
        this->EvaluateConvVelocity(CoarseConvVel,N);
        this->EvaluateInPoint(Density,DENSITY,N);
        this->EvaluateViscosity(Viscosity,N);

        // Part of the residual that does not depend on the subscale
        array_1d<double,3> StaticResidual = ZeroVector(3);
        if ( rCurrentProcessInfo[OSS_SWITCH] == 1.0 )
        {
            this->OSSMomentumResidual(StaticResidual,Density,CoarseConvVel,N);
            array_1d<double,3> MomentumProjection = ZeroVector(3);
            this->EvaluateInPoint(MomentumProjection,ADVPROJ,N);
            StaticResidual -= MomentumProjection;
        }
        else
            this->ASGSMomentumResidual(StaticResidual,Density,CoarseConvVel,N);

        // Add the time discretization term to obtain the part of the residual that does not change during iteration
        const double MassTerm = Density / Dt;
        for (unsigned int d = 0; d < TDim; d++)
            StaticResidual[d] += MassTerm * rOldSubscale[d];

//        if (mExtraTerm.size() == NumGauss)
//            StaticResidual += mExtraTerm[g];

        // Newton-Raphson iterations for the subscale
        unsigned int Iter = 0;
        double SubscaleError = 2.0 * mSubscaleTol;
        double SubscaleNorm = 0.0;
        double ResidualNorm = 2.0 * mSubscaleTol;
        double InvTau = 0.0;
        Matrix J = ZeroMatrix(TDim,TDim);
        Vector RHS = ZeroVector(TDim);
        Vector U = ZeroVector(TDim);
        Vector dU = ZeroVector(TDim);
        for(unsigned int d = 0; d < TDim; d++)
            U[d] = rSubscale[d];

        while (Iter < 10 && SubscaleError > mSubscaleTol )
        {
            // Update iteration counter
            ++Iter;

            // Calculate new Tau
            double TmpV = CoarseConvVel[0] + U[0];
            double ConvVelNorm = TmpV*TmpV;
            for (unsigned int d = 1; d < TDim; d++)
            {
                TmpV = CoarseConvVel[d] + U[d];
                ConvVelNorm += TmpV * TmpV;
            }

            ConvVelNorm = sqrt(ConvVelNorm);
            InvTau = InvTauTime(Density,Viscosity,ConvVelNorm,Dt);

            // Newton-Raphson LHS
            noalias(J) = Density * CoarseVelGradient;
            for (unsigned int d = 0; d < TDim; d++)
                J(d,d) += InvTau;

            // Newton-Raphson RHS
            noalias(RHS) = StaticResidual;
            noalias(RHS) -= prod(J,U);

            ResidualNorm = RHS[0]*RHS[0];
            for (unsigned int d = 1; d < TDim; d++)
                ResidualNorm += RHS[d]*RHS[d];

            if (ResidualNorm > mSubscaleRHSTol)
            {
                this->DenseSystemSolve(J,RHS,dU);

                // Update
                noalias(U) += dU;

                // Convergence check
                SubscaleError = dU[0]*dU[0];
                SubscaleNorm = U[0]*U[0];
                for(unsigned int d = 1; d < TDim; ++d)
                {
                    SubscaleError += dU[d]*dU[d];
                    SubscaleNorm += U[d]*U[d];
                }
                SubscaleError /= SubscaleNorm;
            }
            else
            {
                break; // If RHS is zero, dU is zero too, converged.
            }
        }

//        std::cout << "Id: " << this->Id() << " g: " << g << " iter: " << Iter << " ss err: " << SubscaleError << " ss norm: " << SubscaleNorm << " residual: " << ResidualNorm << std::endl;

        // Store new subscale values
        for(unsigned int d = 0; d < TDim; d++)
            rSubscale[d] = U[d];
        mIterCount[g] += Iter;
    }
}

template< unsigned int TDim >
void DynamicVMS<TDim>::LinearUpdateSubscale(const ProcessInfo &rCurrentProcessInfo)
{
    GeometryType& rGeom = this->GetGeometry();
    const unsigned int NumGauss = rGeom.IntegrationPointsNumber(this->mIntegrationMethod);
    const Matrix& NContainer = rGeom.ShapeFunctionsValues(this->mIntegrationMethod);

    const double Dt = rCurrentProcessInfo[DELTA_TIME];
    if (Dt > 0.0)
    {
        const double InvDt = 1.0 /Dt;

        for (unsigned int g = 0; g < NumGauss; g++)
        {
            const ShapeFunctionsType& N = row(NContainer,g);

            // Evaluate problem parameters at integration point
            double Density = 0.0;
            double Viscosity = 0.0;
            array_1d<double,3> ConvVel= ZeroVector(3);
            array_1d<double,3> BodyForce = ZeroVector(3);

            this->EvaluateInPoint(Density,DENSITY,N);
            this->EvaluateViscosity(Viscosity,N);
            this->EvaluateConvVelocity(ConvVel,N);
            this->EvaluateInPoint(BodyForce,BODY_FORCE,N);

            // Calculate stablitization parameters
            double ConvVelNorm = ConvVel[0] * ConvVel[0];
            for (unsigned int d = 1; d < TDim; d++)
                ConvVelNorm += ConvVel[d] * ConvVel[d];
            ConvVelNorm = sqrt(ConvVelNorm);

            double Tau_t = this->TauTime(Density,Viscosity,ConvVelNorm,Dt);

            array_1d<double,3> ElementalMomRes = ZeroVector(3);
            if (rCurrentProcessInfo[OSS_SWITCH] == 1.0)
            {
                this->OSSMomentumResidual(ElementalMomRes,Density,ConvVel+mOldSubscaleVel[g],N);
                array_1d<double,3> ElementalMomProj = ZeroVector(3);
                this->EvaluateInPoint(ElementalMomProj,ADVPROJ,N);
                ElementalMomRes -= ElementalMomProj;
            }
            else
                this->ASGSMomentumResidual(ElementalMomRes,Density,ConvVel,N);
            array_1d<double,3> OldSubscale = mOldSubscaleVel[g];
            mSubscaleVel[g] = Tau_t * ( ElementalMomRes + Density * OldSubscale * InvDt);
        }
    }
}


template< unsigned int TDim >
void DynamicVMS<TDim>::CalculateASGSVelocityContribution(MatrixType &rDampingMatrix, VectorType &rRightHandSideVector, const ProcessInfo &rCurrentProcessInfo)
{
    const GeometryType& rGeom = this->GetGeometry();
    const unsigned int NumNodes = rGeom.PointsNumber();
    const unsigned int BlockSize = TDim + 1;
    const unsigned int LocalSize = NumNodes * BlockSize;

    if(rDampingMatrix.size1() != LocalSize)
        rDampingMatrix.resize(LocalSize,LocalSize,false);

    noalias(rDampingMatrix) = ZeroMatrix(LocalSize,LocalSize);

    if(rRightHandSideVector.size() != LocalSize)
        rRightHandSideVector.resize(LocalSize,false);

    noalias(rRightHandSideVector) = ZeroVector(LocalSize);

    const GeometryType::IntegrationPointsArrayType& IntegrationPoints = rGeom.IntegrationPoints(this->mIntegrationMethod);
    const unsigned int NumGauss = IntegrationPoints.size();
    const Matrix& NContainer = rGeom.ShapeFunctionsValues(this->mIntegrationMethod);

    const double Dt = rCurrentProcessInfo[DELTA_TIME];
    const double InvDt = 1.0 /Dt;

    double ViscCoeff = 0.0;
    Matrix ViscousTerm = ZeroMatrix(LocalSize,LocalSize);
    this->AddViscousTerm(ViscousTerm,1.0,mDN_DX);

    for (unsigned int g = 0; g < NumGauss; g++)
    {
        const ShapeFunctionsType& N = row(NContainer,g);
        const double GaussWeight = mDetJ * IntegrationPoints[g].Weight();

        // Evaluate problem parameters at integration point
        double Density = 0.0;
        double Viscosity = 0.0;
        const array_1d<double,3>& rSubscaleVel = mSubscaleVel[g];
        array_1d<double,3> ConvVel = ZeroVector(3);
        array_1d<double,3> BodyForce = ZeroVector(3);
        Vector Convection = ZeroVector(NumNodes);

        this->EvaluateInPoint(Density,DENSITY,N);
        this->EvaluateViscosity(Viscosity,N);
        this->EvaluateConvVelocity(ConvVel,rSubscaleVel,N);
        this->EvaluateInPoint(BodyForce,BODY_FORCE,N);
        this->ConvectionOperator(Convection,ConvVel);
        // These terms are always multiplied by density in the equations
        BodyForce *= Density;
        Convection *= Density;

        array_1d<double,3> OldSubscaleTerm = mOldSubscaleVel[g];
        OldSubscaleTerm *= Density * InvDt;

        // Calculate stablitization parameters
        double ConvVelNorm = ConvVel[0] * ConvVel[0];
        for (unsigned int d = 1; d < TDim; d++)
            ConvVelNorm += ConvVel[d] * ConvVel[d];
        ConvVelNorm = sqrt(ConvVelNorm);

        double Tau_t = this->TauTime(Density,Viscosity,ConvVelNorm,Dt);
        double Tau_2 = this->TauTwo(Density,Viscosity,ConvVelNorm);

        // Contribution to viscous term (added after the Gauss point loop, as viscous matrix is constant)
        ViscCoeff += Density * Viscosity * GaussWeight;

        // Add integration point contributions to local system
        unsigned int RowIndex = 0;
        unsigned int ColIndex = 0;
        for (unsigned int i = 0; i < NumNodes; i++)
        {
            double Ni_mod = N[i] + Convection[i] * Tau_t; // Perturbed velocity shape function

            for (unsigned int j = 0; j < NumNodes; j++)
            {
                // Convective term + stabilization a * grad(v) tau_t a * grad(u)
                double Cij = GaussWeight * Ni_mod * Convection[j];

                for (unsigned int d = 0; d < TDim; d++)
                    rDampingMatrix(RowIndex+d,ColIndex+d) += Cij;

                // Pressure subscale term div(v) tau_2 div(u)
                for (unsigned int m = 0; m < TDim; m++)
                    for (unsigned int n = 0; n < TDim; n++)
                        rDampingMatrix(RowIndex+m,ColIndex+n) += GaussWeight * mDN_DX(i,m) * Tau_2 * mDN_DX(j,n);


                // Pressure term and velocity divergence
                for (unsigned int d = 0; d < TDim; d++)
                {
                    // div(v) * p and q * div(u)
                    double Gij = GaussWeight * mDN_DX(i,d) * N[j];
                    // a * grad(v) Tau_t grad(p) and grad(q) Tau_t a * grad(u)
                    double StabGij = GaussWeight * Convection[i] * Tau_t * mDN_DX(j,d);

                    rDampingMatrix(RowIndex+d,ColIndex+TDim) += StabGij - Gij;
                    rDampingMatrix(ColIndex+TDim,RowIndex+d) += Gij + StabGij;
                }

                // Pressure Laplacian grad(q) Tau_t grad(p)
                double Lij =  mDN_DX(i,0) * mDN_DX(j,0);
                for (unsigned int d = 1; d < TDim; d++)
                    Lij += mDN_DX(i,d) * mDN_DX(j,d);
                rDampingMatrix(RowIndex+TDim,ColIndex+TDim) += GaussWeight * Tau_t * Lij;

                // Update iteration indices
                ColIndex += BlockSize;
            }

            // Body force
            double vF;
            double qF = 0.0;
            for (unsigned int d = 0; d < TDim; d++)
            {
                // v f and a*grad(v) Tau_t f
                vF = BodyForce[d] * Ni_mod;
                // Tracking term a*grad(v) * OldSubscaleU / Dt
                vF += Convection[i] * Tau_t * OldSubscaleTerm[d];
                rRightHandSideVector[RowIndex+d] += GaussWeight * vF;
                // Grad(q) Tau_t f + Tracking term grad(q) * OldSubscaleU / Dt
                qF += mDN_DX(i,d) * Tau_t * ( BodyForce[d] + OldSubscaleTerm[d] );
            }
            rRightHandSideVector[RowIndex+TDim] += GaussWeight * qF;

            // Update iteration indices
            RowIndex += BlockSize;
            ColIndex = 0;
        }

    }

    // Add viscous contribution
    noalias(rDampingMatrix) += ViscCoeff * ViscousTerm;

    // Write local contributions in residual form
    Vector U = ZeroVector(LocalSize);
    this->GetFirstDerivativesVector(U);
    noalias(rRightHandSideVector) -= prod(rDampingMatrix,U);
}


template< unsigned int TDim >
void DynamicVMS<TDim>::CalculateOSSVelocityContribution(MatrixType &rDampingMatrix, VectorType &rRightHandSideVector, const ProcessInfo &rCurrentProcessInfo)
{
    const GeometryType& rGeom = this->GetGeometry();
    const unsigned int NumNodes = rGeom.PointsNumber();
    const unsigned int BlockSize = TDim + 1;
    const unsigned int LocalSize = NumNodes * BlockSize;

    if(rDampingMatrix.size1() != LocalSize)
        rDampingMatrix.resize(LocalSize,LocalSize,false);

    noalias(rDampingMatrix) = ZeroMatrix(LocalSize,LocalSize);

    if(rRightHandSideVector.size() != LocalSize)
        rRightHandSideVector.resize(LocalSize,false);

    noalias(rRightHandSideVector) = ZeroVector(LocalSize);

    const GeometryType::IntegrationPointsArrayType& IntegrationPoints = rGeom.IntegrationPoints(this->mIntegrationMethod);
    const unsigned int NumGauss = IntegrationPoints.size();
    const Matrix& NContainer = rGeom.ShapeFunctionsValues(this->mIntegrationMethod);

    const double Dt = rCurrentProcessInfo[DELTA_TIME];
    const double InvDt = 1.0 /Dt;

    double ViscCoeff = 0.0;
    Matrix ViscousTerm = ZeroMatrix(LocalSize,LocalSize);
    this->AddViscousTerm(ViscousTerm,1.0,mDN_DX);

    for (unsigned int g = 0; g < NumGauss; g++)
    {
        const ShapeFunctionsType& N = row(NContainer,g);
        const double GaussWeight = mDetJ * IntegrationPoints[g].Weight();

        // Evaluate problem parameters at integration point
        double Density = 0.0;
        double Viscosity = 0.0;
        array_1d<double,3> ConvVel = ZeroVector(3);
        array_1d<double,3> BodyForce = ZeroVector(3);
        Vector Convection = ZeroVector(NumNodes);

        this->EvaluateInPoint(Density,DENSITY,N);
        this->EvaluateViscosity(Viscosity,N);
        this->EvaluateConvVelocity(ConvVel,mSubscaleVel[g],N);
        this->EvaluateInPoint(BodyForce,BODY_FORCE,N);
        this->ConvectionOperator(Convection,ConvVel);
        // These terms are always multiplied by density in the equations
        BodyForce *= Density;
        Convection *= Density;

        array_1d<double,3> MomentumProjection = ZeroVector(3);
        double MassProjection = 0.0;
        this->EvaluateInPoint(MomentumProjection,ADVPROJ,N);
        this->EvaluateInPoint(MassProjection,DIVPROJ,N);


        // Calculate stablitization parameters
        double ConvVelNorm = ConvVel[0] * ConvVel[0];
        for (unsigned int d = 1; d < TDim; d++)
            ConvVelNorm += ConvVel[d] * ConvVel[d];
        ConvVelNorm = sqrt(ConvVelNorm);

        double Tau_t = this->TauTime(Density,Viscosity,ConvVelNorm,Dt);
        double Tau_2 = this->TauTwo(Density,Viscosity,ConvVelNorm);

        // Constant part of the stabilization RHS
        array_1d<double,3> MomentumStabRHS = BodyForce + Density * mOldSubscaleVel[g] * InvDt - MomentumProjection;
        MomentumStabRHS *= Tau_t;

        // Contribution to viscous term (added after the Gauss point loop, as viscous matrix is constant)
        ViscCoeff += Density * Viscosity * GaussWeight;

        // Add integration point contributions to local system
        unsigned int RowIndex = 0;
        unsigned int ColIndex = 0;
        for (unsigned int i = 0; i < NumNodes; i++)
        {
            double Ni_mod = N[i] + Convection[i] * Tau_t; // Perturbed velocity shape function

            for (unsigned int j = 0; j < NumNodes; j++)
            {
                // Convective term + stabilization a * grad(v) tau_t a * grad(u)
                double Cij = GaussWeight * Ni_mod * Convection[j];

                for (unsigned int d = 0; d < TDim; d++)
                    rDampingMatrix(RowIndex+d,ColIndex+d) += Cij;

                // Pressure subscale term div(v) tau_2 div(u)
                for (unsigned int m = 0; m < TDim; m++)
                    for (unsigned int n = 0; n < TDim; n++)
                        rDampingMatrix(RowIndex+m,ColIndex+n) += GaussWeight * mDN_DX(i,m) * Tau_2 * mDN_DX(j,n);


                // Pressure term and velocity divergence
                for (unsigned int d = 0; d < TDim; d++)
                {
                    // div(v) * p and q * div(u)
                    double Gij = GaussWeight * mDN_DX(i,d) * N[j];
                    // a * grad(v) Tau_t grad(p) and grad(q) Tau_t a * grad(u)
                    double StabGij = GaussWeight * Convection[i] * Tau_t * mDN_DX(j,d);

                    rDampingMatrix(RowIndex+d,ColIndex+TDim) += StabGij - Gij;
                    rDampingMatrix(ColIndex+TDim,RowIndex+d) += Gij + StabGij;
                }


                // Pressure Laplacian grad(q) Tau_t grad(p)
                double Lij =  mDN_DX(i,0) * mDN_DX(j,0);
                for (unsigned int d = 1; d < TDim; d++)
                    Lij += mDN_DX(i,d) * mDN_DX(j,d);
                rDampingMatrix(RowIndex+TDim,ColIndex+TDim) += GaussWeight * Tau_t * Lij;

                // Update iteration indices
                ColIndex += BlockSize;
            }

            // Body force
            double vF;
            double qF = 0.0;
            for (unsigned int d = 0; d < TDim; d++)
            {
                // v f
                vF = BodyForce[d] * N[i];
                // a*grad(v) Tau_t f and Tracking term and projection: a*grad(v) * ( OldSubscaleU / Dt - MomentumProjection )
                vF += Convection[i] * MomentumStabRHS[d];
                // Mass Projection term  div(v) * Tau_2 * MassProj
                vF -= mDN_DX(i,d) * Tau_2 * MassProjection;
                rRightHandSideVector[RowIndex+d] += GaussWeight * vF;
                // Grad(q) Tau_t f + Tracking term grad(q) * OldSubscaleU / Dt - Projection term grad(q) * MomentumProjection
                qF += mDN_DX(i,d) * MomentumStabRHS[d];
            }
            rRightHandSideVector[RowIndex+TDim] += GaussWeight * qF;

            // Update iteration indices
            RowIndex += BlockSize;
            ColIndex = 0;
        }

    }

    // Add viscous contribution
    noalias(rDampingMatrix) += ViscCoeff * ViscousTerm;

    // Write local contributions in residual form
    Vector U = ZeroVector(LocalSize);
    this->GetFirstDerivativesVector(U);
    noalias(rRightHandSideVector) -= prod(rDampingMatrix,U);
}

template< unsigned int TDim >
void DynamicVMS<TDim>::LumpedMassMatrix(MatrixType &rMassMatrix)
{
    const GeometryType& rGeom = this->GetGeometry();
    const unsigned int NumNodes = rGeom.PointsNumber();
    const unsigned int BlockSize = TDim + 1;

    const GeometryType::IntegrationPointsArrayType& IntegrationPoints = rGeom.IntegrationPoints(this->mIntegrationMethod);
    const unsigned int NumGauss = IntegrationPoints.size();
    const Matrix& NContainer = rGeom.ShapeFunctionsValues(this->mIntegrationMethod);

    for (unsigned int g = 0; g < NumGauss; g++)
    {
        const ShapeFunctionsType& N = row(NContainer,g);
        const double GaussWeight = mDetJ * IntegrationPoints[g].Weight();

        // Evaluate problem parameters at integration point
        double Density = 0.0;
        this->EvaluateInPoint(Density,DENSITY,N);

        unsigned int Index = 0;

        const double GaussMass = GaussWeight * Density;

        for (unsigned int i = 0; i < NumNodes; i++)
        {
            double Mij = GaussMass * N[i];

            for (unsigned int d = 0; d < TDim; d++)
                rMassMatrix(Index+d,Index+d) += Mij;

            // Update iteration indices
            Index += BlockSize;
        }
    }
}

template< unsigned int TDim >
void DynamicVMS<TDim>::ConsistentMassMatrix(MatrixType &rMassMatrix)
{
    const GeometryType& rGeom = this->GetGeometry();
    const unsigned int NumNodes = rGeom.PointsNumber();
    const unsigned int BlockSize = TDim + 1;

    const GeometryType::IntegrationPointsArrayType& IntegrationPoints = rGeom.IntegrationPoints(this->mIntegrationMethod);
    const unsigned int NumGauss = IntegrationPoints.size();
    const Matrix& NContainer = rGeom.ShapeFunctionsValues(this->mIntegrationMethod);

    for (unsigned int g = 0; g < NumGauss; g++)
    {
        const ShapeFunctionsType& N = row(NContainer,g);
        const double GaussWeight = mDetJ * IntegrationPoints[g].Weight();

        // Evaluate problem parameters at integration point
        double Density = 0.0;
        this->EvaluateInPoint(Density,DENSITY,N);

        unsigned int RowIndex = 0;
        unsigned int ColIndex = 0;

        const double GaussMass = GaussWeight * Density;

        for (unsigned int i = 0; i < NumNodes; i++)
        {
            for (unsigned int j = 0; j < NumNodes; j++)
            {
                double Mij = GaussMass * N[i] * N[j];

                for (unsigned int d = 0; d < TDim; d++)
                {
                    rMassMatrix(RowIndex+d,ColIndex+d) += Mij;
                }

                // Update iteration indices
                ColIndex += BlockSize;
            }

            // Update iteration indices
            RowIndex += BlockSize;
            ColIndex = 0;
        }
    }
}

template< unsigned int TDim >
void DynamicVMS<TDim>::EvaluateConvVelocity(array_1d<double,3>& rConvection, const ShapeFunctionsType &rN)
{
    GeometryType& rGeom = this->GetGeometry();
    const unsigned int NumNodes = rGeom.PointsNumber();

    array_1d<double,3> NodeVel = rGeom[0].FastGetSolutionStepValue(VELOCITY);
    NodeVel -= rGeom[0].FastGetSolutionStepValue(MESH_VELOCITY);
    rConvection = rN[0] * NodeVel;

    for (unsigned int i = 1; i < NumNodes; i++)
    {
        NodeVel = rGeom[i].FastGetSolutionStepValue(VELOCITY);
        NodeVel -= rGeom[i].FastGetSolutionStepValue(MESH_VELOCITY);
        rConvection += rN[i] * NodeVel;
    }
}

template< unsigned int TDim >
void DynamicVMS<TDim>::EvaluateConvVelocity(array_1d<double,3> &rConvection, const array_1d<double,3> &rSubscaleVel, const ShapeFunctionsType &rN)
{
    this->EvaluateConvVelocity(rConvection,rN);
    rConvection += rSubscaleVel;
}

template< unsigned int TDim >
void  DynamicVMS<TDim>::EvaluateViscosity(double &rViscosity, const ShapeFunctionsType &rN)
{
    this->EvaluateInPoint(rViscosity,VISCOSITY,rN);
}

template< unsigned int TDim >
void DynamicVMS<TDim>::ConvectionOperator(Vector &rResult, const array_1d<double,3> &rConvVel)
{
    const unsigned int NumNodes = rResult.size();
    for (unsigned int i = 0; i < NumNodes; i++)
    {
        rResult[i] = rConvVel[0] * mDN_DX(i,0);
        for (unsigned int d = 1; d < TDim; d++)
            rResult[i] += rConvVel[d] * mDN_DX(i,d);
    }
}

template< unsigned int TDim >
double DynamicVMS<TDim>::TauOne(const double Density,const double Viscosity,const double ConvVel)
{
    const double c1 = 4.0;
    const double c2 = 2.0;
    double InvTau = c1 * Viscosity / (mElemSize * mElemSize) + c2 * ConvVel / mElemSize;
    return 1.0 / (Density * InvTau);
}

template< unsigned int TDim >
double DynamicVMS<TDim>::TauTwo(const double Density, const double Viscosity, const double ConvVel)
{
    return Density * (Viscosity + 0.5 * ConvVel * mElemSize);
}

template< unsigned int TDim >
double DynamicVMS<TDim>::TauTime(const double Density, const double Viscosity, const double ConvVel, const double Dt)
{
    const double c1 = 4.0;
    const double c2 = 2.0;
    double InvTau = 1.0 / Dt + c1 * Viscosity / (mElemSize * mElemSize) + c2 * ConvVel / mElemSize;
    return 1.0 / (Density * InvTau);
}

template< unsigned int TDim >
double DynamicVMS<TDim>::InvTauTime(const double Density, const double Viscosity, const double ConvVel, const double Dt)
{
    const double c1 = 4.0;
    const double c2 = 2.0;
    double InvTau = 1.0 / Dt + c1 * Viscosity / (mElemSize * mElemSize) + c2 * ConvVel / mElemSize;
    return Density * InvTau;
}

template< unsigned int TDim >
void DynamicVMS<TDim>::ASGSMomentumResidual(array_1d<double,3> &rResult,
                                              const double Density,
                                              const array_1d<double,3> &rConvVel,
                                              const ShapeFunctionsType &rN)
{
    GeometryType& rGeom = this->GetGeometry();
    const unsigned int NumNodes = rGeom.PointsNumber();

    for (unsigned int i = 0; i < NumNodes; i++)
    {
        NodeType& rNode = rGeom[i];
        const array_1d<double,3>& rVelocity = rNode.FastGetSolutionStepValue(VELOCITY);
        const array_1d<double,3>& rAcceleration = rNode.FastGetSolutionStepValue(ACCELERATION);
        const array_1d<double,3>& rBodyForce = rNode.FastGetSolutionStepValue(BODY_FORCE);
        double Pressure = rNode.FastGetSolutionStepValue(PRESSURE);

        double Conv = 0.0;
        for (unsigned int d = 0; d < TDim; d++)
            Conv += rConvVel[d] * mDN_DX(i,d);

        rResult += Density * ( rN[i] * (rBodyForce - rAcceleration) - Conv * rVelocity );

        for (unsigned int d = 0; d < TDim; d++)
            rResult[d] -= mDN_DX(i,d) * Pressure;
    }
}

template< unsigned int TDim >
void DynamicVMS<TDim>::OSSMomentumResidual(array_1d<double,3> &rResult,
                                           const double Density,
                                           const array_1d<double,3> &rConvVel,
                                           const ShapeFunctionsType &rN)
{
    GeometryType& rGeom = this->GetGeometry();
    const unsigned int NumNodes = rGeom.PointsNumber();
    rResult = ZeroVector(3);;

    for (unsigned int i = 0; i < NumNodes; i++)
    {
        NodeType& rNode = rGeom[i];
        const array_1d<double,3>& rVelocity = rNode.FastGetSolutionStepValue(VELOCITY);
        const array_1d<double,3>& rBodyForce = rNode.FastGetSolutionStepValue(BODY_FORCE);
        double Pressure = rNode.FastGetSolutionStepValue(PRESSURE);

        double Conv = 0.0;
        for (unsigned int d = 0; d < TDim; d++)
            Conv += rConvVel[d] * mDN_DX(i,d);

        rResult += Density * ( rN[i] * rBodyForce - Conv * rVelocity );

        for (unsigned int d = 0; d < TDim; d++)
            rResult[d] -= mDN_DX(i,d) * Pressure;
    }
}

template< unsigned int TDim >
void DynamicVMS<TDim>::MassResidual(double &rResult)
{
    GeometryType& rGeom = this->GetGeometry();
    const unsigned int NumNodes = rGeom.PointsNumber();

    for (unsigned int i = 0; i < NumNodes; i++)
    {
        const array_1d<double,3>& rVelocity = rGeom[i].FastGetSolutionStepValue(VELOCITY);
        for (unsigned int d = 0; d < TDim; d++)
            rResult -= mDN_DX(i,d) * rVelocity[d];
    }
}

template<>
void DynamicVMS<2>::AddViscousTerm(MatrixType &rDampingMatrix, const double Weight, const ShapeDerivativesType& rDN_DX)
{
    const unsigned int NumNodes = this->GetGeometry().PointsNumber();
    const unsigned int BlockSize = 3; // TDim + 1

    const double FourThirds = 4.0 / 3.0;
    const double nTwoThirds = -2.0 / 3.0;

    unsigned int FirstRow(0),FirstCol(0);

    for (unsigned int j = 0; j < NumNodes; ++j)
    {
        for (unsigned int i = 0; i < NumNodes; ++i)
        {
            // First Row
            rDampingMatrix(FirstRow,FirstCol) += Weight * ( FourThirds * rDN_DX(i,0) * rDN_DX(j,0) + rDN_DX(i,1) * rDN_DX(j,1) );
            rDampingMatrix(FirstRow,FirstCol+1) += Weight * ( nTwoThirds * rDN_DX(i,0) * rDN_DX(j,1) + rDN_DX(i,1) * rDN_DX(j,0) );

            // Second Row
            rDampingMatrix(FirstRow+1,FirstCol) += Weight * ( nTwoThirds * rDN_DX(i,1) * rDN_DX(j,0) + rDN_DX(i,0) * rDN_DX(j,1) );
            rDampingMatrix(FirstRow+1,FirstCol+1) += Weight * ( FourThirds * rDN_DX(i,1) * rDN_DX(j,1) + rDN_DX(i,0) * rDN_DX(j,0) );

            // Update Counter
            FirstRow += BlockSize;
        }
        FirstRow = 0;
        FirstCol += BlockSize;
    }
}

template<>
void DynamicVMS<3>::AddViscousTerm(MatrixType &rDampingMatrix, const double Weight, const ShapeDerivativesType& rDN_DX)
{
    const unsigned int NumNodes = this->GetGeometry().PointsNumber();
    const unsigned int BlockSize = 4; // TDim + 1

    const double OneThird = 1.0 / 3.0;
    const double nTwoThirds = -2.0 / 3.0;

    unsigned int FirstRow(0),FirstCol(0);

    for (unsigned int j = 0; j < NumNodes; ++j)
    {
        for (unsigned int i = 0; i < NumNodes; ++i)
        {
            // (dN_i/dx_k dN_j/dx_k)
            const double Diag =  rDN_DX(i,0) * rDN_DX(j,0) + rDN_DX(i,1) * rDN_DX(j,1) + rDN_DX(i,2) * rDN_DX(j,2);

            // First Row
            rDampingMatrix(FirstRow,FirstCol) += Weight * ( OneThird * rDN_DX(i,0) * rDN_DX(j,0) + Diag );
            rDampingMatrix(FirstRow,FirstCol+1) += Weight * ( nTwoThirds * rDN_DX(i,0) * rDN_DX(j,1) + rDN_DX(i,1) * rDN_DX(j,0) );
            rDampingMatrix(FirstRow,FirstCol+2) += Weight * ( nTwoThirds * rDN_DX(i,0) * rDN_DX(j,2) + rDN_DX(i,2) * rDN_DX(j,0) );

            // Second Row
            rDampingMatrix(FirstRow+1,FirstCol) += Weight * ( nTwoThirds * rDN_DX(i,1) * rDN_DX(j,0) + rDN_DX(i,0) * rDN_DX(j,1) );
            rDampingMatrix(FirstRow+1,FirstCol+1) += Weight * ( OneThird * rDN_DX(i,1) * rDN_DX(j,1) + Diag );
            rDampingMatrix(FirstRow+1,FirstCol+2) += Weight * ( nTwoThirds * rDN_DX(i,1) * rDN_DX(j,2) + rDN_DX(i,2) * rDN_DX(j,1) );

            // Third Row
            rDampingMatrix(FirstRow+2,FirstCol) += Weight * ( nTwoThirds * rDN_DX(i,2) * rDN_DX(j,0) + rDN_DX(i,0) * rDN_DX(j,2) );
            rDampingMatrix(FirstRow+2,FirstCol+1) += Weight * ( nTwoThirds * rDN_DX(i,2) * rDN_DX(j,1) + rDN_DX(i,1) * rDN_DX(j,2) );
            rDampingMatrix(FirstRow+2,FirstCol+2) += Weight * ( OneThird * rDN_DX(i,2) * rDN_DX(j,2) + Diag );

            // Update Counter
            FirstRow += BlockSize;
        }
        FirstRow = 0;
        FirstCol += BlockSize;
    }
}

template<>
void DynamicVMS<2>::DenseSystemSolve(const Matrix &rA, const Vector &rB, Vector &rX)
{
    Matrix Inv = ZeroMatrix(2,2);
    double Det = 0.0;
    MathUtils<double>::InvertMatrix2(rA,Inv,Det);
    noalias(rX) = prod(Inv,rB);
}

template<>
void DynamicVMS<3>::DenseSystemSolve(const Matrix &rA, const Vector &rB, Vector &rX)
{
    Matrix Inv = ZeroMatrix(3,3);
    double Det = 0.0;
    MathUtils<double>::InvertMatrix3(rA,Inv,Det);
    noalias(rX) = prod(Inv,rB);
}

template<>
void DynamicVMS<2>::EvaluateVorticity(array_1d<double,3>& rVorticity,
                                      const ShapeDerivativesType& rDN_DX)
{
    rVorticity[0] = 0.0;
    rVorticity[1] = 0.0;
    rVorticity[2] = 0.0;

    const unsigned int NumNodes = this->GetGeometry().PointsNumber();

    for (unsigned int i = 0; i < NumNodes; i++)
    {
        const array_1d<double,3>& rVelocity = this->GetGeometry()[i].FastGetSolutionStepValue(VELOCITY);
        rVorticity[2] += (rDN_DX(i,0)*rVelocity[1] - rDN_DX(i,1)*rVelocity[0]);
    }

}

template<>
void DynamicVMS<3>::EvaluateVorticity(array_1d<double,3>& rVorticity,
                                      const ShapeDerivativesType& rDN_DX)
{
    rVorticity[0] = 0.0;
    rVorticity[1] = 0.0;
    rVorticity[2] = 0.0;

    const unsigned int NumNodes = this->GetGeometry().PointsNumber();

    for (unsigned int i = 0; i < NumNodes; i++)
    {
        const array_1d<double,3>& rVelocity = this->GetGeometry()[i].FastGetSolutionStepValue(VELOCITY);
        rVorticity[0] += (rDN_DX(i,1)*rVelocity[2] - rDN_DX(i,2)*rVelocity[1]);
        rVorticity[1] += (rDN_DX(i,2)*rVelocity[0] - rDN_DX(i,0)*rVelocity[2]);
        rVorticity[2] += (rDN_DX(i,0)*rVelocity[1] - rDN_DX(i,1)*rVelocity[0]);
    }
}

// private DynamicVMS methods *************************************************

template< unsigned int TDim >
const double DynamicVMS<TDim>::mSubscaleTol = 1e-16;

template< unsigned int TDim >
const double DynamicVMS<TDim>::mSubscaleRHSTol = 1e-32;

template< unsigned int TDim >
DynamicVMS<TDim>::DynamicVMS():
    Element(),
    mIntegrationMethod(GeometryData::GI_GAUSS_1)
{}

template< unsigned int TDim >
void DynamicVMS<TDim>::save(Serializer &rSerializer) const
{
    KRATOS_TRY;
    KRATOS_SERIALIZE_SAVE_BASE_CLASS(rSerializer, Element );
    // Save Integration method enum as integer
    int IntMethod = int(mIntegrationMethod);
    rSerializer.save("IntMethod",IntMethod);
    rSerializer.save("mSubscaleVel",mSubscaleVel);
    rSerializer.save("mOldSubscaleVel",mOldSubscaleVel);
    KRATOS_CATCH("");
}

template< unsigned int TDim >
void DynamicVMS<TDim>::load(Serializer &rSerializer)
{
    KRATOS_TRY;
    KRATOS_SERIALIZE_LOAD_BASE_CLASS(rSerializer, Element);
    // Integration method enum is stored as int
    int IntMethod = 0;
    rSerializer.load("IntMethod",IntMethod);
    mIntegrationMethod = GeometryData::IntegrationMethod(IntMethod);
    rSerializer.load("mSubscaleVel",mSubscaleVel);
    rSerializer.load("mOldSubscaleVel",mOldSubscaleVel);
    this->CalculateGeometryData();
    mIterCount.resize(this->GetGeometry().IntegrationPointsNumber(this->mIntegrationMethod),0);
    KRATOS_CATCH("");
}

// template class declarations ************************************************

template class DynamicVMS<2>;
template class DynamicVMS<3>;

}<|MERGE_RESOLUTION|>--- conflicted
+++ resolved
@@ -243,11 +243,7 @@
 
 
 template<>
-<<<<<<< HEAD
-void DynamicVMS<2>::EquationIdVector(EquationIdVectorType &rResult, const ProcessInfo &rCurrentProcessInfo) const 
-=======
 void DynamicVMS<2>::EquationIdVector(EquationIdVectorType &rResult, const ProcessInfo &rCurrentProcessInfo) const
->>>>>>> 77633dd7
 {
     const GeometryType& rGeom = this->GetGeometry();
     const unsigned int NumNodes = rGeom.PointsNumber();
@@ -268,11 +264,7 @@
 
 
 template<>
-<<<<<<< HEAD
-void DynamicVMS<3>::EquationIdVector(EquationIdVectorType &rResult, const ProcessInfo &rCurrentProcessInfo) const 
-=======
 void DynamicVMS<3>::EquationIdVector(EquationIdVectorType &rResult, const ProcessInfo &rCurrentProcessInfo) const
->>>>>>> 77633dd7
 {
     const GeometryType& rGeom = this->GetGeometry();
     const unsigned int NumNodes = rGeom.PointsNumber();
@@ -294,11 +286,7 @@
 
 
 template<>
-<<<<<<< HEAD
-void DynamicVMS<2>::GetDofList(DofsVectorType &rElementalDofList, const ProcessInfo &rCurrentProcessInfo) const 
-=======
 void DynamicVMS<2>::GetDofList(DofsVectorType &rElementalDofList, const ProcessInfo &rCurrentProcessInfo) const
->>>>>>> 77633dd7
 {
     const GeometryType& rGeom = this->GetGeometry();
     const unsigned int NumNodes = rGeom.PointsNumber();
@@ -319,11 +307,7 @@
 
 
 template<>
-<<<<<<< HEAD
-void DynamicVMS<3>::GetDofList(DofsVectorType &rElementalDofList, const ProcessInfo &rCurrentProcessInfo) const 
-=======
 void DynamicVMS<3>::GetDofList(DofsVectorType &rElementalDofList, const ProcessInfo &rCurrentProcessInfo) const
->>>>>>> 77633dd7
 {
     const GeometryType& rGeom = this->GetGeometry();
     const unsigned int NumNodes = rGeom.PointsNumber();
@@ -345,11 +329,7 @@
 
 
 template< unsigned int TDim >
-<<<<<<< HEAD
-void DynamicVMS<TDim>::GetFirstDerivativesVector(Vector &rValues, int Step) const 
-=======
 void DynamicVMS<TDim>::GetFirstDerivativesVector(Vector &rValues, int Step) const
->>>>>>> 77633dd7
 {
     const GeometryType& rGeom = this->GetGeometry();
     const unsigned int NumNodes = rGeom.PointsNumber();
@@ -372,11 +352,7 @@
 }
 
 template< unsigned int TDim >
-<<<<<<< HEAD
-void DynamicVMS<TDim>::GetSecondDerivativesVector(Vector &rValues, int Step) const 
-=======
 void DynamicVMS<TDim>::GetSecondDerivativesVector(Vector &rValues, int Step) const
->>>>>>> 77633dd7
 {
     const GeometryType& rGeom = this->GetGeometry();
     const unsigned int NumNodes = rGeom.PointsNumber();
