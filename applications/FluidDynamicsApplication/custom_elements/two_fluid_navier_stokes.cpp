--- conflicted
+++ resolved
@@ -93,13 +93,8 @@
         const double zeta = 5.0e-1;//1.0;//0.7;//
         const double surface_tension_coefficient = 0.072;//1.0e2;//0.0426;//0.0311;//0.072;// //0.1; //0.0322; // //Surface tension coefficient, TODO: get from properties
 
-<<<<<<< HEAD
-        const double theta_advancing = 150.0*PI/180.0;//149.0*PI/180.0;//129.78*PI/180.0;//
-        const double theta_receding = 150.0*PI/180.0;//115.0*PI/180.0;//129.78*PI/180.0;//
-=======
         const double theta_advancing = 180.0*PI/180.0;;//149.0*PI/180.0;//129.78*PI/
         const double theta_receding = 0.0*PI/180.0;;//115.0*PI/180.0;//129.78*PI/
->>>>>>> e5bc289e
         //const double theta_static = 117*PI/180.0;
         // const double contact_line_coefficient = surface_tension_coefficient*std::cos(theta_static);
         ////const double contact_line_coefficient = -0.4539905*surface_tension_coefficient;///* 0.5299192642332 */-0.25881904510252076*surface_tension_coefficient;//0.779337965*surface_tension_coefficient;//
