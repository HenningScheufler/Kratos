--- conflicted
+++ resolved
@@ -127,12 +127,10 @@
     std::vector<double>& rValues,
     ProcessInfo const& rCurrentProcessInfo)
 {
-<<<<<<< HEAD
-    if (rVariable == MEAN_KINETIC_ENERGY) // Turbulence statistics
-    {
+    // Turbulence statistics
+    if (rVariable == MEAN_KINETIC_ENERGY) {
         unsigned int NumSteps = rCurrentProcessInfo.GetValue(RECORDED_STEPS);
-        if (NumSteps > 0)
-        {
+        if (NumSteps > 0) {
             // Get Shape function data
             Vector gauss_weights;
             Matrix shape_functions;
@@ -194,12 +192,9 @@
                 this->GetValue(TURBULENCE_STATISTICS)->AddStep(Values,g,NumSteps);
             }
         }
-    }
-    else if (rVariable == TAU)
-    {
+    } else if (rVariable == TAU) {
         unsigned int NumSteps = rCurrentProcessInfo.GetValue(RECORDED_STEPS);
-        if (NumSteps > 0)
-        {
+        if (NumSteps > 0) {
             // Get Shape function data
             Vector gauss_weights;
             Matrix shape_functions;
@@ -214,8 +209,7 @@
             rValues.resize(number_of_gauss_points);
 
             // Iterate over integration points to evaluate local contribution
-            for (unsigned int g = 0; g < number_of_gauss_points; g++)
-            {
+            for (unsigned int g = 0; g < number_of_gauss_points; g++) {
                 data.UpdateGeometryValues(g, gauss_weights[g], row(shape_functions, g), shape_derivatives[g]);
                 this->CalculateMaterialResponse(data);
 
@@ -228,13 +222,9 @@
                 rValues[g] = TauIncompr;
             }
         }
-    }
-    else {
-        FluidElement<TElementData>::GetValueOnIntegrationPoints(rVariable,rValues,rCurrentProcessInfo);
-    }
-=======
-    FluidElement<TElementData>::CalculateOnIntegrationPoints(rVariable,rValues,rCurrentProcessInfo);
->>>>>>> dd7ca076
+    } else {
+        FluidElement<TElementData>::CalculateOnIntegrationPoints(rVariable,rValues,rCurrentProcessInfo);
+    }
 }
 
 template <class TElementData>
