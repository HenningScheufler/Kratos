--- conflicted
+++ resolved
@@ -169,11 +169,6 @@
         .def("Execute", &AccelerationLimitationUtilities::Execute)
         ;
 
-<<<<<<< HEAD
-    py::class_<Variable<TurbulenceStatisticsContainer::Pointer>,VariableData>(m, "TurbulenceStatisticsContainerVariable")
-      .def( "__repr__", &Variable<TurbulenceStatisticsContainer::Pointer>::Info )
-      ;
-=======
     // Auxiliary utilities
     py::class_<FluidAuxiliaryUtilities>(m, "FluidAuxiliaryUtilities")
         .def_static("CalculateFlowRate", &FluidAuxiliaryUtilities::CalculateFlowRate)
@@ -186,7 +181,9 @@
         .def_static("CalculateFluidNegativeVolume", &FluidAuxiliaryUtilities::CalculateFluidNegativeVolume)
         ;
 
->>>>>>> dd7ca076
+    py::class_<Variable<TurbulenceStatisticsContainer::Pointer>,VariableData>(m, "TurbulenceStatisticsContainerVariable")
+      .def( "__repr__", &Variable<TurbulenceStatisticsContainer::Pointer>::Info )
+      ;
 }
 
 }  // namespace Python.
