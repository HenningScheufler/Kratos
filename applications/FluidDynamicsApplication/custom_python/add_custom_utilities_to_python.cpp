--- conflicted
+++ resolved
@@ -157,18 +157,6 @@
         .def("CalculateEmbeddedDrag", &DragUtilities::CalculateEmbeddedDrag)
         .def("CalculateBodyNormalForce",&DragUtilities::CalculateBodyNormalForce) //rishith
         ;
-<<<<<<< HEAD
-    
-    class_<CoordinateTransformationUtils<LocalSpaceType::MatrixType,LocalSpaceType::VectorType,double>,
-            CoordinateTransformationUtils<LocalSpaceType::MatrixType,LocalSpaceType::VectorType,double>::Pointer>(m,"CoordinateTransformationUtils");
-
-    class_<CompressibleElementRotationUtility<LocalSpaceType::MatrixType,LocalSpaceType::VectorType>,
-            CompressibleElementRotationUtility<LocalSpaceType::MatrixType,LocalSpaceType::VectorType>::Pointer,
-            CoordinateTransformationUtils<LocalSpaceType::MatrixType,LocalSpaceType::VectorType,double> >
-    (m,"CompressibleElementRotationUtility")
-    .def(init<const unsigned int,const Variable<double>&>())
-    ;
-=======
 
     py::class_<
         CoordinateTransformationUtils<LocalSpaceType::MatrixType,LocalSpaceType::VectorType,double>,
@@ -182,7 +170,6 @@
         (m,"CompressibleElementRotationUtility")
         .def(py::init<const unsigned int,const Variable<double>&>())
         ;
->>>>>>> 2dc24041
 
 }
 
