--- conflicted
+++ resolved
@@ -342,7 +342,6 @@
 
     // Moving nodes
     constexpr double area = 1.0;
-<<<<<<< HEAD
     
     constexpr double pi = 3.14159265359; // Is this defined anywhere in kratos?
     const double cos30 = std::cos(pi / 6);
@@ -351,12 +350,6 @@
     const double r = std::sqrt(area / (cos30*(1+sin30))); // Circumradius
     const double apotheme = r*sin30;
     const double half_base = r*cos30;
-=======
-    const double r = std::sqrt(1 / area); // Circumradius
-    constexpr double pi = 3.14159265359; // Is this defined anywhere in kratos?
-    const double apotheme = r*std::sin(pi / 6);
-    const double half_base = r*std::cos(pi / 6);
->>>>>>> 39c6f813
 
     r_model_part.GetNode(1).X() = -half_base;
     r_model_part.GetNode(1).Y() = -apotheme;
@@ -376,7 +369,6 @@
     const auto mom  = [](array_1d<double, 3> const& X) { return array_1d<double, 3>{- density*omega*X[1], density*omega*X[0], 0.0}; };
     const auto etot = [](array_1d<double, 3> const& X) { return gamma/(gamma - 1) * density*omega*omega*inner_prod(X,X)/2 + p0/(gamma - 1); };
 
-<<<<<<< HEAD
     const double p = density*omega*omega*half_base*half_base / 6 + p0; //Mean pressure along an edge
     for(auto& r_condition: r_model_part.Conditions())
     {
@@ -388,23 +380,13 @@
 
     SetDofValues(r_model_part, rho, mom, etot);
     SetViscosities(r_model_part, 0.0, 0.0, 0.0);
-    const auto rhs = Assemble(r_model_part, true);
+    const auto rhs = Assemble(r_model_part);
 
     // Linear interpolation cannot properly capture the quadratic profile of energy,
     // hence conservation is not fulfilled at the nodes but must be at the element level.
     const auto rhs_totals = SumNodalContributions(r_model_part);
     const std::vector<double> reference(4, 0.0);
     KRATOS_CHECK_VECTOR_NEAR(rhs_totals, reference, 1e-4);
-=======
-    SetDofValues(r_model_part, rho, mom, etot);
-    SetViscosities(r_model_part, 0.0, 0.0, 0.0);
-    SetEulerFluxes(r_model_part, rho, mom, etot);
-    const auto rhs = Assemble(r_model_part, true);
-
-    // Check obtained RHS values
-    const std::vector<double> reference(12, 0.0);
-    KRATOS_CHECK_VECTOR_NEAR(rhs, reference, 1e-4);
->>>>>>> 39c6f813
 }
 
 
