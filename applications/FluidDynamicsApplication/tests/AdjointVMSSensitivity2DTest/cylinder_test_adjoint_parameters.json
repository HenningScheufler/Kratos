{
    "problem_data"                     : {
        "problem_name"    : "cylinder_test",
        "start_step"      : 0.11,
        "nsteps"          : 10,
        "echo_level"      : 0,
        "parallel_type"   : "OpenMP"
    },
    "_output_processes" : {
        "gid_output" : [{
            "python_module" : "gid_output_process",
            "kratos_module" : "KratosMultiphysics",
            "process_name"  : "GiDOutputProcess",
            "help"          : "This process writes postprocessing files for GiD",
            "Parameters"    : {
                "model_part_name"        : "MainModelPart",
                "output_name"            : "interface_test",
                "postprocess_parameters" : {
                    "result_file_configuration" : {
                        "gidpost_flags" : {
                            "GiDPostMode"           : "GiD_PostBinary",
                            "WriteDeformedMeshFlag" : "WriteUndeformed",
                            "WriteConditionsFlag"   : "WriteElementsOnly",
                            "MultiFileFlag"         : "SingleFile"
                        },
                        "file_label"          : "time",
                        "output_control_type" : "step",
                        "output_interval"     : 1.0,
                        "body_output"         : true,
                        "node_output"         : false,
                        "skin_output"         : false,
                        "plane_output"        : [],
                        "nodal_results"       : ["VELOCITY","PRESSURE","ADJOINT_FLUID_VECTOR_1","ADJOINT_FLUID_SCALAR_1","SHAPE_SENSITIVITY"],
                        "gauss_point_results" : []
                    },
                    "point_data_configuration"  : []
                }
            }
        }]
    },
    "solver_settings"                  : {
        "solver_type"                  : "Monolithic",
        "scheme_settings" : {
            "scheme_type"              : "bossak",
            "alpha_bossak"             :-0.3
        },
        "response_function_settings" : {
            "response_type"            : "drag",
            "custom_settings" : {
                "structure_model_part_name" : "NoSlip2D_Cylinder",
                "drag_direction"            : [1.0, 0.0, 0.0]
            }
        },
        "sensitivity_settings" : {
            "sensitivity_model_part_name": "NoSlip2D_Cylinder",
            "nodal_solution_step_sensitivity_variables": ["SHAPE_SENSITIVITY"],
            "build_mode": "integrate",
            "nodal_solution_step_sensitivity_calculation_is_thread_safe" : true
        },
        "domain_size"                  : 2,
        "dynamic_tau"                  : 1.0,
        "oss_switch"                   : 0,
        "echo_level"                   : 0,
        "model_part_name"              : "MainModelPart",
        "volume_model_part_name"       : "Parts_Fluid",
        "skin_parts"                   : ["Inlet2D_Inlet","Outlet2D_Outlet","NoSlip2D_Wall","NoSlip2D_Cylinder"],
        "linear_solver_settings"       : {
            "solver_type"         : "amgcl",
            "verbosity"           : 0,
            "coarse_enough"       : 500,
            "tolerance"           : 1e-8
        },
        "model_import_settings"        : {
            "input_type"     : "mdpa",
            "input_filename" : "AdjointVMSSensitivity2DTest/cylinder_test"
        },
        "material_import_settings": {
            "materials_filename": "AdjointVMSSensitivity2DTest/cylinder_test_materials.json"
        },
        "time_stepping"               : {
            "automatic_time_step" : false,
            "time_step"           : -0.01
        }
    },
    "processes": {
        "initial_conditions_process_list"  : [],
        "boundary_conditions_process_list" : [{
            "python_module" : "assign_scalar_variable_process",
            "kratos_module" : "KratosMultiphysics",
            "process_name"  : "AssignScalarVariableProcess",
            "Parameters"    : {
                "model_part_name" : "MainModelPart.Outlet2D_Outlet",
                "variable_name"   : "ADJOINT_FLUID_SCALAR_1",
                "value"           : 0
            }
        },{
            "python_module" : "assign_vector_variable_process",
            "kratos_module" : "KratosMultiphysics",
            "process_name"  : "AssignVectorVariableProcess",
            "Parameters"    : {
                "model_part_name" : "MainModelPart.Inlet2D_Inlet",
                "variable_name"   : "ADJOINT_FLUID_VECTOR_1",
                "value"           : [0.0, 0.0, 0.0]
            }
        },{
            "python_module" : "assign_vector_variable_process",
            "kratos_module" : "KratosMultiphysics",
            "process_name"  : "AssignVectorVariableProcess",
            "Parameters"    : {
                "model_part_name" : "MainModelPart.NoSlip2D_Wall",
                "variable_name"   : "ADJOINT_FLUID_VECTOR_1",
                "value"           : [0.0, 0.0, 0.0]
            }
        },{
            "python_module" : "assign_vector_variable_process",
            "kratos_module" : "KratosMultiphysics",
            "process_name"  : "AssignVectorVariableProcess",
            "Parameters"    : {
                "model_part_name" : "MainModelPart.NoSlip2D_Cylinder",
                "variable_name"   : "ADJOINT_FLUID_VECTOR_1",
                "value"           : [0.0, 0.0, 0.0]
            }
        }],
        "gravity"                          : [{
            "python_module" : "assign_vector_by_direction_process",
            "kratos_module" : "KratosMultiphysics",
            "process_name"  : "AssignVectorByDirectionProcess",
            "Parameters"    : {
                "model_part_name" : "MainModelPart.Parts_Fluid",
                "variable_name"   : "BODY_FORCE",
                "modulus"         : 0.0,
                "constrained"     : false,
                "direction"       : [0.0,-1.0,0.0]
            }
        }],
        "auxiliar_process_list" :[{
            "kratos_module" : "KratosMultiphysics.HDF5Application",
            "python_module" : "single_mesh_temporal_input_process",
            "help"          : "",
            "process_name"  : "",
            "Parameters" : {
                "model_part_name" : "MainModelPart",
                "file_settings" : {
                    "file_access_mode" : "read_only"
                },
                "nodal_solution_step_data_settings" : {
                    "list_of_variables": ["VELOCITY", "ACCELERATION", "PRESSURE"]
                }
            }
<<<<<<< HEAD
        },{
            "kratos_module"   : "KratosMultiphysics",
            "python_module"   : "point_output_process",
            "help"            : "",
            "process_name"    : "PointOutputProcess",
            "Parameters" : {
                "position"         : [0.020957, 0.0055272, 0.0],
                "model_part_name"  : "MainModelPart.Parts_Fluid",
                "output_file_settings": {
                    "file_name"  : "cylinder_test_adjoint_probe1.dat",
                    "output_path": "AdjointVMSSensitivity2DTest"
                },
                "output_variables" : ["ADJOINT_FLUID_VECTOR_1_X", "ADJOINT_FLUID_VECTOR_1_Y"]
            }
        },{
            "kratos_module"   : "KratosMultiphysics",
            "python_module"   : "point_output_process",
            "help"            : "",
            "process_name"    : "PointOutputProcess",
            "Parameters" : {
                "position"         : [0.014931,-0.0034173, 0.0],
                "model_part_name"  : "MainModelPart.Parts_Fluid",
                "output_file_settings": {
                    "file_name"  : "cylinder_test_adjoint_probe2.dat",
                    "output_path": "AdjointVMSSensitivity2DTest"
                },
                "output_variables" : ["ADJOINT_FLUID_SCALAR_1"]
            }
        },{
            "kratos_module"   : "KratosMultiphysics",
            "python_module"   : "point_output_process",
            "help"            : "",
            "process_name"    : "PointOutputProcess",
            "Parameters" : {
                "position"         : [0.023303,-0.0037623, 0.0],
                "model_part_name"  : "MainModelPart.Parts_Fluid",
                "output_file_settings": {
                    "file_name"  : "cylinder_test_adjoint_probe3.dat",
                    "output_path": "AdjointVMSSensitivity2DTest"
                },
                "output_variables" : ["SHAPE_SENSITIVITY_X", "SHAPE_SENSITIVITY_Y"]
            }
        },{
            "python_module"   : "compare_two_files_check_process",
            "kratos_module"   : "KratosMultiphysics",
            "help"            : "",
            "process_name"    : "CompareTwoFilesCheckProcess",
            "Parameters" :{
                "output_file_name"    : "AdjointVMSSensitivity2DTest/cylinder_test_adjoint_probe1.dat",
                "reference_file_name" : "AdjointVMSSensitivity2DTest/cylinder_test_adjoint_probe1_ref.dat",
                "comparison_type"     : "dat_file",
                "tolerance"           : 1e-3
            }
        },{
            "python_module"   : "compare_two_files_check_process",
            "kratos_module"   : "KratosMultiphysics",
            "help"            : "",
            "process_name"    : "CompareTwoFilesCheckProcess",
            "Parameters" :{
                "output_file_name"    : "AdjointVMSSensitivity2DTest/cylinder_test_adjoint_probe2.dat",
                "reference_file_name" : "AdjointVMSSensitivity2DTest/cylinder_test_adjoint_probe2_ref.dat",
                "comparison_type"     : "dat_file",
                "tolerance"           : 1e-3
            }
        },{
            "python_module"   : "compare_two_files_check_process",
            "kratos_module"   : "KratosMultiphysics",
            "help"            : "",
            "process_name"    : "CompareTwoFilesCheckProcess",
            "Parameters" :{
                "output_file_name"    : "AdjointVMSSensitivity2DTest/cylinder_test_adjoint_probe3.dat",
                "reference_file_name" : "AdjointVMSSensitivity2DTest/cylinder_test_adjoint_probe3_ref.dat",
                "comparison_type"     : "dat_file",
                "tolerance"           : 1e-10
            }
=======
>>>>>>> 77633dd7
        }]
    }
}<|MERGE_RESOLUTION|>--- conflicted
+++ resolved
@@ -147,84 +147,6 @@
                     "list_of_variables": ["VELOCITY", "ACCELERATION", "PRESSURE"]
                 }
             }
-<<<<<<< HEAD
-        },{
-            "kratos_module"   : "KratosMultiphysics",
-            "python_module"   : "point_output_process",
-            "help"            : "",
-            "process_name"    : "PointOutputProcess",
-            "Parameters" : {
-                "position"         : [0.020957, 0.0055272, 0.0],
-                "model_part_name"  : "MainModelPart.Parts_Fluid",
-                "output_file_settings": {
-                    "file_name"  : "cylinder_test_adjoint_probe1.dat",
-                    "output_path": "AdjointVMSSensitivity2DTest"
-                },
-                "output_variables" : ["ADJOINT_FLUID_VECTOR_1_X", "ADJOINT_FLUID_VECTOR_1_Y"]
-            }
-        },{
-            "kratos_module"   : "KratosMultiphysics",
-            "python_module"   : "point_output_process",
-            "help"            : "",
-            "process_name"    : "PointOutputProcess",
-            "Parameters" : {
-                "position"         : [0.014931,-0.0034173, 0.0],
-                "model_part_name"  : "MainModelPart.Parts_Fluid",
-                "output_file_settings": {
-                    "file_name"  : "cylinder_test_adjoint_probe2.dat",
-                    "output_path": "AdjointVMSSensitivity2DTest"
-                },
-                "output_variables" : ["ADJOINT_FLUID_SCALAR_1"]
-            }
-        },{
-            "kratos_module"   : "KratosMultiphysics",
-            "python_module"   : "point_output_process",
-            "help"            : "",
-            "process_name"    : "PointOutputProcess",
-            "Parameters" : {
-                "position"         : [0.023303,-0.0037623, 0.0],
-                "model_part_name"  : "MainModelPart.Parts_Fluid",
-                "output_file_settings": {
-                    "file_name"  : "cylinder_test_adjoint_probe3.dat",
-                    "output_path": "AdjointVMSSensitivity2DTest"
-                },
-                "output_variables" : ["SHAPE_SENSITIVITY_X", "SHAPE_SENSITIVITY_Y"]
-            }
-        },{
-            "python_module"   : "compare_two_files_check_process",
-            "kratos_module"   : "KratosMultiphysics",
-            "help"            : "",
-            "process_name"    : "CompareTwoFilesCheckProcess",
-            "Parameters" :{
-                "output_file_name"    : "AdjointVMSSensitivity2DTest/cylinder_test_adjoint_probe1.dat",
-                "reference_file_name" : "AdjointVMSSensitivity2DTest/cylinder_test_adjoint_probe1_ref.dat",
-                "comparison_type"     : "dat_file",
-                "tolerance"           : 1e-3
-            }
-        },{
-            "python_module"   : "compare_two_files_check_process",
-            "kratos_module"   : "KratosMultiphysics",
-            "help"            : "",
-            "process_name"    : "CompareTwoFilesCheckProcess",
-            "Parameters" :{
-                "output_file_name"    : "AdjointVMSSensitivity2DTest/cylinder_test_adjoint_probe2.dat",
-                "reference_file_name" : "AdjointVMSSensitivity2DTest/cylinder_test_adjoint_probe2_ref.dat",
-                "comparison_type"     : "dat_file",
-                "tolerance"           : 1e-3
-            }
-        },{
-            "python_module"   : "compare_two_files_check_process",
-            "kratos_module"   : "KratosMultiphysics",
-            "help"            : "",
-            "process_name"    : "CompareTwoFilesCheckProcess",
-            "Parameters" :{
-                "output_file_name"    : "AdjointVMSSensitivity2DTest/cylinder_test_adjoint_probe3.dat",
-                "reference_file_name" : "AdjointVMSSensitivity2DTest/cylinder_test_adjoint_probe3_ref.dat",
-                "comparison_type"     : "dat_file",
-                "tolerance"           : 1e-10
-            }
-=======
->>>>>>> 77633dd7
         }]
     }
 }