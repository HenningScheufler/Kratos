--- conflicted
+++ resolved
@@ -58,9 +58,6 @@
 
             kratos_utilities.DeleteFileIfExisting("square10.time")
 
-<<<<<<< HEAD
-    def _runTest(self,settings_file_name):
-=======
     def testSteadyCylinder(self):
         work_folder = "CylinderTest"
         settings_file_name = "steady_cylinder_fluid_parameters.json"
@@ -72,7 +69,6 @@
 
 
     def _run_test(self,settings_file_name):
->>>>>>> a23f1b24
         model = km.Model()
         with open(settings_file_name,'r') as settings_file:
             settings = km.Parameters(settings_file.read())
