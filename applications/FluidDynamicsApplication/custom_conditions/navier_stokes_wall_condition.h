//    |  /           |
//    ' /   __| _` | __|  _ \   __|
//    . \  |   (   | |   (   |\__ \.
//   _|\_\_|  \__,_|\__|\___/ ____/
//                   Multi-Physics
//
//  License:		 BSD License
//					 Kratos default license: kratos/license.txt
//
//  Main authors:    Ruben Zorrilla
//

#ifndef KRATOS_NAVIER_STOKES_WALL_CONDITION_H
#define KRATOS_NAVIER_STOKES_WALL_CONDITION_H

// System includes
#include <string>
#include <iostream>


// External includes


// Project includes
#include "includes/define.h"
#include "includes/condition.h"
#include "includes/model_part.h"
#include "includes/serializer.h"
#include "includes/process_info.h"

// Application includes
#include "fluid_dynamics_application_variables.h"
#include "includes/deprecated_variables.h"
#include "includes/cfd_variables.h"
#include "custom_utilities/fluid_element_utilities.h"

namespace Kratos
{
///@addtogroup FluidDynamicsApplication
///@{

///@name Kratos Globals
///@{

///@}
///@name Type Definitions
///@{

///@}
///@name  Enum's
///@{

///@}
///@name  Functions
///@{

///@}
///@name Kratos Classes
///@{

/// Implements a wall condition for the Navier-Stokes monolithic formulation.
/**
  It is intended to be used in combination with ASGS Navier-Stokes symbolic elements or their
  derived classes and the ResidualBasedIncrementalUpdateStaticSchemeSlip time scheme, which supports
  slip conditions.
  @see NavierStokes,EmbeddedNavierStokes,ResidualBasedIncrementalUpdateStaticSchemeSlip
 */
template< unsigned int TDim, unsigned int TNumNodes = TDim >
class KRATOS_API(FLUID_DYNAMICS_APPLICATION) NavierStokesWallCondition : public Condition
{
public:
    ///@name Type Definitions
    ///@{

    /// Pointer definition of NavierStokesWallCondition
    KRATOS_CLASS_INTRUSIVE_POINTER_DEFINITION(NavierStokesWallCondition);

    struct ConditionDataStruct
    {
        double wGauss;                                  // Gauss point weight
        double charVel;                                 // Problem characteristic velocity (used in the outlet inflow prevention)
        double delta;                                   // Non-dimensional positive sufficiently small constant (used in the outlet inflow prevention)
        array_1d<double, 3> Normal;                     // Condition normal
        array_1d<double, TNumNodes> N;                  // Gauss point shape functions values
        Vector ViscousStress;                           // Viscous stresses that are retrieved from parent
    };

    typedef Node < 3 > NodeType;

    typedef Properties PropertiesType;

    typedef Geometry<NodeType> GeometryType;

    typedef Geometry<NodeType>::PointsArrayType NodesArrayType;

    typedef Vector VectorType;

    typedef Matrix MatrixType;

    typedef std::size_t IndexType;

    typedef std::vector<std::size_t> EquationIdVectorType;

    typedef std::vector< Dof<double>::Pointer > DofsVectorType;

    ///@}
    ///@name Life Cycle
    ///@{

    /// Default constructor.
    /** Admits an Id as a parameter.
      @param NewId Index for the new         // Struct to pass around the data
        ElementDataStruct data;
        this->FillElementData(data, rCurrentProcessInfo);condition
      */
    NavierStokesWallCondition(IndexType NewId = 0):Condition(NewId)
    {
    }

    /// Constructor using an array of nodes
    /**
     @param NewId Index of the new condition
     @param ThisNodes An array containing the nodes of the new condition
     */
    NavierStokesWallCondition(IndexType NewId, const NodesArrayType& ThisNodes):
        Condition(NewId,ThisNodes)
    {
    }

    /// Constructor using Geometry
    /**
     @param NewId Index of the new condition
     @param pGeometry Pointer to a geometry object
     */
    NavierStokesWallCondition(IndexType NewId, GeometryType::Pointer pGeometry):
        Condition(NewId,pGeometry)
    {
    }

    /// Constructor using Properties
    /**
     @param NewId Index of the new element
     @param pGeometry Pointer to a geometry object
     @param pProperties Pointer to the element's properties
     */
    NavierStokesWallCondition(IndexType NewId, GeometryType::Pointer pGeometry, PropertiesType::Pointer pProperties):
        Condition(NewId,pGeometry,pProperties)
    {
    }

    /// Copy constructor.
    NavierStokesWallCondition(NavierStokesWallCondition const& rOther):
        Condition(rOther)
    {
    }

    /// Destructor.
    ~NavierStokesWallCondition() override {}


    ///@}
    ///@name Operators
    ///@{

    /// Assignment operator
    NavierStokesWallCondition & operator=(NavierStokesWallCondition const& rOther)
    {
        Condition::operator=(rOther);
        return *this;
    }

    ///@}
    ///@name Operations
    ///@{

    /// Create a new NavierStokesWallCondition object.
    /**
      @param NewId Index of the new condition
      @param ThisNodes An array containing the nodes of the new condition
      @param pProperties Pointer to the element's properties
      */
    Condition::Pointer Create(IndexType NewId, NodesArrayType const& ThisNodes, PropertiesType::Pointer pProperties) const override
    {
        return Kratos::make_intrusive<NavierStokesWallCondition>(NewId, GetGeometry().Create(ThisNodes), pProperties);
    }

    /// Create a new NavierStokesWallCondition object.
    /**
      @param NewId Index of the new condition
      @param pGeom A pointer to the condition's geometry
      @param pProperties Pointer to the element's properties
      */
    Condition::Pointer Create(IndexType NewId, GeometryType::Pointer pGeom, PropertiesType::Pointer pProperties) const override
    {
        return Kratos::make_intrusive< NavierStokesWallCondition >(NewId, pGeom, pProperties);
    }

    /**
     * Clones the selected element variables, creating a new one
     * @param NewId the ID of the new element
     * @param ThisNodes the nodes of the new element
     * @return a Pointer to the new element
     */
    Condition::Pointer Clone(IndexType NewId, NodesArrayType const& rThisNodes) const override
    {
        Condition::Pointer pNewCondition = Create(NewId, GetGeometry().Create( rThisNodes ), pGetProperties() );

        pNewCondition->SetData(this->GetData());
        pNewCondition->SetFlags(this->GetFlags());

        return pNewCondition;
    }


    /// Calculates the LHS and RHS condition contributions
    /**
     * Clones the selected element variables, creating a new one
     * @param rLeftHandSideMatrix reference to the LHS matrix
     * @param rRightHandSideVector reference to the RHS matrix
     * @param rCurrentProcessInfo reference to the ProcessInfo (unused)
     */
    void CalculateLocalSystem(MatrixType& rLeftHandSideMatrix,
                                      VectorType& rRightHandSideVector,
                                      const ProcessInfo& rCurrentProcessInfo) override;


    /// Calculates the RHS condition contributions
    /**
     * Clones the selected element variables, creating a new one
     * @param rLeftHandSideMatrix reference to the LHS matrix
     * @param rCurrentProcessInfo reference to the ProcessInfo (unused)
     */
    void CalculateLeftHandSide(MatrixType& rLeftHandSideMatrix,
                                       const ProcessInfo& rCurrentProcessInfo) override;


    /// Calculates the RHS condition contributions
    /**
     * Clones the selected element variables, creating a new one
     * @param rRightHandSideVector reference to the RHS matrix
     * @param rCurrentProcessInfo reference to the ProcessInfo (unused)
     */
    void CalculateRightHandSide(VectorType& rRightHandSideVector,
                                        const ProcessInfo& rCurrentProcessInfo) override;



    /// Condition check
    /**
     * @param rCurrentProcessInfo reference to the ProcessInfo
     */
    int Check(const ProcessInfo& rCurrentProcessInfo) const override;


    /// Provides the global indices for each one of this element's local rows.
    /** This determines the elemental equation ID vector for all elemental DOFs
     * @param rResult A vector containing the global Id of each row
     * @param rCurrentProcessInfo the current process info object (unused)
     */
    void EquationIdVector(EquationIdVectorType& rResult, const ProcessInfo& rCurrentProcessInfo) const override;

    /// Returns a list of the element's Dofs
    /**
     * @param ElementalDofList the list of DOFs
     * @param rCurrentProcessInfo the current process info instance
     */
    void GetDofList(DofsVectorType& ConditionDofList, const ProcessInfo& CurrentProcessInfo) const override;
<<<<<<< HEAD
=======

    void Calculate(
        const Variable< array_1d<double,3> >& rVariable,
        array_1d<double,3>& Output,
        const ProcessInfo& rCurrentProcessInfo) override;
>>>>>>> 17dca6f0

    ///@}
    ///@name Access
    ///@{


    ///@}
    ///@name Inquiry
    ///@{


    ///@}
    ///@name Input and output
    ///@{

    /// Turn back information as a string.
    std::string Info() const override
    {
        std::stringstream buffer;
        buffer << "NavierStokesWallCondition" << TDim << "D";
        return buffer.str();
    }

    /// Print information about this object.
    void PrintInfo(std::ostream& rOStream) const override
    {
        rOStream << "NavierStokesWallCondition";
    }

    /// Print object's data.
    void PrintData(std::ostream& rOStream) const override {}


    ///@}
    ///@name Friends
    ///@{


    ///@}

protected:
    ///@name Protected static Member Variables
    ///@{


    ///@}
    ///@name Protected member Variables
    ///@{


    ///@}
    ///@name Protected Operators
    ///@{


    ///@}
    ///@name Protected Operations
    ///@{

    void CalculateNormal(array_1d<double,3>& An);

    void ComputeGaussPointLHSContribution(BoundedMatrix<double,TNumNodes*(TDim+1),TNumNodes*(TDim+1)>& lhs, const ConditionDataStruct& data);

    void ComputeGaussPointRHSContribution(array_1d<double,TNumNodes*(TDim+1)>& rhs, const ConditionDataStruct& data);

    void ComputeRHSNeumannContribution(array_1d<double,TNumNodes*(TDim+1)>& rhs, const ConditionDataStruct& data);

    void ComputeRHSOutletInflowContribution(array_1d<double,TNumNodes*(TDim+1)>& rhs, const ConditionDataStruct& data);

    /**
     * @brief Computes the right-hand side of the Navier slip contribution as e.g. described in BEHR2004
     * The (Navier) slip length is read as a nodal variable.
     * If a smaller value is set, tangential velocities lead to a higher tangential traction.
     * Though only tangential velocities should appear, a tangetial projection is added.
     * (Reference BEHR2004: https://onlinelibrary.wiley.com/doi/abs/10.1002/fld.663)
     * @param rRightHandSideVector reference to the RHS vector
     * @param rDataStruct reference to a struct to hand over data
     */
    virtual void ComputeGaussPointNavierSlipRHSContribution(
        array_1d<double, TNumNodes*(TDim+1)>& rRightHandSideVector,
        const ConditionDataStruct& rDataStruct );

    /**
     * @brief Computes the left-hand side of the Navier slip contribution as e.g. described in BEHR2004
     * The (Navier) slip length is read as a nodal variable.
     * If a smaller value is set, tangential velocities lead to a higher tangential traction.
     * Though only tangential velocities should appear, a tangetial projection is added.
     * (Reference BEHR2004: https://onlinelibrary.wiley.com/doi/abs/10.1002/fld.663)
     * @param rLeftHandSideMatrix reference to the LHS matrix
     * @param rDataStruct reference to a struct to hand over data
     */
    virtual void ComputeGaussPointNavierSlipLHSContribution(
        BoundedMatrix<double, TNumNodes*(TDim+1),TNumNodes*(TDim+1)>& rLeftHandSideMatrix,
        const ConditionDataStruct& rDataStruct);

    ///@}
    ///@name Protected  Access
    ///@{


    ///@}
    ///@name Protected Inquiry
    ///@{


    ///@}
    ///@name Protected LifeCycle
    ///@{


    ///@}

private:
    ///@name Static Member Variables
    ///@{


    ///@}
    ///@name Member Variables
    ///@{


    ///@}
    ///@name Serialization
    ///@{

    friend class Serializer;

    void save(Serializer& rSerializer) const override
    {
        KRATOS_SERIALIZE_SAVE_BASE_CLASS(rSerializer, Condition );
    }

    void load(Serializer& rSerializer) override
    {
        KRATOS_SERIALIZE_LOAD_BASE_CLASS(rSerializer, Condition );
    }

    ///@}
    ///@name Private Operators
    ///@{


    ///@}
    ///@name Private Operations
    ///@{

    /**
     * @brief Computes the left-hand side contribution for the BEHR2004 slip condition
     * This specific implementation of the slip condition avoids spurious velocities
     * at points were the normal directions of the adjacent boundary geometries do not
     * coincide (Reference BEHR2004: https://onlinelibrary.wiley.com/doi/abs/10.1002/fld.663)
     * @param rLeftHandSideMatrix reference to the LHS matrix
     * @param rDataStruct reference to a struct to hand over data
     */
    void ComputeGaussPointBehrSlipLHSContribution(  BoundedMatrix<double,TNumNodes*(TDim+1),TNumNodes*(TDim+1)>& rLeftHandSideMatrix,
                                                    const ConditionDataStruct& rDataStruct );


    /**
     * @brief Computes the right-hand side contribution for the BEHR2004 slip condition
     * This specific implementation of the slip condition avoids spurious velocities
     * at points were the normal directions of the adjacent boundary geometries do not
     * coincide (Reference BEHR2004: https://onlinelibrary.wiley.com/doi/abs/10.1002/fld.663)
     * @param rRightHandSideVector reference to the RHS vector
     * @param rDataStruct reference to a struct to hand over data
     */
    void ComputeGaussPointBehrSlipRHSContribution(  array_1d<double,TNumNodes*(TDim+1)>& rRightHandSideVector,
                                                    const ConditionDataStruct& rDataStruct );

    /**
     * @brief Project the viscous stress
     * Provided a viscous stress tensor (in Voigt notation) and a unit normal vector,
     * this method calculates and returns the projection of the shear stress onto the normal
     * @param rViscousStress The viscous stress in Voigt notation
     * @param rNormal The unit normal vector to project onto
     * @param rProjectedViscousStress The projected viscous stress
     */
    void ProjectViscousStress(
        const Vector& rViscousStress,
        const array_1d<double,3> rNormal,
        array_1d<double,3> rProjectedViscousStress);

    ///@}
    ///@name Private  Access
    ///@{


    ///@}
    ///@name Private Inquiry
    ///@{


    ///@}
    ///@name Un accessible methods
    ///@{


    ///@}

}; // Class NavierStokesWallCondition


///@}

///@name Type Definitions
///@{


///@}
///@name Input and output
///@{


/// input stream function
template< unsigned int TDim, unsigned int TNumNodes >
inline std::istream& operator >> (std::istream& rIStream, NavierStokesWallCondition<TDim,TNumNodes>& rThis)
{
    return rIStream;
}

/// output stream function
template< unsigned int TDim, unsigned int TNumNodes >
inline std::ostream& operator << (std::ostream& rOStream, const NavierStokesWallCondition<TDim,TNumNodes>& rThis)
{
    rThis.PrintInfo(rOStream);
    rOStream << std::endl;
    rThis.PrintData(rOStream);

    return rOStream;
}

///@}

///@} addtogroup block


}  // namespace Kratos.

#endif // KRATOS_NAVIER_STOKES_WALL_CONDITION_H<|MERGE_RESOLUTION|>--- conflicted
+++ resolved
@@ -265,14 +265,11 @@
      * @param rCurrentProcessInfo the current process info instance
      */
     void GetDofList(DofsVectorType& ConditionDofList, const ProcessInfo& CurrentProcessInfo) const override;
-<<<<<<< HEAD
-=======
 
     void Calculate(
         const Variable< array_1d<double,3> >& rVariable,
         array_1d<double,3>& Output,
         const ProcessInfo& rCurrentProcessInfo) override;
->>>>>>> 17dca6f0
 
     ///@}
     ///@name Access
