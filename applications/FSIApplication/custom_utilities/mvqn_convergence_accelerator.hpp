--- conflicted
+++ resolved
@@ -24,7 +24,6 @@
 #include "utilities/parallel_utilities.h"
 
 // Application includes
-#include "ibqn_mvqn_convergence_accelerator.h"
 
 namespace Kratos
 {
@@ -76,11 +75,7 @@
 
     /**
      * @brief Construct a new MVQNFullJacobianConvergenceAccelerator object
-<<<<<<< HEAD
      * MultiVector Quasi-Newton convergence accelerator with full Jacobian json settings constructor
-=======
-     * MultiVector Quasi-Newton convergence accelerator with full Jacobian json settings constructor 
->>>>>>> 853d27e9
      * This constructor also makes possible the MVQN usage for the interface block Newton equations
      * @param rConvAcceleratorParameters Json string encapsulating the settings
      */
@@ -194,7 +189,6 @@
     void FinalizeSolutionStep() override
     {
         KRATOS_TRY;
-<<<<<<< HEAD
 
         // Update previous time step Jacobian as the last iteration Jacobian.
         // Note that it is required to check if the last iteration Jacobian exists. It exist a corner case (if the
@@ -228,43 +222,6 @@
     ///@name Protected  Operations
     ///@{
 
-=======
-
-        // Update previous time step Jacobian as the last iteration Jacobian.
-        // Note that it is required to check if the last iteration Jacobian exists. It exist a corner case (if the
-        // very fist time step only requires the preliminary fixed point relaxation iteration to converge the
-        // previous iteration Jacobian is not needed) that might set a nullptr as previous step Jacobian.
-        if (mpJac_k1) {
-            mpJac_n = mpJac_k1;
-        }
-
-        KRATOS_CATCH( "" );
-    }
-
-    ///@}
-    ///@name Access
-    ///@{
-
-    ///@}
-    ///@name Inquiry
-    ///@{
-
-    ///@}
-    ///@name Input and output
-    ///@{
-
-    ///@}
-    ///@name Friends
-    ///@{
-
-    friend class IBQNMVQNConvergenceAccelerator<TSparseSpace, TDenseSpace>;
-
-    ///@}
-protected:
-    ///@name Protected  Operations
-    ///@{
-
->>>>>>> 853d27e9
     void UpdateInverseJacobianApproximation(
         const VectorType& rResidualVector,
         const VectorType& rIterationGuess)
@@ -276,11 +233,7 @@
 
         if (mConvergenceAcceleratorIteration == 0) {
             if (!mJacobiansAreInitialized) {
-<<<<<<< HEAD
                 // Initialize the problem size with the first residual
-=======
-                // Initialize the problem size with the first residual 
->>>>>>> 853d27e9
                 mProblemSize = TSparseSpace::Size(rResidualVector);
 
                 // Initialize the Jacobian matrices
@@ -392,28 +345,6 @@
             TSparseSpace::Mult(*mpJac_k1, *mpResidualVector_1, AuxVec);
             TSparseSpace::UnaliasedAdd(rIterationGuess, -1.0, AuxVec);
         }
-<<<<<<< HEAD
-
-=======
-    
->>>>>>> 853d27e9
-        // if (mConvergenceAcceleratorIteration == 0) {
-        //     if (mConvergenceAcceleratorFirstCorrectionPerformed == false) {
-        //         // The very first correction of the problem is done with a fixed point iteration
-        //         TSparseSpace::UnaliasedAdd(rIterationGuess, mOmega_0, *mpResidualVector_1);
-        //         mConvergenceAcceleratorFirstCorrectionPerformed = true;
-        //     } else {
-        //         // Fist step correction is done with the previous step Jacobian
-        //         VectorType AuxVec(mProblemSize);
-        //         TSparseSpace::Mult(*mpJac_n, *mpResidualVector_1, AuxVec);
-        //         TSparseSpace::UnaliasedAdd(rIterationGuess, -1.0, AuxVec);
-        //     }
-        // } else {
-        //     // Perform the correction
-        //     VectorType AuxVec(mProblemSize);
-        //     TSparseSpace::Mult(*mpJac_k1, *mpResidualVector_1, AuxVec);
-        //     TSparseSpace::UnaliasedAdd(rIterationGuess, -1.0, AuxVec);
-        // }
     }
 
     ///@}
@@ -443,11 +374,7 @@
     double mOmega_0;                                                // Relaxation factor for the initial fixed point iteration
     double mAbsCutOff;                                              // Tolerance for the absolute cut-off criterion
     bool mUsedInBlockNewtonEquations;                               // Indicates if the current MVQN is to be used in the interface block Newton equations
-<<<<<<< HEAD
-
-=======
-    
->>>>>>> 853d27e9
+
     unsigned int mProblemSize = 0;                                  // Residual to minimize size
     unsigned int mConvergenceAcceleratorIteration = 0;              // Convergence accelerator iteration counter
     bool mJacobiansAreInitialized = false;                          // Indicates that the Jacobian matrices have been already initialized
