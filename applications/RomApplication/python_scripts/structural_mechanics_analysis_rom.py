import KratosMultiphysics
import KratosMultiphysics.RomApplication as romapp
import KratosMultiphysics.StructuralMechanicsApplication
from KratosMultiphysics.RomApplication.empirical_cubature_method import EmpiricalCubatureMethod
from KratosMultiphysics.RomApplication import python_solvers_wrapper_rom as solver_wrapper
from KratosMultiphysics.StructuralMechanicsApplication.structural_mechanics_analysis import StructuralMechanicsAnalysis
from KratosMultiphysics.RomApplication.randomized_singular_value_decomposition import RandomizedSingularValueDecomposition#####

import json
import numpy as np

class StructuralMechanicsAnalysisROM(StructuralMechanicsAnalysis):

    def __init__(self,model,project_parameters, hyper_reduction_element_selector = None, build_petrov_galerkin=False, solve_petrov_galerkin=False, solve_least_squares=False):
        self.build_petrov_galerkin = build_petrov_galerkin
        self.solve_petrov_galerkin = solve_petrov_galerkin
        self.solve_least_squares = solve_least_squares
        super().__init__(model,project_parameters)
        if hyper_reduction_element_selector != None :
            if hyper_reduction_element_selector == "EmpiricalCubature":
                self.hyper_reduction_element_selector = EmpiricalCubatureMethod()
                self.time_step_residual_matrix_container = []
            else:
                err_msg =  "The requested element selection method \"" + hyper_reduction_element_selector + "\" is not in the rom application\n"
                err_msg += "Available options are: \"EmpiricalCubature\""
                raise Exception(err_msg)
        else:
            self.hyper_reduction_element_selector = None

    #### Internal functions ####
    def _CreateSolver(self):
        """ Create the Solver (and create and import the ModelPart if it is not alread in the model) """
        ## Solver construction
        with open('RomParameters.json') as rom_parameters:
            rom_settings = KratosMultiphysics.Parameters(rom_parameters.read())
            self.project_parameters["solver_settings"].AddValue("rom_settings", rom_settings["rom_settings"])
            if self.build_petrov_galerkin:
                self.project_parameters["solver_settings"].AddBool("build_petrov_galerkin", self.build_petrov_galerkin)
            if self.solve_petrov_galerkin:
                self.project_parameters["solver_settings"].AddBool("solve_petrov_galerkin", self.solve_petrov_galerkin)
                self.project_parameters["solver_settings"].AddValue("rom_residual_settings",rom_settings["Petrov_Galerkin_basis"]["rom_settings"])
            if self.solve_least_squares:
                self.project_parameters["solver_settings"].AddBool("solve_least_squares", self.solve_least_squares)
        return solver_wrapper.CreateSolverByParameters(self.model, self.project_parameters["solver_settings"],self.project_parameters["problem_data"]["parallel_type"].GetString())

    def _GetSimulationName(self):
        return "::[ROM Simulation]:: "

    def ModifyAfterSolverInitialize(self):
        """Here is where the ROM_BASIS is imposed to each node"""
        super().ModifyAfterSolverInitialize()
        computing_model_part = self._solver.GetComputingModelPart()
        with open('RomParameters.json') as f:
            data = json.load(f)
            nodal_dofs = len(data["rom_settings"]["nodal_unknowns"])
            nodal_modes = data["nodal_modes"]
            counter = 0
            rom_dofs= self.project_parameters["solver_settings"]["rom_settings"]["number_of_rom_dofs"].GetInt()
            if self.solve_petrov_galerkin:
                nodal_residual_modes = data["Petrov_Galerkin_basis"]["nodal_modes"]####ADDEDPETROV
                nodal_residual_dofs = len(data["Petrov_Galerkin_basis"]["rom_settings"]["nodal_unknowns"])####ADDEDPETROV
                rom_residual_dofs = data["Petrov_Galerkin_basis"]["rom_settings"]["number_of_rom_dofs"]
                for node in computing_model_part.Nodes:
                    aux = KratosMultiphysics.Matrix(nodal_dofs, rom_dofs)
                    aux_residual = KratosMultiphysics.Matrix(nodal_residual_dofs,rom_residual_dofs)####ADDEDPETROV
                    for j in range(nodal_dofs):
                        Counter=str(node.Id)
                        for i in range(rom_residual_dofs):
                            if (i<rom_dofs):
                                aux[j,i] = nodal_modes[Counter][j][i]
                            aux_residual[j,i] = nodal_residual_modes[Counter][j][i]####ADDEDPETROV
                    node.SetValue(romapp.ROM_BASIS, aux ) # ROM basis
                    node.SetValue(romapp.ROM_BASIS_ASSEMBLED_RESIDUALS, aux_residual)####ADDEDPETROV
                    counter+=1
            else:
                for node in computing_model_part.Nodes:
                    aux = KratosMultiphysics.Matrix(nodal_dofs, rom_dofs)
                    for j in range(nodal_dofs):
                        Counter=str(node.Id)
                        for i in range(rom_dofs):
                            aux[j,i] = nodal_modes[Counter][j][i]
                    node.SetValue(romapp.ROM_BASIS, aux ) # ROM basis
                    counter+=1
        if self.hyper_reduction_element_selector != None:
            if self.hyper_reduction_element_selector.Name == "EmpiricalCubature":
<<<<<<< HEAD
                hyper_reduction_parameters = KratosMultiphysics.Parameters()
                hyper_reduction_parameters.AddEmptyList("nodal_unknowns")
                hyper_reduction_parameters["nodal_unknowns"].SetStringArray(self.project_parameters["solver_settings"]["rom_settings"]["nodal_unknowns"].GetStringArray())
                hyper_reduction_parameters.AddInt("number_of_rom_dofs",self.project_parameters["solver_settings"]["rom_settings"]["number_of_rom_dofs"].GetInt())
                self.ResidualUtilityObject = romapp.RomResidualsUtility(self._GetSolver().GetComputingModelPart(), hyper_reduction_parameters, self._GetSolver().get_solution_scheme())
                
=======
                self.ResidualUtilityObject = romapp.RomResidualsUtility(self._GetSolver().GetComputingModelPart(), self.project_parameters["solver_settings"]["rom_settings"], self._GetSolver()._GetScheme())
>>>>>>> af2f6330

    def FinalizeSolutionStep(self):
        if self.hyper_reduction_element_selector != None:
            if self.hyper_reduction_element_selector.Name == "EmpiricalCubature":
                print('\n\n\n\nGenerating matrix of residuals')
                ResMat = self.ResidualUtilityObject.GetResiduals()
                NP_ResMat = np.array(ResMat, copy=False)
                self.time_step_residual_matrix_container.append(NP_ResMat)
        super().FinalizeSolutionStep()

    def Finalize(self):
        super().Finalize()
        if self.hyper_reduction_element_selector != None:
            if self.hyper_reduction_element_selector.Name == "EmpiricalCubature":
                OriginalNumberOfElements = self._GetSolver().GetComputingModelPart().NumberOfElements()
                ModelPartName = self._GetSolver().settings["model_import_settings"]["input_filename"].GetString()
<<<<<<< HEAD
                ###### Sebastian #######
                builder_and_solver = self._GetSolver().get_builder_and_solver()
                CalculateReactionsFlag = builder_and_solver.GetCalculateReactionsFlag()
                # Load Residual parameters to force considering some restricted elements
                if CalculateReactionsFlag:
                    try:
                        with open('RomParameters.json') as s:
                            HR_data_residuals = json.load(s)
                            restricted_residual_elements = np.array(HR_data_residuals["residual_parameters"]["rom_settings"]["restricted_elements"])-1
                        selected_restricted_residual_elements = np.random.choice(restricted_residual_elements, 5).tolist()
                        selected_restricted_residual_elements.sort()
                        self. hyper_reduction_element_selector.SetUp(self.time_step_residual_matrix_container, OriginalNumberOfElements, ModelPartName,selected_restricted_residual_elements)
                        self.hyper_reduction_element_selector.Run()
                    except:
                        self. hyper_reduction_element_selector.SetUp(self.time_step_residual_matrix_container, OriginalNumberOfElements, ModelPartName)
                        self.hyper_reduction_element_selector.Run() 
                else:
                ########################
                    self. hyper_reduction_element_selector.SetUp(self.time_step_residual_matrix_container, OriginalNumberOfElements, ModelPartName)
                    self.hyper_reduction_element_selector.Run()

    def ArrangeSnapshotMatrix(self,ResidualSnapshots):
        ### Building the Snapshot matrix ####
        for i in range (len(ResidualSnapshots)):
            if i == 0:
                SnapshotMatrix = ResidualSnapshots[i]
            else:
                SnapshotMatrix = np.c_[SnapshotMatrix,ResidualSnapshots[i]]
        return SnapshotMatrix


=======
                self. hyper_reduction_element_selector.SetUp(self.time_step_residual_matrix_container, OriginalNumberOfElements, ModelPartName)
                self.hyper_reduction_element_selector.Run()
>>>>>>> af2f6330
<|MERGE_RESOLUTION|>--- conflicted
+++ resolved
@@ -4,17 +4,13 @@
 from KratosMultiphysics.RomApplication.empirical_cubature_method import EmpiricalCubatureMethod
 from KratosMultiphysics.RomApplication import python_solvers_wrapper_rom as solver_wrapper
 from KratosMultiphysics.StructuralMechanicsApplication.structural_mechanics_analysis import StructuralMechanicsAnalysis
-from KratosMultiphysics.RomApplication.randomized_singular_value_decomposition import RandomizedSingularValueDecomposition#####
 
 import json
 import numpy as np
 
 class StructuralMechanicsAnalysisROM(StructuralMechanicsAnalysis):
 
-    def __init__(self,model,project_parameters, hyper_reduction_element_selector = None, build_petrov_galerkin=False, solve_petrov_galerkin=False, solve_least_squares=False):
-        self.build_petrov_galerkin = build_petrov_galerkin
-        self.solve_petrov_galerkin = solve_petrov_galerkin
-        self.solve_least_squares = solve_least_squares
+    def __init__(self,model,project_parameters, hyper_reduction_element_selector = None):
         super().__init__(model,project_parameters)
         if hyper_reduction_element_selector != None :
             if hyper_reduction_element_selector == "EmpiricalCubature":
@@ -34,13 +30,6 @@
         with open('RomParameters.json') as rom_parameters:
             rom_settings = KratosMultiphysics.Parameters(rom_parameters.read())
             self.project_parameters["solver_settings"].AddValue("rom_settings", rom_settings["rom_settings"])
-            if self.build_petrov_galerkin:
-                self.project_parameters["solver_settings"].AddBool("build_petrov_galerkin", self.build_petrov_galerkin)
-            if self.solve_petrov_galerkin:
-                self.project_parameters["solver_settings"].AddBool("solve_petrov_galerkin", self.solve_petrov_galerkin)
-                self.project_parameters["solver_settings"].AddValue("rom_residual_settings",rom_settings["Petrov_Galerkin_basis"]["rom_settings"])
-            if self.solve_least_squares:
-                self.project_parameters["solver_settings"].AddBool("solve_least_squares", self.solve_least_squares)
         return solver_wrapper.CreateSolverByParameters(self.model, self.project_parameters["solver_settings"],self.project_parameters["problem_data"]["parallel_type"].GetString())
 
     def _GetSimulationName(self):
@@ -56,43 +45,17 @@
             nodal_modes = data["nodal_modes"]
             counter = 0
             rom_dofs= self.project_parameters["solver_settings"]["rom_settings"]["number_of_rom_dofs"].GetInt()
-            if self.solve_petrov_galerkin:
-                nodal_residual_modes = data["Petrov_Galerkin_basis"]["nodal_modes"]####ADDEDPETROV
-                nodal_residual_dofs = len(data["Petrov_Galerkin_basis"]["rom_settings"]["nodal_unknowns"])####ADDEDPETROV
-                rom_residual_dofs = data["Petrov_Galerkin_basis"]["rom_settings"]["number_of_rom_dofs"]
-                for node in computing_model_part.Nodes:
-                    aux = KratosMultiphysics.Matrix(nodal_dofs, rom_dofs)
-                    aux_residual = KratosMultiphysics.Matrix(nodal_residual_dofs,rom_residual_dofs)####ADDEDPETROV
-                    for j in range(nodal_dofs):
-                        Counter=str(node.Id)
-                        for i in range(rom_residual_dofs):
-                            if (i<rom_dofs):
-                                aux[j,i] = nodal_modes[Counter][j][i]
-                            aux_residual[j,i] = nodal_residual_modes[Counter][j][i]####ADDEDPETROV
-                    node.SetValue(romapp.ROM_BASIS, aux ) # ROM basis
-                    node.SetValue(romapp.ROM_BASIS_ASSEMBLED_RESIDUALS, aux_residual)####ADDEDPETROV
-                    counter+=1
-            else:
-                for node in computing_model_part.Nodes:
-                    aux = KratosMultiphysics.Matrix(nodal_dofs, rom_dofs)
-                    for j in range(nodal_dofs):
-                        Counter=str(node.Id)
-                        for i in range(rom_dofs):
-                            aux[j,i] = nodal_modes[Counter][j][i]
-                    node.SetValue(romapp.ROM_BASIS, aux ) # ROM basis
-                    counter+=1
+            for node in computing_model_part.Nodes:
+                aux = KratosMultiphysics.Matrix(nodal_dofs, rom_dofs)
+                for j in range(nodal_dofs):
+                    Counter=str(node.Id)
+                    for i in range(rom_dofs):
+                        aux[j,i] = nodal_modes[Counter][j][i]
+                node.SetValue(romapp.ROM_BASIS, aux ) # ROM basis
+                counter+=1
         if self.hyper_reduction_element_selector != None:
             if self.hyper_reduction_element_selector.Name == "EmpiricalCubature":
-<<<<<<< HEAD
-                hyper_reduction_parameters = KratosMultiphysics.Parameters()
-                hyper_reduction_parameters.AddEmptyList("nodal_unknowns")
-                hyper_reduction_parameters["nodal_unknowns"].SetStringArray(self.project_parameters["solver_settings"]["rom_settings"]["nodal_unknowns"].GetStringArray())
-                hyper_reduction_parameters.AddInt("number_of_rom_dofs",self.project_parameters["solver_settings"]["rom_settings"]["number_of_rom_dofs"].GetInt())
-                self.ResidualUtilityObject = romapp.RomResidualsUtility(self._GetSolver().GetComputingModelPart(), hyper_reduction_parameters, self._GetSolver().get_solution_scheme())
-                
-=======
                 self.ResidualUtilityObject = romapp.RomResidualsUtility(self._GetSolver().GetComputingModelPart(), self.project_parameters["solver_settings"]["rom_settings"], self._GetSolver()._GetScheme())
->>>>>>> af2f6330
 
     def FinalizeSolutionStep(self):
         if self.hyper_reduction_element_selector != None:
@@ -109,39 +72,5 @@
             if self.hyper_reduction_element_selector.Name == "EmpiricalCubature":
                 OriginalNumberOfElements = self._GetSolver().GetComputingModelPart().NumberOfElements()
                 ModelPartName = self._GetSolver().settings["model_import_settings"]["input_filename"].GetString()
-<<<<<<< HEAD
-                ###### Sebastian #######
-                builder_and_solver = self._GetSolver().get_builder_and_solver()
-                CalculateReactionsFlag = builder_and_solver.GetCalculateReactionsFlag()
-                # Load Residual parameters to force considering some restricted elements
-                if CalculateReactionsFlag:
-                    try:
-                        with open('RomParameters.json') as s:
-                            HR_data_residuals = json.load(s)
-                            restricted_residual_elements = np.array(HR_data_residuals["residual_parameters"]["rom_settings"]["restricted_elements"])-1
-                        selected_restricted_residual_elements = np.random.choice(restricted_residual_elements, 5).tolist()
-                        selected_restricted_residual_elements.sort()
-                        self. hyper_reduction_element_selector.SetUp(self.time_step_residual_matrix_container, OriginalNumberOfElements, ModelPartName,selected_restricted_residual_elements)
-                        self.hyper_reduction_element_selector.Run()
-                    except:
-                        self. hyper_reduction_element_selector.SetUp(self.time_step_residual_matrix_container, OriginalNumberOfElements, ModelPartName)
-                        self.hyper_reduction_element_selector.Run() 
-                else:
-                ########################
-                    self. hyper_reduction_element_selector.SetUp(self.time_step_residual_matrix_container, OriginalNumberOfElements, ModelPartName)
-                    self.hyper_reduction_element_selector.Run()
-
-    def ArrangeSnapshotMatrix(self,ResidualSnapshots):
-        ### Building the Snapshot matrix ####
-        for i in range (len(ResidualSnapshots)):
-            if i == 0:
-                SnapshotMatrix = ResidualSnapshots[i]
-            else:
-                SnapshotMatrix = np.c_[SnapshotMatrix,ResidualSnapshots[i]]
-        return SnapshotMatrix
-
-
-=======
                 self. hyper_reduction_element_selector.SetUp(self.time_step_residual_matrix_container, OriginalNumberOfElements, ModelPartName)
-                self.hyper_reduction_element_selector.Run()
->>>>>>> af2f6330
+                self.hyper_reduction_element_selector.Run()