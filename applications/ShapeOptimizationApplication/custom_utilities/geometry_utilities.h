--- conflicted
+++ resolved
@@ -95,82 +95,7 @@
     ///@name Operations
     ///@{
 
-<<<<<<< HEAD
-    // --------------------------------------------------------------------------
-    void ComputeUnitSurfaceNormals()
-    {
-        KRATOS_TRY;
-
-        const unsigned int domain_size = mrModelPart.GetProcessInfo().GetValue(DOMAIN_SIZE);
-        KRATOS_WATCH(mrModelPart)
-        KRATOS_ERROR_IF(mrModelPart.NumberOfConditions() == 0) <<
-            "> Normal calculation requires surface or line conditions to be defined!" << std::endl;
-        KRATOS_ERROR_IF((domain_size == 3 && mrModelPart.ConditionsBegin()->GetGeometry().size() == 2)) <<
-            "> Normal calculation of 2-noded conditions in 3D domains is not possible!" << std::endl;
-        CalculateAreaNormalsFromConditions();
-        CalculateUnitNormals();
-
-        KRATOS_CATCH("");
-    }
-
-    // --------------------------------------------------------------------------
-    void ProjectNodalVariableOnUnitSurfaceNormals( const Variable<array_3d> &rNodalVariable )
-    {
-        KRATOS_TRY;
-
-        ProjectNodalVariableOnDirection(rNodalVariable, NORMALIZED_SURFACE_NORMAL);
-
-        KRATOS_CATCH("");
-    }
-
-    void ProjectNodalVariableOnDirection( const Variable<array_3d> &rNodalVariable, const Variable<array_3d> &rDirectionVariable)
-    {
-        KRATOS_TRY;
-
-        for (ModelPart::NodeIterator node_i = mrModelPart.NodesBegin(); node_i != mrModelPart.NodesEnd(); ++node_i)
-        {
-            array_3d &nodal_variable = node_i->FastGetSolutionStepValue(rNodalVariable);
-            array_3d &node_normal = node_i->FastGetSolutionStepValue(rDirectionVariable);
-
-            const double magnitude = inner_prod(nodal_variable, node_normal);
-            noalias(nodal_variable) = magnitude * node_normal;
-        }
-
-        KRATOS_CATCH("");
-    }
-
-    void ProjectNodalVariableOnTangentPlane( const Variable<array_3d> &rNodalVariable, const Variable<array_3d> &rPlaneNormalVariable)
-    {
-        KRATOS_TRY;
-
-        for (ModelPart::NodeIterator node_i = mrModelPart.NodesBegin(); node_i != mrModelPart.NodesEnd(); ++node_i)
-        {
-            array_3d &nodal_variable = node_i->FastGetSolutionStepValue(rNodalVariable);
-            array_3d &node_normal = node_i->FastGetSolutionStepValue(rPlaneNormalVariable);
-
-            const double magnitude = inner_prod(nodal_variable, node_normal);
-            nodal_variable -= magnitude * node_normal;
-        }
-
-        KRATOS_CATCH("");
-    }
-    // --------------------------------------------------------------------------
-    void ExtractBoundaryNodes( std::string const& rBoundarySubModelPartName )
-    {
-    	KRATOS_TRY;
-
-        ModelPart& r_boundary_model_part = mrModelPart.GetSubModelPart(rBoundarySubModelPartName);
-
-        KRATOS_ERROR_IF(r_boundary_model_part.Nodes().size() != 0) << "ExtractBoundaryNodes: The boundary model part already has nodes!" << std::endl;
-
-    	// Some type-definitions
-        typedef std::unordered_map<vector<unsigned int>, unsigned int, KeyHasherRange<vector<unsigned int>>, KeyComparorRange<vector<unsigned int>> > hashmap;
-
-    	// Create map to ask for number of faces for the given set of node ids representing one face in the model part
-    	hashmap n_boundaries_map;
-=======
     void ComputeUnitSurfaceNormals();
->>>>>>> 398232ad
 
     void ProjectNodalVariableOnUnitSurfaceNormals( const Variable<array_3d> &rNodalVariable );
 
