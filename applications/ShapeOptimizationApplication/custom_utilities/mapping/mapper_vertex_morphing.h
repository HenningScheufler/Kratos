// ==============================================================================
//  KratosShapeOptimizationApplication
//
//  License:         BSD License
//                   license: ShapeOptimizationApplication/license.txt
//
//  Main authors:    Baumgaertner Daniel, https://github.com/dbaumgaertner
//
// ==============================================================================

#ifndef MAPPER_VERTEX_MORPHING_H
#define MAPPER_VERTEX_MORPHING_H

// ------------------------------------------------------------------------------
// System includes
// ------------------------------------------------------------------------------
#include <iostream>
#include <string>
#include <algorithm>

// ------------------------------------------------------------------------------
// Project includes
// ------------------------------------------------------------------------------
#include "includes/define.h"
#include "includes/model_part.h"
#include "spatial_containers/spatial_containers.h"
#include "utilities/builtin_timer.h"
#include "spaces/ublas_space.h"
#include "mapper_base.h"
#include "custom_utilities/filter_function.h"

// ==============================================================================

namespace Kratos
{

///@name Kratos Globals
///@{

///@}
///@name Type Definitions
///@{

///@}
///@name  Enum's
///@{

///@}
///@name  Functions
///@{

///@}
///@name Kratos Classes
///@{

/// Short class definition.
/** Detail class definition.
*/

class MapperVertexMorphing : public Mapper
{
public:
    ///@name Type Definitions
    ///@{

    // Type definitions for better reading later
    typedef Node < 3 > NodeType;
    typedef Node < 3 > ::Pointer NodeTypePointer;
    typedef std::vector<NodeType::Pointer> NodeVector;
    typedef std::vector<NodeType::Pointer>::iterator NodeIterator;
    typedef std::vector<double>::iterator DoubleVectorIterator;
    typedef ModelPart::ConditionsContainerType ConditionsArrayType;
    typedef array_1d<double,3> array_3d;

    // Type definitions for linear algebra including sparse systems
    typedef UblasSpace<double, CompressedMatrix, Vector> SparseSpaceType;
    typedef SparseSpaceType::MatrixType SparseMatrixType;
    typedef SparseSpaceType::VectorType VectorType;

    // Type definitions for tree-search
    typedef Bucket< 3, NodeType, NodeVector, NodeTypePointer, NodeIterator, DoubleVectorIterator > BucketType;
    typedef Tree< KDTreePartition<BucketType> > KDTree;

    /// Pointer definition of MapperVertexMorphing
    KRATOS_CLASS_POINTER_DEFINITION(MapperVertexMorphing);

    ///@}
    ///@name Life Cycle
    ///@{

    /// Default constructor.
    MapperVertexMorphing( ModelPart& rOriginModelPart, ModelPart& rDestinationModelPart, Parameters MapperSettings )
        : mrOriginModelPart(rOriginModelPart),
          mrDestinationModelPart(rDestinationModelPart),
          mMapperSettings(MapperSettings)
    {
    }

    /// Destructor.
    virtual ~MapperVertexMorphing()
    {
    }

    ///@}
    ///@name Operators
    ///@{


    ///@}
    ///@name Operations
    ///@{

    // --------------------------------------------------------------------------
    void Initialize() override
    {
        BuiltinTimer timer;
        KRATOS_INFO("ShapeOpt") << "Starting initialization of mapper..." << std::endl;

        CreateFilterFunction();
        mIsMappingInitialized = true;

        Update();

        KRATOS_INFO("ShapeOpt") << "Finished initialization of mapper in " << timer.ElapsedSeconds() << " s." << std::endl;
    }

    // --------------------------------------------------------------------------
    void Map( const Variable<array_3d> &rOriginVariable, const Variable<array_3d> &rDestinationVariable) override
    {
        if (mIsMappingInitialized == false)
            Initialize();

        BuiltinTimer timer;
        KRATOS_INFO("") << std::endl;
        KRATOS_INFO("ShapeOpt") << "Starting mapping of " << rOriginVariable.Name() << "..." << std::endl;

        // Prepare vectors for mapping
        mValuesOrigin[0].clear();
        mValuesOrigin[1].clear();
        mValuesOrigin[2].clear();
        mValuesDestination[0].clear();
        mValuesDestination[1].clear();
        mValuesDestination[2].clear();

        for(auto& node_i : mrOriginModelPart.Nodes())
        {
            int i = node_i.GetValue(MAPPING_ID);
            array_3d& r_nodal_variable = node_i.FastGetSolutionStepValue(rOriginVariable);
            mValuesOrigin[0][i] = r_nodal_variable[0];
            mValuesOrigin[1][i] = r_nodal_variable[1];
            mValuesOrigin[2][i] = r_nodal_variable[2];
        }

        // Perform mapping
        noalias(mValuesDestination[0]) = prod(mMappingMatrix,mValuesOrigin[0]);
        noalias(mValuesDestination[1]) = prod(mMappingMatrix,mValuesOrigin[1]);
        noalias(mValuesDestination[2]) = prod(mMappingMatrix,mValuesOrigin[2]);

        // Assign results to nodal variable
        for(auto& node_i : mrDestinationModelPart.Nodes())
        {
            int i = node_i.GetValue(MAPPING_ID);

            array_3d& r_node_vector = node_i.FastGetSolutionStepValue(rDestinationVariable);
            r_node_vector(0) = mValuesDestination[0][i];
            r_node_vector(1) = mValuesDestination[1][i];
            r_node_vector(2) = mValuesDestination[2][i];
        }

        KRATOS_INFO("ShapeOpt") << "Finished mapping in " << timer.ElapsedSeconds() << " s." << std::endl;
    }

    // --------------------------------------------------------------------------
    void Map( const Variable<double> &rOriginVariable, const Variable<double> &rDestinationVariable) override
    {
        if (mIsMappingInitialized == false)
            Initialize();

        BuiltinTimer timer;
        KRATOS_INFO("") << std::endl;
        KRATOS_INFO("ShapeOpt") << "Starting mapping of " << rOriginVariable.Name() << "..." << std::endl;

        // Prepare vectors for mapping
        mValuesOrigin[0].clear();
        mValuesDestination[0].clear();

        for(auto& node_i : mrOriginModelPart.Nodes())
        {
            int i = node_i.GetValue(MAPPING_ID);
            mValuesOrigin[0][i] = node_i.FastGetSolutionStepValue(rOriginVariable);
        }

        // Perform mapping
        noalias(mValuesDestination[0]) = prod(mMappingMatrix,mValuesOrigin[0]);

        // Assign results to nodal variable
        for(auto& node_i : mrDestinationModelPart.Nodes())
        {
            int i = node_i.GetValue(MAPPING_ID);
            node_i.FastGetSolutionStepValue(rDestinationVariable) = mValuesDestination[0][i];
        }

        KRATOS_INFO("ShapeOpt") << "Finished mapping in " << timer.ElapsedSeconds() << " s." << std::endl;
    }

    // --------------------------------------------------------------------------
    void InverseMap( const Variable<array_3d> &rDestinationVariable, const Variable<array_3d> &rOriginVariable) override
    {
        if (mIsMappingInitialized == false)
            Initialize();

        BuiltinTimer timer;
        KRATOS_INFO("") << std::endl;
        KRATOS_INFO("ShapeOpt") << "Starting inverse mapping of " << rDestinationVariable.Name() << "..." << std::endl;

        // Prepare vectors for mapping
        mValuesOrigin[0].clear();
        mValuesOrigin[1].clear();
        mValuesOrigin[2].clear();
        mValuesDestination[0].clear();
        mValuesDestination[1].clear();
        mValuesDestination[2].clear();

        for(auto& node_i : mrDestinationModelPart.Nodes())
        {
            int i = node_i.GetValue(MAPPING_ID);
            array_3d& r_nodal_variable = node_i.FastGetSolutionStepValue(rDestinationVariable);
            mValuesDestination[0][i] = r_nodal_variable[0];
            mValuesDestination[1][i] = r_nodal_variable[1];
            mValuesDestination[2][i] = r_nodal_variable[2];
        }

        // Perform mapping
        if(mMapperSettings["consistent_mapping"].GetBool())
        {
            KRATOS_ERROR_IF(mrOriginModelPart.Nodes().size() != mrDestinationModelPart.Nodes().size()) << "Consistent mapping requires matching origin and destination model part.";

            noalias(mValuesOrigin[0]) = prod(mMappingMatrix,mValuesDestination[0]);
            noalias(mValuesOrigin[1]) = prod(mMappingMatrix,mValuesDestination[1]);
            noalias(mValuesOrigin[2]) = prod(mMappingMatrix,mValuesDestination[2]);
        }
        else
        {
            SparseSpaceType::TransposeMult(mMappingMatrix,mValuesDestination[0],mValuesOrigin[0]);
            SparseSpaceType::TransposeMult(mMappingMatrix,mValuesDestination[1],mValuesOrigin[1]);
            SparseSpaceType::TransposeMult(mMappingMatrix,mValuesDestination[2],mValuesOrigin[2]);
        }

        // Assign results to nodal variable
        for(auto& node_i : mrOriginModelPart.Nodes())
        {
            int i = node_i.GetValue(MAPPING_ID);

            array_3d& r_node_vector = node_i.FastGetSolutionStepValue(rOriginVariable);
            r_node_vector(0) = mValuesOrigin[0][i];
            r_node_vector(1) = mValuesOrigin[1][i];
            r_node_vector(2) = mValuesOrigin[2][i];
        }

        KRATOS_INFO("ShapeOpt") << "Finished mapping in " << timer.ElapsedSeconds() << " s." << std::endl;
    }

    // --------------------------------------------------------------------------
    void InverseMap(const Variable<double> &rDestinationVariable, const Variable<double> &rOriginVariable) override
    {
        if (mIsMappingInitialized == false)
            Initialize();

        BuiltinTimer timer;
        KRATOS_INFO("") << std::endl;
        KRATOS_INFO("ShapeOpt") << "Starting inverse mapping of " << rDestinationVariable.Name() << "..." << std::endl;

        // Prepare vectors for mapping
        mValuesOrigin[0].clear();
        mValuesDestination[0].clear();

        for(auto& node_i : mrDestinationModelPart.Nodes())
        {
            int i = node_i.GetValue(MAPPING_ID);
            mValuesDestination[0][i] = node_i.FastGetSolutionStepValue(rDestinationVariable);
        }

        // Perform mapping
        if(mMapperSettings["consistent_mapping"].GetBool())
        {
            KRATOS_ERROR_IF(mrOriginModelPart.Nodes().size() != mrDestinationModelPart.Nodes().size()) << "Consistent mapping requires matching origin and destination model part.";
            noalias(mValuesOrigin[0]) = prod(mMappingMatrix,mValuesDestination[0]);
        }
        else
            SparseSpaceType::TransposeMult(mMappingMatrix,mValuesDestination[0],mValuesOrigin[0]);

        // Assign results to nodal variable
        for(auto& node_i : mrOriginModelPart.Nodes())
        {
            int i = node_i.GetValue(MAPPING_ID);
            node_i.FastGetSolutionStepValue(rOriginVariable) = mValuesOrigin[0][i];
        }

        KRATOS_INFO("ShapeOpt") << "Finished mapping in " << timer.ElapsedSeconds() << " s." << std::endl;
    }

    // --------------------------------------------------------------------------
    void Update() override
    {
        if (mIsMappingInitialized == false)
            KRATOS_ERROR << "Mapping has to be initialized before calling the Update-function!";

        BuiltinTimer timer;
        KRATOS_INFO("ShapeOpt") << "Starting to update mapper..." << std::endl;

        CreateListOfNodesInOriginModelPart();
        InitializeMappingVariables();
        AssignMappingIds();

        ComputeMappingMatrix();

        KRATOS_INFO("ShapeOpt") << "Finished updating of mapper in " << timer.ElapsedSeconds() << " s." << std::endl;
    }

    // --------------------------------------------------------------------------

    ///@}
    ///@name Access
    ///@{


    ///@}
    ///@name Inquiry
    ///@{


    ///@}
    ///@name Input and output
    ///@{

    /// Turn back information as a string.
    virtual std::string Info() const override
    {
        return "MapperVertexMorphing";
    }

    /// Print information about this object.
    virtual void PrintInfo(std::ostream& rOStream) const override
    {
        rOStream << "MapperVertexMorphing";
    }

    /// Print object's data.
    virtual void PrintData(std::ostream& rOStream) const override
    {
    }


    ///@}
    ///@name Friends
    ///@{


    ///@}

protected:
    ///@name Protected static Member Variables
    ///@{


    ///@}
    ///@name Protected member Variables
    ///@{

    // Initialized by class constructor
    ModelPart& mrOriginModelPart;
    ModelPart& mrDestinationModelPart;
    Parameters mMapperSettings;
    FilterFunction::UniquePointer mpFilterFunction;
    bool mIsMappingInitialized = false;
    SparseMatrixType mMappingMatrix;
    KDTree::Pointer mpSearchTree;

    ///@}
    ///@name Protected Operators
    ///@{


    ///@}
    ///@name Protected Operations
    ///@{

    virtual void InitializeComputationOfMappingMatrix()
    {
        mpSearchTree.reset();
        mMappingMatrix.clear();
    }

    // --------------------------------------------------------------------------
    virtual void ComputeMappingMatrix()
    {
        double filter_radius = mMapperSettings["filter_radius"].GetDouble();
        unsigned int max_number_of_neighbors = mMapperSettings["max_nodes_in_filter_radius"].GetInt();

        // working vectors
        std::vector<double> resulting_squared_distances( max_number_of_neighbors );
        NodeVector neighbor_nodes( max_number_of_neighbors );
        std::vector<double> list_of_weights( max_number_of_neighbors );

        for(auto& node_i : mrDestinationModelPart.Nodes())
        {
            unsigned int number_of_neighbors = mpSearchTree->SearchInRadius( node_i,
                                                                             filter_radius,
                                                                             neighbor_nodes.begin(),
                                                                             resulting_squared_distances.begin(),
                                                                             max_number_of_neighbors );

            list_of_weights.resize(number_of_neighbors);
            std::fill(list_of_weights.begin(), list_of_weights.end(), 0.0);
            double sum_of_weights = 0.0;

            if(number_of_neighbors >= max_number_of_neighbors)
                KRATOS_WARNING("ShapeOpt::MapperVertexMorphing") << "For node " << node_i.Id() << " and specified filter radius, maximum number of neighbor nodes (=" << max_number_of_neighbors << " nodes) reached!" << std::endl;

            ComputeWeightForAllNeighbors( node_i, neighbor_nodes, number_of_neighbors, list_of_weights, sum_of_weights );
            FillMappingMatrixWithWeights( node_i, neighbor_nodes, number_of_neighbors, list_of_weights, sum_of_weights );
        }
    }

    // --------------------------------------------------------------------------
    virtual void ComputeWeightForAllNeighbors(  ModelPart::NodeType& origin_node,
                                        NodeVector& neighbor_nodes,
                                        unsigned int number_of_neighbors,
                                        std::vector<double>& list_of_weights,
                                        double& sum_of_weights )
    {
        for(unsigned int neighbor_itr = 0 ; neighbor_itr<number_of_neighbors ; neighbor_itr++)
        {
            ModelPart::NodeType& neighbor_node = *neighbor_nodes[neighbor_itr];
            double weight = mpFilterFunction->compute_weight( origin_node.Coordinates(), neighbor_node.Coordinates() );

            list_of_weights[neighbor_itr] = weight;
            sum_of_weights += weight;
        }
    }

    // --------------------------------------------------------------------------
    virtual void InitializeMappingVariables()
    {
        const unsigned int origin_node_number = mrOriginModelPart.Nodes().size();
        mValuesOrigin.resize(3);
        mValuesOrigin[0] = ZeroVector(origin_node_number);
        mValuesOrigin[1] = ZeroVector(origin_node_number);
        mValuesOrigin[2] = ZeroVector(origin_node_number);

        const unsigned int destination_node_number = mrDestinationModelPart.Nodes().size();
        mValuesDestination.resize(3);
        mValuesDestination[0] = ZeroVector(destination_node_number);
        mValuesDestination[1] = ZeroVector(destination_node_number);
        mValuesDestination[2] = ZeroVector(destination_node_number);

        mMappingMatrix.resize(destination_node_number,origin_node_number,false);
        mMappingMatrix.clear();
    }

    // --------------------------------------------------------------------------
    virtual void FillMappingMatrixWithWeights(  ModelPart::NodeType& destination_node,
                                        NodeVector& neighbor_nodes,
                                        unsigned int number_of_neighbors,
                                        std::vector<double>& list_of_weights,
                                        double& sum_of_weights )
    {
        unsigned int row_id = destination_node.GetValue(MAPPING_ID);

        std::vector<std::pair<int, double>> sorted_neighbors;
        sorted_neighbors.reserve(number_of_neighbors);

        for(unsigned int neighbor_itr = 0 ; neighbor_itr<number_of_neighbors ; neighbor_itr++)
        {
            ModelPart::NodeType& neighbor_node = *neighbor_nodes[neighbor_itr];
            sorted_neighbors.push_back(std::make_pair(neighbor_node.GetValue(MAPPING_ID), list_of_weights[neighbor_itr]));
        }

        // Sort the vector of pairs according the column id - speeds up matrix insertion
        std::sort(std::begin(sorted_neighbors), std::end(sorted_neighbors),
            [&](const std::pair<int, double>& a, const std::pair<int, double>& b)
            {
                return a.first < b.first;
            });

        for(unsigned int neighbor_itr = 0 ; neighbor_itr<number_of_neighbors ; neighbor_itr++)
        {
            int collumn_id = sorted_neighbors[neighbor_itr].first;
            double weight = sorted_neighbors[neighbor_itr].second / sum_of_weights;
            mMappingMatrix.insert_element(row_id,collumn_id,weight);
        }
    }

    ///@}
    ///@name Protected  Access
    ///@{


    ///@}
    ///@name Protected Inquiry
    ///@{


    ///@}
    ///@name Protected LifeCycle
    ///@{


    ///@}

private:
    ///@name Static Member Variables
    ///@{


    ///@}
    ///@name Member Variables
    ///@{

    // Variables for spatial search
    unsigned int mBucketSize = 100;
    NodeVector mListOfNodesInOriginModelPart;

    // Variables for mapping
    std::vector<Vector> mValuesOrigin;
    std::vector<Vector> mValuesDestination;

    ///@}
    ///@name Private Operators
    ///@{


    ///@}
    ///@name Private Operations
    ///@{

    // --------------------------------------------------------------------------
    void CreateListOfNodesInOriginModelPart()
    {
        mListOfNodesInOriginModelPart.resize(mrOriginModelPart.Nodes().size());
        int counter = 0;
        for (ModelPart::NodesContainerType::iterator node_it = mrOriginModelPart.NodesBegin(); node_it != mrOriginModelPart.NodesEnd(); ++node_it)
        {
            NodeTypePointer pnode = *(node_it.base());
            mListOfNodesInOriginModelPart[counter++] = pnode;
        }
    }

    // --------------------------------------------------------------------------
    void CreateFilterFunction()
    {
        std::string filter_type = mMapperSettings["filter_function_type"].GetString();
        double filter_radius = mMapperSettings["filter_radius"].GetDouble();

        mpFilterFunction = Kratos::make_unique<FilterFunction>(filter_type, filter_radius);
    }

    // --------------------------------------------------------------------------

<<<<<<< HEAD
=======
        const unsigned int destination_node_number = mrDestinationModelPart.Nodes().size();
        mValuesDestination.resize(3);
        mValuesDestination[0] = ZeroVector(destination_node_number);
        mValuesDestination[1] = ZeroVector(destination_node_number);
        mValuesDestination[2] = ZeroVector(destination_node_number);

        mMappingMatrix.resize(destination_node_number,origin_node_number,false);
    }

    // --------------------------------------------------------------------------
>>>>>>> f245eea0
    void AssignMappingIds()
    {
        unsigned int i = 0;
        for(auto& node_i : mrOriginModelPart.Nodes())
            node_i.SetValue(MAPPING_ID,i++);

        i = 0;
        for(auto& node_i : mrDestinationModelPart.Nodes())
            node_i.SetValue(MAPPING_ID,i++);
    }

    // --------------------------------------------------------------------------
    void CreateSearchTreeWithAllNodesInOriginModelPart()
    {
        mpSearchTree = Kratos::shared_ptr<KDTree>(new KDTree(mListOfNodesInOriginModelPart.begin(), mListOfNodesInOriginModelPart.end(), mBucketSize));
    }

    // --------------------------------------------------------------------------
<<<<<<< HEAD
=======
    void ComputeMappingMatrix()
    {
        InitializeComputationOfMappingMatrix();
        CreateSearchTreeWithAllNodesInOriginModelPart();

        double filter_radius = mMapperSettings["filter_radius"].GetDouble();
        unsigned int max_number_of_neighbors = mMapperSettings["max_nodes_in_filter_radius"].GetInt();

        for(auto& node_i : mrDestinationModelPart.Nodes())
        {
            NodeVector neighbor_nodes( max_number_of_neighbors );
            std::vector<double> resulting_squared_distances( max_number_of_neighbors );
            unsigned int number_of_neighbors = mpSearchTree->SearchInRadius( node_i,
                                                                             filter_radius,
                                                                             neighbor_nodes.begin(),
                                                                             resulting_squared_distances.begin(),
                                                                             max_number_of_neighbors );



            std::vector<double> list_of_weights( number_of_neighbors, 0.0 );
            double sum_of_weights = 0.0;

            if(number_of_neighbors >= max_number_of_neighbors)
                KRATOS_WARNING("ShapeOpt::MapperVertexMorphing") << "For node " << node_i.Id() << " and specified filter radius, maximum number of neighbor nodes (=" << max_number_of_neighbors << " nodes) reached!" << std::endl;

            ComputeWeightForAllNeighbors( node_i, neighbor_nodes, number_of_neighbors, list_of_weights, sum_of_weights );
            FillMappingMatrixWithWeights( node_i, neighbor_nodes, number_of_neighbors, list_of_weights, sum_of_weights );
        }
    }

    // --------------------------------------------------------------------------
    virtual void ComputeWeightForAllNeighbors(  ModelPart::NodeType& origin_node,
                                        NodeVector& neighbor_nodes,
                                        unsigned int number_of_neighbors,
                                        std::vector<double>& list_of_weights,
                                        double& sum_of_weights )
    {
        for(unsigned int neighbor_itr = 0 ; neighbor_itr<number_of_neighbors ; neighbor_itr++)
        {
            ModelPart::NodeType& neighbor_node = *neighbor_nodes[neighbor_itr];
            double weight = mpFilterFunction->ComputeWeight( origin_node.Coordinates(), neighbor_node.Coordinates() );

            list_of_weights[neighbor_itr] = weight;
            sum_of_weights += weight;
        }
    }

    // --------------------------------------------------------------------------
    void FillMappingMatrixWithWeights(  ModelPart::NodeType& origin_node,
                                        NodeVector& neighbor_nodes,
                                        unsigned int number_of_neighbors,
                                        std::vector<double>& list_of_weights,
                                        double& sum_of_weights )
    {


        unsigned int row_id = origin_node.GetValue(MAPPING_ID);
        for(unsigned int neighbor_itr = 0 ; neighbor_itr<number_of_neighbors ; neighbor_itr++)
        {
            ModelPart::NodeType& neighbor_node = *neighbor_nodes[neighbor_itr];
            int collumn_id = neighbor_node.GetValue(MAPPING_ID);


            double weight = list_of_weights[neighbor_itr] / sum_of_weights;
            mMappingMatrix.insert_element(row_id,collumn_id,weight);
        }
    }

    // --------------------------------------------------------------------------
>>>>>>> f245eea0

    ///@}
    ///@name Private  Access
    ///@{


    ///@}
    ///@name Private Inquiry
    ///@{


    ///@}
    ///@name Un accessible methods
    ///@{

    /// Assignment operator.
//      MapperVertexMorphing& operator=(MapperVertexMorphing const& rOther);

    /// Copy constructor.
//      MapperVertexMorphing(MapperVertexMorphing const& rOther);


    ///@}

}; // Class MapperVertexMorphing

///@}

///@name Type Definitions
///@{


///@}
///@name Input and output
///@{

///@}


}  // namespace Kratos.

#endif // MAPPER_VERTEX_MORPHING_H<|MERGE_RESOLUTION|>--- conflicted
+++ resolved
@@ -394,6 +394,9 @@
     // --------------------------------------------------------------------------
     virtual void ComputeMappingMatrix()
     {
+        InitializeComputationOfMappingMatrix();
+        CreateSearchTreeWithAllNodesInOriginModelPart();
+
         double filter_radius = mMapperSettings["filter_radius"].GetDouble();
         unsigned int max_number_of_neighbors = mMapperSettings["max_nodes_in_filter_radius"].GetInt();
 
@@ -432,7 +435,7 @@
         for(unsigned int neighbor_itr = 0 ; neighbor_itr<number_of_neighbors ; neighbor_itr++)
         {
             ModelPart::NodeType& neighbor_node = *neighbor_nodes[neighbor_itr];
-            double weight = mpFilterFunction->compute_weight( origin_node.Coordinates(), neighbor_node.Coordinates() );
+            double weight = mpFilterFunction->ComputeWeight( origin_node.Coordinates(), neighbor_node.Coordinates() );
 
             list_of_weights[neighbor_itr] = weight;
             sum_of_weights += weight;
@@ -455,7 +458,6 @@
         mValuesDestination[2] = ZeroVector(destination_node_number);
 
         mMappingMatrix.resize(destination_node_number,origin_node_number,false);
-        mMappingMatrix.clear();
     }
 
     // --------------------------------------------------------------------------
@@ -557,19 +559,7 @@
 
     // --------------------------------------------------------------------------
 
-<<<<<<< HEAD
-=======
-        const unsigned int destination_node_number = mrDestinationModelPart.Nodes().size();
-        mValuesDestination.resize(3);
-        mValuesDestination[0] = ZeroVector(destination_node_number);
-        mValuesDestination[1] = ZeroVector(destination_node_number);
-        mValuesDestination[2] = ZeroVector(destination_node_number);
-
-        mMappingMatrix.resize(destination_node_number,origin_node_number,false);
-    }
-
-    // --------------------------------------------------------------------------
->>>>>>> f245eea0
+    // --------------------------------------------------------------------------
     void AssignMappingIds()
     {
         unsigned int i = 0;
@@ -588,79 +578,6 @@
     }
 
     // --------------------------------------------------------------------------
-<<<<<<< HEAD
-=======
-    void ComputeMappingMatrix()
-    {
-        InitializeComputationOfMappingMatrix();
-        CreateSearchTreeWithAllNodesInOriginModelPart();
-
-        double filter_radius = mMapperSettings["filter_radius"].GetDouble();
-        unsigned int max_number_of_neighbors = mMapperSettings["max_nodes_in_filter_radius"].GetInt();
-
-        for(auto& node_i : mrDestinationModelPart.Nodes())
-        {
-            NodeVector neighbor_nodes( max_number_of_neighbors );
-            std::vector<double> resulting_squared_distances( max_number_of_neighbors );
-            unsigned int number_of_neighbors = mpSearchTree->SearchInRadius( node_i,
-                                                                             filter_radius,
-                                                                             neighbor_nodes.begin(),
-                                                                             resulting_squared_distances.begin(),
-                                                                             max_number_of_neighbors );
-
-
-
-            std::vector<double> list_of_weights( number_of_neighbors, 0.0 );
-            double sum_of_weights = 0.0;
-
-            if(number_of_neighbors >= max_number_of_neighbors)
-                KRATOS_WARNING("ShapeOpt::MapperVertexMorphing") << "For node " << node_i.Id() << " and specified filter radius, maximum number of neighbor nodes (=" << max_number_of_neighbors << " nodes) reached!" << std::endl;
-
-            ComputeWeightForAllNeighbors( node_i, neighbor_nodes, number_of_neighbors, list_of_weights, sum_of_weights );
-            FillMappingMatrixWithWeights( node_i, neighbor_nodes, number_of_neighbors, list_of_weights, sum_of_weights );
-        }
-    }
-
-    // --------------------------------------------------------------------------
-    virtual void ComputeWeightForAllNeighbors(  ModelPart::NodeType& origin_node,
-                                        NodeVector& neighbor_nodes,
-                                        unsigned int number_of_neighbors,
-                                        std::vector<double>& list_of_weights,
-                                        double& sum_of_weights )
-    {
-        for(unsigned int neighbor_itr = 0 ; neighbor_itr<number_of_neighbors ; neighbor_itr++)
-        {
-            ModelPart::NodeType& neighbor_node = *neighbor_nodes[neighbor_itr];
-            double weight = mpFilterFunction->ComputeWeight( origin_node.Coordinates(), neighbor_node.Coordinates() );
-
-            list_of_weights[neighbor_itr] = weight;
-            sum_of_weights += weight;
-        }
-    }
-
-    // --------------------------------------------------------------------------
-    void FillMappingMatrixWithWeights(  ModelPart::NodeType& origin_node,
-                                        NodeVector& neighbor_nodes,
-                                        unsigned int number_of_neighbors,
-                                        std::vector<double>& list_of_weights,
-                                        double& sum_of_weights )
-    {
-
-
-        unsigned int row_id = origin_node.GetValue(MAPPING_ID);
-        for(unsigned int neighbor_itr = 0 ; neighbor_itr<number_of_neighbors ; neighbor_itr++)
-        {
-            ModelPart::NodeType& neighbor_node = *neighbor_nodes[neighbor_itr];
-            int collumn_id = neighbor_node.GetValue(MAPPING_ID);
-
-
-            double weight = list_of_weights[neighbor_itr] / sum_of_weights;
-            mMappingMatrix.insert_element(row_id,collumn_id,weight);
-        }
-    }
-
-    // --------------------------------------------------------------------------
->>>>>>> f245eea0
 
     ///@}
     ///@name Private  Access
