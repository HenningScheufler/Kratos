--- conflicted
+++ resolved
@@ -29,11 +29,6 @@
 #include "includes/define.h"
 #include "includes/kratos_application.h"
 
-<<<<<<< HEAD
-// elements
-
-=======
->>>>>>> f4cc2d7f
 //conditions
 #include "custom_conditions/shape_optimization_condition.h"
 
@@ -72,14 +67,6 @@
     // For mapping
     KRATOS_DEFINE_VARIABLE(int,MAPPING_ID);
 
-<<<<<<< HEAD
-=======
-    // For Structure Sensitivity Analysis
-    KRATOS_DEFINE_3D_VARIABLE_WITH_COMPONENTS(STRAIN_ENERGY_SHAPE_GRADIENT);
-	KRATOS_DEFINE_3D_VARIABLE_WITH_COMPONENTS(MASS_SHAPE_GRADIENT);
-	KRATOS_DEFINE_3D_VARIABLE_WITH_COMPONENTS(EIGENFREQUENCY_SHAPE_GRADIENT);
-
->>>>>>> f4cc2d7f
 	///@}
 	///@name Type Definitions
 	///@{
@@ -232,11 +219,6 @@
 		///@name Member Variables
 		///@{
 
-<<<<<<< HEAD
-=======
-        // elements
-
->>>>>>> f4cc2d7f
         //conditions
         const ShapeOptimizationCondition mShapeOptimizationCondition3D3N;
 		const ShapeOptimizationCondition mShapeOptimizationCondition3D4N;
