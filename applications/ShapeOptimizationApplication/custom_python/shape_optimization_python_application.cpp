// ==============================================================================
//  KratosShapeOptimizationApplication
//
//  License:         BSD License
//                   license: ShapeOptimizationApplication/license.txt
//
//  Main authors:    Baumgaertner Daniel, https://github.com/dbaumgaertner
//
// ==============================================================================

#if defined(KRATOS_PYTHON)

// ------------------------------------------------------------------------------
// System includes
// ------------------------------------------------------------------------------
#include <pybind11/pybind11.h>

// ------------------------------------------------------------------------------
// External includes
// ------------------------------------------------------------------------------

// ------------------------------------------------------------------------------
// Project includes
// ------------------------------------------------------------------------------
#include "includes/define_python.h"
#include "shape_optimization_application.h"
#include "custom_python/add_custom_utilities_to_python.h"

// ==============================================================================

namespace Kratos {
namespace Python {

PYBIND11_MODULE(KratosShapeOptimizationApplication, m)
{
    namespace py = pybind11;

    py::class_<KratosShapeOptimizationApplication,
        KratosShapeOptimizationApplication::Pointer,
        KratosApplication >(m, "KratosShapeOptimizationApplication")
        .def(py::init<>())
        ;

    AddCustomUtilitiesToPython(m);

    //registering variables in python

    // Geometry variables
    KRATOS_REGISTER_IN_PYTHON_3D_VARIABLE_WITH_COMPONENTS(m, NORMALIZED_SURFACE_NORMAL);

    // Optimization variables
    KRATOS_REGISTER_IN_PYTHON_3D_VARIABLE_WITH_COMPONENTS(m, DF1DX);

    KRATOS_REGISTER_IN_PYTHON_3D_VARIABLE_WITH_COMPONENTS(m, DF1DX_MAPPED);

    KRATOS_REGISTER_IN_PYTHON_3D_VARIABLE_WITH_COMPONENTS(m, DC1DX);
    KRATOS_REGISTER_IN_PYTHON_3D_VARIABLE_WITH_COMPONENTS(m, DC2DX);
    KRATOS_REGISTER_IN_PYTHON_3D_VARIABLE_WITH_COMPONENTS(m, DC3DX);
    KRATOS_REGISTER_IN_PYTHON_3D_VARIABLE_WITH_COMPONENTS(m, DC4DX);
    KRATOS_REGISTER_IN_PYTHON_3D_VARIABLE_WITH_COMPONENTS(m, DC5DX);
    KRATOS_REGISTER_IN_PYTHON_3D_VARIABLE_WITH_COMPONENTS(m, DC6DX);
    KRATOS_REGISTER_IN_PYTHON_3D_VARIABLE_WITH_COMPONENTS(m, DC7DX);
    KRATOS_REGISTER_IN_PYTHON_3D_VARIABLE_WITH_COMPONENTS(m, DC8DX);
    KRATOS_REGISTER_IN_PYTHON_3D_VARIABLE_WITH_COMPONENTS(m, DC9DX);

    KRATOS_REGISTER_IN_PYTHON_3D_VARIABLE_WITH_COMPONENTS(m, DC1DX_MAPPED);
    KRATOS_REGISTER_IN_PYTHON_3D_VARIABLE_WITH_COMPONENTS(m, DC2DX_MAPPED);
    KRATOS_REGISTER_IN_PYTHON_3D_VARIABLE_WITH_COMPONENTS(m, DC3DX_MAPPED);
    KRATOS_REGISTER_IN_PYTHON_3D_VARIABLE_WITH_COMPONENTS(m, DC4DX_MAPPED);
    KRATOS_REGISTER_IN_PYTHON_3D_VARIABLE_WITH_COMPONENTS(m, DC5DX_MAPPED);
    KRATOS_REGISTER_IN_PYTHON_3D_VARIABLE_WITH_COMPONENTS(m, DC6DX_MAPPED);
    KRATOS_REGISTER_IN_PYTHON_3D_VARIABLE_WITH_COMPONENTS(m, DC7DX_MAPPED);
    KRATOS_REGISTER_IN_PYTHON_3D_VARIABLE_WITH_COMPONENTS(m, DC8DX_MAPPED);
    KRATOS_REGISTER_IN_PYTHON_3D_VARIABLE_WITH_COMPONENTS(m, DC9DX_MAPPED);

    KRATOS_REGISTER_IN_PYTHON_3D_VARIABLE_WITH_COMPONENTS(m, SEARCH_DIRECTION);
    KRATOS_REGISTER_IN_PYTHON_3D_VARIABLE_WITH_COMPONENTS(m, CONTROL_POINT_UPDATE);
    KRATOS_REGISTER_IN_PYTHON_3D_VARIABLE_WITH_COMPONENTS(m, CONTROL_POINT_CHANGE);
    KRATOS_REGISTER_IN_PYTHON_3D_VARIABLE_WITH_COMPONENTS(m, SHAPE_UPDATE);
    KRATOS_REGISTER_IN_PYTHON_3D_VARIABLE_WITH_COMPONENTS(m, SHAPE_CHANGE);
    KRATOS_REGISTER_IN_PYTHON_3D_VARIABLE_WITH_COMPONENTS(m, MESH_CHANGE);

    // For edge damping
    KRATOS_REGISTER_IN_PYTHON_3D_VARIABLE_WITH_COMPONENTS(m, DAMPING_FACTOR);

    // For mapping
    KRATOS_REGISTER_IN_PYTHON_VARIABLE(m, MAPPING_ID);
<<<<<<< HEAD

    // Bead optimization
    KRATOS_REGISTER_IN_PYTHON_VARIABLE(m, ALPHA);
    KRATOS_REGISTER_IN_PYTHON_VARIABLE(m, ALPHA_MAPPED);
    KRATOS_REGISTER_IN_PYTHON_VARIABLE(m, DF1DALPHA);
    KRATOS_REGISTER_IN_PYTHON_VARIABLE(m, DF1DALPHA_MAPPED);
    KRATOS_REGISTER_IN_PYTHON_VARIABLE(m, DPDALPHA);
    KRATOS_REGISTER_IN_PYTHON_VARIABLE(m, DPDALPHA_MAPPED);
    KRATOS_REGISTER_IN_PYTHON_VARIABLE(m, DLDALPHA);

    // For auxiliary operations
    KRATOS_REGISTER_IN_PYTHON_VARIABLE(m, SCALAR_VARIABLE);
    KRATOS_REGISTER_IN_PYTHON_VARIABLE(m, SCALAR_VARIABLE_MAPPED);
    KRATOS_REGISTER_IN_PYTHON_3D_VARIABLE_WITH_COMPONENTS(m, VECTOR_VARIABLE);
    KRATOS_REGISTER_IN_PYTHON_3D_VARIABLE_WITH_COMPONENTS(m, VECTOR_VARIABLE_MAPPED);
  }

=======
}
>>>>>>> b1e64b30

}  // namespace Python.
}  // namespace Kratos.

#endif // KRATOS_PYTHON defined<|MERGE_RESOLUTION|>--- conflicted
+++ resolved
@@ -85,7 +85,6 @@
 
     // For mapping
     KRATOS_REGISTER_IN_PYTHON_VARIABLE(m, MAPPING_ID);
-<<<<<<< HEAD
 
     // Bead optimization
     KRATOS_REGISTER_IN_PYTHON_VARIABLE(m, ALPHA);
@@ -103,10 +102,6 @@
     KRATOS_REGISTER_IN_PYTHON_3D_VARIABLE_WITH_COMPONENTS(m, VECTOR_VARIABLE_MAPPED);
   }
 
-=======
-}
->>>>>>> b1e64b30
-
 }  // namespace Python.
 }  // namespace Kratos.
 
