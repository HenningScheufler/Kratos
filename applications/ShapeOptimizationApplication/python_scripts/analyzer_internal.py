--- conflicted
+++ resolved
@@ -1,120 +1,115 @@
-# ==============================================================================
-#  KratosShapeOptimizationApplication
-#
-#  License:         BSD License
-#                   license: ShapeOptimizationApplication/license.txt
-#
-#  Main authors:    Baumgaertner Daniel, https://github.com/dbaumgaertner
-#                   Geiser Armin, https://github.com/armingeiser
-#
-# ==============================================================================
-
-# Making KratosMultiphysics backward compatible with python 2.6 and 2.7
-from __future__ import print_function, absolute_import, division
-
-# Kratos Core and Apps
-import KratosMultiphysics as KM
-
-# Additional imports
-from .analyzer_base import AnalyzerBaseClass
-from .response_functions import response_function_factory as sho_response_factory
-try:
-    from KratosMultiphysics.StructuralMechanicsApplication import structural_response_function_factory as csm_response_factory
-except ImportError:
-    csm_response_factory = None
-try:
-    from KratosMultiphysics.ConvectionDiffusionApplication.response_functions import convection_diffusion_response_function_factory as convdiff_response_factory
-except ImportError:
-    convdiff_response_factory = None
-
-
-import time as timer
-
-# ==============================================================================
-class KratosInternalAnalyzer( AnalyzerBaseClass ):
-    # --------------------------------------------------------------------------
-    def __init__( self, specified_responses, model_part_controller ):
-        self.model_part_controller = model_part_controller
-        self.response_functions = self.__CreateResponseFunctions(specified_responses, model_part_controller.GetModel())
-
-    # --------------------------------------------------------------------------
-    def InitializeBeforeOptimizationLoop( self ):
-        for response in self.response_functions.values():
-            response.Initialize()
-
-    # --------------------------------------------------------------------------
-    def AnalyzeDesignAndReportToCommunicator( self, currentDesign, optimizationIteration, communicator ):
-        optimization_model_part = self.model_part_controller.GetOptimizationModelPart()
-
-        time_before_analysis = optimization_model_part.ProcessInfo.GetValue(KM.TIME)
-        step_before_analysis = optimization_model_part.ProcessInfo.GetValue(KM.STEP)
-        delta_time_before_analysis = optimization_model_part.ProcessInfo.GetValue(KM.DELTA_TIME)
-
-        for identifier, response in self.response_functions.items():
-
-            # Reset step/time iterators such that they match the optimization iteration after calling CalculateValue (which internally calls CloneTimeStep)
-            optimization_model_part.ProcessInfo.SetValue(KM.STEP, step_before_analysis-1)
-            optimization_model_part.ProcessInfo.SetValue(KM.TIME, time_before_analysis-1)
-            optimization_model_part.ProcessInfo.SetValue(KM.DELTA_TIME, 0)
-
-            response.InitializeSolutionStep()
-
-            # response values
-            if communicator.isRequestingValueOf(identifier):
-                response.CalculateValue()
-                communicator.reportValue(identifier, response.GetValue())
-
-            # response gradients
-            if communicator.isRequestingGradientOf(identifier):
-                response.CalculateGradient()
-                communicator.reportGradient(identifier, response.GetNodalGradient(KM.SHAPE_SENSITIVITY))
-
-            response.FinalizeSolutionStep()
-
-            # Clear results or modifications on model part
-            optimization_model_part.ProcessInfo.SetValue(KM.STEP, step_before_analysis)
-            optimization_model_part.ProcessInfo.SetValue(KM.TIME, time_before_analysis)
-            optimization_model_part.ProcessInfo.SetValue(KM.DELTA_TIME, delta_time_before_analysis)
-
-            self.model_part_controller.SetMeshToReferenceMesh()
-            self.model_part_controller.SetDeformationVariablesToZero()
-
-    # --------------------------------------------------------------------------
-    def FinalizeAfterOptimizationLoop( self ):
-        for response in self.response_functions.values():
-            response.Finalize()
-
-    # --------------------------------------------------------------------------
-    @staticmethod
-    def __CreateResponseFunctions( specified_responses, model ):
-        response_functions = {}
-
-<<<<<<< HEAD
-        sho_response_functions = ["plane_based_packaging", "mesh_based_packaging"]
-        csm_response_functions = ["strain_energy", "mass", "eigenfrequency", "adjoint_local_stress", "adjoint_max_stress", "adjoint_aggregated_stress"]
-=======
-        sho_response_functions = ["plane_based_packaging", "mesh_based_packaging", "surface_normal_shape_change"]
-        csm_response_functions = ["strain_energy", "mass", "eigenfrequency", "adjoint_local_stress", "adjoint_max_stress"]
-        convdiff_response_functions = ["point_temperature"]
->>>>>>> 6e2ca668
-
-        for (response_id, response_settings) in specified_responses:
-            if response_id in response_functions.keys():
-                raise NameError("There are multiple response functions with the following identifier: " + response_id)
-
-            response_type = response_settings["response_type"].GetString()
-
-            if response_type in csm_response_functions:
-                if csm_response_factory is None:
-                    raise RuntimeError("ShapeOpt: {} response function requires StructuralMechanicsApplication.".format(response_type))
-                response_functions[response_id] = csm_response_factory.CreateResponseFunction(response_id, response_settings, model)
-            elif response_type in convdiff_response_functions:
-                if convdiff_response_factory is None:
-                    raise RuntimeError("ShapeOpt: {} response function requires ConvectionDiffusionApplication.".format(response_type))
-                response_functions[response_id] = convdiff_response_factory.CreateResponseFunction(response_id, response_settings, model)
-            elif response_type in sho_response_functions:
-                response_functions[response_id] = sho_response_factory.CreateResponseFunction(response_id, response_settings, model)
-            else:
-                raise NameError("The response function '{}' of type '{}' is not available.".format(response_id, response_type))
-
-        return response_functions
+# ==============================================================================
+#  KratosShapeOptimizationApplication
+#
+#  License:         BSD License
+#                   license: ShapeOptimizationApplication/license.txt
+#
+#  Main authors:    Baumgaertner Daniel, https://github.com/dbaumgaertner
+#                   Geiser Armin, https://github.com/armingeiser
+#
+# ==============================================================================
+
+# Making KratosMultiphysics backward compatible with python 2.6 and 2.7
+from __future__ import print_function, absolute_import, division
+
+# Kratos Core and Apps
+import KratosMultiphysics as KM
+
+# Additional imports
+from .analyzer_base import AnalyzerBaseClass
+from .response_functions import response_function_factory as sho_response_factory
+try:
+    from KratosMultiphysics.StructuralMechanicsApplication import structural_response_function_factory as csm_response_factory
+except ImportError:
+    csm_response_factory = None
+try:
+    from KratosMultiphysics.ConvectionDiffusionApplication.response_functions import convection_diffusion_response_function_factory as convdiff_response_factory
+except ImportError:
+    convdiff_response_factory = None
+
+
+import time as timer
+
+# ==============================================================================
+class KratosInternalAnalyzer( AnalyzerBaseClass ):
+    # --------------------------------------------------------------------------
+    def __init__( self, specified_responses, model_part_controller ):
+        self.model_part_controller = model_part_controller
+        self.response_functions = self.__CreateResponseFunctions(specified_responses, model_part_controller.GetModel())
+
+    # --------------------------------------------------------------------------
+    def InitializeBeforeOptimizationLoop( self ):
+        for response in self.response_functions.values():
+            response.Initialize()
+
+    # --------------------------------------------------------------------------
+    def AnalyzeDesignAndReportToCommunicator( self, currentDesign, optimizationIteration, communicator ):
+        optimization_model_part = self.model_part_controller.GetOptimizationModelPart()
+
+        time_before_analysis = optimization_model_part.ProcessInfo.GetValue(KM.TIME)
+        step_before_analysis = optimization_model_part.ProcessInfo.GetValue(KM.STEP)
+        delta_time_before_analysis = optimization_model_part.ProcessInfo.GetValue(KM.DELTA_TIME)
+
+        for identifier, response in self.response_functions.items():
+
+            # Reset step/time iterators such that they match the optimization iteration after calling CalculateValue (which internally calls CloneTimeStep)
+            optimization_model_part.ProcessInfo.SetValue(KM.STEP, step_before_analysis-1)
+            optimization_model_part.ProcessInfo.SetValue(KM.TIME, time_before_analysis-1)
+            optimization_model_part.ProcessInfo.SetValue(KM.DELTA_TIME, 0)
+
+            response.InitializeSolutionStep()
+
+            # response values
+            if communicator.isRequestingValueOf(identifier):
+                response.CalculateValue()
+                communicator.reportValue(identifier, response.GetValue())
+
+            # response gradients
+            if communicator.isRequestingGradientOf(identifier):
+                response.CalculateGradient()
+                communicator.reportGradient(identifier, response.GetNodalGradient(KM.SHAPE_SENSITIVITY))
+
+            response.FinalizeSolutionStep()
+
+            # Clear results or modifications on model part
+            optimization_model_part.ProcessInfo.SetValue(KM.STEP, step_before_analysis)
+            optimization_model_part.ProcessInfo.SetValue(KM.TIME, time_before_analysis)
+            optimization_model_part.ProcessInfo.SetValue(KM.DELTA_TIME, delta_time_before_analysis)
+
+            self.model_part_controller.SetMeshToReferenceMesh()
+            self.model_part_controller.SetDeformationVariablesToZero()
+
+    # --------------------------------------------------------------------------
+    def FinalizeAfterOptimizationLoop( self ):
+        for response in self.response_functions.values():
+            response.Finalize()
+
+    # --------------------------------------------------------------------------
+    @staticmethod
+    def __CreateResponseFunctions( specified_responses, model ):
+        response_functions = {}
+
+        sho_response_functions = ["plane_based_packaging", "mesh_based_packaging", "surface_normal_shape_change"]
+        csm_response_functions = ["strain_energy", "mass", "eigenfrequency", "adjoint_local_stress", "adjoint_max_stress", "adjoint_aggregated_stress"]
+        convdiff_response_functions = ["point_temperature"]
+
+        for (response_id, response_settings) in specified_responses:
+            if response_id in response_functions.keys():
+                raise NameError("There are multiple response functions with the following identifier: " + response_id)
+
+            response_type = response_settings["response_type"].GetString()
+
+            if response_type in csm_response_functions:
+                if csm_response_factory is None:
+                    raise RuntimeError("ShapeOpt: {} response function requires StructuralMechanicsApplication.".format(response_type))
+                response_functions[response_id] = csm_response_factory.CreateResponseFunction(response_id, response_settings, model)
+            elif response_type in convdiff_response_functions:
+                if convdiff_response_factory is None:
+                    raise RuntimeError("ShapeOpt: {} response function requires ConvectionDiffusionApplication.".format(response_type))
+                response_functions[response_id] = convdiff_response_factory.CreateResponseFunction(response_id, response_settings, model)
+            elif response_type in sho_response_functions:
+                response_functions[response_id] = sho_response_factory.CreateResponseFunction(response_id, response_settings, model)
+            else:
+                raise NameError("The response function '{}' of type '{}' is not available.".format(response_id, response_type))
+
+        return response_functions