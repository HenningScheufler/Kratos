// KRATOS  ___|  |                   |                   |
//       \___ \  __|  __| |   |  __| __| |   |  __| _` | |
//             | |   |    |   | (    |   |   | |   (   | |
//       _____/ \__|_|   \__,_|\___|\__|\__,_|_|  \__,_|_| MECHANICS
//
//  License:		 BSD License
//					 license: StructuralMechanicsApplication/license.txt
//
//  Main authors:    Vicente Mataix
//

#if !defined(KRATOS_CONTACT_STRUCTURAL_MECHANICS_APPLICATION_VARIABLES_H_INCLUDED )
#define  KRATOS_CONTACT_STRUCTURAL_MECHANICS_APPLICATION_VARIABLES_H_INCLUDED

// System includes

// External includes

// Project includes
#include "includes/define.h"
#include "includes/kratos_application.h"
#include "includes/variables.h"
#include "includes/mapping_variables.h"
#include "custom_frictional_laws/frictional_law_with_derivative.h"

namespace Kratos
{

///@name Kratos Globals
///@{

///@}
///@name Type Definitions
///@{

    typedef array_1d<double,3> Vector3;
    typedef Geometry<Node<3>> GeometryType;

///@}
///@name  Enum's
///@{

    /**
     * @brief We use this to differentiate between cases of friction
     */
    enum class FrictionalCase {FRICTIONLESS = 0, FRICTIONLESS_COMPONENTS = 1, FRICTIONAL = 2, FRICTIONLESS_PENALTY = 3, FRICTIONAL_PENALTY = 4  };

    /**
     * @brief This enum is used to define the different options for normal derivatives computation
     */
    enum NormalDerivativesComputation {NO_DERIVATIVES_COMPUTATION = 0, ELEMENTAL_DERIVATIVES = 1, NODAL_ELEMENTAL_DERIVATIVES = 2, NO_DERIVATIVES_COMPUTATION_WITH_NORMAL_UPDATE = 3};

///@}
///@name  Functions
///@{

// VARIABLES
/* Mortar method */
KRATOS_DEFINE_APPLICATION_VARIABLE( CONTACT_STRUCTURAL_MECHANICS_APPLICATION, int , INNER_LOOP_ITERATION )                             // The number of loops in the simplified semi-smooth inner iteration
KRATOS_DEFINE_APPLICATION_VARIABLE( CONTACT_STRUCTURAL_MECHANICS_APPLICATION, int , INTEGRATION_ORDER_CONTACT )                        // The integration order computed in the contact
KRATOS_DEFINE_APPLICATION_VARIABLE( CONTACT_STRUCTURAL_MECHANICS_APPLICATION, double, DISTANCE_THRESHOLD )                             // The distance threshold considered
<<<<<<< HEAD
KRATOS_DEFINE_APPLICATION_VARIABLE( CONTACT_STRUCTURAL_MECHANICS_APPLICATION, double, MAX_LM_THRESHOLD )                               // The maximum module of the Lagrange Multiplier allowed
KRATOS_DEFINE_APPLICATION_VARIABLE( CONTACT_STRUCTURAL_MECHANICS_APPLICATION, double, MAX_LM_RESET_FACTOR )                            // The factor respect MAX_LM_THRESHOLD to reset the movement of the nodes
=======
KRATOS_DEFINE_APPLICATION_VARIABLE( CONTACT_STRUCTURAL_MECHANICS_APPLICATION, double, ZERO_TOLERANCE_FACTOR )                          // The epsilon factor considered
>>>>>>> 74d03907
KRATOS_DEFINE_APPLICATION_VARIABLE( CONTACT_STRUCTURAL_MECHANICS_APPLICATION, double, ACTIVE_CHECK_FACTOR )                            // The factor employed to search an active/inactive node
KRATOS_DEFINE_APPLICATION_VARIABLE( CONTACT_STRUCTURAL_MECHANICS_APPLICATION, Vector3, PAIRED_NORMAL )                                 // The normal of the paired geometry
KRATOS_DEFINE_3D_APPLICATION_VARIABLE_WITH_COMPONENTS(CONTACT_STRUCTURAL_MECHANICS_APPLICATION, AUXILIAR_COORDINATES )                 // Auxiliar coordinates used to map
KRATOS_DEFINE_3D_APPLICATION_VARIABLE_WITH_COMPONENTS(CONTACT_STRUCTURAL_MECHANICS_APPLICATION, DELTA_COORDINATES )                    // Delta coordinates used to map
KRATOS_DEFINE_APPLICATION_VARIABLE( CONTACT_STRUCTURAL_MECHANICS_APPLICATION, double, NORMAL_GAP )                                     // The normal gap employed in contact formulation
KRATOS_DEFINE_3D_APPLICATION_VARIABLE_WITH_COMPONENTS(CONTACT_STRUCTURAL_MECHANICS_APPLICATION, TANGENT_SLIP )                         // The tangent slip gap employed in contact formulation

/* Weighted values */
KRATOS_DEFINE_APPLICATION_VARIABLE( CONTACT_STRUCTURAL_MECHANICS_APPLICATION, double, WEIGHTED_GAP )                                   // The integrated gap employed in mortar formulation
KRATOS_DEFINE_3D_APPLICATION_VARIABLE_WITH_COMPONENTS(CONTACT_STRUCTURAL_MECHANICS_APPLICATION, WEIGHTED_SLIP )                        // The integrated slip employed in mortar formulation
KRATOS_DEFINE_APPLICATION_VARIABLE( CONTACT_STRUCTURAL_MECHANICS_APPLICATION, double, WEIGHTED_SCALAR_RESIDUAL )                       // The integrated scalar residual
KRATOS_DEFINE_3D_APPLICATION_VARIABLE_WITH_COMPONENTS(CONTACT_STRUCTURAL_MECHANICS_APPLICATION, WEIGHTED_VECTOR_RESIDUAL )             // The integrated vector residual

/* For ALM mortar condition */
KRATOS_DEFINE_APPLICATION_VARIABLE( CONTACT_STRUCTURAL_MECHANICS_APPLICATION, bool, ACTIVE_SET_COMPUTED )                              // To know if the active set has been computed
KRATOS_DEFINE_APPLICATION_VARIABLE( CONTACT_STRUCTURAL_MECHANICS_APPLICATION, bool, ACTIVE_SET_CONVERGED )                             // To know if the active set has converged
KRATOS_DEFINE_APPLICATION_VARIABLE( CONTACT_STRUCTURAL_MECHANICS_APPLICATION, bool, SLIP_SET_CONVERGED )                               // To know if the slip set has converged
KRATOS_DEFINE_APPLICATION_VARIABLE( CONTACT_STRUCTURAL_MECHANICS_APPLICATION, double, SLIP_CONVERGENCE_COEFFICIENT )                   // Coefficient to improve the slip computation convergence
KRATOS_DEFINE_APPLICATION_VARIABLE( CONTACT_STRUCTURAL_MECHANICS_APPLICATION, double, SLIP_AUGMENTATION_COEFFICIENT )                  // Coefficient to improve the slip computation convergence (augmented part related)
KRATOS_DEFINE_APPLICATION_VARIABLE( CONTACT_STRUCTURAL_MECHANICS_APPLICATION, double, DYNAMIC_FACTOR )                                 // The factor considered for dynamic problems (in order to take intro account the gap evolution)
KRATOS_DEFINE_APPLICATION_VARIABLE( CONTACT_STRUCTURAL_MECHANICS_APPLICATION, double, LAGRANGE_MULTIPLIER_CONTACT_PRESSURE )           // The lagrange multiplier for normal contact pressure
KRATOS_DEFINE_APPLICATION_VARIABLE( CONTACT_STRUCTURAL_MECHANICS_APPLICATION, double, AUGMENTED_NORMAL_CONTACT_PRESSURE )              // The resultant augmented pressure in the normal direction
KRATOS_DEFINE_3D_APPLICATION_VARIABLE_WITH_COMPONENTS(CONTACT_STRUCTURAL_MECHANICS_APPLICATION, AUGMENTED_TANGENT_CONTACT_PRESSURE )   // The resultant augmented pressure in the tangent direction
KRATOS_DEFINE_APPLICATION_VARIABLE( CONTACT_STRUCTURAL_MECHANICS_APPLICATION, int, CONSIDER_NORMAL_VARIATION )                         // A value used to check if consider normal variation or not
KRATOS_DEFINE_APPLICATION_VARIABLE( CONTACT_STRUCTURAL_MECHANICS_APPLICATION, bool, ADAPT_PENALTY )                                    // To set if the penalty is recalculated or not
KRATOS_DEFINE_APPLICATION_VARIABLE( CONTACT_STRUCTURAL_MECHANICS_APPLICATION, double, MAX_GAP_FACTOR )                                 // The factor between the nodal H and the max gap considered to recalculate the penalty

/* For mesh tying mortar condition */
KRATOS_DEFINE_APPLICATION_VARIABLE( CONTACT_STRUCTURAL_MECHANICS_APPLICATION, std::string, TYING_VARIABLE )                            // The variable name for the mesh tying

/* Explicit simulation */
KRATOS_DEFINE_APPLICATION_VARIABLE( CONTACT_STRUCTURAL_MECHANICS_APPLICATION, double, MAX_GAP_THRESHOLD )                              // The gap considered as threshold to rescale penalty

/* Frictional laws */
KRATOS_DEFINE_APPLICATION_VARIABLE( CONTACT_STRUCTURAL_MECHANICS_APPLICATION, FrictionalLaw::Pointer, FRICTIONAL_LAW )                 // The frictional law considered
KRATOS_DEFINE_APPLICATION_VARIABLE( CONTACT_STRUCTURAL_MECHANICS_APPLICATION, double, TRESCA_FRICTION_THRESHOLD )                      // The threshold value for Tresca frictional contact
}

#endif	/* KRATOS_CONTACT_STRUCTURAL_MECHANICS_APPLICATION_VARIABLES_H_INCLUDED */<|MERGE_RESOLUTION|>--- conflicted
+++ resolved
@@ -59,12 +59,9 @@
 KRATOS_DEFINE_APPLICATION_VARIABLE( CONTACT_STRUCTURAL_MECHANICS_APPLICATION, int , INNER_LOOP_ITERATION )                             // The number of loops in the simplified semi-smooth inner iteration
 KRATOS_DEFINE_APPLICATION_VARIABLE( CONTACT_STRUCTURAL_MECHANICS_APPLICATION, int , INTEGRATION_ORDER_CONTACT )                        // The integration order computed in the contact
 KRATOS_DEFINE_APPLICATION_VARIABLE( CONTACT_STRUCTURAL_MECHANICS_APPLICATION, double, DISTANCE_THRESHOLD )                             // The distance threshold considered
-<<<<<<< HEAD
 KRATOS_DEFINE_APPLICATION_VARIABLE( CONTACT_STRUCTURAL_MECHANICS_APPLICATION, double, MAX_LM_THRESHOLD )                               // The maximum module of the Lagrange Multiplier allowed
 KRATOS_DEFINE_APPLICATION_VARIABLE( CONTACT_STRUCTURAL_MECHANICS_APPLICATION, double, MAX_LM_RESET_FACTOR )                            // The factor respect MAX_LM_THRESHOLD to reset the movement of the nodes
-=======
 KRATOS_DEFINE_APPLICATION_VARIABLE( CONTACT_STRUCTURAL_MECHANICS_APPLICATION, double, ZERO_TOLERANCE_FACTOR )                          // The epsilon factor considered
->>>>>>> 74d03907
 KRATOS_DEFINE_APPLICATION_VARIABLE( CONTACT_STRUCTURAL_MECHANICS_APPLICATION, double, ACTIVE_CHECK_FACTOR )                            // The factor employed to search an active/inactive node
 KRATOS_DEFINE_APPLICATION_VARIABLE( CONTACT_STRUCTURAL_MECHANICS_APPLICATION, Vector3, PAIRED_NORMAL )                                 // The normal of the paired geometry
 KRATOS_DEFINE_3D_APPLICATION_VARIABLE_WITH_COMPONENTS(CONTACT_STRUCTURAL_MECHANICS_APPLICATION, AUXILIAR_COORDINATES )                 // Auxiliar coordinates used to map
