--- conflicted
+++ resolved
@@ -121,12 +121,9 @@
     KRATOS_REGISTER_VARIABLE( INNER_LOOP_ITERATION )                                  // The number of loops in the simplified semi-smooth inner iteration
     KRATOS_REGISTER_VARIABLE( INTEGRATION_ORDER_CONTACT )                             // The integration order computed in the contact
     KRATOS_REGISTER_VARIABLE( DISTANCE_THRESHOLD )                                    // The distance threshold considered
-<<<<<<< HEAD
     KRATOS_REGISTER_VARIABLE( MAX_LM_THRESHOLD )                                      // The maximum module of the Lagrange Multiplier allowed
     KRATOS_REGISTER_VARIABLE( MAX_LM_RESET_FACTOR )                                   // The factor respect MAX_LM_THRESHOLD to reset the movement of the nodes
-=======
     KRATOS_REGISTER_VARIABLE( ZERO_TOLERANCE_FACTOR )                                 // The epsilon factor considered
->>>>>>> 74d03907
     KRATOS_REGISTER_VARIABLE( ACTIVE_CHECK_FACTOR )                                   // The factor employed to serach an active/inactive node
     KRATOS_REGISTER_VARIABLE( PAIRED_NORMAL )                                         // The normal of the paired geometry
     KRATOS_REGISTER_3D_VARIABLE_WITH_COMPONENTS( AUXILIAR_COORDINATES )               // Auxiliar coordinates used to map
