// KRATOS  ___|  |                   |                   |
//       \___ \  __|  __| |   |  __| __| |   |  __| _` | |
//             | |   |    |   | (    |   |   | |   (   | |
//       _____/ \__|_|   \__,_|\___|\__|\__,_|_|  \__,_|_| MECHANICS
//
//  License:		 BSD License
//					 license: StructuralMechanicsApplication/license.txt
//
//  Main authors:    Vicente Mataix
//

// System includes

// External includes

// Project includes
#include "contact_structural_mechanics_application_variables.h"

namespace Kratos
{
typedef array_1d<double,3> Vector3;
typedef Geometry<Node<3>> GeometryType;

// VARIABLES
/* Mortar method general variables */
KRATOS_CREATE_VARIABLE( int , INNER_LOOP_ITERATION )                              // The number of loops in the simplified semi-smooth inner iteration
KRATOS_CREATE_VARIABLE( int , INTEGRATION_ORDER_CONTACT )                         // The integration order computed in the contact
KRATOS_CREATE_VARIABLE( double, DISTANCE_THRESHOLD )                              // The distance threshold considered
<<<<<<< HEAD
KRATOS_CREATE_VARIABLE( double, MAX_LM_THRESHOLD )                                // The maximum module of the Lagrange Multiplier allowed
KRATOS_CREATE_VARIABLE( double, MAX_LM_RESET_FACTOR )                             // The factor respect MAX_LM_THRESHOLD to reset the movement of the nodes
=======
KRATOS_CREATE_VARIABLE( double, ZERO_TOLERANCE_FACTOR )                           // The epsilon factor considered
>>>>>>> 74d03907
KRATOS_CREATE_VARIABLE( double, ACTIVE_CHECK_FACTOR )                             // The factor employed to search an active/inactive node
KRATOS_CREATE_VARIABLE( Vector3, PAIRED_NORMAL )                                  // The normal of the paired geometry
KRATOS_CREATE_3D_VARIABLE_WITH_COMPONENTS( AUXILIAR_COORDINATES )                 // Auxiliar coordinates used to map
KRATOS_CREATE_3D_VARIABLE_WITH_COMPONENTS( DELTA_COORDINATES )                    // Delta coordinates used to map
KRATOS_CREATE_VARIABLE( double, NORMAL_GAP )                                      // The normal gap employed in contact formulation
KRATOS_CREATE_3D_VARIABLE_WITH_COMPONENTS( TANGENT_SLIP )                         // The tangent slip gap employed in contact formulation

/* Weighted values */
KRATOS_CREATE_VARIABLE( double, WEIGHTED_GAP )                                    // The integrated gap employed in mortar formulation
KRATOS_CREATE_3D_VARIABLE_WITH_COMPONENTS( WEIGHTED_SLIP )                        // The integrated slip employed in mortar formulation
KRATOS_CREATE_VARIABLE( double, WEIGHTED_SCALAR_RESIDUAL )                        // The integrated scalar residual
KRATOS_CREATE_3D_VARIABLE_WITH_COMPONENTS( WEIGHTED_VECTOR_RESIDUAL )             // The integrated vector residual

/* For ALM mortar condition */
KRATOS_CREATE_VARIABLE( bool, ACTIVE_SET_COMPUTED )                               // To know if the active set has been computed
KRATOS_CREATE_VARIABLE( bool, ACTIVE_SET_CONVERGED )                              // To know if the active set has converged
KRATOS_CREATE_VARIABLE( bool, SLIP_SET_CONVERGED )                                // To know if the slip set has converged
KRATOS_CREATE_VARIABLE( double, SLIP_CONVERGENCE_COEFFICIENT )                    // Coefficient to improve the slip computation convergence
KRATOS_CREATE_VARIABLE( double, SLIP_AUGMENTATION_COEFFICIENT )                   // Coefficient to improve the slip computation convergence (augmented part related)
KRATOS_CREATE_VARIABLE( double, DYNAMIC_FACTOR )                                  // The factor considered for dynamic problems (in order to take intro account the gap evolution)
KRATOS_CREATE_VARIABLE( double, LAGRANGE_MULTIPLIER_CONTACT_PRESSURE )            // The lagrange multiplier for normal contact pressure
KRATOS_CREATE_VARIABLE( double, AUGMENTED_NORMAL_CONTACT_PRESSURE )               // The resultant augmented pressure in the normal direction
KRATOS_CREATE_3D_VARIABLE_WITH_COMPONENTS( AUGMENTED_TANGENT_CONTACT_PRESSURE )   // The resultant augmented pressure in the tangent direction
KRATOS_CREATE_VARIABLE( int, CONSIDER_NORMAL_VARIATION )                          // A value used to check if consider normal variation or not
KRATOS_CREATE_VARIABLE( bool, ADAPT_PENALTY )                                     // To set if the penalty is recalculated or not
KRATOS_CREATE_VARIABLE( double, MAX_GAP_FACTOR )                                  // The factor between the nodal H and the max gap considered to recalculate the penalty

/* For mesh tying mortar condition */
KRATOS_CREATE_VARIABLE( std::string, TYING_VARIABLE )                             // The variable name for the mesh tying

/* Explicit simulation */
KRATOS_CREATE_VARIABLE( double, MAX_GAP_THRESHOLD )                               // The gap considered as threshold to rescale penalty

/* Frictional laws */
KRATOS_CREATE_VARIABLE( FrictionalLaw::Pointer, FRICTIONAL_LAW )                  // The frictional law considered
KRATOS_CREATE_VARIABLE( double, TRESCA_FRICTION_THRESHOLD )                       // The threshold value for Tresca frictional contact
}<|MERGE_RESOLUTION|>--- conflicted
+++ resolved
@@ -26,12 +26,9 @@
 KRATOS_CREATE_VARIABLE( int , INNER_LOOP_ITERATION )                              // The number of loops in the simplified semi-smooth inner iteration
 KRATOS_CREATE_VARIABLE( int , INTEGRATION_ORDER_CONTACT )                         // The integration order computed in the contact
 KRATOS_CREATE_VARIABLE( double, DISTANCE_THRESHOLD )                              // The distance threshold considered
-<<<<<<< HEAD
 KRATOS_CREATE_VARIABLE( double, MAX_LM_THRESHOLD )                                // The maximum module of the Lagrange Multiplier allowed
 KRATOS_CREATE_VARIABLE( double, MAX_LM_RESET_FACTOR )                             // The factor respect MAX_LM_THRESHOLD to reset the movement of the nodes
-=======
 KRATOS_CREATE_VARIABLE( double, ZERO_TOLERANCE_FACTOR )                           // The epsilon factor considered
->>>>>>> 74d03907
 KRATOS_CREATE_VARIABLE( double, ACTIVE_CHECK_FACTOR )                             // The factor employed to search an active/inactive node
 KRATOS_CREATE_VARIABLE( Vector3, PAIRED_NORMAL )                                  // The normal of the paired geometry
 KRATOS_CREATE_3D_VARIABLE_WITH_COMPONENTS( AUXILIAR_COORDINATES )                 // Auxiliar coordinates used to map
