--- conflicted
+++ resolved
@@ -45,11 +45,7 @@
 ///@name Type Definitions
 ///@{
     
-<<<<<<< HEAD
-    typedef Point<3>                                  PointType;
-=======
     typedef Point                                  PointType;
->>>>>>> 0b16c6b7
     typedef Node<3>                                    NodeType;
     typedef Geometry<NodeType>                     GeometryType;
     typedef Geometry<PointType>               GeometryPointType;
