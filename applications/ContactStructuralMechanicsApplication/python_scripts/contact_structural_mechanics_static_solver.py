from __future__ import print_function, absolute_import, division  # makes KM backward compatible with python 2.6 and 2.7
#import kratos core and applications
import KratosMultiphysics as KM

# Import applications
import KratosMultiphysics.StructuralMechanicsApplication as SMA
import KratosMultiphysics.ContactStructuralMechanicsApplication as CSMA

# Import the implicit solver (the explicit one is derived from it)
import structural_mechanics_static_solver

# Import auxiliar methods
import auxiliar_methods_solvers

def CreateSolver(model, custom_settings):
    return ContactStaticMechanicalSolver(model, custom_settings)

class ContactStaticMechanicalSolver(structural_mechanics_static_solver.StaticMechanicalSolver):
    """The structural mechanics contact static solver.

    This class creates the mechanical solvers for contact static analysis. It currently
    supports line search, linear, arc-length, form-finding and Newton-Raphson
    strategies.

    Public member variables:
    arc_length_settings -- settings for the arc length method.

    See structural_mechanics_solver.py for more information.
    """
    def __init__(self, model, custom_settings):

        ## Settings string in json format
        contact_settings = auxiliar_methods_solvers.AuxiliarContactSettings()

        ## Overwrite the default settings with user-provided parameters
        self.settings = custom_settings
        self.validate_and_transfer_matching_settings(self.settings, contact_settings)
        self.contact_settings = contact_settings["contact_settings"]

        # Linear solver settings
        if self.settings.Has("linear_solver_settings"):
            self.linear_solver_settings = self.settings["linear_solver_settings"]
        else:
            self.linear_solver_settings = KM.Parameters("""{}""")

        # Construct the base solver.
        super(ContactStaticMechanicalSolver, self).__init__(model, self.settings)

        # Setting default configurations true by default
        auxiliar_methods_solvers.AuxiliarSetSettings(self.settings, self.contact_settings)

        # Setting echo level
        self.echo_level =  self.settings["echo_level"].GetInt()

        # Initialize the processes list
        self.processes_list = None

        # Initialize the post process
        self.post_process = None

        self.print_on_rank_zero("::[Contact Mechanical Static Solver]:: ", "Construction of ContactMechanicalSolver finished")

    def AddVariables(self):

        super(ContactStaticMechanicalSolver, self).AddVariables()

        mortar_type = self.contact_settings["mortar_type"].GetString()
        auxiliar_methods_solvers.AuxiliarAddVariables(self.main_model_part, mortar_type)

        self.print_on_rank_zero("::[Contact Mechanical Static Solver]:: ", "Variables ADDED")

    def AddDofs(self):

        super(ContactStaticMechanicalSolver, self).AddDofs()

        mortar_type = self.contact_settings["mortar_type"].GetString()
        auxiliar_methods_solvers.AuxiliarAddDofs(self.main_model_part, mortar_type)

        self.print_on_rank_zero("::[Contact Mechanical Static Solver]:: ", "DOF's ADDED")

    def Initialize(self):
        super(ContactStaticMechanicalSolver, self).Initialize() # The mechanical solver is created here.

        # No verbosity from strategy
        if self.contact_settings["silent_strategy"].GetBool() is True:
            mechanical_solution_strategy = self.get_mechanical_solution_strategy()
            mechanical_solution_strategy.SetEchoLevel(0)

        # We set the flag INTERACTION
        computing_model_part = self.GetComputingModelPart()
        if self.contact_settings["simplified_semi_smooth_newton"].GetBool() is True:
            computing_model_part.Set(KM.INTERACTION, False)
        else:
            computing_model_part.Set(KM.INTERACTION, True)

    def Solve(self):
        if self.settings["clear_storage"].GetBool():
            self.Clear()

        mechanical_solution_strategy = self.get_mechanical_solution_strategy()
        auxiliar_methods_solvers.AuxiliarSolve(mechanical_solution_strategy)

    def SolveSolutionStep(self):
        is_converged = self.get_mechanical_solution_strategy().SolveSolutionStep()
        return is_converged

    def ExecuteFinalizeSolutionStep(self):
        super(ContactStaticMechanicalSolver, self).ExecuteFinalizeSolutionStep()
        if self.contact_settings["ensure_contact"].GetBool():
            computing_model_part = self.GetComputingModelPart()
            CSMA.ContactUtilities.CheckActivity(computing_model_part)

    def ComputeDeltaTime(self):
        delta_time = self.settings["time_stepping"]["time_step"].GetDouble()
        if self.contact_settings["inner_loop_adaptive"].GetBool():
            process_info = self.GetComputingModelPart().ProcessInfo
            if process_info.Has(CSMA.INNER_LOOP_ITERATION):
                inner_iterations = process_info[CSMA.INNER_LOOP_ITERATION]
                if inner_iterations > 1:
                    delta_time = delta_time/float(inner_iterations)
                    self.print_on_rank_zero("::[Contact Mechanical Static Solver]:: ", "Advancing with a reduced delta time of ", delta_time)
        return delta_time

    def AddProcessesList(self, processes_list):
        self.processes_list = CSMA.ProcessFactoryUtility(processes_list)

    def AddPostProcess(self, post_process):
        self.post_process = CSMA.ProcessFactoryUtility(post_process)

    def print_on_rank_zero(self, *args):
        # This function will be overridden in the trilinos-solvers
        KM.Logger.PrintInfo(" ".join(map(str,args)))

    def print_warning_on_rank_zero(self, *args):
        # This function will be overridden in the trilinos-solvers
        KM.Logger.PrintWarning(" ".join(map(str,args)))

    #### Private functions ####

    def _get_convergence_criterion_settings(self):
        # Create an auxiliary Kratos parameters object to store the convergence settings.
        return auxiliar_methods_solvers.AuxiliarCreateConvergenceParameters(self.main_model_part, self.settings, self.contact_settings)

    def _create_convergence_criterion(self):
        import contact_convergence_criteria_factory
        convergence_criterion = contact_convergence_criteria_factory.convergence_criterion(self._get_convergence_criterion_settings())
        return convergence_criterion.mechanical_convergence_criterion

    def _create_linear_solver(self):
        linear_solver = super(ContactStaticMechanicalSolver, self)._create_linear_solver()
        return auxiliar_methods_solvers.AuxiliarCreateLinearSolver(self.main_model_part, self.settings, self.contact_settings, self.linear_solver_settings, linear_solver)

    def _create_builder_and_solver(self):
        if self.contact_settings["mortar_type"].GetString() != "":
            linear_solver = self.get_linear_solver()
            if self.settings["block_builder"].GetBool():
                if self.settings["multi_point_constraints_used"].GetBool():
                    builder_and_solver = CSMA.ContactResidualBasedBlockBuilderAndSolverWithConstraints(linear_solver)
                else:
                    builder_and_solver = CSMA.ContactResidualBasedBlockBuilderAndSolver(linear_solver)
            else:
<<<<<<< HEAD
                # We use the elimination builder and solver
                if self.settings["multi_point_constraints_used"].GetBool():
                    if (self.GetComputingModelPart().NumberOfMasterSlaveConstraints() > 0):
                        self.GetComputingModelPart().Set(KM.TO_SPLIT) # We set the flag for some operations
                    builder_and_solver = CSMA.ContactResidualBasedEliminationBuilderAndSolverWithConstraints(linear_solver)
                else:
                    builder_and_solver = CSMA.ContactResidualBasedEliminationBuilderAndSolver(linear_solver)
=======
                builder_and_solver = super(ContactStaticMechanicalSolver, self)._create_builder_and_solver()
>>>>>>> 08dce6a8

        return builder_and_solver

    def _create_mechanical_solution_strategy(self):
        if self.contact_settings["mortar_type"].GetString() != "":
            if self.settings["analysis_type"].GetString() == "linear":
                mechanical_solution_strategy = self._create_linear_strategy()
            else:
                if self.settings["line_search"].GetBool():
                    mechanical_solution_strategy = self._create_contact_line_search_strategy()
                else:
                    mechanical_solution_strategy = self._create_contact_newton_raphson_strategy()
        else:
            mechanical_solution_strategy = super(ContactStaticMechanicalSolver, self)._create_mechanical_solution_strategy()

        return mechanical_solution_strategy
    def _create_contact_line_search_strategy(self):
        computing_model_part = self.GetComputingModelPart()
        self.mechanical_scheme = self.get_solution_scheme()
        self.linear_solver = self.get_linear_solver()
        self.mechanical_convergence_criterion = self.get_convergence_criterion()
        self.builder_and_solver = self.get_builder_and_solver()
        return auxiliar_methods_solvers.AuxiliarLineSearch(computing_model_part, self.mechanical_scheme, self.linear_solver, self.mechanical_convergence_criterion, self.builder_and_solver, self.settings, self.contact_settings, self.processes_list, self.post_process)

    def _create_contact_newton_raphson_strategy(self):
        computing_model_part = self.GetComputingModelPart()
        self.mechanical_scheme = self.get_solution_scheme()
        self.linear_solver = self.get_linear_solver()
        self.mechanical_convergence_criterion = self.get_convergence_criterion()
        self.builder_and_solver = self.get_builder_and_solver()
        return auxiliar_methods_solvers.AuxiliarNewton(computing_model_part, self.mechanical_scheme, self.linear_solver, self.mechanical_convergence_criterion, self.builder_and_solver, self.settings, self.contact_settings, self.processes_list, self.post_process)<|MERGE_RESOLUTION|>--- conflicted
+++ resolved
@@ -159,17 +159,15 @@
                 else:
                     builder_and_solver = CSMA.ContactResidualBasedBlockBuilderAndSolver(linear_solver)
             else:
-<<<<<<< HEAD
-                # We use the elimination builder and solver
-                if self.settings["multi_point_constraints_used"].GetBool():
-                    if (self.GetComputingModelPart().NumberOfMasterSlaveConstraints() > 0):
-                        self.GetComputingModelPart().Set(KM.TO_SPLIT) # We set the flag for some operations
-                    builder_and_solver = CSMA.ContactResidualBasedEliminationBuilderAndSolverWithConstraints(linear_solver)
-                else:
-                    builder_and_solver = CSMA.ContactResidualBasedEliminationBuilderAndSolver(linear_solver)
-=======
-                builder_and_solver = super(ContactStaticMechanicalSolver, self)._create_builder_and_solver()
->>>>>>> 08dce6a8
+                    # We use the elimination builder and solver
+                    if self.settings["multi_point_constraints_used"].GetBool():
+                        if (self.GetComputingModelPart().NumberOfMasterSlaveConstraints() > 0):
+                            self.GetComputingModelPart().Set(KM.TO_SPLIT) # We set the flag for some operations
+                        builder_and_solver = CSMA.ContactResidualBasedEliminationBuilderAndSolverWithConstraints(linear_solver)
+                    else:
+                        builder_and_solver = CSMA.ContactResidualBasedEliminationBuilderAndSolver(linear_solver)
+        else:
+            builder_and_solver = super(ContactImplicitMechanicalSolver, self)._create_builder_and_solver()
 
         return builder_and_solver
 
