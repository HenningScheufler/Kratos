from __future__ import print_function, absolute_import, division #makes KratosMultiphysics backward compatible with python 2.6 and 2.7
# Importing the Kratos Library
import KratosMultiphysics as KM

import KratosMultiphysics.ContactStructuralMechanicsApplication as CSMA

def Factory(settings, Model):
    if not isinstance(settings, KM.Parameters):
        raise Exception("Expected input shall be a Parameters object, encapsulating a json string")
    return ExplicitPenaltyContactProcess(Model, settings["Parameters"])

import sys

import KratosMultiphysics.ContactStructuralMechanicsApplication.penalty_contact_process as penalty_contact_process

class ExplicitPenaltyContactProcess(penalty_contact_process.PenaltyContactProcess):
    """This class is used in order to compute the contact using a mortar penalty formulation in explicit integration schemes

    This class constructs the model parts containing the contact conditions and
    initializes parameters and variables related with the contact. The class creates
    search utilities to be used to create the contact pairs

    Only the member variables listed below should be accessed directly.

    Public member variables:
    Model -- the container of the different model parts.
    settings -- Kratos parameters containing solver settings.
    """

    def __init__(self, Model, settings):
        """ The default constructor of the class

        Keyword arguments:
        self -- It signifies an instance of a class.
        Model -- the container of the different model parts.
        settings -- Kratos parameters containing solver settings.
        """

        # NOTE: Due to recursive check "contact_model_part" and "assume_master_slave" requires to pre-define configurations, if more that 10 pairs of contact are required, just add. I assume nobody needs that much
        # Settings string in json format
        default_parameters = KM.Parameters("""
        {
            "help"                          : "This class is used in order to compute the contact using a mortar ALM formulation. This class constructs the model parts containing the contact conditions and initializes parameters and variables related with the contact. The class creates search utilities to be used to create the contact pairs",
            "mesh_id"                       : 0,
            "model_part_name"               : "Structure",
            "computing_model_part_name"     : "computing_domain",
            "contact_model_part"            : {"0":[],"1":[],"2":[],"3":[],"4":[],"5":[],"6":[],"7":[],"8":[],"9":[]},
            "assume_master_slave"           : {"0":[],"1":[],"2":[],"3":[],"4":[],"5":[],"6":[],"7":[],"8":[],"9":[]},
            "contact_property_ids"          : {"0": 0,"1": 0,"2": 0,"3": 0,"4": 0,"5": 0,"6": 0,"7": 0,"8": 0,"9": 0},
            "contact_type"                  : "Frictionless",
            "not_normal_update_frictional"  : false,
            "interval"                      : [0.0,"End"],
            "normal_variation"              : "no_derivatives_computation",
            "frictional_law"                : "Coulomb",
            "tangent_factor"                : 1.0e-4,
            "slip_convergence_coefficient"  : 1.0,
<<<<<<< HEAD
            "slip_augmentation_coefficient" : 1.0,
            "max_lagrange_multiplier_check" : null,
            "max_lm_reset_factor"           : 5.0,
=======
            "slip_augmentation_coefficient" : 0.0,
            "slip_threshold"                : 2.0e-2,
>>>>>>> 0ccdc2bd
            "zero_tolerance_factor"         : 1.0,
            "integration_order"             : 2,
            "clear_inactive_for_post"       : true,
            "search_parameters"             : {
                "type_search"                         : "octree_with_obb",
                "simple_search"                       : false,
                "adapt_search"                        : false,
                "search_factor"                       : 3.5,
                "active_check_factor"                 : 0.01,
                "max_number_results"                  : 1000,
                "bucket_size"                         : 4,
                "dynamic_search"                      : false,
                "static_check_movement"               : false,
                "database_step_update"                : 1,
                "normal_orientation_threshold"        : 1.0e-1,
                "consider_gap_threshold"              : false,
                "debug_mode"                          : false,
                "predict_correct_lagrange_multiplier" : false,
                "check_gap"                           : "check_mapping",
                "octree_search_parameters" : {
                    "bounding_box_factor"             : 0.1,
                    "debug_obb"                       : false,
                    "OBB_intersection_type"           : "SeparatingAxisTheorem",
                    "build_from_bounding_box"         : true,
                    "lower_bounding_box_coefficient"  : 0.0,
                    "higher_bounding_box_coefficient" : 1.0
                }
            },
            "advance_explicit_parameters"  : {
                "manual_max_gap_theshold"  : false,
                "automatic_gap_factor"     : 1.0e-1,
                "max_gap_threshold"        : 5.0e-2,
                "max_gap_factor"           : 1.0e2,
                "logistic_exponent_factor" : 6.0
            },
            "advance_ALM_parameters" : {
                "manual_ALM"                  : false,
                "stiffness_factor"            : 1.0,
                "penalty_scale_factor"        : 1.0,
                "use_scale_factor"            : true,
                "penalty"                     : 1.0e16,
                "scale_factor"                : 1.0e0,
                "adapt_penalty"               : false,
                "max_gap_factor"              : 1.0e-3
            },
            "alternative_formulations" : {
                "axisymmetric"                : false
            }
        }
        """)

        # Overwrite the default settings with user-provided parameters
        self.contact_settings = settings
        self.contact_settings.RecursivelyValidateAndAssignDefaults(default_parameters)

        # Construct the base process.
        super(ExplicitPenaltyContactProcess, self).__init__(Model, self.contact_settings)

    def ExecuteInitialize(self):
        """ This method is executed at the begining to initialize the process

        Keyword arguments:
        self -- It signifies an instance of a class.
        """

        # We call to the base process
        super(ExplicitPenaltyContactProcess, self).ExecuteInitialize()

        # Setting NL_ITERATION_NUMBER (used in some utilities)
        process_info = self.main_model_part.ProcessInfo
        process_info[KM.NL_ITERATION_NUMBER] = 1

        # Setting the impact time duration
        if self.contact_settings["advance_explicit_parameters"]["manual_max_gap_theshold"].GetBool():
            process_info[CSMA.MAX_GAP_THRESHOLD] = self.contact_settings["advance_explicit_parameters"]["max_gap_threshold"].GetDouble()
        else:
            empty_settings = KM.Parameters("""{}""")
            mean_nodal_h = CSMA.ContactUtilities.CalculateMeanNodalH(self.computing_model_part)
            process_info[CSMA.MAX_GAP_THRESHOLD] = mean_nodal_h

        # Create the dynamic factor process
        self.dynamic_factor_process = CSMA.ComputeDynamicFactorProcess(self.main_model_part)
        self.dynamic_factor_process.ExecuteInitialize()

    def ExecuteBeforeSolutionLoop(self):
        """ This method is executed before starting the time loop

        Keyword arguments:
        self -- It signifies an instance of a class.
        """
        # We call to the base process
        super(ExplicitPenaltyContactProcess, self).ExecuteBeforeSolutionLoop()

    def ExecuteInitializeSolutionStep(self):
        """ This method is executed in order to initialize the current step

        Keyword arguments:
        self -- It signifies an instance of a class.
        """

        # We call to the base process
        super(ExplicitPenaltyContactProcess, self).ExecuteInitializeSolutionStep()

        # Check if the contact is active
        active_contact = CSMA.ContactUtilities.CheckActivity(self.computing_model_part, False)
        if active_contact:
            self.computing_model_part.Set(KM.CONTACT, True)
        else:
            self.computing_model_part.Set(KM.CONTACT, False)

        # Specific operations for explicit contact
        if self._get_if_is_interval() and active_contact:
            # Updating value of weighted gap
            KM.VariableUtils().SetNonHistoricalVariable(KM.NODAL_AREA, 0.0, self.computing_model_part.Nodes)
            KM.VariableUtils().SetVariable(CSMA.WEIGHTED_GAP, 0.0, self.computing_model_part.Nodes)
            CSMA.ContactUtilities.ComputeExplicitContributionConditions(self.computing_model_part)

            # Calling for the active set utilities (to activate deactivate nodes)
            if self.contact_settings["contact_type"].GetString() == "Frictionless":
                CSMA.ActiveSetUtilities.ComputePenaltyFrictionlessActiveSet(self.computing_model_part)
            else:
                CSMA.ActiveSetUtilities.ComputePenaltyFrictionalActiveSet(self.computing_model_part)

            # Activate/deactivate conditions
            CSMA.ContactUtilities.ActivateConditionWithActiveNodes(self.computing_model_part)

            # Update the dynamic factors
            self.dynamic_factor_process.Execute()

    def ExecuteFinalizeSolutionStep(self):
        """ This method is executed in order to finalize the current step

        Keyword arguments:
        self -- It signifies an instance of a class.
        """
        # We call to the base process
        super(ExplicitPenaltyContactProcess, self).ExecuteFinalizeSolutionStep()

    def ExecuteBeforeOutputStep(self):
        """ This method is executed right before the ouput process computation

        Keyword arguments:
        self -- It signifies an instance of a class.
        """

        # We call to the base process
        super(ExplicitPenaltyContactProcess, self).ExecuteBeforeOutputStep()

    def ExecuteAfterOutputStep(self):
        """ This method is executed right after the ouput process computation

        Keyword arguments:
        self -- It signifies an instance of a class.
        """

        # We call to the base process
        super(ExplicitPenaltyContactProcess, self).ExecuteAfterOutputStep()

    def ExecuteFinalize(self):
        """ This method is executed in order to finalize the current computation

        Keyword arguments:
        self -- It signifies an instance of a class.
        """

        # We call to the base process
        super(ExplicitPenaltyContactProcess, self).ExecuteFinalize()

    def _compute_search(self):
        """ This method return if the serach must be computed

        Keyword arguments:
        self -- It signifies an instance of a class.
        """
        # TODO: Adding a proper check for explicit computations
        if self._get_if_is_interval():
            self.database_step += 1
            global_step = self.main_model_part.ProcessInfo[KM.STEP]
            database_step_update = self.settings["search_parameters"]["database_step_update"].GetInt()
            if self.database_step >= database_step_update or global_step == 1:
                return True
            else:
                return False

    def _initialize_problem_parameters(self):
        """ This method initializes the ALM parameters from the process info

        Keyword arguments:
        self -- It signifies an instance of a class.
        """

        # We call to the base process (in fact not, to avoid writing twice the values)
        #super(PenaltyContactProcess, self)._initialize_problem_parameters()

        # We call the process info
        process_info = self.main_model_part.ProcessInfo

        if not self.contact_settings["advance_ALM_parameters"]["manual_ALM"].GetBool():
            # We compute NODAL_H that can be used in the search and some values computation
            self.find_nodal_h = KM.FindNodalHProcess(self.computing_model_part)
            self.find_nodal_h.Execute()

            # Computing the scale factors or the penalty parameters (StiffnessFactor * E_mean/h_mean)
            alm_var_parameters = KM.Parameters("""{}""")
            alm_var_parameters.AddValue("stiffness_factor", self.contact_settings["advance_ALM_parameters"]["stiffness_factor"])
            alm_var_parameters.AddValue("penalty_scale_factor", self.contact_settings["advance_ALM_parameters"]["penalty_scale_factor"])
            self.alm_var_process = CSMA.ALMVariablesCalculationProcess(self._get_process_model_part(), KM.NODAL_H, alm_var_parameters)
            self.alm_var_process.Execute()
            # We rescale, the process is designed for ALM formulation
            process_info[KM.INITIAL_PENALTY] = 1.0e0 * process_info[KM.INITIAL_PENALTY]
        else:
            # We set the values in the process info
            process_info[KM.INITIAL_PENALTY] = self.contact_settings["advance_ALM_parameters"]["penalty"].GetDouble()

        # We set a minimum value
        if process_info[KM.INITIAL_PENALTY] < sys.float_info.epsilon:
            process_info[KM.INITIAL_PENALTY] = 1.0e13

        # Setting on nodes
        initial_penalty = process_info[KM.INITIAL_PENALTY]
        KM.VariableUtils().SetNonHistoricalVariable(KM.INITIAL_PENALTY, initial_penalty, self.computing_model_part.Nodes)

        # We print the parameters considered
        KM.Logger.PrintInfo("INITIAL_PENALTY: ", "{:.2e}".format(process_info[KM.INITIAL_PENALTY]))<|MERGE_RESOLUTION|>--- conflicted
+++ resolved
@@ -54,14 +54,10 @@
             "frictional_law"                : "Coulomb",
             "tangent_factor"                : 1.0e-4,
             "slip_convergence_coefficient"  : 1.0,
-<<<<<<< HEAD
-            "slip_augmentation_coefficient" : 1.0,
             "max_lagrange_multiplier_check" : null,
             "max_lm_reset_factor"           : 5.0,
-=======
             "slip_augmentation_coefficient" : 0.0,
             "slip_threshold"                : 2.0e-2,
->>>>>>> 0ccdc2bd
             "zero_tolerance_factor"         : 1.0,
             "integration_order"             : 2,
             "clear_inactive_for_post"       : true,
