--- conflicted
+++ resolved
@@ -348,33 +348,6 @@
      */
     void GetDofList(
         DofsVectorType& rConditionalDofList,
-<<<<<<< HEAD
-        const ProcessInfo& rCurrentProcessInfo
-        ) const override;
-
-    /**
-     * @brief Get on rVariable a double Value
-     * @param rVariable Internal values
-     * @param rCurrentProcessInfo The current process information
-     * @param rValues The values of interest (doubles)
-     */
-    void GetValueOnIntegrationPoints(
-        const Variable<double>& rVariable,
-        std::vector<double>& rValues,
-        const ProcessInfo& rCurrentProcessInfo
-        ) override;
-
-    /**
-     * @brief Get on rVariable a array_1d Value
-     * @param rVariable Internal values
-     * @param rCurrentProcessInfo The current process information
-     * @param rValues The values of interest (array_1d)
-     */
-    void GetValueOnIntegrationPoints(
-        const Variable<array_1d<double, 3 > >& rVariable,
-        std::vector<array_1d<double, 3 > >& rValues,
-=======
->>>>>>> 6dfc1055
         const ProcessInfo& rCurrentProcessInfo
         ) const override;
 
