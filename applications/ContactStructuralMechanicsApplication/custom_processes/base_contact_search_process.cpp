// KRATOS  ___|  |                   |                   |
//       \___ \  __|  __| |   |  __| __| |   |  __| _` | |
//             | |   |    |   | (    |   |   | |   (   | |
//       _____/ \__|_|   \__,_|\___|\__|\__,_|_|  \__,_|_| MECHANICS
//
//  License:		 BSD License
//					 license: StructuralMechanicsApplication/license.txt
//
//  Main authors:    Vicente Mataix Ferrandiz
//

// System includes
#include <algorithm>

// External includes

// Project includes
#include "input_output/logger.h"
#include "utilities/geometrical_projection_utilities.h"
#include "utilities/mortar_utilities.h"
#include "utilities/variable_utils.h"

/* Custom utilities */
#include "custom_utilities/contact_utilities.h"
#include "custom_processes/base_contact_search_process.h"
#include "custom_processes/find_intersected_geometrical_objects_with_obb_for_search_process.h"

namespace Kratos
{
template<SizeType TDim, SizeType TNumNodes, SizeType TNumNodesMaster>
BaseContactSearchProcess<TDim, TNumNodes, TNumNodesMaster>::BaseContactSearchProcess(
    ModelPart & rMainModelPart,
    Parameters ThisParameters
    ):mrMainModelPart(rMainModelPart),
      mThisParameters(ThisParameters)
{
    KRATOS_ERROR_IF(mrMainModelPart.HasSubModelPart("Contact") == false) << "AdvancedContactSearch:: Please add the Contact submodelpart to your modelpart list" << std::endl;

    Parameters default_parameters = GetDefaultParameters();

    mThisParameters.ValidateAndAssignDefaults(default_parameters);

    mCheckGap = this->ConvertCheckGap(mThisParameters["check_gap"].GetString());
    mInvertedSearch = mThisParameters["inverted_search"].GetBool();
    mPredefinedMasterSlave = mThisParameters["predefined_master_slave"].GetBool();

    // The search tree considered
    const SearchTreeType type_search = ConvertSearchTree(mThisParameters["type_search"].GetString());
    if (!mPredefinedMasterSlave && type_search == SearchTreeType::OctreeWithOBB)
        mThisParameters["type_search"].SetString("KdtreeInRadius");

    // If we are going to consider multple searchs
    const std::string& id_name = mThisParameters["id_name"].GetString();
    mMultipleSearchs = id_name == "" ? false : true;

    // Check if the computing contact submodelpart
    const std::string sub_computing_model_part_name = "ComputingContactSub" + id_name;
    if (!(mrMainModelPart.HasSubModelPart("ComputingContact"))) { // We check if the submodelpart where the actual conditions used to compute contact are going to be computed
        ModelPart* p_computing_model_part = &mrMainModelPart.CreateSubModelPart("ComputingContact");
        p_computing_model_part->CreateSubModelPart(sub_computing_model_part_name);
    } else {
        ModelPart& r_computing_contact_model_part = mrMainModelPart.GetSubModelPart("ComputingContact");
        if (!(r_computing_contact_model_part.HasSubModelPart(sub_computing_model_part_name)) && mMultipleSearchs) {
            r_computing_contact_model_part.CreateSubModelPart(sub_computing_model_part_name);
        } else { // We clean the existing modelpart
            ModelPart& r_sub_computing_contact_model_part = !mMultipleSearchs ? r_computing_contact_model_part : r_computing_contact_model_part.GetSubModelPart(sub_computing_model_part_name);
            ConditionsArrayType& r_conditions_array = r_sub_computing_contact_model_part.Conditions();
            VariableUtils().SetFlag(TO_ERASE, true, r_conditions_array);
            mrMainModelPart.RemoveConditionsFromAllLevels(TO_ERASE);
        }
    }

    // Updating the base condition
    mConditionName = mThisParameters["condition_name"].GetString();
    if (mConditionName == "")
        mCreateAuxiliarConditions = false;
    else {
        mCreateAuxiliarConditions = true;
        std::ostringstream condition_name;
        condition_name << mConditionName << "Condition" << TDim << "D" << TNumNodes << "N" << mThisParameters["final_string"].GetString();
        mConditionName = condition_name.str();
    }

//     KRATOS_DEBUG_ERROR_IF_NOT(KratosComponents<Condition>::Has(mConditionName)) << "Condition " << mConditionName << " not registered" << std::endl;

    // We get the contact model part
    ModelPart& r_contact_model_part = mrMainModelPart.GetSubModelPart("Contact");
    ModelPart& r_sub_contact_model_part = !mMultipleSearchs ? r_contact_model_part : r_contact_model_part.GetSubModelPart("ContactSub" + id_name);

    // We set to zero the NORMAL_GAP
    if (mCheckGap == CheckGap::MappingCheck)
        VariableUtils().SetNonHistoricalVariable(NORMAL_GAP, 0.0, r_sub_contact_model_part.Nodes());

    // Iterate in the conditions
    ConditionsArrayType& r_conditions_array = r_sub_contact_model_part.Conditions();
    VariableUtils().SetFlag(ACTIVE, false, r_conditions_array);

    // We identify the type of solution
    mTypeSolution =  TypeSolution::VectorLagrangeMultiplier;
    if (mrMainModelPart.HasNodalSolutionStepVariable(VECTOR_LAGRANGE_MULTIPLIER) == false) {
        if (mrMainModelPart.HasNodalSolutionStepVariable(LAGRANGE_MULTIPLIER_CONTACT_PRESSURE)) {
            mTypeSolution = TypeSolution::NormalContactStress;
        } else {
            if (mrMainModelPart.HasNodalSolutionStepVariable(WEIGHTED_GAP)) {
                if (mrMainModelPart.Is(SLIP)) {
                    mTypeSolution = TypeSolution::FrictionalPenaltyMethod;
                } else {
                    mTypeSolution = TypeSolution::FrictionlessPenaltyMethod;
                }
            } else {
                mTypeSolution = TypeSolution::ScalarLagrangeMultiplier;
            }
        }
    }
}

/***********************************************************************************/
/***********************************************************************************/

template<SizeType TDim, SizeType TNumNodes, SizeType TNumNodesMaster>
void BaseContactSearchProcess<TDim, TNumNodes, TNumNodesMaster>::Execute()
{
    // We execute the different phases of the process all together
    this->ExecuteInitialize();
    this->ExecuteInitializeSolutionStep();
    this->ExecuteFinalizeSolutionStep();
}

/***********************************************************************************/
/***********************************************************************************/

template<SizeType TDim, SizeType TNumNodes, SizeType TNumNodesMaster>
void BaseContactSearchProcess<TDim, TNumNodes, TNumNodesMaster>::ExecuteInitialize()
{
    // We initialize the search utility
    this->CheckContactModelParts();
    this->CreatePointListMortar();
    this->InitializeMortarConditions();
}

/***********************************************************************************/
/***********************************************************************************/

template<SizeType TDim, SizeType TNumNodes, SizeType TNumNodesMaster>
void BaseContactSearchProcess<TDim, TNumNodes, TNumNodesMaster>::ExecuteInitializeSolutionStep()
{
    // We compute the search pairs
    this->ClearMortarConditions();
    this->UpdateMortarConditions();
//     this->CheckMortarConditions();
}

/***********************************************************************************/
/***********************************************************************************/

template<SizeType TDim, SizeType TNumNodes, SizeType TNumNodesMaster>
void BaseContactSearchProcess<TDim, TNumNodes, TNumNodesMaster>::ExecuteFinalizeSolutionStep()
{
    // We clear the pairs
    this->ClearMortarConditions();
}

/***********************************************************************************/
/***********************************************************************************/

template<SizeType TDim, SizeType TNumNodes, SizeType TNumNodesMaster>
void BaseContactSearchProcess<TDim, TNumNodes, TNumNodesMaster>::InitializeMortarConditions()
{
    // Iterate in the conditions
    ModelPart& r_contact_model_part = mrMainModelPart.GetSubModelPart("Contact");
    ModelPart& r_sub_contact_model_part = !mMultipleSearchs ? r_contact_model_part : r_contact_model_part.GetSubModelPart("ContactSub"+mThisParameters["id_name"].GetString());
    ConditionsArrayType& r_conditions_array = r_sub_contact_model_part.Conditions();
    const auto it_cond_begin = r_conditions_array.begin();
    const int num_conditions = static_cast<int>(r_conditions_array.size());

    #pragma omp parallel for
    for(int i = 0; i < num_conditions; ++i) {
        auto it_cond = it_cond_begin + i;
        if (!(it_cond->Has(INDEX_MAP))) {
            it_cond->SetValue(INDEX_MAP, Kratos::make_shared<IndexMap>());
//             it_cond->GetValue(INDEX_MAP)->reserve(mThisParameters["allocation_size"].GetInt());
        }
    }
}

/***********************************************************************************/
/***********************************************************************************/

template<SizeType TDim, SizeType TNumNodes, SizeType TNumNodesMaster>
void BaseContactSearchProcess<TDim, TNumNodes, TNumNodesMaster>::SetOriginDestinationModelParts(ModelPart& rModelPart)
{
    // We check if the MasterSubModelPart already exists
    const std::string& id_name = mThisParameters["id_name"].GetString();
    if (rModelPart.HasSubModelPart("MasterSubModelPart" + id_name) == false) {
        rModelPart.CreateSubModelPart("MasterSubModelPart" + id_name);
    } else {
        rModelPart.RemoveSubModelPart("MasterSubModelPart" + id_name);
        rModelPart.CreateSubModelPart("MasterSubModelPart" + id_name);
    }
    // We check if the SlaveSubModelPart already exists
    if (rModelPart.HasSubModelPart("SlaveSubModelPart" + id_name) == false) {
        rModelPart.CreateSubModelPart("SlaveSubModelPart" + id_name);
    } else {
        rModelPart.RemoveSubModelPart("SlaveSubModelPart" + id_name);
        rModelPart.CreateSubModelPart("SlaveSubModelPart" + id_name);
    }

    ModelPart& r_master_model_part = rModelPart.GetSubModelPart("MasterSubModelPart" + id_name);
    ModelPart& r_slave_model_part = rModelPart.GetSubModelPart("SlaveSubModelPart" + id_name);

    // The vectors containing the ids
    std::vector<IndexType> slave_nodes_ids,  master_nodes_ids;
    std::vector<IndexType> slave_conditions_ids, master_conditions_ids;

    // Begin iterators
    const auto it_node_begin = rModelPart.NodesBegin();
    const auto it_cond_begin = rModelPart.ConditionsBegin();

    #pragma omp parallel
    {
        // Creating a buffer for parallel vector fill
        std::vector<IndexType> slave_nodes_ids_buffer, master_nodes_ids_buffer;
        std::vector<IndexType> slave_conditions_ids_buffer, master_conditions_ids_buffer;

        #pragma omp for
        for(int i=0; i<static_cast<int>(rModelPart.Nodes().size()); ++i) {
            auto it_node = it_node_begin + i;

            if (it_node->Is(SLAVE) == !mInvertedSearch) {
                slave_nodes_ids_buffer.push_back(it_node->Id());
            }
            if (it_node->Is(MASTER) == !mInvertedSearch) {
                master_nodes_ids_buffer.push_back(it_node->Id());
            }
        }

        #pragma omp for
        for(int i=0; i<static_cast<int>(rModelPart.Conditions().size()); ++i) {
            auto it_cond = it_cond_begin + i;

            if (it_cond->Is(SLAVE) == !mInvertedSearch) {
                slave_conditions_ids_buffer.push_back(it_cond->Id());
            }
            if (it_cond->Is(MASTER) == !mInvertedSearch) {
                master_conditions_ids_buffer.push_back(it_cond->Id());
            }
        }

        // Combine buffers together
        #pragma omp critical
        {
            std::move(slave_nodes_ids_buffer.begin(),slave_nodes_ids_buffer.end(),back_inserter(slave_nodes_ids));
            std::move(master_nodes_ids_buffer.begin(),master_nodes_ids_buffer.end(),back_inserter(master_nodes_ids));
            std::move(slave_conditions_ids_buffer.begin(),slave_conditions_ids_buffer.end(),back_inserter(slave_conditions_ids));
            std::move(master_conditions_ids_buffer.begin(),master_conditions_ids_buffer.end(),back_inserter(master_conditions_ids));
        }
    }

    // Finally we add the nodes and conditions to the submodelparts
    r_slave_model_part.AddNodes(slave_nodes_ids);
    r_slave_model_part.AddConditions(slave_conditions_ids);
    r_master_model_part.AddNodes(master_nodes_ids);
    r_master_model_part.AddConditions(master_conditions_ids);

    KRATOS_ERROR_IF(r_master_model_part.Conditions().size() == 0) << "No origin conditions. Check your flags are properly set" << std::endl;
    KRATOS_ERROR_IF(r_slave_model_part.Conditions().size() == 0) << "No destination conditions. Check your flags are properly set" << std::endl;
}

/***********************************************************************************/
/***********************************************************************************/

template<SizeType TDim, SizeType TNumNodes, SizeType TNumNodesMaster>
void BaseContactSearchProcess<TDim, TNumNodes, TNumNodesMaster>::ClearMortarConditions()
{
    ResetContactOperators();

    ModelPart& r_contact_model_part = mrMainModelPart.GetSubModelPart("Contact");
    ModelPart& r_sub_contact_model_part = !mMultipleSearchs ? r_contact_model_part : r_contact_model_part.GetSubModelPart("ContactSub"+mThisParameters["id_name"].GetString());
    NodesArrayType& r_nodes_array = r_sub_contact_model_part.Nodes();

    switch(mTypeSolution) {
        case TypeSolution::VectorLagrangeMultiplier :
            ClearComponentsMortarConditions(r_nodes_array);
            break;
        case TypeSolution::ScalarLagrangeMultiplier :
            ClearScalarMortarConditions(r_nodes_array);
            break;
        case TypeSolution::NormalContactStress :
            ClearALMFrictionlessMortarConditions(r_nodes_array);
            break;
        case TypeSolution::FrictionlessPenaltyMethod :
            break;
        case TypeSolution::FrictionalPenaltyMethod :
            break;
    }
}

/***********************************************************************************/
/***********************************************************************************/

template<SizeType TDim, SizeType TNumNodes, SizeType TNumNodesMaster>
void BaseContactSearchProcess<TDim, TNumNodes, TNumNodesMaster>::CheckContactModelParts()
{
    // Iterate in the conditions
    ModelPart& r_contact_model_part = mrMainModelPart.GetSubModelPart("Contact");
    ModelPart& r_sub_contact_model_part = !mMultipleSearchs ? r_contact_model_part : r_contact_model_part.GetSubModelPart("ContactSub"+mThisParameters["id_name"].GetString());
    ConditionsArrayType& r_conditions_array = r_sub_contact_model_part.Conditions();

    const SizeType total_number_conditions = mrMainModelPart.GetRootModelPart().NumberOfConditions();

    std::vector<Condition::Pointer> auxiliar_conditions_vector;

    for(Condition& r_cond : r_conditions_array) {
        if (r_cond.Is(MARKER)) {
            // Setting the flag to remove
            r_cond.Set(TO_ERASE, true);

            // Creating new condition
            Condition::Pointer p_new_cond = r_cond.Clone(total_number_conditions + r_cond.Id(), r_cond.GetGeometry());
            auxiliar_conditions_vector.push_back(p_new_cond);

            p_new_cond->SetData(r_cond.GetData()); // TODO: Remove when fixed on the core
            p_new_cond->SetValue(INDEX_MAP, Kratos::make_shared<IndexMap>());
//             p_new_cond->GetValue(INDEX_MAP)->clear();
//             p_new_cond->GetValue(INDEX_MAP)->reserve(mThisParameters["allocation_size"].GetInt());
            p_new_cond->Set(Flags(r_cond));
            p_new_cond->Set(MARKER, true);
        } else {
            // Setting the flag to mark
            r_cond.Set(MARKER, true);
        }
    }

    // Finally we add the new conditions to the model part
    r_sub_contact_model_part.RemoveConditions(TO_ERASE);
    // Reorder ids (in order to keep the ids consistent)
    for (int i = 0; i < static_cast<int>(auxiliar_conditions_vector.size()); ++i) {
        auxiliar_conditions_vector[i]->SetId(total_number_conditions + i + 1);
    }
    ConditionsArrayType aux_conds;
    aux_conds.GetContainer() = auxiliar_conditions_vector;
    r_sub_contact_model_part.AddConditions(aux_conds.begin(), aux_conds.end());

    // Unsetting TO_ERASE
    VariableUtils().SetFlag(TO_ERASE, false, r_contact_model_part.Conditions());
}

/***********************************************************************************/
/***********************************************************************************/

template<SizeType TDim, SizeType TNumNodes, SizeType TNumNodesMaster>
void BaseContactSearchProcess<TDim, TNumNodes, TNumNodesMaster>::CreatePointListMortar()
{
    // The search tree considered
    const SearchTreeType type_search = ConvertSearchTree(mThisParameters["type_search"].GetString());

    // Using KDTree
    if (type_search != SearchTreeType::OctreeWithOBB) {
        // Clearing the vector
        mPointListDestination.clear();

        // Iterate in the conditions
        ModelPart& r_contact_model_part = mrMainModelPart.GetSubModelPart("Contact");
        ModelPart& r_sub_contact_model_part = !mMultipleSearchs ? r_contact_model_part : r_contact_model_part.GetSubModelPart("ContactSub"+mThisParameters["id_name"].GetString());
        ConditionsArrayType& r_conditions_array = r_sub_contact_model_part.Conditions();
        const auto it_cond_begin = r_conditions_array.begin();

        for(IndexType i = 0; i < r_conditions_array.size(); ++i) {
            auto it_cond = it_cond_begin + i;
            if (it_cond->Is(MASTER) == !mInvertedSearch || !mPredefinedMasterSlave) {
                mPointListDestination.push_back(Kratos::make_shared<PointType>((*it_cond.base())));
            }
        }

    #ifdef KRATOS_DEBUG
        // NOTE: We check the list
        for (IndexType i_point = 0; i_point < mPointListDestination.size(); ++i_point )
            mPointListDestination[i_point]->Check();
    #endif
    }
}

/***********************************************************************************/
/***********************************************************************************/

template<SizeType TDim, SizeType TNumNodes, SizeType TNumNodesMaster>
void BaseContactSearchProcess<TDim, TNumNodes, TNumNodesMaster>::UpdatePointListMortar()
{
    // The search tree considered
    const SearchTreeType type_search = ConvertSearchTree(mThisParameters["type_search"].GetString());

    // Using KDTree
    if (type_search != SearchTreeType::OctreeWithOBB) {
        // We check if we are in a dynamic or static case
        const bool dynamic = mThisParameters["dynamic_search"].GetBool() ? mrMainModelPart.HasNodalSolutionStepVariable(VELOCITY) : false;
        const double delta_time = (dynamic) ? mrMainModelPart.GetProcessInfo()[DELTA_TIME] : 0.0;

        // The contact model parts
        ModelPart& r_contact_model_part = mrMainModelPart.GetSubModelPart("Contact");
        ModelPart& r_sub_contact_model_part = !mMultipleSearchs ? r_contact_model_part : r_contact_model_part.GetSubModelPart("ContactSub"+mThisParameters["id_name"].GetString());

        // We compute the delta displacement
        if (dynamic) {
            ContactUtilities::ComputeStepJump(r_sub_contact_model_part, delta_time);
        }

        if (mCheckGap == CheckGap::MappingCheck && dynamic) {
            NodesArrayType& r_update_r_nodes_array = r_sub_contact_model_part.Nodes();
            const auto it_node_begin = r_update_r_nodes_array.begin();

            #pragma omp parallel for
            for(int i = 0; i < static_cast<int>(r_update_r_nodes_array.size()); ++i) {
                auto it_node = it_node_begin + i;
                noalias(it_node->Coordinates()) += it_node->GetValue(DELTA_COORDINATES);
            }
        }

        #pragma omp parallel for
        for(int i = 0; i < static_cast<int>(mPointListDestination.size()); ++i)
            mPointListDestination[i]->UpdatePoint();
    }
}

/***********************************************************************************/
/***********************************************************************************/

template<SizeType TDim, SizeType TNumNodes, SizeType TNumNodesMaster>
void BaseContactSearchProcess<TDim, TNumNodes, TNumNodesMaster>::UpdateMortarConditions()
{
    // We update the list of points
    UpdatePointListMortar();

    // The contact model parts
    ModelPart& r_contact_model_part = mrMainModelPart.GetSubModelPart("Contact");
    ModelPart& r_sub_contact_model_part = !mMultipleSearchs ? r_contact_model_part : r_contact_model_part.GetSubModelPart("ContactSub"+mThisParameters["id_name"].GetString());

    // Calculate the mean of the normal in all the nodes
    MortarUtilities::ComputeNodesMeanNormalModelPart(r_sub_contact_model_part);

    // We get the computing model part
    IndexType condition_id = GetMaximumConditionsIds();
    const std::string sub_computing_model_part_name = "ComputingContactSub" + mThisParameters["id_name"].GetString();
    ModelPart& r_computing_contact_model_part = mrMainModelPart.GetSubModelPart("ComputingContact");
    ModelPart& r_sub_computing_contact_model_part = !mMultipleSearchs ? r_computing_contact_model_part : r_computing_contact_model_part.GetSubModelPart(sub_computing_model_part_name);

    // We reset the computing contact model part in case of already initialized
    if (r_sub_computing_contact_model_part.Conditions().size() > 0)
        ClearMortarConditions();

    // In case of not predefined master/slave we reset the flags
    if (!mPredefinedMasterSlave) {
        NodesArrayType& r_nodes_array = r_sub_contact_model_part.Nodes();
        ConditionsArrayType& r_conditions_array = r_sub_contact_model_part.Conditions();
        VariableUtils().SetFlag(SLAVE, false, r_nodes_array);
        VariableUtils().SetFlag(MASTER, false, r_nodes_array);
        VariableUtils().SetFlag(SLAVE, false, r_conditions_array);
        VariableUtils().SetFlag(MASTER, false, r_conditions_array);
    }

    // The search tree considered
    const SearchTreeType type_search = ConvertSearchTree(mThisParameters["type_search"].GetString());

    // Using KDTree
    if (type_search != SearchTreeType::OctreeWithOBB) {
        SearchUsingKDTree(r_sub_contact_model_part, r_sub_computing_contact_model_part);
    } else { // Using octree
        // We create the submodelparts for master and slave
        SetOriginDestinationModelParts(r_sub_contact_model_part);

        // We actually compute the search
        SearchUsingOcTree(r_sub_contact_model_part, r_sub_computing_contact_model_part);
    }

    // In case of not predefined master/slave we assign the master/slave nodes and conditions
    if (!mPredefinedMasterSlave)
        NotPredefinedMasterSlave(r_sub_contact_model_part);

    // We create the submodelparts for master and slave
    if (type_search != SearchTreeType::OctreeWithOBB) {
        SetOriginDestinationModelParts(r_sub_contact_model_part);
    }

    // We map the Coordinates to the slave side from the master
    if (mCheckGap == CheckGap::MappingCheck) {
        CheckPairing(r_sub_computing_contact_model_part, condition_id);
    } else {
        // We revert the nodes to the original position
        if (mThisParameters["dynamic_search"].GetBool()) {
            if (mrMainModelPart.HasNodalSolutionStepVariable(VELOCITY)) {
                NodesArrayType& r_nodes_array = r_sub_contact_model_part.Nodes();
                #pragma omp parallel for
                for(int i = 0; i < static_cast<int>(r_nodes_array.size()); ++i) {
                    auto it_node = r_nodes_array.begin() + i;
                    noalias(it_node->Coordinates()) -= it_node->GetValue(DELTA_COORDINATES);
                }
            }
        }
        // We compute the weighted reaction
        ComputeWeightedReaction();
    }
}

/***********************************************************************************/
/***********************************************************************************/

template<SizeType TDim, SizeType TNumNodes, SizeType TNumNodesMaster>
void BaseContactSearchProcess<TDim, TNumNodes, TNumNodesMaster>::SearchUsingKDTree(
    ModelPart& rSubContactModelPart,
    ModelPart& rSubComputingContactModelPart
    )
{
    // Some auxiliar values
    const IndexType allocation_size = mThisParameters["allocation_size"].GetInt(); // Allocation size for the vectors and max number of potential results
    const double search_factor = mThisParameters["search_factor"].GetDouble();     // The search factor to be considered
    IndexType bucket_size = mThisParameters["bucket_size"].GetInt();               // Bucket size for kd-tree

    // We check if we are in a dynamic or static case
    const bool dynamic = mThisParameters["dynamic_search"].GetBool() ? mrMainModelPart.HasNodalSolutionStepVariable(VELOCITY) : false;

    // The search tree considered
    const SearchTreeType type_search = ConvertSearchTree(mThisParameters["type_search"].GetString());

    // Create a tree
    // It will use a copy of mNodeList (a std::vector which contains pointers)
    // Copying the list is required because the tree will reorder it for efficiency
    KDTree tree_points(mPointListDestination.begin(), mPointListDestination.end(), bucket_size);

    // Auxiliar model parts and components
    ConditionsArrayType& r_conditions_array = rSubContactModelPart.Conditions();
    const int num_conditions = static_cast<int>(r_conditions_array.size());
    const auto it_cond_begin = r_conditions_array.begin();
    IndexType condition_id = GetMaximumConditionsIds();

    // If considering OBB
    const bool with_obb = (type_search == SearchTreeType::KdtreeInRadiusWithOBB || type_search == SearchTreeType::KdtreeInBoxWithOBB) ? true : false;
    Parameters octree_parameters = mThisParameters["octree_search_parameters"];
    double h_mean = ContactUtilities::CalculateMaxNodalH(rSubContactModelPart);
    h_mean = h_mean < std::numeric_limits<double>::epsilon() ? 1.0 : h_mean;
    const double bounding_box_factor = octree_parameters["bounding_box_factor"].GetDouble() * h_mean;

    // Now we iterate over the conditions
//     #pragma omp parallel for firstprivate(tree_points) // TODO: Make me parallel!!!
    for(int i = 0; i < num_conditions; ++i) {
        auto it_cond = it_cond_begin + i;

        if (!mPredefinedMasterSlave || it_cond->Is(SLAVE) == !mInvertedSearch) {
            // Initialize values
            PointVector points_found(allocation_size);

            IndexType number_points_found = 0;

            // Getting geometry
            GeometryType& r_geometry = it_cond->GetGeometry();
            OrientedBoundingBox<TDim> slave_obb(r_geometry, bounding_box_factor);

            if (type_search == SearchTreeType::KdtreeInRadius || type_search == SearchTreeType::KdtreeInRadiusWithOBB) {
                const Point& r_center = dynamic ? Point(ContactUtilities::GetHalfJumpCenter(r_geometry)) : r_geometry.Center(); // NOTE: Center in half delta time or real center

                const double search_radius = search_factor * Radius(it_cond->GetGeometry());

                number_points_found = tree_points.SearchInRadius(r_center, search_radius, points_found.begin(), allocation_size);
            } else if (type_search == SearchTreeType::KdtreeInBox || type_search == SearchTreeType::KdtreeInBoxWithOBB) {
                // Auxiliar values
                const double length_search = search_factor * r_geometry.Length();

                // Compute max/min points
                NodeType min_point, max_point;
                r_geometry.BoundingBox(min_point, max_point);

                // Get the normal in the extrema points
                Vector N_min, N_max;
                GeometryType::CoordinatesArrayType local_point_min, local_point_max;
                r_geometry.PointLocalCoordinates( local_point_min, min_point.Coordinates( ) ) ;
                r_geometry.PointLocalCoordinates( local_point_max, max_point.Coordinates( ) ) ;
                r_geometry.ShapeFunctionsValues( N_min, local_point_min );
                r_geometry.ShapeFunctionsValues( N_max, local_point_max );

                const array_1d<double,3> normal_min = MortarUtilities::GaussPointUnitNormal(N_min, r_geometry);
                const array_1d<double,3> normal_max = MortarUtilities::GaussPointUnitNormal(N_max, r_geometry);

                ContactUtilities::ScaleNode<NodeType>(min_point, normal_min, length_search);
                ContactUtilities::ScaleNode<NodeType>(max_point, normal_max, length_search);

                number_points_found = tree_points.SearchInBox(min_point, max_point, points_found.begin(), allocation_size);
            } else {
                KRATOS_ERROR << " The type search is not implemented yet does not exist!!!!. SearchTreeType = " << mThisParameters["type_search"].GetString() << std::endl;
            }

            if (number_points_found > 0) {
                // We resize the vector to the actual size
//                 points_found.resize(number_points_found); // NOTE: May be ineficient

            #ifdef KRATOS_DEBUG
                // NOTE: We check the list
                for (IndexType i_point = 0; i_point < number_points_found; ++i_point )
                    points_found[i_point]->Check();
            #endif

                IndexMap::Pointer p_indexes_pairs = it_cond->GetValue(INDEX_MAP);

                // If not active we check if can be potentially in contact
                if (mCheckGap == CheckGap::MappingCheck) {
                    for (IndexType i_point = 0; i_point < number_points_found; ++i_point ) {
<<<<<<< HEAD
                        // Master condition
                        Condition::Pointer p_cond_master = points_found[i_point]->GetCondition();

                        // Checking with OBB
                        if (with_obb) {
                            OrientedBoundingBox<TDim> master_obb(p_cond_master->GetGeometry(), bounding_box_factor);
                            if (!slave_obb.HasIntersection(master_obb)) {
                                continue;
                            }
                        }

=======
                        Condition::Pointer p_cond_master = points_found[i_point]->GetEntity();
>>>>>>> 32160384
                        const CheckResult condition_checked_right = CheckCondition(p_indexes_pairs, (*it_cond.base()), p_cond_master, mInvertedSearch);

                        if (condition_checked_right == CheckResult::OK)
                            p_indexes_pairs->AddId(p_cond_master->Id());
                    }
                } else {
                    // Some auxiliar values
                    const double active_check_factor = mrMainModelPart.GetProcessInfo()[ACTIVE_CHECK_FACTOR];
                    const bool frictional_problem = mrMainModelPart.Is(SLIP);

                    // Slave geometry and data
                    Properties::Pointer p_prop = it_cond->pGetProperties();
                    const array_1d<double, 3>& r_normal_slave = it_cond->GetValue(NORMAL);

                    for (IndexType i_point = 0; i_point < number_points_found; ++i_point ) {
                        // Master condition
                        Condition::Pointer p_cond_master = points_found[i_point]->GetEntity();

                        // Checking with OBB
                        if (with_obb) {
                            OrientedBoundingBox<TDim> master_obb(p_cond_master->GetGeometry(), bounding_box_factor);
                            if (!slave_obb.HasIntersection(master_obb)) {
                                continue;
                            }
                        }

                        AddPotentialPairing(rSubComputingContactModelPart, condition_id, (*it_cond.base()), r_normal_slave, p_cond_master, p_cond_master->GetValue(NORMAL), p_indexes_pairs, p_prop, active_check_factor, frictional_problem);
                    }
                }
            }
        }
    }
}

/***********************************************************************************/
/***********************************************************************************/

template<SizeType TDim, SizeType TNumNodes, SizeType TNumNodesMaster>
void BaseContactSearchProcess<TDim, TNumNodes, TNumNodesMaster>::SearchUsingOcTree(
    ModelPart& rSubContactModelPart,
    ModelPart& rSubComputingContactModelPart
    )
{
    KRATOS_ERROR_IF(mInvertedSearch) << "Octree only works with not inverted master/slave model parts (for now)" << std::endl;
    KRATOS_ERROR_IF_NOT(mPredefinedMasterSlave) << "Octree only works with predefined master/slave model part (for now)" << std::endl;

    // Getting model
    ModelPart& r_contact_model_part = mrMainModelPart.GetSubModelPart("Contact");
    ModelPart& r_sub_contact_model_part = !mMultipleSearchs ? r_contact_model_part : r_contact_model_part.GetSubModelPart("ContactSub"+mThisParameters["id_name"].GetString());
    const std::string master_model_part_name = "MasterSubModelPart" + mThisParameters["id_name"].GetString();
    ModelPart& r_master_model_part = r_sub_contact_model_part.GetSubModelPart(master_model_part_name);
    const std::string slave_model_part_name = "SlaveSubModelPart" + mThisParameters["id_name"].GetString();
    ModelPart& r_slave_model_part = r_sub_contact_model_part.GetSubModelPart(slave_model_part_name);

    Parameters octree_parameters = mThisParameters["octree_search_parameters"];
    octree_parameters.AddEmptyValue("intersected_model_part_name");
    octree_parameters.AddEmptyValue("intersecting_model_part_name");
    octree_parameters["intersected_model_part_name"].SetString(slave_model_part_name);
    octree_parameters["intersecting_model_part_name"].SetString(master_model_part_name);

    double h_mean = std::max(ContactUtilities::CalculateMaxNodalH(r_slave_model_part), ContactUtilities::CalculateMaxNodalH(r_master_model_part));
    h_mean = h_mean < std::numeric_limits<double>::epsilon() ? 1.0 : h_mean;
    const double bounding_box_factor = octree_parameters["bounding_box_factor"].GetDouble();
    octree_parameters["bounding_box_factor"].SetDouble(bounding_box_factor * h_mean);

    // Creating the process
    FindIntersectedGeometricalObjectsWithOBBForSearchProcess octree_search_process(mrMainModelPart.GetModel(), octree_parameters);
    octree_search_process.ExecuteInitialize();

    // Definition of the leaves of the tree
    FindIntersectedGeometricalObjectsWithOBBForSearchProcess::OtreeCellVectorType leaves;

    // Auxiliar model parts and components
    const array_1d<double, 3> zero_array = ZeroVector(3);
    ConditionsArrayType& r_conditions_array = rSubContactModelPart.Conditions();
    const int num_conditions = static_cast<int>(r_conditions_array.size());
    const auto it_cond_begin = r_conditions_array.begin();
    IndexType condition_id = GetMaximumConditionsIds();

//     #pragma omp parallel for // TODO: Make me parallel!!!
    for(int i = 0; i < num_conditions; ++i) {
        auto it_cond = it_cond_begin + i;

        // We perform the search
        leaves.clear();
        octree_search_process.IdentifyNearEntitiesAndCheckEntityForIntersection(*(it_cond.base()), leaves);

        if (it_cond->Is(SELECTED)) {
            IndexMap::Pointer p_indexes_pairs = it_cond->GetValue(INDEX_MAP);

            // If not active we check if can be potentially in contact
            if (mCheckGap == CheckGap::MappingCheck) {
                for (auto p_leaf : leaves) {
                    for (auto p_cond_master : *(p_leaf->pGetObjects())) {
                        if (p_cond_master->Is(SELECTED)) {
                            const CheckResult condition_checked_right = CheckGeometricalObject(p_indexes_pairs, (*it_cond.base()), p_cond_master, mInvertedSearch);

                            if (condition_checked_right == CheckResult::OK)
                                p_indexes_pairs->AddId(p_cond_master->Id());
                        }
                    }
                }
            } else {
                // Some auxiliar values
                const double active_check_factor = mrMainModelPart.GetProcessInfo()[ACTIVE_CHECK_FACTOR];
                const bool frictional_problem = mrMainModelPart.Is(SLIP);

                // Slave geometry and data
                Properties::Pointer p_prop = it_cond->pGetProperties();
                const array_1d<double, 3>& r_normal_slave = it_cond->GetValue(NORMAL);

                for (auto p_leaf : leaves) {
                    for (auto p_cond_master : *(p_leaf->pGetObjects())) {
                        if (p_cond_master->Is(SELECTED)) {
                            const array_1d<double, 3>& r_normal_master = (p_cond_master->GetGeometry()).UnitNormal(zero_array);
                            AddPotentialPairing(rSubComputingContactModelPart, condition_id, (*it_cond.base()), r_normal_slave, p_cond_master, r_normal_master, p_indexes_pairs, p_prop, active_check_factor, frictional_problem);
                        }
                    }
                }
            }
        }
    }
}

/***********************************************************************************/
/***********************************************************************************/

template<SizeType TDim, SizeType TNumNodes, SizeType TNumNodesMaster>
void BaseContactSearchProcess<TDim, TNumNodes, TNumNodesMaster>::AddPairing(
    ModelPart& rComputingModelPart,
    IndexType& rConditionId,
    GeometricalObject::Pointer pCondSlave,
    const array_1d<double, 3>& rSlaveNormal,
    GeometricalObject::Pointer pCondMaster,
    const array_1d<double, 3>& rMasterNormal,
    IndexMap::Pointer pIndexesPairs,
    Properties::Pointer pProperties
    )
{
    pIndexesPairs->AddId(pCondMaster->Id());

    if (mCreateAuxiliarConditions) { // We add the ID and we create a new auxiliar condition
        ++rConditionId;
        Condition::Pointer p_auxiliar_condition = rComputingModelPart.CreateNewCondition(mConditionName, rConditionId, pCondSlave->GetGeometry(), pProperties);
        // We set the geometrical values
        pIndexesPairs->SetNewEntityId(pCondMaster->Id(), rConditionId);
        p_auxiliar_condition->SetValue(PAIRED_GEOMETRY, pCondMaster->pGetGeometry());
        p_auxiliar_condition->SetValue(NORMAL, rSlaveNormal);
        p_auxiliar_condition->SetValue(PAIRED_NORMAL, rMasterNormal);
        // We activate the condition and initialize it
        p_auxiliar_condition->Set(ACTIVE, true);
        p_auxiliar_condition->Initialize();
        // TODO: Check this!!
    }
}

/***********************************************************************************/
/***********************************************************************************/

template<SizeType TDim, SizeType TNumNodes, SizeType TNumNodesMaster>
void BaseContactSearchProcess<TDim, TNumNodes, TNumNodesMaster>::CheckMortarConditions()
{
    // Iterate in the conditions
    ModelPart& r_contact_model_part = mrMainModelPart.GetSubModelPart("Contact");
    ModelPart& r_sub_contact_model_part = !mMultipleSearchs ? r_contact_model_part : r_contact_model_part.GetSubModelPart("ContactSub"+mThisParameters["id_name"].GetString());
    ConditionsArrayType& r_conditions_array = r_sub_contact_model_part.Conditions();

    for(int i = 0; i < static_cast<int>(r_conditions_array.size()); ++i) {
        auto it_cond = r_conditions_array.begin() + i;

        if (it_cond->Has(INDEX_MAP)) {
            IndexMap::Pointer ids_destination = it_cond->GetValue(INDEX_MAP);
            if (ids_destination->size() > 0) {
                KRATOS_INFO("Check paired conditions (Origin)") << "Origin condition ID:" << it_cond->Id() << " Number of pairs: " << ids_destination->size() << std::endl;
                KRATOS_INFO("Check paired conditions (Destination)") << ids_destination->Info();
            }
        }
    }

    // Iterate over the nodes
    NodesArrayType& r_nodes_array = r_sub_contact_model_part.Nodes();
    const auto it_node_begin = r_nodes_array.begin();

    for(int i = 0; i < static_cast<int>(r_nodes_array.size()); ++i) {
        auto it_node = it_node_begin + i;
        if (it_node->Is(ACTIVE))
            KRATOS_INFO("Check paired nodes") << "Node: " << it_node->Id() << " is active" << std::endl;
    }
}

/***********************************************************************************/
/***********************************************************************************/

template<SizeType TDim, SizeType TNumNodes, SizeType TNumNodesMaster>
void BaseContactSearchProcess<TDim, TNumNodes, TNumNodesMaster>::InvertSearch()
{
    mInvertedSearch = !mInvertedSearch;
}

/***********************************************************************************/
/***********************************************************************************/

template<SizeType TDim, SizeType TNumNodes, SizeType TNumNodesMaster>
void BaseContactSearchProcess<TDim, TNumNodes, TNumNodesMaster>::ClearScalarMortarConditions(NodesArrayType& rNodesArray)
{
    VariableUtils().SetVariableForFlag(SCALAR_LAGRANGE_MULTIPLIER, 0.0, rNodesArray, ACTIVE, false);
}

/***********************************************************************************/
/***********************************************************************************/

template<SizeType TDim, SizeType TNumNodes, SizeType TNumNodesMaster>
void BaseContactSearchProcess<TDim, TNumNodes, TNumNodesMaster>::ClearComponentsMortarConditions(NodesArrayType& rNodesArray)
{
    const array_1d<double, 3> zero_array = ZeroVector(3);
    VariableUtils().SetVariableForFlag(VECTOR_LAGRANGE_MULTIPLIER, zero_array, rNodesArray, ACTIVE, false);
}

/***********************************************************************************/
/***********************************************************************************/

template<SizeType TDim, SizeType TNumNodes, SizeType TNumNodesMaster>
void BaseContactSearchProcess<TDim, TNumNodes, TNumNodesMaster>::ClearALMFrictionlessMortarConditions(NodesArrayType& rNodesArray)
{
    VariableUtils().SetVariableForFlag(LAGRANGE_MULTIPLIER_CONTACT_PRESSURE, 0.0, rNodesArray, ACTIVE, false);
}

/***********************************************************************************/
/***********************************************************************************/

template<SizeType TDim, SizeType TNumNodes, SizeType TNumNodesMaster>
inline typename BaseContactSearchProcess<TDim, TNumNodes, TNumNodesMaster>::CheckResult BaseContactSearchProcess<TDim, TNumNodes, TNumNodesMaster>::CheckGeometricalObject(
    IndexMap::Pointer pIndexesPairs,
    const GeometricalObject::Pointer pGeometricalObject1,
    const GeometricalObject::Pointer pGeometricalObject2,
    const bool InvertedSearch
    )
{
    const IndexType index_1 = pGeometricalObject1->Id();
    const IndexType index_2 = pGeometricalObject2->Id();

    if (index_1 == index_2) // Avoiding "auto self-contact"
        return CheckResult::Fail;

    // To avoid to repeat twice the same condition
    if (pIndexesPairs->find(index_2) != pIndexesPairs->end())
        return CheckResult::AlreadyInTheMap;

    return CheckResult::OK;
}

/***********************************************************************************/
/***********************************************************************************/

template<SizeType TDim, SizeType TNumNodes, SizeType TNumNodesMaster>
inline typename BaseContactSearchProcess<TDim, TNumNodes, TNumNodesMaster>::CheckResult BaseContactSearchProcess<TDim, TNumNodes, TNumNodesMaster>::CheckCondition(
    IndexMap::Pointer pIndexesPairs,
    const Condition::Pointer pCond1,
    const Condition::Pointer pCond2,
    const bool InvertedSearch
    )
{
    if (CheckGeometricalObject(pIndexesPairs, pCond1, pCond2, InvertedSearch) == CheckResult::Fail)
        return CheckResult::Fail;

    // Otherwise will not be necessary to check
    if (!mPredefinedMasterSlave || pCond2->Is(SLAVE) == !InvertedSearch) {
        auto p_indexes_pairs_2 = pCond2->GetValue(INDEX_MAP);
        if (p_indexes_pairs_2->find(pCond1->Id()) != p_indexes_pairs_2->end())
            return CheckResult::Fail;
    }

    // Avoid conditions oriented in the same direction
    const double tolerance = 1.0e-16;
    if (norm_2(pCond1->GetValue(NORMAL) - pCond2->GetValue(NORMAL)) < tolerance)
        return CheckResult::Fail;

    return CheckResult::OK;
}

/***********************************************************************************/
/***********************************************************************************/

template<SizeType TDim, SizeType TNumNodes, SizeType TNumNodesMaster>
inline void BaseContactSearchProcess<TDim, TNumNodes, TNumNodesMaster>::NotPredefinedMasterSlave(ModelPart& rModelPart)
{
    // We iterate over the conditions
    ConditionsArrayType& r_conditions_array = rModelPart.Conditions();
    const auto it_cond_begin = r_conditions_array.begin();
    const int num_conditions = static_cast<int>(r_conditions_array.size());

    std::vector<IndexType> master_conditions_ids;

    #pragma omp parallel
    {
        // Creating a buffer for parallel vector fill
        std::vector<IndexType> master_conditions_ids_buffer;

        #pragma omp for
        for(int i = 0; i < num_conditions; ++i) {
            auto it_cond = it_cond_begin + i;
            IndexMap::Pointer p_indexes_pairs = it_cond->GetValue(INDEX_MAP);
            if (p_indexes_pairs->size() > 0) {
                it_cond->Set(SLAVE, true);
                for (auto& i_pair : *p_indexes_pairs) {
                    master_conditions_ids_buffer.push_back(i_pair.first);
                }
            }
        }

        // Combine buffers together
        #pragma omp critical
        {
            std::move(master_conditions_ids_buffer.begin(),master_conditions_ids_buffer.end(),back_inserter(master_conditions_ids));
        }
    }

    // We create an auxiliar model part to add the MASTER flag
    rModelPart.CreateSubModelPart("AuxMasterModelPart");
    ModelPart& aux_model_part = rModelPart.GetSubModelPart("AuxMasterModelPart");

    // Remove duplicates
    std::sort( master_conditions_ids.begin(), master_conditions_ids.end() );
    master_conditions_ids.erase( std::unique( master_conditions_ids.begin(), master_conditions_ids.end() ), master_conditions_ids.end() );

    // Add to the auxiliar model part
    aux_model_part.AddConditions(master_conditions_ids);

    // Set the flag
    VariableUtils().SetFlag(MASTER, true, aux_model_part.Conditions());

    // Remove auxiliar model part
    rModelPart.RemoveSubModelPart("AuxMasterModelPart");

    // Now we iterate over the conditions to set the nodes indexes
    #pragma omp parallel for
    for(int i = 0; i < num_conditions; ++i) {
        auto it_cond = r_conditions_array.begin() + i;
        if (it_cond->Is(SLAVE)) {
            GeometryType& r_geometry = it_cond->GetGeometry();
            for (NodeType& r_node : r_geometry) {
                r_node.SetLock();
                r_node.Set(SLAVE, true);
                r_node.UnSetLock();
            }
        }
        if (it_cond->Is(MASTER)) {
            GeometryType& r_geometry = it_cond->GetGeometry();
            for (NodeType& r_node : r_geometry) {
                r_node.SetLock();
                r_node.Set(MASTER, true);
                r_node.UnSetLock();
            }
        }
    }
}

/***********************************************************************************/
/***********************************************************************************/

template<SizeType TDim, SizeType TNumNodes, SizeType TNumNodesMaster>
inline IndexType BaseContactSearchProcess<TDim, TNumNodes, TNumNodesMaster>::GetMaximumConditionsIds()
{
    ConditionsArrayType& r_conditions_array = mrMainModelPart.Conditions();

    IndexType condition_id = 0;
    for(IndexType i = 0; i < r_conditions_array.size(); ++i)  {
        auto it_cond = r_conditions_array.begin() + i;
        const IndexType id = it_cond->GetId();
        if (id > condition_id)
            condition_id = id;
    }

    return condition_id;
}

/***********************************************************************************/
/***********************************************************************************/

template<SizeType TDim, SizeType TNumNodes, SizeType TNumNodesMaster>
inline void BaseContactSearchProcess<TDim, TNumNodes, TNumNodesMaster>::AddPotentialPairing(
    ModelPart& rComputingModelPart,
    IndexType& rConditionId,
    GeometricalObject::Pointer pCondSlave,
    const array_1d<double, 3>& rSlaveNormal,
    GeometricalObject::Pointer pCondMaster,
    const array_1d<double, 3>& rMasterNormal,
    IndexMap::Pointer pIndexesPairs,
    Properties::Pointer pProperties,
    const double ActiveCheckFactor,
    const bool FrictionalProblem
    )
{
    // Slave geometry
    GeometryType& r_slave_geometry = pCondSlave->GetGeometry();

    // Auxiliar bool
    bool at_least_one_node_potential_contact = false;

    if (mCheckGap == CheckGap::DirectCheck) {
        // Master geometry
        GeometryType& r_geom_master = pCondMaster->GetGeometry();

        for (IndexType i_node = 0; i_node < TNumNodes; ++i_node) {
            if (r_slave_geometry[i_node].IsNot(ACTIVE)) {
                Point projected_point;
                double aux_distance = 0.0;
                const array_1d<double, 3> normal = r_slave_geometry[i_node].GetValue(NORMAL);
                if (norm_2(normal) < ZeroTolerance)
                    aux_distance = GeometricalProjectionUtilities::FastProjectDirection(r_geom_master, r_slave_geometry[i_node], projected_point, rMasterNormal, rSlaveNormal);
                else
                    aux_distance = GeometricalProjectionUtilities::FastProjectDirection(r_geom_master, r_slave_geometry[i_node], projected_point, rMasterNormal, normal);

                array_1d<double, 3> result;
                if (aux_distance <= r_slave_geometry[i_node].FastGetSolutionStepValue(NODAL_H) * ActiveCheckFactor &&  r_geom_master.IsInside(projected_point, result, ZeroTolerance)) { // NOTE: This can be problematic (It depends the way IsInside() and the local_pointCoordinates() are implemented)
                    at_least_one_node_potential_contact = true;
                    r_slave_geometry[i_node].Set(ACTIVE, true);
                    if (mTypeSolution == TypeSolution::VectorLagrangeMultiplier && FrictionalProblem) {
                        NodeType& r_node = r_slave_geometry[i_node];
                        if (norm_2(r_node.FastGetSolutionStepValue(VECTOR_LAGRANGE_MULTIPLIER)) < ZeroTolerance) {
                            if (r_node.GetValue(FRICTION_COEFFICIENT) < ZeroTolerance) {
                                r_node.Set(SLIP, true);
                            } else {
                                r_node.Set(SLIP, false);
                            }
                        }
                    }  else if (mTypeSolution == TypeSolution::FrictionlessPenaltyMethod) {
                        NodeType& r_node = r_slave_geometry[i_node];
                        if (r_node.GetValue(FRICTION_COEFFICIENT) < ZeroTolerance) {
                            r_node.Set(SLIP, true);
                        } else {
                            r_node.Set(SLIP, false);
                        }
                    }
                }

                aux_distance = GeometricalProjectionUtilities::FastProjectDirection(r_geom_master, r_slave_geometry[i_node], projected_point, rMasterNormal, -rMasterNormal);
                if (aux_distance <= r_slave_geometry[i_node].FastGetSolutionStepValue(NODAL_H) * ActiveCheckFactor &&  r_geom_master.IsInside(projected_point, result, ZeroTolerance)) { // NOTE: This can be problematic (It depends the way IsInside() and the local_pointCoordinates() are implemented)
                    at_least_one_node_potential_contact = true;
                    r_slave_geometry[i_node].Set(ACTIVE, true);
                    if (mTypeSolution == TypeSolution::VectorLagrangeMultiplier && FrictionalProblem) {
                        NodeType& r_node = r_slave_geometry[i_node];
                        if (norm_2(r_node.FastGetSolutionStepValue(VECTOR_LAGRANGE_MULTIPLIER)) < ZeroTolerance) {
                            if (r_node.GetValue(FRICTION_COEFFICIENT) < ZeroTolerance) {
                                r_node.Set(SLIP, true);
                            } else {
                                r_node.Set(SLIP, false);
                            }
                        }
                    } else if (mTypeSolution == TypeSolution::FrictionlessPenaltyMethod) {
                        NodeType& r_node = r_slave_geometry[i_node];
                        if (r_node.GetValue(FRICTION_COEFFICIENT) < ZeroTolerance) {
                            r_node.Set(SLIP, true);
                        } else {
                            r_node.Set(SLIP, false);
                        }
                    }
                }
            } else
                at_least_one_node_potential_contact = true;
        }
    } else {
        at_least_one_node_potential_contact = true;
        for (IndexType i_node = 0; i_node < TNumNodes; ++i_node) {
            r_slave_geometry[i_node].Set(ACTIVE, true);
            if (mTypeSolution == TypeSolution::VectorLagrangeMultiplier && FrictionalProblem) {
                NodeType& r_node = r_slave_geometry[i_node];
                if (norm_2(r_node.FastGetSolutionStepValue(VECTOR_LAGRANGE_MULTIPLIER)) < ZeroTolerance) {
                    if (r_node.GetValue(FRICTION_COEFFICIENT) < ZeroTolerance) {
                        r_node.Set(SLIP, true);
                    } else {
                        r_node.Set(SLIP, false);
                    }
                }
            } else if (mTypeSolution == TypeSolution::FrictionlessPenaltyMethod) {
                NodeType& r_node = r_slave_geometry[i_node];
                if (r_node.GetValue(FRICTION_COEFFICIENT) < ZeroTolerance) {
                    r_node.Set(SLIP, true);
                } else {
                    r_node.Set(SLIP, false);
                }
            }
        }
    }

    if (at_least_one_node_potential_contact)
        AddPairing(rComputingModelPart, rConditionId, pCondSlave, rSlaveNormal, pCondMaster, rMasterNormal, pIndexesPairs, pProperties);
}

/***********************************************************************************/
/***********************************************************************************/

template<SizeType TDim, SizeType TNumNodes, SizeType TNumNodesMaster>
void BaseContactSearchProcess<TDim, TNumNodes, TNumNodesMaster>::CheckPairing(
    ModelPart& rComputingModelPart,
    IndexType& rConditionId
    )
{
    // Getting the corresponding submodelparts
    ModelPart& r_contact_model_part = mrMainModelPart.GetSubModelPart("Contact");
    ModelPart& r_sub_contact_model_part = !mMultipleSearchs ? r_contact_model_part : r_contact_model_part.GetSubModelPart("ContactSub" + mThisParameters["id_name"].GetString());

    // We set the gap to an enormous value in order to initialize it
    VariableUtils().SetNonHistoricalVariable(NORMAL_GAP, 1.0e12, r_sub_contact_model_part.Nodes());

    // We compute the gap in the slave
    ComputeMappedGap(!mInvertedSearch);

    // We revert the nodes to the original position
    NodesArrayType& r_nodes_array = r_sub_contact_model_part.Nodes();
    const auto it_node_begin = r_nodes_array.begin();
    if (mThisParameters["dynamic_search"].GetBool()) {
        if (mrMainModelPart.HasNodalSolutionStepVariable(VELOCITY)) {
            #pragma omp parallel for
            for(int i = 0; i < static_cast<int>(r_nodes_array.size()); ++i) {
                auto it_node = it_node_begin + i;
                noalias(it_node->Coordinates()) -= it_node->GetValue(DELTA_COORDINATES);
            }
        }
    }

    // Calculate the mean of the normal in all the nodes
    MortarUtilities::ComputeNodesMeanNormalModelPart(r_sub_contact_model_part);

    // Iterate in the conditions and create the new ones
    CreateAuxiliarConditions(r_sub_contact_model_part, rComputingModelPart, rConditionId);

    // We compute the weighted reaction
    ComputeWeightedReaction();

    // Finally we compute the active/inactive nodes
    ComputeActiveInactiveNodes();
}

/***********************************************************************************/
/***********************************************************************************/

template<SizeType TDim, SizeType TNumNodes, SizeType TNumNodesMaster>
inline void BaseContactSearchProcess<TDim, TNumNodes, TNumNodesMaster>::ComputeMappedGap(const bool SearchOrientation)
{
    // We get the process info
    const ProcessInfo& r_process_info = mrMainModelPart.GetProcessInfo();

    // Iterate over the nodes
    ModelPart& r_contact_model_part = mrMainModelPart.GetSubModelPart("Contact");
    ModelPart& r_sub_contact_model_part = !mMultipleSearchs ? r_contact_model_part : r_contact_model_part.GetSubModelPart("ContactSub"+mThisParameters["id_name"].GetString());
    ModelPart& r_master_model_part = r_sub_contact_model_part.GetSubModelPart("MasterSubModelPart"+mThisParameters["id_name"].GetString());
    NodesArrayType& r_nodes_array_master = r_master_model_part.Nodes();
    const auto it_node_begin_master = r_nodes_array_master.begin();
    ModelPart& r_slave_model_part = r_sub_contact_model_part.GetSubModelPart("SlaveSubModelPart"+mThisParameters["id_name"].GetString());
    NodesArrayType& r_nodes_array_slave = r_slave_model_part.Nodes();
    const auto it_node_begin_slave = r_nodes_array_slave.begin();

    // We set the auxiliar Coordinates
    const array_1d<double, 3> zero_array = ZeroVector(3);
    #pragma omp parallel for
    for(int i = 0; i < static_cast<int>(r_nodes_array_master.size()); ++i) {
        auto it_node = it_node_begin_master + i;

        if (SearchOrientation) {
            it_node->SetValue(AUXILIAR_COORDINATES, it_node->Coordinates());
        } else {
            it_node->SetValue(AUXILIAR_COORDINATES, zero_array);
        }
    }
    #pragma omp parallel for
    for(int i = 0; i < static_cast<int>(r_nodes_array_slave.size()); ++i) {
        auto it_node = it_node_begin_slave + i;

        if (!SearchOrientation) {
            it_node->SetValue(AUXILIAR_COORDINATES, it_node->Coordinates());
        } else {
            it_node->SetValue(AUXILIAR_COORDINATES, zero_array);
        }
    }

    // Switch MASTER/SLAVE
    NodesArrayType& r_nodes_array = r_sub_contact_model_part.Nodes();
    if (!SearchOrientation)
        SwitchFlagNodes(r_nodes_array);

    // We set the mapper parameters
    Parameters mapping_parameters = Parameters(R"({"distance_threshold" : 1.0e24, "remove_isolated_conditions" : true, "origin_variable_historical" : false, "destination_variable_historical" : false})" );
    if (r_process_info.Has(DISTANCE_THRESHOLD)) {
        mapping_parameters["distance_threshold"].SetDouble(r_process_info[DISTANCE_THRESHOLD]);
    }
    MapperType mapper(r_master_model_part, r_slave_model_part, AUXILIAR_COORDINATES, mapping_parameters);
    mapper.Execute();

    // Switch again MASTER/SLAVE
    if (!SearchOrientation)
        SwitchFlagNodes(r_nodes_array);

    // We compute now the normal gap and set the nodes under certain threshold as active
    array_1d<double, 3> normal, auxiliar_coordinates, components_gap;
    double gap = 0.0;
    const auto it_node_begin = r_nodes_array.begin();
    #pragma omp parallel for firstprivate(gap, normal, auxiliar_coordinates, components_gap)
    for(int i = 0; i < static_cast<int>(r_nodes_array.size()); ++i) {
        auto it_node = it_node_begin + i;

        if (it_node->Is(SLAVE) == SearchOrientation) {
            // We compute the gap
            noalias(normal) = it_node->FastGetSolutionStepValue(NORMAL);
            noalias(auxiliar_coordinates) = it_node->GetValue(AUXILIAR_COORDINATES);
            noalias(components_gap) = ( it_node->Coordinates() - auxiliar_coordinates);
            gap = inner_prod(components_gap, - normal);

            // We activate if the node is close enough
            if (norm_2(auxiliar_coordinates) > ZeroTolerance)
                it_node->SetValue(NORMAL_GAP, gap);
        } else {
            it_node->SetValue(NORMAL_GAP, 0.0);
        }
    }
}

/***********************************************************************************/
/***********************************************************************************/

template<SizeType TDim, SizeType TNumNodes, SizeType TNumNodesMaster>
void BaseContactSearchProcess<TDim, TNumNodes, TNumNodesMaster>::ComputeActiveInactiveNodes()
{
    // We get the process info
    const ProcessInfo& r_process_info = mrMainModelPart.GetProcessInfo();

    // The penalty value and scale factor
    const double common_epsilon = r_process_info[INITIAL_PENALTY];
    const double scale_factor = r_process_info[SCALE_FACTOR];

    // Iterate over the nodes
    ModelPart& r_contact_model_part = mrMainModelPart.GetSubModelPart("Contact");
    ModelPart& r_sub_contact_model_part = !mMultipleSearchs ? r_contact_model_part : r_contact_model_part.GetSubModelPart("ContactSub"+mThisParameters["id_name"].GetString());
    NodesArrayType& r_nodes_array = r_sub_contact_model_part.Nodes();

    // We compute now the normal gap and set the nodes under certain threshold as active
    #pragma omp parallel for
    for(int i = 0; i < static_cast<int>(r_nodes_array.size()); ++i) {
        auto it_node = r_nodes_array.begin() + i;
        if (it_node->Is(SLAVE) == !mInvertedSearch) {
//             if (it_node->GetValue(NORMAL_GAP) < ZeroTolerance) {
            if (it_node->GetValue(NORMAL_GAP) < GapThreshold * it_node->FastGetSolutionStepValue(NODAL_H)) {
                SetActiveNode(it_node, common_epsilon, scale_factor);
            } else {
            #ifdef KRATOS_DEBUG
                KRATOS_WARNING_IF("BaseContactSearchProcess", it_node->Is(ACTIVE)) << "WARNING: A node that used to be active is not active anymore. Check that. Node ID: " << it_node->Id() << std::endl;
            #endif
                SetInactiveNode(it_node);
            }
        }
    }
}

/***********************************************************************************/
/***********************************************************************************/

template<SizeType TDim, SizeType TNumNodes, SizeType TNumNodesMaster>
void BaseContactSearchProcess<TDim, TNumNodes, TNumNodesMaster>::SetActiveNode(
    NodesArrayType::iterator ItNode,
    const double CommonEpsilon,
    const double ScaleFactor
    )
{
    // We activate
    ItNode->Set(ACTIVE, true);
    ItNode->Set(MARKER, true);

    // Set SLIP flag
    if (mrMainModelPart.Is(SLIP)) {
        if (ItNode->GetValue(FRICTION_COEFFICIENT) < ZeroTolerance) {
            ItNode->Set(SLIP, true);
        } else {
            ItNode->Set(SLIP, false);
        }
    }
}

/***********************************************************************************/
/***********************************************************************************/

template<SizeType TDim, SizeType TNumNodes, SizeType TNumNodesMaster>
void BaseContactSearchProcess<TDim, TNumNodes, TNumNodesMaster>::SetInactiveNode(NodesArrayType::iterator ItNode)
{
    // If the node has been already actived we do not inactivate
    if (ItNode->IsNot(MARKER)) {
        // Auxiliar zero array
        const array_1d<double, 3> zero_array = ZeroVector(3);

        if (ItNode->Is(ACTIVE) ) {
            ItNode->Set(ACTIVE, false);
            switch(mTypeSolution) {
                case TypeSolution::VectorLagrangeMultiplier :
                    noalias(ItNode->FastGetSolutionStepValue(VECTOR_LAGRANGE_MULTIPLIER)) = zero_array;
                    break;
                case TypeSolution::ScalarLagrangeMultiplier :
                    ItNode->FastGetSolutionStepValue(SCALAR_LAGRANGE_MULTIPLIER) = 0.0;
                    break;
                case TypeSolution::NormalContactStress :
                    ItNode->FastGetSolutionStepValue(LAGRANGE_MULTIPLIER_CONTACT_PRESSURE) = 0.0;
                    break;
                case TypeSolution::FrictionlessPenaltyMethod :
                    break;
                case TypeSolution::FrictionalPenaltyMethod :
                    break;
            }
        }

        // We set the gap to zero (in order to have something "visible" to post process)
        ItNode->SetValue(NORMAL_GAP, 0.0);
    }
}

/***********************************************************************************/
/***********************************************************************************/

template<SizeType TDim, SizeType TNumNodes, SizeType TNumNodesMaster>
inline void BaseContactSearchProcess<TDim, TNumNodes, TNumNodesMaster>::ComputeWeightedReaction()
{
    // Auxiliar zero array
    const array_1d<double, 3> zero_array = ZeroVector(3);

    // Auxiliar gap
    ModelPart& r_contact_model_part = mrMainModelPart.GetSubModelPart("Contact");
    ModelPart& r_sub_contact_model_part = !mMultipleSearchs ? r_contact_model_part : r_contact_model_part.GetSubModelPart("ContactSub"+mThisParameters["id_name"].GetString());
    NodesArrayType& r_nodes_array = r_sub_contact_model_part.Nodes();
    switch(mTypeSolution) {
        case TypeSolution::VectorLagrangeMultiplier :
            if (mrMainModelPart.Is(SLIP)) {
                VariableUtils().SetScalarVar<Variable<double>>(WEIGHTED_GAP, 0.0, r_nodes_array);
                VariableUtils().SetVectorVar(WEIGHTED_SLIP, zero_array, r_nodes_array);
            } else if (mrMainModelPart.Is(CONTACT)) {
                VariableUtils().SetScalarVar<Variable<double>>(WEIGHTED_GAP, 0.0, r_nodes_array);
            } else
                VariableUtils().SetVectorVar(WEIGHTED_VECTOR_RESIDUAL, zero_array, r_nodes_array);
            break;
        case TypeSolution::ScalarLagrangeMultiplier :
            VariableUtils().SetScalarVar<Variable<double>>(WEIGHTED_SCALAR_RESIDUAL, 0.0, r_nodes_array);
            break;
        case TypeSolution::NormalContactStress :
            VariableUtils().SetScalarVar<Variable<double>>(WEIGHTED_GAP, 0.0, r_nodes_array);
            break;
        case TypeSolution::FrictionlessPenaltyMethod :
            VariableUtils().SetScalarVar<Variable<double>>(WEIGHTED_GAP, 0.0, r_nodes_array);
            break;
        case TypeSolution::FrictionalPenaltyMethod :
            VariableUtils().SetScalarVar<Variable<double>>(WEIGHTED_GAP, 0.0, r_nodes_array);
            VariableUtils().SetVectorVar(WEIGHTED_SLIP, zero_array, r_nodes_array);
            break;
    }

    // Compute explicit contibution of the conditions
    const std::string sub_computing_model_part_name = "ComputingContactSub" + mThisParameters["id_name"].GetString();
    ModelPart& r_computing_contact_model_part = mrMainModelPart.GetSubModelPart("ComputingContact");
    ModelPart& r_sub_computing_contact_model_part = !mMultipleSearchs ? r_computing_contact_model_part : r_computing_contact_model_part.GetSubModelPart(sub_computing_model_part_name);
    ContactUtilities::ComputeExplicitContributionConditions(r_sub_computing_contact_model_part);
}

/***********************************************************************************/
/***********************************************************************************/

template<SizeType TDim, SizeType TNumNodes, SizeType TNumNodesMaster>
inline void BaseContactSearchProcess<TDim, TNumNodes, TNumNodesMaster>::CreateAuxiliarConditions(
    ModelPart& rContactModelPart,
    ModelPart& rComputingModelPart,
    IndexType& rConditionId
    )
{
    // Iterate in the conditions and create the new ones
    ConditionsArrayType& r_conditions_array = rContactModelPart.Conditions();

    // In case of debug mode
    if (mThisParameters["debug_mode"].GetBool()) {
        std::filebuf debug_buffer;
        debug_buffer.open("original_conditions_normal_debug_" + rContactModelPart.Name() + "_step=" + std::to_string( rContactModelPart.GetProcessInfo()[STEP]) + ".out",std::ios::out);
        std::ostream os(&debug_buffer);
        for (const auto& cond : r_conditions_array) {
            const array_1d<double, 3>& r_normal = cond.GetValue(NORMAL);
            os << "Condition " << cond.Id() << "\tNodes ID:";
            for (auto& r_node : cond.GetGeometry()) {
                os << "\t" << r_node.Id();
            }
            os << "\tNORMAL: " << r_normal[0] << "\t" << r_normal[1] << "\t" << r_normal[2] <<"\n";
        }
        debug_buffer.close();
    }

    // Actually creating the new conditions
    for(IndexType i = 0; i < r_conditions_array.size(); ++i) {
        auto it_cond = r_conditions_array.begin() + i;
        if (it_cond->Is(SLAVE) == !mInvertedSearch) {
            IndexMap::Pointer p_indexes_pairs = it_cond->GetValue(INDEX_MAP);
            for (auto it_pair = p_indexes_pairs->begin(); it_pair != p_indexes_pairs->end(); ++it_pair ) {
                if (it_pair->second == 0) { // If different than 0 it is an existing condition
                    Condition::Pointer p_cond_master = mrMainModelPart.pGetCondition(it_pair->first); // MASTER
                    AddPairing(rComputingModelPart, rConditionId, (*it_cond.base()), it_cond->GetValue(NORMAL), p_cond_master, p_cond_master->GetValue(NORMAL), p_indexes_pairs, it_cond->pGetProperties());
                }
            }
        }
    }

    // In case of debug mode
    if (mThisParameters["debug_mode"].GetBool()) {
        std::filebuf debug_buffer;
        debug_buffer.open("created_conditions_normal_debug_" + rContactModelPart.Name() + "_step=" + std::to_string( rContactModelPart.GetProcessInfo()[STEP]) + ".out",std::ios::out);
        std::ostream os(&debug_buffer);
        for (const auto& cond : rComputingModelPart.Conditions()) {
            const array_1d<double, 3>& r_normal = cond.GetValue(NORMAL);
            os << "Condition " << cond.Id() << "\tNodes ID:";
            for (auto& r_node : cond.GetGeometry()) {
                os << "\t" << r_node.Id();
            }
            os << "\tNORMAL: " << r_normal[0] << "\t" << r_normal[1] << "\t" << r_normal[2] <<"\n";
        }
        debug_buffer.close();
    }
}

/***********************************************************************************/
/***********************************************************************************/

template<SizeType TDim, SizeType TNumNodes, SizeType TNumNodesMaster>
inline double BaseContactSearchProcess<TDim, TNumNodes, TNumNodesMaster>::Radius(GeometryType& ThisGeometry)
{
    double radius = 0.0;
    const Point& r_center = ThisGeometry.Center();

    for(IndexType i_node = 0; i_node < ThisGeometry.PointsNumber(); ++i_node)  {
        const array_1d<double, 3>& aux_vector = r_center.Coordinates() - ThisGeometry[i_node].Coordinates();
        const double aux_value = norm_2(aux_vector);
        if(aux_value > radius)
            radius = aux_value;
    }

    return radius;
}

/***********************************************************************************/
/***********************************************************************************/

template<SizeType TDim, SizeType TNumNodes, SizeType TNumNodesMaster>
void BaseContactSearchProcess<TDim, TNumNodes, TNumNodesMaster>::ResetContactOperators()
{
    // We iterate over the conditions
    ModelPart& r_contact_model_part = mrMainModelPart.GetSubModelPart("Contact");
    ModelPart& r_sub_contact_model_part = !mMultipleSearchs ? r_contact_model_part : r_contact_model_part.GetSubModelPart("ContactSub"+mThisParameters["id_name"].GetString());
    ConditionsArrayType& r_conditions_array = r_sub_contact_model_part.Conditions();
    const auto it_cond_begin = r_conditions_array.begin();

    if (mrMainModelPart.Is(MODIFIED)) { // It has been remeshed. We remove everything

        #pragma omp parallel for
        for(int i = 0; i < static_cast<int>(r_conditions_array.size()); ++i) {
            auto it_cond = it_cond_begin + i;
            if (it_cond->Is(SLAVE) == !mInvertedSearch) {
                IndexMap::Pointer p_indexes_pairs = it_cond->GetValue(INDEX_MAP);

                if (p_indexes_pairs != nullptr) {
                    p_indexes_pairs->clear();
//                     p_indexes_pairs->reserve(mAllocationSize);
                }
            }
        }

        // We remove all the computing conditions conditions
        const std::string sub_computing_model_part_name = "ComputingContactSub" + mThisParameters["id_name"].GetString();
        ModelPart& r_computing_contact_model_part = mrMainModelPart.GetSubModelPart("ComputingContact");
        ModelPart& r_sub_computing_contact_model_part = !mMultipleSearchs ? r_computing_contact_model_part : r_computing_contact_model_part.GetSubModelPart(sub_computing_model_part_name);
        ConditionsArrayType& r_computing_conditions_array = r_sub_computing_contact_model_part.Conditions();
        VariableUtils().SetFlag(TO_ERASE, true, r_computing_conditions_array);
    } else {
        // We iterate, but not in OMP
        for(IndexType i = 0; i < r_conditions_array.size(); ++i) {
            auto it_cond = r_conditions_array.begin() + i;
            if (it_cond->Is(SLAVE) == !mInvertedSearch) {
                IndexMap::Pointer p_indexes_pairs = it_cond->GetValue(INDEX_MAP);
                if (p_indexes_pairs != nullptr) {
                    // The vector with the ids to remove
                    std::vector<IndexType> inactive_conditions_ids;
                    for (auto it_pair = p_indexes_pairs->begin(); it_pair != p_indexes_pairs->end(); ++it_pair ) {
                        Condition::Pointer p_cond = mrMainModelPart.pGetCondition(it_pair->second);
                        if (p_cond->IsNot(ACTIVE)) {
                            p_cond->Set(TO_ERASE, true);
                            inactive_conditions_ids.push_back(it_pair->first);
                        }
                    }
                    for (auto& i_to_remove : inactive_conditions_ids) {
                        p_indexes_pairs->RemoveId(i_to_remove);
                    }
                }
            }
        }
    }

    mrMainModelPart.RemoveConditionsFromAllLevels(TO_ERASE);
}

/***********************************************************************************/
/***********************************************************************************/

template<SizeType TDim, SizeType TNumNodes, SizeType TNumNodesMaster>
typename BaseContactSearchProcess<TDim, TNumNodes, TNumNodesMaster>::SearchTreeType BaseContactSearchProcess<TDim, TNumNodes, TNumNodesMaster>::ConvertSearchTree(const std::string& str)
{
    KRATOS_ERROR_IF(str == "KDOP") << "KDOP contact search: Not yet implemented" << std::endl;

    if (str == "InRadius" || str == "in_radius") {
        return SearchTreeType::KdtreeInRadius;
    } else if(str == "InBox" || str == "in_box") {
        return SearchTreeType::KdtreeInBox;
    } else if(str == "InRadiusWithOBB" || str == "in_radius_with_obb") {
        return SearchTreeType::KdtreeInRadiusWithOBB;
    } else if(str == "InBoxWithOBB" || str == "in_box_with_obb") {
        return SearchTreeType::KdtreeInBoxWithOBB;
    } else if (str == "OctreeWithOBB" || str == "octree_with_obb") {
        return SearchTreeType::OctreeWithOBB;
    } else if (str == "KDOP" || str == "kdop") {
        return SearchTreeType::Kdop;
    } else {
        return SearchTreeType::KdtreeInRadius;
    }
}

/***********************************************************************************/
/***********************************************************************************/

template<SizeType TDim, SizeType TNumNodes, SizeType TNumNodesMaster>
typename BaseContactSearchProcess<TDim, TNumNodes, TNumNodesMaster>::CheckGap BaseContactSearchProcess<TDim, TNumNodes, TNumNodesMaster>::ConvertCheckGap(const std::string& str)
{
    if(str == "NoCheck" || str == "no_check")
        return CheckGap::NoCheck;
    else if(str == "DirectCheck" || str == "direct_check")
        return CheckGap::DirectCheck;
    else if (str == "MappingCheck" || str == "mapping_check")
        return CheckGap::MappingCheck;
    else
        return CheckGap::MappingCheck;
}

/***********************************************************************************/
/***********************************************************************************/

template<SizeType TDim, SizeType TNumNodes, SizeType TNumNodesMaster>
Parameters BaseContactSearchProcess<TDim, TNumNodes, TNumNodesMaster>::GetDefaultParameters()
{
    Parameters default_parameters = Parameters(R"(
    {
        "allocation_size"                      : 1000,
        "bucket_size"                          : 4,
        "search_factor"                        : 3.5,
        "type_search"                          : "InRadius",
        "check_gap"                            : "MappingCheck",
        "condition_name"                       : "",
        "final_string"                         : "",
        "inverted_search"                      : false,
        "dynamic_search"                       : false,
        "static_check_movement"                : false,
        "predefined_master_slave"              : true,
        "id_name"                              : "",
        "consider_gap_threshold"               : false,
        "predict_correct_lagrange_multiplier"  : false,
        "debug_mode"                           : false,
        "octree_search_parameters" : {
            "bounding_box_factor"    : 0.1,
            "debug_obb"              : false,
            "OBB_intersection_type"  : "SeparatingAxisTheorem"
        }
    })" );

    return default_parameters;
}

/***********************************************************************************/
/***********************************************************************************/

template class BaseContactSearchProcess<2, 2>;
template class BaseContactSearchProcess<3, 3>;
template class BaseContactSearchProcess<3, 4>;
template class BaseContactSearchProcess<3, 3, 4>;
template class BaseContactSearchProcess<3, 4, 3>;

}  // namespace Kratos.<|MERGE_RESOLUTION|>--- conflicted
+++ resolved
@@ -601,7 +601,6 @@
                 // If not active we check if can be potentially in contact
                 if (mCheckGap == CheckGap::MappingCheck) {
                     for (IndexType i_point = 0; i_point < number_points_found; ++i_point ) {
-<<<<<<< HEAD
                         // Master condition
                         Condition::Pointer p_cond_master = points_found[i_point]->GetCondition();
 
@@ -613,9 +612,6 @@
                             }
                         }
 
-=======
-                        Condition::Pointer p_cond_master = points_found[i_point]->GetEntity();
->>>>>>> 32160384
                         const CheckResult condition_checked_right = CheckCondition(p_indexes_pairs, (*it_cond.base()), p_cond_master, mInvertedSearch);
 
                         if (condition_checked_right == CheckResult::OK)
