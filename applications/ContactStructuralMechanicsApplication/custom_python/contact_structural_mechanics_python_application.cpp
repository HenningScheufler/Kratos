--- conflicted
+++ resolved
@@ -62,11 +62,6 @@
     KRATOS_REGISTER_IN_PYTHON_VARIABLE( ACTIVE_CHECK_FACTOR )                         // The factor employed to search an active/inactive node
     KRATOS_REGISTER_IN_PYTHON_VARIABLE( AUGMENTED_NORMAL_CONTACT_PRESSURE )           // The resultant augmented pressure in the normal direction
     KRATOS_REGISTER_IN_PYTHON_VARIABLE( AUGMENTED_TANGENT_CONTACT_PRESSURE )          // The resultant augmented pressure in the tangent direction
-<<<<<<< HEAD
-    KRATOS_REGISTER_IN_PYTHON_VARIABLE( PENALTY_PARAMETER )                           // The penalty factor needed for the ALM
-    KRATOS_REGISTER_IN_PYTHON_VARIABLE( SCALE_FACTOR )                                // The scale factor needed for the ALM
-=======
->>>>>>> 0b16c6b7
     KRATOS_REGISTER_IN_PYTHON_VARIABLE( TANGENT_FACTOR )                              // The proportion between the tangent and normal penalty
     KRATOS_REGISTER_IN_PYTHON_VARIABLE( CONSIDER_NORMAL_VARIATION )                   // A value used to check if consider normal variation or not
     KRATOS_REGISTER_IN_PYTHON_VARIABLE( CONSIDER_PAIR_VARIATION )                     // A value used to check if consider variation or not in the active inactive pairs
