//
//   Project Name:        KratosDelaunayMeshingApplication $
//   Created by:          $Author:             JMCarbonell $
//   Last modified by:    $Co-Author:                      $
//   Date:                $Date:                April 2018 $
//   Revision:            $Revision:                   0.0 $
//
//

// System includes

// External includes

// Project includes
#include "custom_utilities/mesher_utilities.hpp"

namespace Kratos
{

  /**
   * Flags related to the meshing parameters
   */

  //meshing options

  //(configuration)
  KRATOS_CREATE_LOCAL_FLAG ( MesherUtilities, REMESH,               0 );
  KRATOS_CREATE_LOCAL_FLAG ( MesherUtilities, REFINE,               1 );
  KRATOS_CREATE_LOCAL_FLAG ( MesherUtilities, RECONNECT,            2 );
  KRATOS_CREATE_LOCAL_FLAG ( MesherUtilities, TRANSFER,             3 );
  KRATOS_CREATE_LOCAL_FLAG ( MesherUtilities, CONSTRAINED,          4 );
  KRATOS_CREATE_LOCAL_FLAG ( MesherUtilities, CONTACT_SEARCH,       5 );
  KRATOS_CREATE_LOCAL_FLAG ( MesherUtilities, MESH_SMOOTHING,       6 );
  KRATOS_CREATE_LOCAL_FLAG ( MesherUtilities, VARIABLES_SMOOTHING,  7 );

  //removing options

  //(configuration)
  KRATOS_CREATE_LOCAL_FLAG ( MesherUtilities, REMOVE_NODES,                       0 );
  KRATOS_CREATE_LOCAL_FLAG ( MesherUtilities, REMOVE_NODES_ON_DISTANCE,           1 );
  KRATOS_CREATE_LOCAL_FLAG ( MesherUtilities, REMOVE_NODES_ON_ERROR,              2 );
  KRATOS_CREATE_LOCAL_FLAG ( MesherUtilities, REMOVE_NODES_ON_THRESHOLD,          3 );
  KRATOS_CREATE_LOCAL_FLAG ( MesherUtilities, REMOVE_BOUNDARY_NODES,              4 );
  KRATOS_CREATE_LOCAL_FLAG ( MesherUtilities, REMOVE_BOUNDARY_NODES_ON_DISTANCE,  5 );
  KRATOS_CREATE_LOCAL_FLAG ( MesherUtilities, REMOVE_BOUNDARY_NODES_ON_ERROR,     6 );
  KRATOS_CREATE_LOCAL_FLAG ( MesherUtilities, REMOVE_BOUNDARY_NODES_ON_THRESHOLD, 7 );

  //refining options

  //(configuration)
  KRATOS_CREATE_LOCAL_FLAG ( MesherUtilities, REFINE_ADD_NODES,             0 );
  KRATOS_CREATE_LOCAL_FLAG ( MesherUtilities, REFINE_INSERT_NODES,          1 );
  KRATOS_CREATE_LOCAL_FLAG ( MesherUtilities, REFINE_ELEMENTS,              2 );
  KRATOS_CREATE_LOCAL_FLAG ( MesherUtilities, REFINE_ELEMENTS_ON_DISTANCE,  3 );
  KRATOS_CREATE_LOCAL_FLAG ( MesherUtilities, REFINE_ELEMENTS_ON_ERROR,     4 );
  KRATOS_CREATE_LOCAL_FLAG ( MesherUtilities, REFINE_ELEMENTS_ON_THRESHOLD, 5 );
  KRATOS_CREATE_LOCAL_FLAG ( MesherUtilities, REFINE_BOUNDARY,              6 );
  KRATOS_CREATE_LOCAL_FLAG ( MesherUtilities, REFINE_BOUNDARY_ON_DISTANCE,  7 );
  KRATOS_CREATE_LOCAL_FLAG ( MesherUtilities, REFINE_BOUNDARY_ON_ERROR,     8 );
  KRATOS_CREATE_LOCAL_FLAG ( MesherUtilities, REFINE_BOUNDARY_ON_THRESHOLD, 9 );

  //execution options

  KRATOS_CREATE_LOCAL_FLAG ( MesherUtilities, INITIALIZE_MESHER_INPUT,              0 );
  KRATOS_CREATE_LOCAL_FLAG ( MesherUtilities, FINALIZE_MESHER_INPUT,                1 );

  KRATOS_CREATE_LOCAL_FLAG ( MesherUtilities, TRANSFER_KRATOS_NODES_TO_MESHER,      2 );
  KRATOS_CREATE_LOCAL_FLAG ( MesherUtilities, TRANSFER_KRATOS_ELEMENTS_TO_MESHER,   3 );
  KRATOS_CREATE_LOCAL_FLAG ( MesherUtilities, TRANSFER_KRATOS_NEIGHBOURS_TO_MESHER, 4 );
  KRATOS_CREATE_LOCAL_FLAG ( MesherUtilities, TRANSFER_KRATOS_FACES_TO_MESHER,      5 );

  KRATOS_CREATE_LOCAL_FLAG ( MesherUtilities, SELECT_TESSELLATION_ELEMENTS,         6 );
  KRATOS_CREATE_LOCAL_FLAG ( MesherUtilities, KEEP_ISOLATED_NODES,                  7 );

  //execution options (tessellation)
  KRATOS_CREATE_LOCAL_FLAG ( MesherUtilities, NEIGHBOURS_SEARCH,                    8 );
  KRATOS_CREATE_LOCAL_FLAG ( MesherUtilities, BOUNDARIES_SEARCH,                    9 );
  KRATOS_CREATE_LOCAL_FLAG ( MesherUtilities, SET_DOF,                             10 );
  KRATOS_CREATE_LOCAL_FLAG ( MesherUtilities, PASS_ALPHA_SHAPE,                    11 );

  //*******************************************************************************************
  //*******************************************************************************************

  void MesherUtilities::SetModelPartNameToElements(ModelPart& rModelPart)
  {

    unsigned int start=0;
    unsigned int NumberOfSubModelParts=rModelPart.NumberOfSubModelParts();


    if(NumberOfSubModelParts>0){
      for(ModelPart::SubModelPartIterator i_mp= rModelPart.SubModelPartsBegin() ; i_mp!=rModelPart.SubModelPartsEnd(); ++i_mp)
      {
        if( i_mp->NumberOfElements() != 0 ){
          if( i_mp->Is(BOUNDARY) || i_mp->IsNot(ACTIVE) ){ //wall elements or domain elements (unique model part)
            for(ModelPart::ElementsContainerType::iterator i_elem = i_mp->ElementsBegin() ; i_elem != i_mp->ElementsEnd() ; ++i_elem)
            {
              i_elem->SetValue(MODEL_PART_NAME,i_mp->Name());
            }
          }

        }
      }
    }

  }

  //*******************************************************************************************
  //*******************************************************************************************

  void MesherUtilities::SetModelPartNameToConditions(ModelPart& rModelPart)
  {

    unsigned int start=0;
    unsigned int NumberOfSubModelParts=rModelPart.NumberOfSubModelParts();

    if(NumberOfSubModelParts>0){
      for(ModelPart::SubModelPartIterator i_mp= rModelPart.SubModelPartsBegin() ; i_mp!=rModelPart.SubModelPartsEnd(); ++i_mp)
      {
        if( i_mp->NumberOfConditions() != 0 ){
          if( i_mp->Is(BOUNDARY) && i_mp->NumberOfElements() == 0 ){ // only model parts with conditions (unique model part)
            for(ModelPart::ConditionsContainerType::iterator i_cond = i_mp->ConditionsBegin() ; i_cond != i_mp->ConditionsEnd() ; ++i_cond)
            {
              i_cond->SetValue(MODEL_PART_NAME,i_mp->Name());
            }

          }
        }
      }
    }

  }


  //*******************************************************************************************
  //*******************************************************************************************

  void MesherUtilities::SetModelPartNameToNodes (ModelPart& rModelPart)
  {

    unsigned int start=0;
    unsigned int NumberOfSubModelParts=rModelPart.NumberOfSubModelParts();


    if(NumberOfSubModelParts>0){
      for(ModelPart::SubModelPartIterator i_mp= rModelPart.SubModelPartsBegin() ; i_mp!=rModelPart.SubModelPartsEnd(); ++i_mp)
      {

        if( i_mp->NumberOfNodes() != 0 ){
          if( i_mp->Is(BOUNDARY) ){ // shared model parts for nodes in boundary conditions
            for(ModelPart::NodesContainerType::iterator i_node = i_mp->NodesBegin() ; i_node != i_mp->NodesEnd() ; ++i_node)
            {
              i_node->GetValue(MODEL_PART_NAMES).push_back(i_mp->Name());
            }

          }
          else if( i_mp->IsNot(ACTIVE) && i_mp->IsNot(BOUNDARY) ){ //unique domain model part
            for(ModelPart::NodesContainerType::iterator i_node = i_mp->NodesBegin() ; i_node != i_mp->NodesEnd() ; ++i_node)
            {
              i_node->SetValue(MODEL_PART_NAME,i_mp->Name());
            }
          }
        }
      }
    }


  }


  //*******************************************************************************************
  //*******************************************************************************************

  void MesherUtilities::SetFlagsToNodes(ModelPart& rModelPart, const std::vector<Flags> rControlFlags, const std::vector<Flags> rAssignFlags)
  {
    const int nnodes = rModelPart.Nodes().size();
    ModelPart::NodesContainerType::iterator it_begin = rModelPart.NodesBegin();

    #pragma omp parallel for
    for (int i = 0; i < nnodes; i++)
    {
      ModelPart::NodesContainerType::iterator it = it_begin + i;

      for(unsigned int i = 0; i<rControlFlags.size(); i++)
      {
        if( it->Is(rControlFlags[i]) ){
          for(unsigned int i = 0; i<rAssignFlags.size(); i++)
            it->Set(rAssignFlags[i]);
        }
      }
    }
  }

  //*******************************************************************************************
  //*******************************************************************************************

  bool MesherUtilities::CheckSubdomain(Geometry<Node<3> >& rGeometry)
  {

    KRATOS_TRY

    std::string DomainName = rGeometry[0].GetValue(MODEL_PART_NAME); //MODEL_PART_NAME must be set as nodal variable

    int samesbd=0;

    const unsigned int size = rGeometry.size();

    for(unsigned int i=0; i<size; ++i)
      {
	if(DomainName!=rGeometry[i].GetValue(MODEL_PART_NAME))
	  {
	    samesbd++;
	  }
      }


    if(samesbd>0)
      return false;

    return true;

    KRATOS_CATCH( "" )
  }

  //*******************************************************************************************
  //*******************************************************************************************

  double MesherUtilities::ComputeModelPartVolume(ModelPart& rModelPart)
  {
    KRATOS_TRY

    const unsigned int dimension = rModelPart.GetProcessInfo()[SPACE_DIMENSION];
    double ModelPartVolume = 0;
    if( dimension == 2 ){

      for(ModelPart::ElementsContainerType::iterator i_elem = rModelPart.ElementsBegin() ; i_elem != rModelPart.ElementsEnd() ; ++i_elem)
	{
	  if( i_elem->GetGeometry().Dimension() == 2 )
	    ModelPartVolume += i_elem->GetGeometry().Area();
	}
    }
    else{ //dimension == 3

      for(ModelPart::ElementsContainerType::iterator i_elem = rModelPart.ElementsBegin() ; i_elem != rModelPart.ElementsEnd() ; ++i_elem)
	{
	  if( i_elem->GetGeometry().Dimension() == 3 )
	    ModelPartVolume += i_elem->GetGeometry().Volume();
	}
     }

    return ModelPartVolume;

    KRATOS_CATCH(" ")

  }


  //*******************************************************************************************
  //*******************************************************************************************

  bool MesherUtilities::CheckRigidOuterCentre(Geometry<Node<3> >& rGeometry)
  {

    KRATOS_TRY

    bool outer = false;

    unsigned int RigidNodes = 0;
    const unsigned int size = rGeometry.size();

    for(unsigned int i = 0; i < size; ++i)
      {
	if(rGeometry[i].Is(RIGID))
	  {
	    RigidNodes += 1;
	  }
      }


    if(RigidNodes >= size-1)
    {

      //Baricenter
      array_1d<double, 3>  Center;
      Center.clear();
      array_1d<double, 3>  Normal;

      std::vector<array_1d<double, 3> > Vertices;
      array_1d<double, 3>  Vertex;


      for(unsigned int i = 0; i < size; ++i)
      {
        Vertex  = rGeometry[i].Coordinates();

        Vertices.push_back(Vertex);

        Center += Vertex;
      }

      Center /= (double)size;

      array_1d<double, 3> Corner;

      double tolerance = 0.05;
      int numouter     = 0;

      int numnodes = 0;
      for(unsigned int i = 0; i < size; ++i)
      {
        if(rGeometry[i].Is(RIGID)){

          Normal = rGeometry[i].FastGetSolutionStepValue(NORMAL);

          double NormNormal = norm_2(Normal);
          if( NormNormal != 0)
            Normal /= NormNormal;

          //change position to be the vector from the vertex to the geometry center
          Corner = Center-Vertices[i];

          double NormCorner = norm_2(Corner);
          if( NormCorner != 0 )
            Corner/= NormCorner;

          double projection = inner_prod(Corner,Normal);

          if( projection > tolerance )
          {
            ++numouter;
          }
          ++numnodes;
        }
      }

      if(RigidNodes == size){
        if(numouter > 0)
          outer = true;
      }
      else if(RigidNodes == size-1){
        if(numouter = numouter )
          outer = true;
      }

    }

    return outer; //if is outside the body

    KRATOS_CATCH( "" )
  }

  //*******************************************************************************************
  //*******************************************************************************************

  bool MesherUtilities::CheckInnerCentre(Geometry<Node<3> >& rGeometry)
  {

    KRATOS_TRY

    bool inner = true;

    unsigned int BoundaryNodes = 0;
    const unsigned int size = rGeometry.size();

    for(unsigned int i = 0; i < size; ++i)
    {
      if(rGeometry[i].Is(BOUNDARY))
      {
        BoundaryNodes += 1;
      }
    }


    if(BoundaryNodes == size)
    {
      //Baricenter
      array_1d<double, 3>  Center;
      noalias(Center) = ZeroVector(3);
      array_1d<double, 3>  Normal;

      std::vector<array_1d<double, 3> > Vertices;
      array_1d<double, 3>  Vertex;


      for(unsigned int i = 0; i < size; ++i)
      {
        Vertex  = rGeometry[i].Coordinates();

        Vertices.push_back(Vertex);

        Center += Vertex;
      }


      Center /= (double)size;

	array_1d<double, 3> Corner;

	double tolerance = 0.05;
	int numouter     = 0;


	for(unsigned int i = 0; i < size; ++i)
	  {

	    Normal = rGeometry[i].FastGetSolutionStepValue(NORMAL);

	    double NormNormal = norm_2(Normal);
        if( NormNormal != 0)
          Normal /= NormNormal;

        //change position to be the vector from the vertex to the geometry center
        Corner = Center-Vertices[i];

        double NormCorner = norm_2(Corner);
        if( NormCorner != 0 )
          Corner/= NormCorner;

	    double projection = inner_prod(Corner,Normal);

	    if( projection > tolerance )
	      {
		numouter++;
	      }
	  }


	if( numouter > 0 )
	  inner = false;

      }

    return inner; //if is inside the body domain returns true

    KRATOS_CATCH( "" )
  }


  //*******************************************************************************************
  //*******************************************************************************************

  bool MesherUtilities::CheckOuterCentre(Geometry<Node<3> >& rGeometry, double& rOffsetFactor, bool& rSelfContact)
  {
    KRATOS_TRY

    bool outer=false;

    unsigned int BoundaryNodes = 0;
    const unsigned int size = rGeometry.size();

    for(unsigned int i = 0; i < size; ++i)
      {
	if(rGeometry[i].Is(BOUNDARY))
	  {
	    BoundaryNodes += 1;
	  }
      }


    if(BoundaryNodes == size){

	//Baricenter
	array_1d<double, 3>  Center;
	Center.clear();
	std::vector<array_1d<double, 3> > Vertices;
	array_1d<double, 3>  Vertex;
	array_1d<double, 3>  Normal;
	double Shrink = 0;

	for(unsigned int i = 0; i < size; ++i)
	{
	    Normal  = rGeometry[i].FastGetSolutionStepValue(NORMAL);

	    double NormNormal = norm_2(Normal);
	    if( NormNormal != 0)
		Normal /= NormNormal;

	    Shrink  = rGeometry[i].FastGetSolutionStepValue(SHRINK_FACTOR);

	    Normal *= Shrink * rOffsetFactor;

	    Vertex  = rGeometry[i].Coordinates() - Normal;

	    Vertices.push_back(Vertex);

	    Center  += Vertex;
	}

	Center /= (double)size;

	double ortho  = 0.15;
	double slope  = 0.25;  //error assumed for some elements in the corners < 45 degrees
	double extra  = 0.95;

	int numouter         =0;
	int numextra         =0;
	int numcoplanar      =0;
	int numsamedirection =0;
	int numorthogonal    =0;

	array_1d<double, 3> Coplanar = rGeometry[0].FastGetSolutionStepValue(NORMAL);
	double NormCoplanar = norm_2(Coplanar);
	if( NormCoplanar != 0)
	    Coplanar /= NormCoplanar;

	array_1d<double, 3> Corner;

	for(unsigned int i = 0; i < size; ++i)
	{

	    //std::cout<<" V: ("<<rGeometry[i].Id()<<"): ["<<rGeometry[i].X()<<", "<<rGeometry[i].Y()<<", "<<rGeometry[i].Z()<<"]  Normal:"<<rGeometry[i].FastGetSolutionStepValue(NORMAL)<<std::endl;

	    Normal = rGeometry[i].FastGetSolutionStepValue(NORMAL);

	    double NormNormal = norm_2(Normal);
	    if( NormNormal != 0)
		Normal /= NormNormal;


	    //change position to be the vector from the vertex to the geometry center
	    Corner = Center-Vertices[i];

	    if(norm_2(Corner))
		Corner/= norm_2(Corner);

	    double projection = inner_prod(Corner,Normal);

	    if( projection > 0 ){

		if( projection < slope)
		{
		    numouter++;
		}
		else
		{
		    if( projection < extra)
			numextra++;
		}
	    }

	    double coplanar = inner_prod(Coplanar,Normal);

	    //std::cout<<" V["<<i<<"]: "<<rGeometry[i]<<" Normal:"<<Normal<<" coplanar "<<fabs(coplanar)<<" < "<<ortho<<std::endl;

	    if(coplanar>0){
		numsamedirection++;
	    }

	    if(coplanar>extra){
		numcoplanar++;
	    }

	    if(fabs(coplanar)<=ortho){
		numorthogonal++;
	    }

	}


	int num = (int)size;

	if(numouter==num)
	    outer=true;

	if(numouter==(num-1) && numextra==1)
	    outer=true;

	if(numouter>0 && (numextra>0 && numorthogonal>0) && !rSelfContact){
	    outer=true;
	    std::cout<<"   Element with "<<num<<" corners accepted:case1 "<<std::endl;
	}

	if(numouter==0 && (numextra>(num-2) && numorthogonal>0) && !rSelfContact){
	    outer=true;
	    std::cout<<"   Element with "<<num<<" corners accepted:case2 "<<std::endl;
	}

	if(numcoplanar==num)
	    outer=false;

	if(numsamedirection==num && numorthogonal==0)
	    outer=false;

	// if(numorthogonal>=1)
	//   outer=false;

	//std::cout<<std::endl;
	//std::cout<<"  [ no:"<<numouter<<";ne:"<<numextra<<";nc:"<<numcoplanar<<";ns: "<<numsamedirection<<";nor:"<<numorthogonal<<"] ACCEPTED: "<<outer<<std::endl;
    }
    else{
	//std::cout<<" No boundary Element "<<BoundaryNodes<<std::endl;
    }

    return outer; //if is outside the body domain returns true

    KRATOS_CATCH( "" )
  }

    //*******************************************************************************************
  //*******************************************************************************************

  MesherUtilities::ContactElementType MesherUtilities::CheckContactElement(Geometry<Node<3> >& rGeometry, std::vector<int>& rSlaveVertices)
  {

    KRATOS_TRY

    const unsigned int  size = rGeometry.size();

    //Identify subdomains: (non selfcontact elements)
    for(unsigned int i=0; i<size; ++i)
      if(rGeometry[i].IsNot(BOUNDARY))
	return MesherUtilities::NonContact;

    unsigned int NumberOfSlaves = 0;

    if(rSlaveVertices.size() != size)
      rSlaveVertices.resize(size);

    std::fill(rSlaveVertices.begin(),rSlaveVertices.end(),0);


    //Identify subdomains: (non selfcontact elements)
    for(unsigned int i=0; i<size; ++i)
      {
	for(unsigned int j=i+1; j<size; ++j)
	  {
	    if( rGeometry[i].GetValue(MODEL_PART_NAME) == rGeometry[j].GetValue(MODEL_PART_NAME) )
	      {
		//std::cout<<" MP name "<<rGeometry[i].GetValue(MODEL_PART_NAME)<<" "<<rGeometry[j].GetValue(MODEL_PART_NAME)<<std::endl;
		rSlaveVertices[i]+=1;
		rSlaveVertices[j]+=1;
	      }
	  }

	NumberOfSlaves+=rSlaveVertices[i];
      }

    //NonContact Elements or Selfcontact elements (2D/3D): Number of Slaves = size * (size-1);
    if(NumberOfSlaves == size*(size-1)){

      std::vector<int> NeighbourVertices(size);
      std::fill(NeighbourVertices.begin(),NeighbourVertices.end(),0);
      unsigned int NumberOfNeighbours = 0;

      for(unsigned int i=0; i<size; ++i)
	{

	  if( rGeometry[i].Is(NEW_ENTITY) )
	    return MesherUtilities::Undefined;

	  NodePointerVectorType& rN = rGeometry[i].GetValue(NEIGHBOR_NODES);

	  for(unsigned int n=0; n<rN.size(); ++n)
	    {
	      for(unsigned int j=i+1; j<size; ++j)
		{

		  if( rN[n]->Id() == rGeometry[j].Id() )
		    {
		      NeighbourVertices[i] +=1;
		      NeighbourVertices[j] +=1;
		    }
		}
	    }

	  NumberOfNeighbours += NeighbourVertices[i];
	}

      //Node to face elements (2D/3D): Number of Slaves = (size-1) * (size-2);
      if(NumberOfNeighbours == (size-1)*(size-2))
	return MesherUtilities::PointToFace;
      //Edge to edge elements (3D): Number of Slaves = size;
      if(NumberOfNeighbours == size)
	return MesherUtilities::EdgeToEdge;

      return MesherUtilities::NonContact;
    }

    //Node to face elements (2D/3D): Number of Slaves = (size-1) * (size-2);
    if(NumberOfSlaves == (size-1)*(size-2))
      return MesherUtilities::PointToFace;
    //Edge to edge elements (3D): Number of Slaves = size;
    if(NumberOfSlaves == size)
      return MesherUtilities::EdgeToEdge;
    //Elements with one vertex to each domain(2D/3D): Number of Slaves = 0
    if(NumberOfSlaves == 0)
      return MesherUtilities::PointToPoint;


    return MesherUtilities::NonContact;

    KRATOS_CATCH( "" )

  }

  //*******************************************************************************************
  //*******************************************************************************************

  bool MesherUtilities::CheckSliver(Geometry<Node<3> >& rGeometry)
  {

    KRATOS_TRY

    Vector VectorZero(3);
    noalias(VectorZero) = ZeroVector(3);

    std::vector<Vector> FaceNormals(rGeometry.FacesNumber());
    std::fill(FaceNormals.begin(),FaceNormals.end(),VectorZero);

    std::vector<double> FaceAreas(rGeometry.FacesNumber());
    std::fill(FaceAreas.begin(),FaceAreas.end(), 0.0 );

    double MaximumFaceArea = std::numeric_limits<double>::min();
    double MinimumFaceArea = std::numeric_limits<double>::max();

    DenseMatrix<unsigned int> lpofa;  //points that define the faces
    rGeometry.NodesInFaces(lpofa);
    DenseVector<unsigned int> lnofa;  //number of nodes per face (3)
    rGeometry.NumberNodesInFaces(lnofa);

    //calculate face normals
    Vector FirstVectorPlane(3);
    noalias(FirstVectorPlane) = VectorZero;
    Vector SecondVectorPlane(3);
    noalias(SecondVectorPlane)= VectorZero;

    double FaceArea = 0;
    for(unsigned int i=0; i<rGeometry.FacesNumber(); ++i)
      {
	std::vector<Vector> FaceCoordinates(lnofa[i]); // (3)
	std::fill(FaceCoordinates.begin(),FaceCoordinates.end(),ZeroVector(3));
	for(unsigned int j=0; j<lnofa[i]; ++j)
	  {
	    for(unsigned int k=0; k<3; ++k)
	      {
		FaceCoordinates[j][k] = rGeometry[lpofa(j+1,i)].Coordinates()[k];
	      }
	  }

	if( lnofa[i] > 2 ){
	  FirstVectorPlane  =  FaceCoordinates[1]-FaceCoordinates.front();
	  SecondVectorPlane =  FaceCoordinates.back()-FaceCoordinates.front();
	}
	else{
	  KRATOS_THROW_ERROR( std::logic_error,"2D check sliver not implemented", "" )
	}

	FaceNormals[i] = MathUtils<double>::CrossProduct(FirstVectorPlane,SecondVectorPlane);

	FaceArea = norm_2(FaceNormals[i]);

	if(FaceArea<MinimumFaceArea)
	  MinimumFaceArea = FaceArea;
	if(FaceArea>MaximumFaceArea)
	  MaximumFaceArea = FaceArea;
      }

    //check areas
    if( MaximumFaceArea >= MinimumFaceArea * 1.0e2 ){
      return true;
    }

    //normalize normals
    for(unsigned int i=0; i<FaceNormals.size(); ++i)
      if(norm_2(FaceNormals[i])!=0)
	FaceNormals[i]/=norm_2(FaceNormals[i]);

    //check coincident normals
    std::vector<int> FaceCoincidentNormals(rGeometry.FacesNumber());
    std::fill(FaceCoincidentNormals.begin(),FaceCoincidentNormals.end(), 0 );

    unsigned int CoincidentNormals = 0;
    for(unsigned int i=0; i<lpofa.size2(); ++i)
      {
	for(unsigned int j=i+1; j<lpofa.size2(); ++j)
	  {
	    double projection = inner_prod(FaceNormals[i],FaceNormals[j]);
	    if( fabs(projection) >= 0.99 ){
	      FaceCoincidentNormals[i] +=1;
	      FaceCoincidentNormals[j] +=1;
	    }
	  }

	CoincidentNormals +=FaceCoincidentNormals[i];
      }

    //CoincidentNormals: 12 => all-faces coincident
    //CoincidentNormals:  6 => 3-faces coincident
    //CoincidentNormals:  4 => 2-faces/2-faces coincident
    //CoincidentNormals:  2 => 2-faces coincident

    const unsigned int  size = rGeometry.size();
    unsigned int NumberOfBoundaryNodes = 0;
    for(unsigned int i=0; i<size; ++i)
      if(rGeometry[i].Is(BOUNDARY))
	NumberOfBoundaryNodes+=1;

    // for(unsigned int i=0; i<FaceNormals.size(); ++i)
    //   {
    //     std::cout<<"FaceNormal ["<<i<<"] "<<FaceNormals[i]<<std::endl;
    //   }

    if( NumberOfBoundaryNodes == size ){ //boundary elements
      if( CoincidentNormals >= 4 ){
	return true;
      }
    }
    else if(NumberOfBoundaryNodes >=2){
      if( CoincidentNormals >= 6 ){
	return true;
      }
    }
    else{ //inside elements
      if( CoincidentNormals >= 12 ){
     	return true;
      }
    }

    return false;

    KRATOS_CATCH( "" )

  }


  //*******************************************************************************************
  //*******************************************************************************************

  double MesherUtilities::GetAndCompareSideLenghts(Geometry<Node<3> >& rGeometry, double& rMaximumSideLength, double& rMinimumSideLength)
  {

    KRATOS_TRY

    rMaximumSideLength = std::numeric_limits<double>::min();
    rMinimumSideLength = std::numeric_limits<double>::max();

    DenseMatrix<unsigned int> lpofa;
    rGeometry.NodesInFaces(lpofa);

    double SideLength = 0;
    for(unsigned int i=0; i<lpofa.size2(); ++i)
      {

	for(unsigned int j=1; j<lpofa.size1(); ++j)
	  {
	    SideLength = norm_2(rGeometry[lpofa(0,i)].Coordinates() - rGeometry[lpofa(j,i)].Coordinates());

	    if( SideLength < rMinimumSideLength )
	      rMinimumSideLength = SideLength;

	    if( SideLength > rMaximumSideLength )
	      rMaximumSideLength = SideLength;
	  }
      }


    return (rMaximumSideLength/rMinimumSideLength);

    KRATOS_CATCH( "" )

  }


  //*******************************************************************************************
  //*******************************************************************************************

  bool MesherUtilities::CheckGeometryShape(Geometry<Node<3> >& rGeometry, int& rShape)
  {
    KRATOS_TRY

    bool sliver    = false;
    bool distorted = false;

    const unsigned int  size = rGeometry.size();

    //check if is a sliver and the distorsion of the sliver

    double Volume = 0;
    double MaximumSideLength = 0;
    double MinimumSideLength = 0;

    double CriticalRelativeSideLength = (double)size*5; //edge relative length (3,4)

    Volume = rGeometry.Volume();

    //compare side lengths
    double RelativeSideLength = 0;
    RelativeSideLength = GetAndCompareSideLenghts(rGeometry, MaximumSideLength, MinimumSideLength);

    if( RelativeSideLength > CriticalRelativeSideLength ){
      //std::cout<<" RelativeSideLength "<<RelativeSideLength<<std::endl;
      distorted = true;
    }

    double CriticalVolume =  1e-12 * pow( MinimumSideLength, size-1 );

    //check sliver (volume)
    if( Volume < CriticalVolume ){
      //std::cout<<" Sliver (volume) "<<Volume<<" "<<CriticalVolume<<std::endl;
      sliver = true;
    }

    //check sliver (volume + normals and faces)
    if( !sliver ){
      sliver = CheckSliver(rGeometry);
      // if(sliver)
      // 	std::cout<<" Sliver (faces) "<<sliver<<std::endl;
    }



    //check if it is a contact element (contact domain definition)
    std::vector<int> SlaveVertices;
    ContactElementType ContactType= CheckContactElement(rGeometry, SlaveVertices);

    if( ContactType != NonContact ){

      //std::cout<<" contact type "<<std::endl;

      if( ContactType == PointToFace ){ //POINT_FACE

	//check the projection of the slave vertex on the geometry face
	double AreaTolerance = 2; //if is outside of the face (only a 2*FaceArea deviation is allowed)
	double FaceArea = 0;
	double ProjectedArea = 0;
	//FaceArea = ComputeFaceArea(rGeometry, SlaveVertex);
	//ProjectedArea = ComputePointToFaceProjection(rGeometry, SlaveVertex);

	if( ProjectedArea < 0 ){ // projection outside of the face

	  if( FaceArea < AreaTolerance * fabs(ProjectedArea) )
	    distorted = true;
	}

      }
      else if( ContactType == EdgeToEdge ){ //EDGE_EDGE

	//compare vertex normals (detect coplanar faces and orthogonal faces)
	//if( !CheckVertexNormals(rGeometry) )
	distorted = true;
      }
      else if( ContactType == PointToPoint ){ //POINT_POINT

	//compare vertex normals (detect coplanar faces and orthogonal faces)
	//if( !CheckVertexNormals(rGeometry) )
	distorted = true;
      }

    }

    //std::cout<<" DISTORTED "<<distorted<<" SLIVER "<<sliver<<std::endl;

    if( sliver )
      rShape = 1;
    else
      rShape = 0;

    if( distorted )
      return false; //returns false if the geometry has not the correct shape and has to be removed
    else
      return true;  //returns true if the geometry has the correct shape and is kept


    KRATOS_CATCH( "" )
  }


  //*******************************************************************************************
  //*******************************************************************************************

  double MesherUtilities::FindBoundaryH (Node<3>& BoundaryPoint)
  {
    KRATOS_TRY

    double havg = 0.00;

    if((BoundaryPoint.GetValue(NEIGHBOR_NODES)).size() != 0)
      {
	double xc = BoundaryPoint.X();
	double yc = BoundaryPoint.Y();
	double zc = BoundaryPoint.Z();

	double h_nodes = 0;
	double h = 1000.0;
	for( NodePointerVectorType::iterator i = BoundaryPoint.GetValue(NEIGHBOR_NODES).begin();
	     i !=  BoundaryPoint.GetValue(NEIGHBOR_NODES).end(); ++i)
	  {
	    if( (*i)->Is(BOUNDARY) ){
	      double x = (*i)->X();
	      double y = (*i)->Y();
	      double z = (*i)->Z();
	      double l = (x-xc)*(x-xc);
	      l += (y-yc)*(y-yc);
	      l += (z-zc)*(z-zc);

	      if(l<h) h = l;

	      h = sqrt(h);
	      havg += h;
	      h_nodes += 1;
	    }
	  }

	//calculate average h
	if(h_nodes == 0)
	  KRATOS_THROW_ERROR( std::logic_error,"no node has neighbours!!!!", "" )

	havg /= h_nodes;
      }

    return havg;

    KRATOS_CATCH( "" )
  }




  //*******************************************************************************************
  //*******************************************************************************************

  //returns false if it should be removed
  double& MesherUtilities::ComputeRadius(double& rRadius, double& rVolume, std::vector<Vector >& rVertices,const unsigned int& dimension)
  {
    KRATOS_TRY

    if( dimension == 2 ){

      BoundedMatrix<double,2,2> mJ;    //local jacobian
      BoundedMatrix<double,2,2> mJinv; //inverse jacobian

      //calculation of the jacobian  //coordinate center point 0
      for(unsigned int i = 0; i < dimension; ++i)
	{
	  for(unsigned int j = 0; j < dimension; ++j)
	    {
	      mJ(i,j)=rVertices[i+1][j]-rVertices[0][j];
	    }
	}

      mJ *= 2.0;

      //calculation of the determinant (volume/2)
      rVolume = mJ(0,0)*mJ(1,1)-mJ(0,1)*mJ(1,0); //detJ

      //calculation of the inverse of the jacobian
      mJinv(0,0) =  mJ(1,1);
      mJinv(0,1) = -mJ(0,1);
      mJinv(1,0) = -mJ(1,0);
      mJinv(1,1) =  mJ(0,0);

      mJinv /= rVolume;

      //calculation of the center
      Vector Center = ZeroVector(2);    //center pos

      //center point 0
      for(unsigned int i = 0; i < dimension; ++i)
	{
	  for(unsigned int j = 0; j < dimension; ++j)
	    {
	      Center[i]  += (rVertices[i+1][j] * rVertices[i+1][j]);
	      Center[i]	 -= (rVertices[0][j]   * rVertices[0][j]  );
	    }
	}

      Center = prod(mJinv,Center);

      //calculate the element radius
      Center[0] -= rVertices[0][0];
      Center[1] -= rVertices[0][1];

      rRadius = norm_2(Center);

    }
    else if( dimension == 3 ){

      BoundedVector<double,3>   mRHS;  //center pos
      BoundedMatrix<double,3,3> mJ;    //local jacobian
      BoundedMatrix<double,3,3> mJinv; //inverse jacobian


      //calculation of the jacobian  //coordinate center point 0
      for(unsigned int i = 0; i < dimension; ++i)
	{
	  for(unsigned int j = 0; j < dimension; ++j)
	    {
	      mJ(i,j)=rVertices[i+1][j]-rVertices[0][j];
	    }
	}

      //calculation of the inverse of the jacobian
      //first column
      mJinv(0,0) =  mJ(1,1)*mJ(2,2) - mJ(1,2)*mJ(2,1);
      mJinv(1,0) = -mJ(1,0)*mJ(2,2) + mJ(1,2)*mJ(2,0);
      mJinv(2,0) =  mJ(1,0)*mJ(2,1) - mJ(1,1)*mJ(2,0);
      //second column
      mJinv(0,1) = -mJ(0,1)*mJ(2,2) + mJ(0,2)*mJ(2,1);
      mJinv(1,1) =  mJ(0,0)*mJ(2,2) - mJ(0,2)*mJ(2,0);
      mJinv(2,1) = -mJ(0,0)*mJ(2,1) + mJ(0,1)*mJ(2,0);
      //third column
      mJinv(0,2) =  mJ(0,1)*mJ(1,2) - mJ(0,2)*mJ(1,1);
      mJinv(1,2) = -mJ(0,0)*mJ(1,2) + mJ(0,2)*mJ(1,0);
      mJinv(2,2) =  mJ(0,0)*mJ(1,1) - mJ(0,1)*mJ(1,0);


      //calculation of the determinant (volume/6)
      rVolume = mJ(0,0)*mJinv(0,0)+ mJ(0,1)*mJinv(1,0)+ mJ(0,2)*mJinv(2,0); //detJ


      //calculation of the center
      Vector Center = ZeroVector(3);    //center pos

      mRHS[0]= (mJ(0,0)*mJ(0,0)+ mJ(0,1)*mJ(0,1)+ mJ(0,2)*mJ(0,2));
      mRHS[1]= (mJ(1,0)*mJ(1,0)+ mJ(1,1)*mJ(1,1)+ mJ(1,2)*mJ(1,2));
      mRHS[2]= (mJ(2,0)*mJ(2,0)+ mJ(2,1)*mJ(2,1)+ mJ(2,2)*mJ(2,2));


      //bxc
      Center[0] = (+mRHS[0])*(mJ(1,1)*mJ(2,2)-mJ(1,2)*mJ(2,1));
      Center[1] = (-mRHS[0])*(mJ(1,0)*mJ(2,2)-mJ(1,2)*mJ(2,0));
      Center[2] = (+mRHS[0])*(mJ(1,0)*mJ(2,1)-mJ(1,1)*mJ(2,0));

      //cxa
      Center[0]+= (+mRHS[1])*(mJ(2,1)*mJ(0,2)-mJ(2,2)*mJ(0,1));
      Center[1]+= (-mRHS[1])*(mJ(2,0)*mJ(0,2)-mJ(2,2)*mJ(0,0));
      Center[2]+= (+mRHS[1])*(mJ(2,0)*mJ(0,1)-mJ(2,1)*mJ(0,0));

      //axb
      Center[0]+= (+mRHS[2])*(mJ(0,1)*mJ(1,2)-mJ(0,2)*mJ(1,1));
      Center[1]+= (-mRHS[2])*(mJ(0,0)*mJ(1,2)-mJ(0,2)*mJ(1,0));
      Center[2]+= (+mRHS[2])*(mJ(0,0)*mJ(1,1)-mJ(0,1)*mJ(1,0));

      Center /= (2.0*rVolume);

      //calculate the element radius
      rRadius = norm_2(Center);

     }
    else{

      rRadius = 0;
      KRATOS_THROW_ERROR(std::logic_error, "WorkingSpaceDimension not Correct in Radius AlphaShape calculation", "" )

    }

    return rRadius;


    KRATOS_CATCH( "" )
  }


  //*******************************************************************************************
  //*******************************************************************************************


  //returns false if it should be removed
  bool MesherUtilities::AlphaShape(double AlphaParameter, Geometry<Node<3> >& rGeometry, const unsigned int dimension, const double MeanMeshSize)
  {
    KRATOS_TRY

    const unsigned int size      = rGeometry.size();

    //calculate geometry radius and volume
    double Radius = 0;
    double Volume = 0;
    std::vector<Vector > Vertices;
    Vector Vertex = ZeroVector(3);
    for(unsigned int i = 0; i < size; ++i)
      {
	Vertex[0] = rGeometry[i].X();
	Vertex[1] = rGeometry[i].Y();
	Vertex[2] = rGeometry[i].Z();

	Vertices.push_back(Vertex);
      }


    Radius = ComputeRadius(Radius, Volume, Vertices, dimension);

    // double CriticalVolume = 1e-12 * pow(h, size-1);
    double AlphaRadius    = AlphaParameter * MeanMeshSize;

    if( Radius<0 ) //degenerated element
      {
	std::cout<<" Sliver (radius) "<<Radius<<" (alpha_volume) "<<Volume<<std::endl;
	return false;
      }
    else
      {
	if( Radius < AlphaRadius )
	  {
	    // std::cout<<"  ACCEPTED!"<<std::endl;
	    return true;
	  }
	else
	  {
	    //std::cout<<"  ERASED! "<<Radius<<" < "<<AlphaRadius<<" MeanMeshSize "<<MeanMeshSize<<" Alpha "<<AlphaParameter<<std::endl;
	    return false;
	  }
      }


    KRATOS_CATCH( "" )
  }


  //returns false if it should be removed
  bool MesherUtilities::AlphaShape(double AlphaParameter, Geometry<Node<3> >& rGeometry, const unsigned int dimension)
  {
    KRATOS_TRY

    const unsigned int size      = rGeometry.size();

    //calculate geometry radius and volume
    double Radius = 0;
    double Volume = 0;
    std::vector<Vector > Vertices;
    Vector Vertex = ZeroVector(3);
    for(unsigned int i = 0; i < size; ++i)
      {
	Vertex[0] = rGeometry[i].X();
	Vertex[1] = rGeometry[i].Y();
	Vertex[2] = rGeometry[i].Z();

	Vertices.push_back(Vertex);
      }

    Radius = ComputeRadius(Radius, Volume, Vertices, dimension);

    //calculate average h
    double h = 0;

    for( unsigned int i = 0; i<size; ++i )
      {
	h += rGeometry[i].FastGetSolutionStepValue(NODAL_H);
      }

    h /= (double)size;

    double CriticalVolume = 1e-12 * pow(h, size-1);
    double AlphaRadius    = AlphaParameter * h;

    if( Volume < CriticalVolume ) //sliver
      {
	//std::cout<<" Sliver (alpha_volume) "<<Volume<<" "<<CriticalVolume<<std::endl;
	return false;
      }
    else
      {
	if( Radius < AlphaRadius )
	  {
	    return true;
	  }
	else
	  {
	    return false;
	  }
      }


    KRATOS_CATCH( "" )
  }


  //*******************************************************************************************
  //*******************************************************************************************

  //returns false if it should be removed
  bool MesherUtilities::ShrankAlphaShape(double AlphaParameter, Geometry<Node<3> >& rGeometry,double& rOffsetFactor, const unsigned int dimension)
  {
    KRATOS_TRY

    const unsigned int size      = rGeometry.size();

    //calculate geometry radius and volume
    double Radius = 0;
    double Volume = 0;
    std::vector<Vector > Vertices;

    Vector Vertex = ZeroVector(3);
    array_1d<double, 3>  Normal;
    double Shrink = 0;

    for(unsigned int i = 0; i < size; ++i)
      {
	Normal    = rGeometry[i].FastGetSolutionStepValue(NORMAL);

	double NormNormal = norm_2(Normal);
	if( NormNormal != 0)
	  Normal /= NormNormal;

	Shrink    = rGeometry[i].FastGetSolutionStepValue(SHRINK_FACTOR);

	Normal *= Shrink * rOffsetFactor;

	Vertex[0] = rGeometry[i].X() - Normal[0];
	Vertex[1] = rGeometry[i].Y() - Normal[1];
	Vertex[2] = rGeometry[i].Z() - Normal[2];

	Vertices.push_back(Vertex);
      }

    Radius = ComputeRadius(Radius, Volume, Vertices, dimension);


    //calculate average h and  average h of boundary face
    double h = 0;
    double h_face = 0;

    for( unsigned int i = 0; i<size; ++i )
      {
	h += rGeometry[i].FastGetSolutionStepValue(NODAL_H);
	h_face += FindBoundaryH(rGeometry[i]);
      }

    h /= (double)size;
    h_face /= (double)size;


    if(h_face>h)
      h = h_face;

    double ExtraAlpha = 1.4;

    double CriticalVolume = 1e-6 * pow(h, size-1);
    double AlphaRadius    = AlphaParameter * h * ExtraAlpha;


    if( Volume < CriticalVolume ) //sliver
      {
	return false;
      }
    else
      {

	if( Radius < AlphaRadius )
	  {
	    return true;
	  }
	else
	  {
	    return false;
	  }
      }


    KRATOS_CATCH( "" )
  }



  //*******************************************************************************************
  //*******************************************************************************************

  void MesherUtilities::CheckParticles (ModelPart& rModelPart)
  {
    KRATOS_TRY

    int NumberOfNodes = rModelPart.NumberOfNodes();
    std::cout<<" Number of Nodes "<<NumberOfNodes<<std::endl;
    for(int id=1; id<=NumberOfNodes; ++id)
      {
	std::cout<<" Check node: "<<id<<std::endl;
	if(rModelPart.Nodes()[id].Is(BOUNDARY)){
	  std::cout<<" Node : "<<id<<" is boundary "<<std::endl;
	}
	else{
	  std::cout<<" Node : "<<id<<" is not boundary "<<std::endl;
	}

      }

    KRATOS_CATCH( "" )
  }

  //*******************************************************************************************
  //*******************************************************************************************

  bool MesherUtilities::CheckRelativeVelocities(Geometry<Node<3> >& rVertices, const double& rRelativeFactor)
  {
    KRATOS_TRY

    const unsigned int NumberOfVertices = rVertices.size();

    std::vector<double> VelocityModulus(NumberOfVertices);

    for(unsigned int i = 0; i<NumberOfVertices; ++i)
    {
      VelocityModulus[i]=norm_2(rVertices[i].FastGetSolutionStepValue(VELOCITY));
    }

    for(unsigned int i = 0; i<NumberOfVertices-1; ++i)
    {
      for(unsigned int j = i+1; j<NumberOfVertices; ++j)
      {
        if( VelocityModulus[i]/VelocityModulus[j]>rRelativeFactor || VelocityModulus[j]/VelocityModulus[i]>rRelativeFactor ){
          return true;
        }
      }
    }

    return false;

    KRATOS_CATCH( "" )
  }

  //*******************************************************************************************
  //*******************************************************************************************

  bool MesherUtilities::CheckVolumeDecrease(GeometryType& rVertices, const unsigned int& rDimension,const double& rTolerance, double& VolumeChange)
  {
    bool accepted = false;
    if(rDimension==2){
      Triangle2D3<Node<3> > CurrentTriangle(rVertices);
      double CurrentArea = CurrentTriangle.Area();

      //new volume with a 1.0 * DeltaDisplacement
      double MovedArea = GetMovedVolume(rVertices,rDimension,1.0);

      //std::cout<<" control fluid  "<<MovedArea<<" "<<CurrentArea<<std::endl;
      VolumeChange = CurrentArea-MovedArea;

      if(MovedArea+rTolerance<CurrentArea){
        accepted = true;
      }

    }
    else if(rDimension==3){

      Tetrahedra3D4<Node<3> > CurrentTetrahedron(rVertices);
      double CurrentVolume = CurrentTetrahedron.Volume();

      //new volume with a 1.0 * DeltaDisplacement
      double MovedVolume = GetMovedVolume(rVertices,rDimension,1.0);

      //std::cout<<" control fluid  "<<MovedVolume<<" "<<CurrentVolume<<std::endl;
      VolumeChange = CurrentVolume-MovedVolume;

      if(MovedVolume+rTolerance<CurrentVolume){
        accepted = true;
      }
    }

    return accepted;
  }

  //*******************************************************************************************
  //*******************************************************************************************

  double MesherUtilities::GetMovedVolume(GeometryType& rVertices, const unsigned int& rDimension, double MovementFactor)
  {
    double MovedVolume = 0.0;
    if(rDimension==2){

      //Triangle geometry
      array_1d<double,3> P0;
      noalias(P0) = rVertices[0].Coordinates() + MovementFactor * (rVertices[0].FastGetSolutionStepValue(DISPLACEMENT) - rVertices[0].FastGetSolutionStepValue(DISPLACEMENT,1));
      array_1d<double,3> P1;
      noalias(P1) = rVertices[1].Coordinates() + MovementFactor * (rVertices[1].FastGetSolutionStepValue(DISPLACEMENT) - rVertices[1].FastGetSolutionStepValue(DISPLACEMENT,1));

      double x10 = P1[0] - P0[0];
      double y10 = P1[1] - P0[1];

      noalias(P1) = rVertices[2].Coordinates() + MovementFactor * (rVertices[2].FastGetSolutionStepValue(DISPLACEMENT) - rVertices[2].FastGetSolutionStepValue(DISPLACEMENT,1));

      double x20 = P1[0] - P0[0];
      double y20 = P1[1] - P0[1];

      MovedVolume = 0.5 * ( x10 * y20 - y10 * x20 );

    }
    else if(rDimension==3){

      //Tetrahedron geometry
      const double onesixth = 1.0/6.0;

      array_1d<double,3> P0;
      noalias(P0) = rVertices[0].Coordinates() + MovementFactor * (rVertices[0].FastGetSolutionStepValue(DISPLACEMENT) - rVertices[0].FastGetSolutionStepValue(DISPLACEMENT,1));

      array_1d<double,3> P1;
      noalias(P1) = rVertices[1].Coordinates() + MovementFactor * (rVertices[1].FastGetSolutionStepValue(DISPLACEMENT) - rVertices[1].FastGetSolutionStepValue(DISPLACEMENT,1));

      double x10 = P1[0] - P0[0];
      double y10 = P1[1] - P0[1];
      double z10 = P1[2] - P0[2];

      noalias(P1) = rVertices[2].Coordinates() + MovementFactor * (rVertices[2].FastGetSolutionStepValue(DISPLACEMENT) - rVertices[2].FastGetSolutionStepValue(DISPLACEMENT,1));

      double x20 = P1[0] - P0[0];
      double y20 = P1[1] - P0[1];
      double z20 = P1[2] - P0[2];

     noalias(P1)  = rVertices[3].Coordinates() + MovementFactor * (rVertices[3].FastGetSolutionStepValue(DISPLACEMENT) - rVertices[3].FastGetSolutionStepValue(DISPLACEMENT,1));

      double x30 = P1[0] - P0[0];
      double y30 = P1[1] - P0[1];
      double z30 = P1[2] - P0[2];

      MovedVolume = onesixth * (x10 * y20 * z30 - x10 * y30 * z20 + y10 * z20 * x30 - y10 * x20 * z30 + z10 * x20 * y30 - z10 * y20 * x30);

      // if(MovedVolume<0)
      //   std::cout<<" VOLUME negative "<<std::endl;
    }

    return MovedVolume;
  }


  //*******************************************************************************************
  //*******************************************************************************************

  double MesherUtilities::GetDeformationGradientDeterminant(GeometryType& rVertices, const unsigned int& rDimension)
  {
    //Deformation Gradient determinant
    unsigned int number_of_nodes = rVertices.size();

    //Configuration increment
    Matrix DeltaPosition(number_of_nodes,rDimension);
    for ( unsigned int i = 0; i < number_of_nodes; i++ )
    {
        const array_1d<double, 3 > & CurrentDisplacement  = rVertices[i].FastGetSolutionStepValue(DISPLACEMENT);
        const array_1d<double, 3 > & PreviousDisplacement = rVertices[i].FastGetSolutionStepValue(DISPLACEMENT,1);

        for ( unsigned int j = 0; j < rDimension; j++ )
        {
          DeltaPosition(i,j) = CurrentDisplacement[j]-PreviousDisplacement[j];
        }
    }

    //Compute cartesian derivatives [dN/dx_n]
    Matrix DN_DX;

    if(rDimension==2){
      Triangle2D3<Node<3> > Triangle(rVertices);

      DenseVector<Matrix> J;
      J = Triangle.Jacobian( J, GeometryData::GI_GAUSS_1, DeltaPosition );

      //Calculating the inverse of the jacobian and the parameters needed [d£/dx_n]
      Matrix InvJ;
      double detJ;
      MathUtils<double>::InvertMatrix( J[0], InvJ, detJ);

      const Matrix& DN_De = Triangle.ShapeFunctionLocalGradient(0,GeometryData::GI_GAUSS_1);
      DN_DX = prod( DN_De, InvJ );

    }
    else if(rDimension==3){

      Tetrahedra3D4<Node<3> > Tetrahedron(rVertices);

      DenseVector<Matrix> J;
      J = Tetrahedron.Jacobian( J, GeometryData::GI_GAUSS_1, DeltaPosition );

      //Calculating the inverse of the jacobian and the parameters needed [d£/dx_n]
      Matrix InvJ;
      double detJ;
      MathUtils<double>::InvertMatrix( J[0], InvJ, detJ);

      const Matrix& DN_De = Tetrahedron.ShapeFunctionLocalGradient(0,GeometryData::GI_GAUSS_1);
      DN_DX = prod( DN_De, InvJ );
    }


    Matrix F(rDimension,rDimension);
    noalias(F) = ZeroMatrix(rDimension,rDimension);
    for (unsigned int i = 0; i < rDimension; i++)
    {
      for (unsigned int j = 0; j < rDimension; j++)
      {
        for (unsigned int k = 0; k < number_of_nodes; k++)
        {
          F(i,j)+= rVertices[k].Coordinates()[i]*DN_DX(k,j);
        }
      }
    }
    double detF  = MathUtils<double>::Det(F);

    if(detF<0)
      std::cout<<" NEGATIVE ELEMENT (DET_F: "<<detF<<")"<<std::endl;

    return detF;
  }


  //*******************************************************************************************
  //*******************************************************************************************

  bool MesherUtilities::CheckConditionInBox(Condition::Pointer& pCondition, SpatialBoundingBox& rRefiningBox, ProcessInfo& rCurrentProcessInfo)
  {
    KRATOS_TRY

    bool inside = true;
    Vector Point(3);
    Geometry< Node<3> >& rGeometry = pCondition->GetGeometry();

    for(unsigned int i=0; i<rGeometry.size(); ++i)
      {
	Point[0] = rGeometry[i].X();
	Point[1] = rGeometry[i].Y();
	Point[2] = rGeometry[i].Z();
	if( !rRefiningBox.IsInside(Point,rCurrentProcessInfo[TIME]) ){
	  inside = false;
	  break;
	}
      }

    return inside;

    KRATOS_CATCH( "" )
  }

  //*******************************************************************************************
  //*******************************************************************************************

  bool MesherUtilities::CheckElementInBox(Element::Pointer& pElement, SpatialBoundingBox& rRefiningBox, ProcessInfo& rCurrentProcessInfo)
  {
    KRATOS_TRY

    bool inside = true;
    Vector Point(3);
    Geometry< Node<3> >& rGeometry = pElement->GetGeometry();

    for(unsigned int i=0; i<rGeometry.size(); ++i)
      {
	Point[0] = rGeometry[i].X();
	Point[1] = rGeometry[i].Y();
	Point[2] = rGeometry[i].Z();
	if( !rRefiningBox.IsInside(Point,rCurrentProcessInfo[TIME]) ){
	  inside = false;
	  break;
	}
      }

    return inside;

    KRATOS_CATCH( "" )
  }

  //*******************************************************************************************
  //*******************************************************************************************

  bool MesherUtilities::CheckVerticesInBox(Geometry<Node<3> >& rGeometry, SpatialBoundingBox& rRefiningBox, ProcessInfo& rCurrentProcessInfo)
  {
    KRATOS_TRY

    bool inside = true;
    Vector Point(3);

    for(unsigned int i=0; i<rGeometry.size(); ++i)
      {
	Point[0] = rGeometry[i].X();
	Point[1] = rGeometry[i].Y();
	Point[2] = rGeometry[i].Z();
	if( !rRefiningBox.IsInside(Point,rCurrentProcessInfo[TIME]) ){
	  inside = false;
	  break;
	}
      }

    return inside;

    KRATOS_CATCH( "" )
  }


  //*******************************************************************************************
  //*******************************************************************************************

  Condition::Pointer MesherUtilities::FindMasterCondition(Condition::Pointer& pCondition, ModelPart::ConditionsContainerType & rModelConditions,bool & condition_found)
  {
    KRATOS_TRY

    Condition::Pointer pMasterCondition;

    Geometry< Node<3> >& rGeometry = pCondition->GetGeometry();
    DenseMatrix<unsigned int> lpofa; //points that define the faces
    rGeometry.NodesInFaces(lpofa);

    //std::cout<<" lpofa "<<lpofa<<std::endl;
    //std::cout<<" rGeometry "<<rGeometry<<std::endl;

    unsigned int face_elements = 0;
    unsigned int edge_elements = 0;


    if( rGeometry.size() == 3 ){ //triangles of 3 nodes

      condition_found=false;
      for(ModelPart::ConditionsContainerType::iterator ic=rModelConditions.begin(); ic!=rModelConditions.end(); ++ic)
	{

	  //2D edges:
	  if(ic->IsNot(CONTACT)){

	    Geometry< Node<3> >& rConditionGeometry = ic->GetGeometry();

	    for(unsigned int iface=0; iface<lpofa.size2(); ++iface)
	      {
		if( (   rConditionGeometry[0].Id() == rGeometry[lpofa(1,iface)].Id()
			&& rConditionGeometry[1].Id() == rGeometry[lpofa(2,iface)].Id() ) ||
		    (   rConditionGeometry[0].Id() == rGeometry[lpofa(2,iface)].Id()
			&& rConditionGeometry[1].Id() == rGeometry[lpofa(1,iface)].Id() ) )
		  {
		    pMasterCondition= *(ic.base());
		    condition_found=true;
		    break;
		  }
	      }
	  }

	  if(condition_found)
	    {
	      break;
	    }

	}
    }else if( rGeometry.size() == 4 ){ //tetraheda of 4 nodes

      face_elements = 0;
      edge_elements = 0;

      condition_found=false;
      for(ModelPart::ConditionsContainerType::iterator ic=rModelConditions.begin(); ic!=rModelConditions.end(); ++ic)
	{

	  //3D faces:
	  if(ic->IsNot(CONTACT)){

	    Geometry< Node<3> >& rConditionGeometry = ic->GetGeometry();

	    for(unsigned int iface=0; iface<lpofa.size2(); ++iface)
	      {
		//detection for contact elements clockwise numeration of the contact geometry.
		if( (   rConditionGeometry[2].Id() == rGeometry[lpofa(1,iface)].Id()
			&& rConditionGeometry[1].Id() == rGeometry[lpofa(2,iface)].Id()
			&& rConditionGeometry[0].Id() == rGeometry[lpofa(3,iface)].Id() ) ||
		    (   rConditionGeometry[2].Id() == rGeometry[lpofa(3,iface)].Id()
			&& rConditionGeometry[1].Id() == rGeometry[lpofa(1,iface)].Id()
			&& rConditionGeometry[0].Id() == rGeometry[lpofa(2,iface)].Id() ) ||
		    (   rConditionGeometry[2].Id() == rGeometry[lpofa(2,iface)].Id()
			&& rConditionGeometry[1].Id() == rGeometry[lpofa(3,iface)].Id()
			&& rConditionGeometry[0].Id() == rGeometry[lpofa(1,iface)].Id() ) )
		  {
		    pMasterCondition= *(ic.base());
		    condition_found=true;
		    break;
		  }

	      }

	  }

	  if(condition_found)
	    {
	      pCondition->Set(NOT_SELECTED); //meaning that is a element that shares faces
	      face_elements++;
	      break;
	    }

	}

      if(!condition_found) {

	//check if it is EDGE_TO_EDGE element sharing only edges with the conditions

	condition_found=false;
	for(ModelPart::ConditionsContainerType::iterator ic=rModelConditions.begin(); ic!=rModelConditions.end(); ++ic)
	  {

	    //3D edges: there are 4 possibilities, it takes the first one that matches
	    if(ic->IsNot(CONTACT)){

	      Geometry< Node<3> >& rConditionGeometry = ic->GetGeometry();

	      for(unsigned int iface=0; iface<lpofa.size2()-1; ++iface)
		{
		  if( (   rConditionGeometry[0].Id() == rGeometry[lpofa(1,iface)].Id()
			  && rConditionGeometry[1].Id() == rGeometry[lpofa(2,iface)].Id() )||
		      (   rConditionGeometry[1].Id() == rGeometry[lpofa(1,iface)].Id()
			  && rConditionGeometry[2].Id() == rGeometry[lpofa(2,iface)].Id() )||
		      (   rConditionGeometry[2].Id() == rGeometry[lpofa(1,iface)].Id()
			  && rConditionGeometry[0].Id() == rGeometry[lpofa(2,iface)].Id() )||

		      (   rConditionGeometry[0].Id() == rGeometry[lpofa(2,iface)].Id()
			  && rConditionGeometry[1].Id() == rGeometry[lpofa(3,iface)].Id() )||
		      (   rConditionGeometry[1].Id() == rGeometry[lpofa(2,iface)].Id()
			  && rConditionGeometry[2].Id() == rGeometry[lpofa(3,iface)].Id() )||
		      (   rConditionGeometry[2].Id() == rGeometry[lpofa(2,iface)].Id()
			  && rConditionGeometry[0].Id() == rGeometry[lpofa(3,iface)].Id() ) )
		    {
		      pMasterCondition= *(ic.base());
		      condition_found=true;
		      break;
		    }

		}

	    }

	    if(condition_found)
	      {
		pCondition->Set(SELECTED); //meaning that is a element that shares edges instead of faces
		edge_elements++;
		break;
	      }

	  }

      }

    }


    if(!condition_found) {

      std::cout<<" WARNING:: Boundary Condition NOT FOUND after CONTACT MESHING SEARCH "<<std::endl;

      std::cout<<" Condition Nodes[ ";
      for(unsigned int i=0; i<rGeometry.size();++i)
	{
	  std::cout<<" "<<rGeometry[i].Id();
	}
      std::cout<<" ]"<<std::endl;

    }
    // else{

    //   std::cout<<"    [Face Elements: "<<face_elements<<" Edge Elements: "<<edge_elements<<"]"<<std::endl;
    // }


    return pMasterCondition;

    KRATOS_CATCH( "" )
  }

  //*******************************************************************************************
  //*******************************************************************************************

  Condition::Pointer MesherUtilities::FindMasterCondition(Condition::Pointer& pCondition, PointType& pSlaveNode, ModelPart::ConditionsContainerType & rModelConditions,bool & condition_found)
  {
    KRATOS_TRY

    Condition::Pointer pMasterCondition;

    Geometry< Node<3> >& rGeometry = pCondition->GetGeometry();
    DenseMatrix<unsigned int> lpofa; //points that define the faces
    rGeometry.NodesInFaces(lpofa);

    //std::cout<<" lpofa "<<lpofa<<std::endl;
    //std::cout<<" rGeometry "<<rGeometry<<std::endl;

    condition_found=false;
    for(ModelPart::ConditionsContainerType::iterator ic=rModelConditions.begin(); ic!=rModelConditions.end(); ++ic)
      {
	//2D edges:
	if(ic->IsNot(CONTACT)){

	  Geometry< Node<3> >& rConditionGeom = ic->GetGeometry();

	  for(unsigned int i=0; i<lpofa.size2();++i)
	    {
	      // std::cout<<" General Conditions IDs ["<<rConditionGeom[0].Id()<<"] ["<<rConditionGeom[1].Id()<<"] "<<std::endl;
	      // std::cout<<" Local Conditions IDs ("<<i<<"):["<<rGeometry[lpofa(1,i)].Id()<<"] ["<<rGeometry[lpofa(2,i)].Id()<<"] "<<std::endl;

	      if( (   rConditionGeom[0].Id() == rGeometry[lpofa(1,i)].Id()
		      && rConditionGeom[1].Id() == rGeometry[lpofa(2,i)].Id() ) ||
		  (   rConditionGeom[0].Id() == rGeometry[lpofa(2,i)].Id()
		      && rConditionGeom[1].Id() == rGeometry[lpofa(1,i)].Id() ) )
		{
		  pMasterCondition = *(ic.base());
		  pSlaveNode = rGeometry[lpofa(0,i)];
		  //std::cout<<"   Slave_Node: found: "<<rGeometry[lpofa(0,i)].Id()<<std::endl;
		  condition_found=true;
		  break;
		}

	    }
	}
	if(condition_found)
	  {
	    break;
	  }

      }

    // if(!found)
    //     KRATOS_THROW_ERROR( std::logic_error, "Boundary Condition NOT FOUND after CONTACT MESHING SEARCH", "" )

    return pMasterCondition;

    KRATOS_CATCH( "" )

  }


  //*******************************************************************************************
  //*******************************************************************************************

  bool MesherUtilities::CheckContactActive(GeometryType& rConditionGeometry, bool& rSemiActiveContact, std::vector<bool>& rSemiActiveNodes)
  {
    KRATOS_TRY

    unsigned int size = rConditionGeometry.size();
    unsigned int counter = 0;

    rSemiActiveContact = false;
    rSemiActiveNodes.resize(size);
    std::fill( rSemiActiveNodes.begin(), rSemiActiveNodes.end(), false );

    for(unsigned int i=0; i<size; ++i){

      bool contact_active = false;
      if( rConditionGeometry[i].SolutionStepsDataHas(CONTACT_FORCE) ){
	array_1d<double, 3 > & ContactForceNormal  = rConditionGeometry[i].FastGetSolutionStepValue(CONTACT_FORCE);

	if(norm_2(ContactForceNormal)>0)
	  contact_active = true;
      }

      if( contact_active ){
	rSemiActiveContact  = true;
	rSemiActiveNodes[i] = true;
	counter++;
      }

    }

    if(counter == size)
      return true;
    else
      return false;

    KRATOS_CATCH( "" )
  }


  //*******************************************************************************************
  //*******************************************************************************************


  bool MesherUtilities::CheckContactCurvature(GeometryType& rConditionGeometry, std::vector<array_1d<double, 3> >& rContactNormals)
  {
    KRATOS_TRY

    unsigned int size = rConditionGeometry.size();
    unsigned int counter = 0;

    array_1d<double, 3> Normal;
    Normal.clear();
    rContactNormals.resize(size);
    std::fill( rContactNormals.begin(), rContactNormals.end(), Normal );

    double modulus = 1.0;
    for(unsigned int i=0; i<size; ++i){

      bool contact_active = false;
      if( rConditionGeometry[i].SolutionStepsDataHas(CONTACT_NORMAL) ){
	array_1d<double, 3 > & ContactNormal  = rConditionGeometry[i].FastGetSolutionStepValue(CONTACT_NORMAL);

	modulus = norm_2(ContactNormal);
	if( modulus )
	  rContactNormals[i] = (1.0/modulus) * ContactNormal;
	else
	  counter++;
      }

    }

    // if no CONTACT_NORMAL is assigned in some condition nodes
    // the curvature can not be evaluated
    if( counter )
      return false;

    counter = 0;
    double tolerance = 0.05;

    for(unsigned int i=1; i<size; ++i){
      modulus = inner_prod(rContactNormals[i-1], rContactNormals[i]);
      if( modulus < 0.95 )
	counter++;
    }
    modulus = inner_prod(rContactNormals[0], rContactNormals[size-1]);
    if( modulus < 0.95 )
      counter++;

    if(counter == size)
      return true;
    else
      return false;

    KRATOS_CATCH( "" )
  }


  //*******************************************************************************************
  //*******************************************************************************************

  double MesherUtilities::CheckCriticalRadius (ModelPart& rModelPart, double rCriticalRadius)
  {
    KRATOS_TRY

    double minimum_h = rCriticalRadius;

    for(ModelPart::NodesContainerType::iterator i_node = rModelPart.NodesBegin() ; i_node != rModelPart.NodesEnd() ; ++i_node)
      {

	double nodal_h = i_node->FastGetSolutionStepValue(NODAL_H);
	if( nodal_h < rCriticalRadius )
	  minimum_h = nodal_h;

      }

<<<<<<< HEAD
    // if( minimum_h < rCriticalRadius )
    //   KRATOS_INFO(" CRITICAL MESH SIZE ")<<" supplied size "<<rCriticalRadius<<" is bigger than initial mesh size "<<minimum_h<<" ] "<<std::endl;
=======
    //if( minimum_h < rCriticalRadius )
    //  KRATOS_INFO(" CRITICAL MESH SIZE ")<<" supplied size "<<rCriticalRadius<<" is bigger than initial mesh size "<<minimum_h<<" ] "<<std::endl;
>>>>>>> 9faa0da1

    return minimum_h;

    KRATOS_CATCH( "" )

  }

  //**************************************************************************
  //**************************************************************************

  bool MesherUtilities::FindCondition(Geometry< Node<3> >& rConditionGeometry ,Geometry< Node<3> >& rGeometry, DenseMatrix<unsigned int>& lpofa, DenseVector<unsigned int>& lnofa, unsigned int& iface)
  {

    KRATOS_TRY
    // not equivalent geometry sizes for boundary conditions:
    if( rConditionGeometry.size() != lnofa[iface] )
      return false;

    // line boundary condition:
    if( lnofa[iface] == 2 )
      {
	if( (   rConditionGeometry[0].Id() == rGeometry[lpofa(1,iface)].Id()
		&& rConditionGeometry[1].Id() == rGeometry[lpofa(2,iface)].Id() ) ||
	    (   rConditionGeometry[0].Id() == rGeometry[lpofa(2,iface)].Id()
		&& rConditionGeometry[1].Id() == rGeometry[lpofa(1,iface)].Id() ) )
	  {
	    return true;
	  }
	else
	  {
	    return false;
	  }

      }

    //3D faces:
    if(  lnofa[iface] == 3 )
      {
	if( (   rConditionGeometry[0].Id() == rGeometry[lpofa(1,iface)].Id()
		&& rConditionGeometry[1].Id() == rGeometry[lpofa(2,iface)].Id()
		&& rConditionGeometry[2].Id() == rGeometry[lpofa(3,iface)].Id() ) ||
	    (   rConditionGeometry[0].Id() == rGeometry[lpofa(3,iface)].Id()
		&& rConditionGeometry[1].Id() == rGeometry[lpofa(1,iface)].Id()
		&& rConditionGeometry[2].Id() == rGeometry[lpofa(2,iface)].Id() ) ||
	    (   rConditionGeometry[0].Id() == rGeometry[lpofa(2,iface)].Id()
		&& rConditionGeometry[1].Id() == rGeometry[lpofa(3,iface)].Id()
		&& rConditionGeometry[2].Id() == rGeometry[lpofa(1,iface)].Id() ) )
	  {
	    return true;
	  }
	else
	  {
	    return false;
	  }

      }

    if(  lnofa[iface] > 3 )
      {
	KRATOS_THROW_ERROR( std::logic_error, "Wrong Condition Number of Face Nodes",*this );
      }

    return false;

    KRATOS_CATCH( "" )

  }

  //*******************************************************************************************
  //*******************************************************************************************

  void MesherUtilities::SetNodes(ModelPart& rModelPart,
				  MeshingParameters& rMeshingVariables)
  {
    KRATOS_TRY

    const unsigned int dimension = rModelPart.ElementsBegin()->GetGeometry().WorkingSpaceDimension();

    //*********************************************************************
    //input mesh: NODES
    MesherUtilities::MeshContainer& InMesh = rMeshingVariables.InMesh;

    InMesh.CreatePointList(rModelPart.Nodes().size(), dimension);

    double* PointList     = InMesh.GetPointList();
    int& NumberOfPoints   = InMesh.GetNumberOfPoints();

    if(!rMeshingVariables.InputInitializedFlag){

      rMeshingVariables.NodeMaxId = 0;
      if((int)rMeshingVariables.NodalPreIds.size() != NumberOfPoints+1)
	rMeshingVariables.NodalPreIds.resize(NumberOfPoints+1);

      std::fill( rMeshingVariables.NodalPreIds.begin(), rMeshingVariables.NodalPreIds.end(), 0 );
    }

    //writing the points coordinates in a vector and reordening the Id's
    ModelPart::NodesContainerType::iterator nodes_begin = rModelPart.NodesBegin();

    int base   = 0;
    int direct = 1;

    for(int i = 0; i<NumberOfPoints; ++i)
      {
	//from now on it is consecutive
	if(!rMeshingVariables.InputInitializedFlag){
	  rMeshingVariables.NodalPreIds[direct]=(nodes_begin + i)->Id();
	  (nodes_begin + i)->SetId(direct);
	  if( rMeshingVariables.NodalPreIds[direct] > rMeshingVariables.NodeMaxId)
	    rMeshingVariables.NodeMaxId = rMeshingVariables.NodalPreIds[direct];
	}

	array_1d<double, 3>& Coordinates = (nodes_begin + i)->Coordinates();

	if(rMeshingVariables.Options.Is(MesherUtilities::CONSTRAINED)){

	  if( (nodes_begin + i)->Is(BOUNDARY) ){

	    array_1d<double, 3>&  Normal=(nodes_begin + i)->FastGetSolutionStepValue(NORMAL); //BOUNDARY_NORMAL must be set as nodal variable
	    double Shrink = (nodes_begin + i)->FastGetSolutionStepValue(SHRINK_FACTOR);   //SHRINK_FACTOR   must be set as nodal variable

	    array_1d<double, 3> Offset;

	    Normal /= norm_2(Normal);
	    for(unsigned int j=0; j<dimension; ++j){
	      Offset[j] = ( (-1) * Normal[j] * Shrink * rMeshingVariables.OffsetFactor * 0.25 );
	    }

	    for(unsigned int j=0; j<dimension; ++j){
	      PointList[base+j]   = Coordinates[j] + Offset[j];
	    }

	    //std::cout<<" Node ["<<(nodes_begin + i)->Id()<<"] "<<Coordinates + Offset<<std::endl;
	  }
	  else{
	    for(unsigned int j=0; j<dimension; ++j){
	      PointList[base+j]   = Coordinates[j];
	    }

	    //std::cout<<" Node ["<<(nodes_begin + i)->Id()<<"] "<<Coordinates<<std::endl;
	  }

	}
	else{
	  for(unsigned int j=0; j<dimension; ++j){
	    PointList[base+j]   = Coordinates[j];
	  }
	}

	base+=dimension;
	direct+=1;
      }

    //InMesh.SetPointList(PointList);

    KRATOS_CATCH( "" )

  }


  //*******************************************************************************************
  //*******************************************************************************************

  void MesherUtilities::SetElements(ModelPart& rModelPart,
				     MeshingParameters& rMeshingVariables)
  {
    KRATOS_TRY

    //*********************************************************************
    //input mesh: ELEMENTS
    ModelPart::ElementsContainerType::iterator element_begin = rModelPart.ElementsBegin();

    const unsigned int nds       = element_begin->GetGeometry().size();

    MesherUtilities::MeshContainer& InMesh = rMeshingVariables.InMesh;

    InMesh.CreateElementList(rModelPart.Elements().size(), nds);

    int* ElementList      = InMesh.GetElementList();
    int& NumberOfElements = InMesh.GetNumberOfElements();


    int base=0;
    for(unsigned int el = 0; el<(unsigned int)NumberOfElements; ++el)
      {
	Geometry<Node<3> >& geom = (element_begin+el)->GetGeometry();

	for(unsigned int i=0; i<nds; ++i)
	  {
	    ElementList[base+i] = geom[i].Id();
	  }
	base+=nds;
      }

    KRATOS_CATCH( "" )

  }



} // Namespace Kratos<|MERGE_RESOLUTION|>--- conflicted
+++ resolved
@@ -2014,13 +2014,8 @@
 
       }
 
-<<<<<<< HEAD
-    // if( minimum_h < rCriticalRadius )
-    //   KRATOS_INFO(" CRITICAL MESH SIZE ")<<" supplied size "<<rCriticalRadius<<" is bigger than initial mesh size "<<minimum_h<<" ] "<<std::endl;
-=======
     //if( minimum_h < rCriticalRadius )
     //  KRATOS_INFO(" CRITICAL MESH SIZE ")<<" supplied size "<<rCriticalRadius<<" is bigger than initial mesh size "<<minimum_h<<" ] "<<std::endl;
->>>>>>> 9faa0da1
 
     return minimum_h;
 
