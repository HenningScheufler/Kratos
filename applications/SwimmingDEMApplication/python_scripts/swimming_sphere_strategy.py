--- conflicted
+++ resolved
@@ -38,38 +38,21 @@
 
     def CreateCPlusPlusStrategy(self):
         self.SetVariablesAndOptions()
-<<<<<<< HEAD
-        do_search_neighbours =  self.project_parameters["custom_dem"]["do_search_neighbours"].GetBool()
-        solver_settings = self.DEM_parameters["solver_settings"]
-=======
->>>>>>> 4cbc8e77
 
         if self.DEM_parameters["TranslationalIntegrationScheme"].GetString() == 'Verlet_Velocity':
             self.cplusplus_strategy = IterativeSolverStrategy(self.settings, self.max_delta_time, self.n_step_search, self.safety_factor,
                                                               self.delta_option, self.creator_destructor, self.dem_fem_search,
-<<<<<<< HEAD
-                                                              self.search_strategy, solver_settings, do_search_neighbours)
-=======
                                                               self.search_strategy, self.solver_settings)
->>>>>>> 4cbc8e77
 
         elif self.DEM_parameters["TranslationalIntegrationScheme"].GetString() in {'Hybrid_Bashforth', 'TerminalVelocityScheme'}:
             self.cplusplus_strategy = AdamsBashforthStrategy(self.settings, self.max_delta_time, self.n_step_search, self.safety_factor,
                                                               self.delta_option, self.creator_destructor, self.dem_fem_search,
-<<<<<<< HEAD
-                                                              self.search_strategy, solver_settings, do_search_neighbours)
-=======
                                                               self.search_strategy, self.solver_settings)
->>>>>>> 4cbc8e77
 
         else:
             self.cplusplus_strategy = ExplicitSolverStrategy(self.settings, self.max_delta_time, self.n_step_search, self.safety_factor,
                                                              self.delta_option, self.creator_destructor, self.dem_fem_search,
-<<<<<<< HEAD
-                                                             self.search_strategy, solver_settings, do_search_neighbours)
-=======
                                                              self.search_strategy, self.solver_settings)
->>>>>>> 4cbc8e77
 
     def GetTranslationalSchemeInstance(self, class_name):
          if not class_name == 'NewmarkBetaScheme':
