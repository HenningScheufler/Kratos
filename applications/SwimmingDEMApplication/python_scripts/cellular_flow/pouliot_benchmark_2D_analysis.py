--- conflicted
+++ resolved
@@ -32,15 +32,11 @@
         self.AddExtraProcessInfoVariablesToFluid()
         self.ReadFluidModelParts()
         self.fluid_solution.SetFluidBufferSizeAndAddDofs()
-<<<<<<< HEAD
-        SDP.AddExtraDofs(self.pp, self.fluid_model_part, self.disperse_phase_solution.spheres_model_part, self.disperse_phase_solution.cluster_model_part, self.disperse_phase_solution.dem_inlet_model_part)
-=======
         SDP.AddExtraDofs(self.fluid_model_part,
                          self.disperse_phase_solution.spheres_model_part,
                          self.disperse_phase_solution.cluster_model_part,
                          self.disperse_phase_solution.DEM_inlet_model_part,
                          self.vars_man)
->>>>>>> 4c2646df
         self.fluid_solution.SetFluidSolver()
         self.fluid_solution.fluid_solver.Initialize()
         self.fluid_solution.ActivateTurbulenceModel()
