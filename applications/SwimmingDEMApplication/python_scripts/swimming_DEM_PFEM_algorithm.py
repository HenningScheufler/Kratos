from __future__ import print_function, absolute_import, division #makes KratosMultiphysics backward compatible with python 2.6 and 2.7

import os
import sys
from KratosMultiphysics import *
from KratosMultiphysics.DEMApplication import *
from KratosMultiphysics.SwimmingDEMApplication import *
import swimming_DEM_algorithm
import swimming_DEM_procedures as SDP
import variables_management as vars_man

sys.path.insert(0,'')
#import DEM_explicit_solver_var as DEM_parameters
BaseAlgorithm = swimming_DEM_algorithm.Algorithm

class Algorithm(BaseAlgorithm):

    def SetFluidAlgorithm(self):
        import pfem_fluid_ready_for_dem_coupling as fluid_solution
        self.fluid_solution = fluid_solution.Solution(self.model)
        self.fluid_solution.main_path = self.main_path

    def SetCouplingParameters(self, varying_parameters):

        super(Algorithm,self).SetCouplingParameters(varying_parameters)
        self.pp.domain_size = self.fluid_solution.ProjectParameters["problem_data"]["dimension"].GetInt()

    def SetBetaParameters(self):

        self.pp.Dt = self.fluid_solution.GetDeltaTimeFromParameters()
        super(Algorithm,self).SetBetaParameters()
        self.pp.CFD_DEM["body_force_per_unit_mass_variable_name"].SetString('VOLUME_ACCELERATION')

    #def SetCouplingParameters(self, varying_parameters):
        #parameters_file = open("ProjectParametersDEM.json",'r')
        #self.pp.CFD_DEM = Parameters(parameters_file.read())
        #self.SetDoSolveDEMVariable()
        #self.pp.Dt = self.fluid_solution.GetDeltaTimeFromParameters()
        #self.SetBetaParameters()
        #self.SetCustomBetaParameters(varying_parameters)
        #self.pp.domain_size = self.fluid_solution.ProjectParameters["problem_data"]["domain_size"].GetInt()
        #super(Algorithm,self).SetCouplingParameters(varying_parameters)

    def SetAllModelParts(self):
        self.all_model_parts = self.disperse_phase_solution.all_model_parts

        # defining a fluid model
        self.all_model_parts.Add(self.fluid_model_part, "FluidPart")

        # defining a model part for the mixed part
        self.all_model_parts.Add(self.model.CreateModelPart("MixedPart"))

        self.mixed_model_part = self.all_model_parts.Get('MixedPart')

    def Initialize(self):
        super(Algorithm,self).Initialize()
        self.TransferWallsFromPfemToDem()

    def TransferWallsFromPfemToDem(self):
        destination_model_part = self.disperse_phase_solution.rigid_face_model_part
        bodies_parts_list = self.fluid_solution.ProjectParameters["solver_settings"]["bodies_list"]
        for i in range(bodies_parts_list.size()):
            body_model_part_type = bodies_parts_list[i]["body_type"].GetString()
            if body_model_part_type == "Rigid":
                body_model_part_name = bodies_parts_list[i]["body_name"].GetString()
                source_model_part = self.fluid_solution.main_model_part.GetSubModelPart(body_model_part_name)
                SwimmingDemInPfemUtils().TransferWalls(source_model_part, destination_model_part)

    def TransferGravityFromDisperseToFluid(self):
        # setting fluid's body force to the same as DEM's
        if self.pp.CFD_DEM["body_force_on_fluid_option"].GetBool():

            for node in self.fluid_model_part.Nodes:
                node.SetSolutionStepValue(VOLUME_ACCELERATION_X, 0, self.pp.CFD_DEM["GravityX"].GetDouble())
                node.SetSolutionStepValue(VOLUME_ACCELERATION_Y, 0, self.pp.CFD_DEM["GravityY"].GetDouble())
                node.SetSolutionStepValue(VOLUME_ACCELERATION_Z, 0, self.pp.CFD_DEM["GravityZ"].GetDouble())

    def AssignKinematicViscosityFromDynamicViscosity(self):
        for node in self.fluid_model_part.Nodes:
            kinematic_viscosity = node.GetSolutionStepValue(DYNAMIC_VISCOSITY,0) / node.GetSolutionStepValue(DENSITY,0)
            node.SetSolutionStepValue(VISCOSITY, 0, kinematic_viscosity)

    def FluidInitialize(self):

        self.fluid_solution.vars_man=vars_man
        self.fluid_solution.Initialize()
        bodies_parts_list = self.fluid_solution.ProjectParameters["solver_settings"]["bodies_list"]
        for i in range(bodies_parts_list.size()):
            body_model_part_type = bodies_parts_list[i]["body_type"].GetString()
            if body_model_part_type == "Fluid":
                body_model_part_name = bodies_parts_list[i]["body_name"].GetString()
                self.fluid_model_part = self.fluid_solution.main_model_part.GetSubModelPart(body_model_part_name)
                break

    def TransferTimeToFluidSolver(self):
        if self.step < self.GetFirstStepForFluidComputation() or self.stationarity:
            self.fluid_solution.time = self.time
            #self.fluid_solution.step = self.step #DO NOT INCREASE STEP IN PFEM, IT CRASHES (PROBABLY IT MUST DO SPECIAL THINGS FOR STEP=0)
            #self.fluid_solution.main_model_part.ProcessInfo[STEP] = self.step #DO NOT INCREASE STEP IN PFEM, IT CRASHES (PROBABLY IT MUST DO SPECIAL THINGS FOR STEP=0)
            print(" [STEP:",self.step," TIME:",self.time,"]")

    def CloneTimeStep(self):
        self.TransferTimeToFluidSolver()

        if self.step < self.GetFirstStepForFluidComputation() or self.stationarity:
            self.fluid_solution.main_model_part.CloneTimeStep(self.time)

    def FluidSolve(self, time = 'None', solve_system = True):
                
        print("InitializeSolutionStep() ")
        self.fluid_solution.InitializeSolutionStep()
        print("SolveSolutionStep() ")
        self.fluid_solution.SolveSolutionStep()
        # print("FinalizeSolutionStep() ")
        # self.fluid_solution.FinalizeSolutionStep()
        # self.projection_module.UpdateDatabase(self.h_min)


    def FinalizeFluidSolution(self):
        print("FinalizeSolutionStep() ")
        self.fluid_solution.FinalizeSolutionStep()
        self.projection_module.UpdateDatabase(self.h_min)

    def ManageFluidDEMTimeStep(self):
        self.fluid_solution.solver.AdaptTimeStepProcess()
        self.Dt = self.fluid_solution.main_model_part.ProcessInfo[DELTA_TIME]

    def GetFirstStepForFluidComputation(self):
        return 1;

<<<<<<< HEAD
    def SaveInitialFluidFraction(self):

        self.projection_module.ProjectFromParticles()

        #TODO: can we use VariableUtils??
        for node in self.fluid_solution.main_model_part.Nodes:
            fluid_fraction = node.GetSolutionStepValue(FLUID_FRACTION)
            node.SetSolutionStepValue(FLUID_FRACTION_OLD,fluid_fraction)

        # interaction_start_time = self.pp.CFD_DEM["interaction_start_time"].GetDouble()
        # if self.DEM_to_fluid_counter.Tick() and self.time >= interaction_start_time:
        #     self.projection_module.ProjectFromParticles()
        #     variable_utils = VariableUtils()
        #     variable_utils.SaveScalarVar(FLUID_FRACTION, FLUID_FRACTION_OLD, self.fluid_solution.main_model_part.Nodes)

    def SetCutsOutput(self):
        pass

=======
>>>>>>> 9771a614
    def SetDragOutput(self):
        pass

    def FinalizeDragOutput(self):
        pass

    def SetPointGraphPrinter(self):
        pass

    def SetFluidSolverParameters(self):

        self.pp.domain_size
        self.time           = self.pp.Start_time
        self.Dt             = self.pp.Dt
        self.out            = self.Dt
        Nsteps         = self.pp.nsteps
        if "REACTION" in self.pp.nodal_results:
            self.fluid_model_part.AddNodalSolutionStepVariable(REACTION)
        if "DISTANCE" in self.pp.nodal_results:
            self.fluid_model_part.AddNodalSolutionStepVariable(DISTANCE)
        self.vars_man.AddNodalVariables(self.fluid_model_part, self.pp.fluid_vars)
        self.pp.variables_to_print_in_file
        if self.pp.type_of_inlet == 'ForceImposed':
            self.DEM_inlet = DEM_Force_Based_Inlet(self.DEM_inlet_model_part, self.pp.force)

    def SetPostUtils(self):
        general_model_part = self.fluid_solution.main_model_part
        self.post_utils = SDP.PostUtils(self.swimming_DEM_gid_io,
                                        self.pp,
                                        general_model_part,
                                        self.disperse_phase_solution.spheres_model_part,
                                        self.disperse_phase_solution.cluster_model_part,
                                        self.disperse_phase_solution.rigid_face_model_part,
                                        self.mixed_model_part)
    def SetEmbeddedTools(self):
        pass

    def PerformEmbeddedOperations(self):
        pass<|MERGE_RESOLUTION|>--- conflicted
+++ resolved
@@ -128,27 +128,6 @@
     def GetFirstStepForFluidComputation(self):
         return 1;
 
-<<<<<<< HEAD
-    def SaveInitialFluidFraction(self):
-
-        self.projection_module.ProjectFromParticles()
-
-        #TODO: can we use VariableUtils??
-        for node in self.fluid_solution.main_model_part.Nodes:
-            fluid_fraction = node.GetSolutionStepValue(FLUID_FRACTION)
-            node.SetSolutionStepValue(FLUID_FRACTION_OLD,fluid_fraction)
-
-        # interaction_start_time = self.pp.CFD_DEM["interaction_start_time"].GetDouble()
-        # if self.DEM_to_fluid_counter.Tick() and self.time >= interaction_start_time:
-        #     self.projection_module.ProjectFromParticles()
-        #     variable_utils = VariableUtils()
-        #     variable_utils.SaveScalarVar(FLUID_FRACTION, FLUID_FRACTION_OLD, self.fluid_solution.main_model_part.Nodes)
-
-    def SetCutsOutput(self):
-        pass
-
-=======
->>>>>>> 9771a614
     def SetDragOutput(self):
         pass
 
