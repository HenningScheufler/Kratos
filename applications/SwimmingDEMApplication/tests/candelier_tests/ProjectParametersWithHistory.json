{
<<<<<<< HEAD
"ElementType"                      : "SwimmingDEMElement",

"time_stepping"               : {
=======
"ElementType" : "SwimmingDEMElement",

"time_stepping" : {
>>>>>>> c86d2e7c
    "automatic_time_step" : false,
    "time_step" : 0.005
},

"problem_data" : {
    "problem_name" : "Candelier",
    "parallel_type" : "OpenMP",
    "echo_level" : 1,
    "start_time" : 0.0,
    "end_time" : 1
},

"do_print_results_option" : false,
"gradient_calculation_type" : 1,
"gradient_calculation_type_comment" : "(Not calculated (0), volume-weighed average(1), Superconvergent recovery(2))",
"print_particles_results_option" : false,
"add_each_hydro_force_option" : true,
"add_each_hydro_force_option_comment" : " add each of the hydrodynamic forces (drag, lift and virtual mass)",

<<<<<<< HEAD
"print_debug_info_option"                : false,
"print_debug_info_option_comment"        : " print a summary of global physical measures",
"print_particles_results_cycle"          : 1,
"print_particles_results_cycle_comment"  : " number of 'ticks' per printing cycle",
"debug_tool_cycle"                       : 10,
"debug_tool_cycle_comment"               : " number of 'ticks' per debug computations cycle",
"drag_modifier_type"                     : 2,
"drag_modifier_type_comment"             : " Hayder (2), Chien (3) # problemtype option",
=======
"print_debug_info_option" : false,
"print_debug_info_option_comment" : " print a summary of global physical measures",
"print_particles_results_cycle" : 1,
"print_particles_results_cycle_comment" : " number of 'ticks' per printing cycle",
"debug_tool_cycle" : 10,
"debug_tool_cycle_comment" : " number of 'ticks' per debug computations cycle",
"drag_modifier_type" : 2,
"drag_modifier_type_comment" : " Hayder (2), Chien (3) # problemtype option",
>>>>>>> c86d2e7c


"output_interval" : 0.5,

"properties": [{
    "model_part_name": "settling_particles",
    "properties_id": 1,
    "hydrodynamic_law_parameters": {
        "name": "HydrodynamicInteractionLaw",
        "buoyancy_parameters": {
            "name":"ArchimedesBuoyancyLaw"
        },
        "inviscid_force_parameters": {
            "name":"AutonHuntPrudhommeInviscidForceLaw",
            "do_apply_faxen_corrections": false
        },
        "drag_parameters": {
            "name":"StokesDragLaw"
        },
        "history_force_parameters": {
            "name":"BoussinesqBassetHistoryForceLaw",
            "quadrature_order": 2,
            "time_steps_per_quadrature_step": 1,
            "n_init_basset_steps": 0,
            "mae_parameters": {
                "do_use_mae": false,
                "m": 10,
                "window_time_interval": 0.1,
                "type":4
            }
        },
        "vorticity_induced_lift_parameters": {
            "name":"default"
        },
        "rotation_induced_lift_parameters": {
            "name":"default"
        },
        "steady_viscous_torque_parameters": {
            "name":"default"
        }
    }
}],

"processes" : {
    "auxiliar_process_list" : [{
        "python_module" : "from_json_check_result_process",
        "kratos_module" : "KratosMultiphysics",
        "process_name" : "FromJsonCheckResultProcess",
        "Parameters" : {
            "check_variables" : ["DISPLACEMENT_X","DISPLACEMENT_Y"],
            "input_file_name" : "candelier_tests/candelier_errors_with_history.json",
            "model_part_name" : "SpheresPart",
            "time_frequency" : 0.5
        }
        }]

    },

    "json_output_process" : [{
        "python_module" : "json_output_process",
        "kratos_module" : "KratosMultiphysics",
        "process_name" : "JsonOutputProcess",
        "Parameters" : {
            "output_variables" : ["DISPLACEMENT_X","DISPLACEMENT_Y"],
            "output_file_name" : "candelier_tests/candelier_errors_with_history.json",
            "model_part_name" : "SpheresPart",
            "time_frequency" : 0.5
         }
    }],

"fluid_parameters" : {
    "problem_data" : {
        "problem_name" : "CandelierFluid",
        "parallel_type" : "OpenMP",
        "echo_level" : 0,
        "start_time" : 0.0,
        "end_time" : 1
    },

    "solver_settings" : {
        "model_part_name" : "FluidModelPart",
        "domain_size" : 3,
        "solver_type" : "Monolithic",
        "model_import_settings" : {
            "input_type" : "mdpa",
            "input_filename" : "candelier_tests/CandelierFluid"
        },
        "formulation": {
            "element_type": "vms"
        },
        "echo_level" : 1,
        "compute_reactions" : false,
        "maximum_iterations" : 10,
        "relative_velocity_tolerance" : 0.001,
        "absolute_velocity_tolerance" : 1e-5,
        "relative_pressure_tolerance" : 0.001,
        "absolute_pressure_tolerance" : 1e-5,
        "linear_solver_settings" : {
            "solver_type" : "amgcl",
            "max_iteration" : 200,
            "tolerance" : 1e-7,
            "provide_coordinates" : false,
            "smoother_type" : "ilu0",
            "krylov_type" : "gmres",
            "coarsening_type" : "aggregation",
            "scaling" : false
        },
        "volume_model_part_name" : "Parts_fluid",
        "skin_parts" : ["Outlet3D_fixed_pressure","NoSlip3D_walls"],
        "no_skin_parts" : [],
        "time_stepping" : {
            "automatic_time_step" : false,
            "time_step" : 0.01
        }
    },
    "processes" : {
        "initial_conditions_process_list" : [{
            "python_module" : "assign_vector_variable_process",
            "kratos_module" : "KratosMultiphysics",
            "Parameters" : {
                "model_part_name" : "FluidModelPart.VELOCITY_fluid",
                "variable_name" : "VELOCITY",
                "constrained" : [false,false,false],
                "value" : [0.0,0.0,0.0]
            }
        }],
        "boundary_conditions_process_list" : [{
            "python_module" : "apply_outlet_process",
            "kratos_module" : "KratosMultiphysics.FluidDynamicsApplication",
            "Parameters" : {
                "model_part_name" : "FluidModelPart.Outlet3D_fixed_pressure",
                "variable_name" : "PRESSURE",
                "constrained" : true,
                "value" : 0.0,
                "hydrostatic_outlet" : false,
                "h_top" : 0.0
            }
        },{
            "python_module" : "apply_noslip_process",
            "kratos_module" : "KratosMultiphysics.FluidDynamicsApplication",
            "Parameters" : {
                "model_part_name" : "FluidModelPart.NoSlip3D_walls"
            }
        }],
        "gravity" : [{
            "python_module" : "assign_vector_by_direction_process",
            "kratos_module" : "KratosMultiphysics",
            "process_name" : "AssignVectorByDirectionProcess",
            "Parameters" : {
                "model_part_name" : "FluidModelPart.Parts_fluid",
                "variable_name" : "BODY_FORCE",
                "modulus" : 9.81,
                "constrained" : false,
                "direction" : [0.0,0.0,-1.0]
            }
        }],
        "auxiliar_process_list" : []
    }
},

<<<<<<< HEAD
        "dem_inlet_option"                 : false,

        "VelocityTrapOption"               : false,
        "RotationOption"                   : true,
        "CleanIndentationsOption"          : false,
        "RemoveBallsInEmbeddedOption"      : true,
        "solver_settings" : {
            "strategy"                 : "swimming_sphere_strategy",
            "RemoveBallsInitiallyTouchingWalls"          : false
        },
=======
"dem_parameters" : {
    "problem_data" : {
        "problem_name" : "CandelierFluid",
        "parallel_type" : "OpenMP",
        "echo_level" : 0,
        "start_time" : 0.0,
        "end_time" : 1
    },
    "do_print_results_option" : false,
    "Dimension" : 3,
    "PeriodicDomainOption" : false,
    "BoundingBoxOption" : true,
    "AutomaticBoundingBoxOption" : false,
    "BoundingBoxEnlargementFactor" : 1.0,
    "BoundingBoxStartTime" : 0.0,
    "BoundingBoxStopTime" : 1000.0,
    "BoundingBoxMaxX" : 1000.0,
    "BoundingBoxMaxY" : 1000.0,
    "BoundingBoxMaxZ" : 1000.0,
    "BoundingBoxMinX" : -1000.0,
    "BoundingBoxMinY" : -1000.0,
    "BoundingBoxMinZ" : -1000.0,

    "dem_inlet_option" : false,
>>>>>>> c86d2e7c

    "VelocityTrapOption" : false,
    "RotationOption" : true,
    "CleanIndentationsOption" : false,
    "RemoveBallsInEmbeddedOption" : true,
    "solver_settings" : {
        "strategy" : "swimming_sphere_strategy",
        "RemoveBallsInitiallyTouchingWalls" : false
    },

<<<<<<< HEAD
        "DeltaOption"                      : "Absolute",
        "SearchTolerance"                  : 0.0001,
        "CoordinationNumber"               : 10,
        "AmplifiedSearchRadiusExtension"   : 0.0,
        "ModelDataInfo"                    : false,
        "VirtualMassCoefficient"           : 1.0,
        "RollingFrictionOption"            : false,
        "DontSearchUntilFailure"           : false,
        "ContactMeshOption"                : false,
        "Multifile"                        : "multiple_files",

        "TranslationalIntegrationScheme"   : "Hybrid_Bashforth",
        "RotationalIntegrationScheme"      : "Direct_Integration",
        "DeltaTimeSafetyFactor"            : 1.0,
        "MaxTimeStep"                      : 0.005,
        "FinalTime"                        : 1.0,
"NeighbourSearchFrequency"         : 1,
        "TestType" : "None",
        "ElementType"                      : "SwimmingDEMElement",
        "problem_name" : "Candelier",
        "GraphExportFreq"                  : 1e-3,
        "VelTrapGraphExportFreq"           : 1e-3,
        "PostDisplacement"                 : true,
        "PostVelocity"                     : true,
        "PostElasticForces"                : false,
        "PostContactForces"                : false,
        "PostRigidElementForces"           : false,
        "PostTangentialElasticForces"      : false,
        "PostTotalForces"                  : false,
        "PostShearStress"                  : false,
        "PostNonDimensionalVolumeWear"     : false,
        "PostNodalArea"                    : false,
        "PostRHS"                          : false,
        "PostDampForces"                   : false,
        "PostAppliedForces"                : false,
        "PostRadius"                       : true,
        "PostGroupId"                      : false,
        "PostExportId"                     : false,
        "PostAngularVelocity"              : false,
        "PostParticleMoment"               : false,
        "PostEulerAngles"                  : false,
        "PostBoundingBox"                  : false
    }
=======

    "DeltaOption" : "Absolute",
    "SearchTolerance" : 0.0001,
    "CoordinationNumber" : 10,
    "AmplifiedSearchRadiusExtension" : 0.0,
    "ModelDataInfo" : false,
    "VirtualMassCoefficient" : 1.0,
    "RollingFrictionOption" : false,
    "DontSearchUntilFailure" : false,
    "ContactMeshOption" : false,
    "Multifile" : "multiple_files",
>>>>>>> c86d2e7c

    "TranslationalIntegrationScheme" : "Hybrid_Bashforth",
    "RotationalIntegrationScheme" : "Direct_Integration",
    "DeltaTimeSafetyFactor" : 1.0,
    "MaxTimeStep" : 0.005,
    "FinalTime" : 1.0,
    "NeighbourSearchFrequency" : 1,
    "TestType" : "None",
    "ElementType" : "SwimmingDEMElement",
    "problem_name" : "Candelier",
    "GraphExportFreq" : 1e-3,
    "VelTrapGraphExportFreq" : 1e-3,
    "PostDisplacement" : true,
    "PostVelocity" : true,
    "PostElasticForces" : false,
    "PostContactForces" : false,
    "PostRigidElementForces" : false,
    "PostTangentialElasticForces" : false,
    "PostTotalForces" : false,
    "PostShearStress" : false,
    "PostNonDimensionalVolumeWear" : false,
    "PostNodalArea" : false,
    "PostRHS" : false,
    "PostDampForces" : false,
    "PostAppliedForces" : false,
    "PostRadius" : true,
    "PostGroupId" : false,
    "PostExportId" : false,
    "PostAngularVelocity" : false,
    "PostParticleMoment" : false,
    "PostEulerAngles" : false,
    "PostBoundingBox" : false
}
}<|MERGE_RESOLUTION|>--- conflicted
+++ resolved
@@ -1,13 +1,7 @@
 {
-<<<<<<< HEAD
-"ElementType"                      : "SwimmingDEMElement",
-
-"time_stepping"               : {
-=======
 "ElementType" : "SwimmingDEMElement",
 
 "time_stepping" : {
->>>>>>> c86d2e7c
     "automatic_time_step" : false,
     "time_step" : 0.005
 },
@@ -27,16 +21,6 @@
 "add_each_hydro_force_option" : true,
 "add_each_hydro_force_option_comment" : " add each of the hydrodynamic forces (drag, lift and virtual mass)",
 
-<<<<<<< HEAD
-"print_debug_info_option"                : false,
-"print_debug_info_option_comment"        : " print a summary of global physical measures",
-"print_particles_results_cycle"          : 1,
-"print_particles_results_cycle_comment"  : " number of 'ticks' per printing cycle",
-"debug_tool_cycle"                       : 10,
-"debug_tool_cycle_comment"               : " number of 'ticks' per debug computations cycle",
-"drag_modifier_type"                     : 2,
-"drag_modifier_type_comment"             : " Hayder (2), Chien (3) # problemtype option",
-=======
 "print_debug_info_option" : false,
 "print_debug_info_option_comment" : " print a summary of global physical measures",
 "print_particles_results_cycle" : 1,
@@ -45,7 +29,6 @@
 "debug_tool_cycle_comment" : " number of 'ticks' per debug computations cycle",
 "drag_modifier_type" : 2,
 "drag_modifier_type_comment" : " Hayder (2), Chien (3) # problemtype option",
->>>>>>> c86d2e7c
 
 
 "output_interval" : 0.5,
@@ -206,18 +189,6 @@
     }
 },
 
-<<<<<<< HEAD
-        "dem_inlet_option"                 : false,
-
-        "VelocityTrapOption"               : false,
-        "RotationOption"                   : true,
-        "CleanIndentationsOption"          : false,
-        "RemoveBallsInEmbeddedOption"      : true,
-        "solver_settings" : {
-            "strategy"                 : "swimming_sphere_strategy",
-            "RemoveBallsInitiallyTouchingWalls"          : false
-        },
-=======
 "dem_parameters" : {
     "problem_data" : {
         "problem_name" : "CandelierFluid",
@@ -242,7 +213,6 @@
     "BoundingBoxMinZ" : -1000.0,
 
     "dem_inlet_option" : false,
->>>>>>> c86d2e7c
 
     "VelocityTrapOption" : false,
     "RotationOption" : true,
@@ -253,51 +223,6 @@
         "RemoveBallsInitiallyTouchingWalls" : false
     },
 
-<<<<<<< HEAD
-        "DeltaOption"                      : "Absolute",
-        "SearchTolerance"                  : 0.0001,
-        "CoordinationNumber"               : 10,
-        "AmplifiedSearchRadiusExtension"   : 0.0,
-        "ModelDataInfo"                    : false,
-        "VirtualMassCoefficient"           : 1.0,
-        "RollingFrictionOption"            : false,
-        "DontSearchUntilFailure"           : false,
-        "ContactMeshOption"                : false,
-        "Multifile"                        : "multiple_files",
-
-        "TranslationalIntegrationScheme"   : "Hybrid_Bashforth",
-        "RotationalIntegrationScheme"      : "Direct_Integration",
-        "DeltaTimeSafetyFactor"            : 1.0,
-        "MaxTimeStep"                      : 0.005,
-        "FinalTime"                        : 1.0,
-"NeighbourSearchFrequency"         : 1,
-        "TestType" : "None",
-        "ElementType"                      : "SwimmingDEMElement",
-        "problem_name" : "Candelier",
-        "GraphExportFreq"                  : 1e-3,
-        "VelTrapGraphExportFreq"           : 1e-3,
-        "PostDisplacement"                 : true,
-        "PostVelocity"                     : true,
-        "PostElasticForces"                : false,
-        "PostContactForces"                : false,
-        "PostRigidElementForces"           : false,
-        "PostTangentialElasticForces"      : false,
-        "PostTotalForces"                  : false,
-        "PostShearStress"                  : false,
-        "PostNonDimensionalVolumeWear"     : false,
-        "PostNodalArea"                    : false,
-        "PostRHS"                          : false,
-        "PostDampForces"                   : false,
-        "PostAppliedForces"                : false,
-        "PostRadius"                       : true,
-        "PostGroupId"                      : false,
-        "PostExportId"                     : false,
-        "PostAngularVelocity"              : false,
-        "PostParticleMoment"               : false,
-        "PostEulerAngles"                  : false,
-        "PostBoundingBox"                  : false
-    }
-=======
 
     "DeltaOption" : "Absolute",
     "SearchTolerance" : 0.0001,
@@ -309,7 +234,6 @@
     "DontSearchUntilFailure" : false,
     "ContactMeshOption" : false,
     "Multifile" : "multiple_files",
->>>>>>> c86d2e7c
 
     "TranslationalIntegrationScheme" : "Hybrid_Bashforth",
     "RotationalIntegrationScheme" : "Direct_Integration",
