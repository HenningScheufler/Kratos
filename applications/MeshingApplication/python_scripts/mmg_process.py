from __future__ import print_function, absolute_import, division #makes KratosMultiphysics backward compatible with python 2.6 and 2.7
# Importing the Kratos Library
import KratosMultiphysics as KratosMultiphysics
import KratosMultiphysics.MeshingApplication as MeshingApplication

try:
    import KratosMultiphysics.StructuralMechanicsApplication as StructuralMechanicsApplication
    structural_dependencies = True
except ImportError as e:
    structural_dependencies = False

from json_utilities import *
import os

def Factory(settings, Model):
    if not isinstance(settings, KratosMultiphysics.Parameters):
        raise Exception("expected input shall be a Parameters object, encapsulating a json string")
    return MmgProcess(Model, settings["Parameters"])

class MmgProcess(KratosMultiphysics.Process):
    """This process remeshes using MMG library. This process uses different utilities and processes

    Only the member variables listed below should be accessed directly.

    Public member variables:
    Model -- the container of the different model parts.
    settings -- Kratos parameters containing solver settings.
    """

    def __init__(self, Model, settings ):
        """ The default constructor of the class

        Keyword arguments:
        self -- It signifies an instance of a class.
        Model -- the container of the different model parts.
        settings -- Kratos parameters containing solver settings.
        """

        KratosMultiphysics.Process.__init__(self)

        ## Settings string in json format
        default_parameters = KratosMultiphysics.Parameters("""
        {
            "help"                             : "This process remeshes using MMG library. This process uses different utilities and processes",
            "mesh_id"                          : 0,
            "filename"                         : "out",
            "model_part_name"                  : "PLEASE_SPECIFY_MODEL_PART_NAME",
            "blocking_threshold_size"          : false,
            "threshold_sizes" : {
                "minimal_size"                     : 0.1,
                "maximal_size"                     : 10.0
            },
            "strategy"                         : "LevelSet",
            "level_set_strategy_parameters"              :{
                "scalar_variable"                  : "DISTANCE",
                "gradient_variable"                : "DISTANCE_GRADIENT"
            },
            "error_strategy_parameters"              :{
                "compute_error_extra_parameters":
                {
                    "stress_vector_variable"              : "CAUCHY_STRESS_VECTOR"
                },
                "error_metric_parameters"                 :
                {
                    "error_threshold"                       : 0.05,
                    "interpolation_error"                   : 0.04
                },
                "set_target_number_of_elements"       : false,
                "target_number_of_elements"           : 1000,
                "perform_nodal_h_averaging"           : false,
                "max_iterations"                      : 3
            },
            "discretization_type"                  : "Standard",
            "isosurface_parameters"                :
            {
                "isosurface_variable"              : "DISTANCE",
                "nonhistorical_variable"           : false,
                "remove_internal_regions"          : false
            },
            "framework"                            : "Eulerian",
            "internal_variables_parameters"        :
            {
                "allocation_size"                      : 1000,
                "bucket_size"                          : 4,
                "search_factor"                        : 2,
                "interpolation_type"                   : "LST",
                "internal_variable_interpolation_list" :[]
            },
            "hessian_strategy_parameters"              :{
                "metric_variable"                  : ["DISTANCE"],
                "non_historical_metric_variable"   : [false],
                "estimate_interpolation_error"     : false,
                "interpolation_error"              : 0.04,
                "mesh_dependent_constant"          : 0.28125
            },
            "enforce_current"                  : true,
            "initial_step"                     : 1,
            "step_frequency"                   : 0,
            "automatic_remesh"                 : true,
            "automatic_remesh_parameters"      :{
                "automatic_remesh_type"            : "Ratio",
                "min_size_ratio"                   : 1.0,
                "max_size_ratio"                   : 3.0,
                "refer_type"                       : "Mean",
                "min_size_current_percentage"      : 50.0,
                "max_size_current_percentage"      : 98.0
            },
            "initial_remeshing"                : false,
            "fix_contour_model_parts"          : [],
            "fix_conditions_model_parts"       : [],
            "fix_elements_model_parts"         : [],
            "force_min"                        : false,
            "minimal_size"                     : 0.1,
            "force_max"                        : false,
            "maximal_size"                     : 10.0,
            "sizing_parameters":
            {
                "reference_variable_name"          : "DISTANCE",
                "boundary_layer_max_distance"      : 1.0,
                "interpolation"                    : "constant"
            },
            "advanced_parameters"                  :
            {
                "force_hausdorff_value"               : false,
                "hausdorff_value"                     : 0.0001,
                "no_move_mesh"                        : false,
                "no_surf_mesh"                        : false,
                "no_insert_mesh"                      : false,
                "no_swap_mesh"                        : false,
                "deactivate_detect_angle"             : false,
                "force_gradation_value"               : false,
                "gradation_value"                     : 1.3
            },
            "anisotropy_remeshing"                 : true,
            "enforce_anisotropy_relative_variable" : false,
            "anisotropy_parameters":{
                "reference_variable_name"          : "DISTANCE",
                "hmin_over_hmax_anisotropic_ratio" : 0.01,
                "boundary_layer_max_distance"      : 1.0,
                "boundary_layer_min_size_ratio"    : 2.0,
                "interpolation"                    : "Linear"
            },
            "collapse_prisms_elements"         : false,
            "save_external_files"              : false,
            "save_colors_files"                : false,
            "save_mdpa_file"                   : false,
            "max_number_of_searchs"            : 1000,
            "preserve_flags"                   : true,
            "interpolate_non_historical"       : true,
            "extrapolate_contour_values"       : true,
            "surface_elements"                 : false,
            "search_parameters"                : {
                "allocation_size"                  : 1000,
                "bucket_size"                      : 4,
                "search_factor"                    : 2.0
            },
            "debug_mode"                       : "",
            "debug_result_mesh"                : false,
            "initialize_entities"              : true,
            "echo_level"                       : 3
        }
        """)

        # Identify the dimension first
        if not settings.Has("model_part_name"):
            settings.AddValue("model_part_name", default_parameters["model_part_name"])

        # Getting model part and working dimension
        self.main_model_part = Model[settings["model_part_name"].GetString()]
        self.domain_size = self.main_model_part.ProcessInfo[KratosMultiphysics.DOMAIN_SIZE]
        self.is_surface = False
        if self.domain_size == 3:
            for elem in self.main_model_part.Elements:
                geom = elem.GetGeometry()
                if geom.WorkingSpaceDimension() != geom.LocalSpaceDimension():
                    self.is_surface = True
                break

        # The mesh dependent constant depends on dimension
        if self.domain_size == 2:
            default_parameters["hessian_strategy_parameters"]["mesh_dependent_constant"].SetDouble(2.0/9.0)
        else:
            default_parameters["hessian_strategy_parameters"]["mesh_dependent_constant"].SetDouble(9.0/32.0)

        # Overwrite the default settings with user-provided parameters
        self.settings = settings
        self.settings.RecursivelyValidateAndAssignDefaults(default_parameters)

        # Getting some settings
        self.enforce_current = self.settings["enforce_current"].GetBool()
        self.initial_remeshing = self.settings["initial_remeshing"].GetBool()
        self.initial_step = self.settings["initial_step"].GetInt()
        self.step_frequency = self.settings["step_frequency"].GetInt()
        self.settings["surface_elements"].SetBool(self.is_surface)

        # Setting initial_step_done here
        self.initial_step_done = False

    def ExecuteInitialize(self):
        """ This method is executed at the begining to initialize the process

        Keyword arguments:
        self -- It signifies an instance of a class.
        """

        # Calculate NODAL_H
        KratosMultiphysics.VariableUtils().SetNonHistoricalVariable(KratosMultiphysics.NODAL_H, 0.0, self.main_model_part.Nodes)
        KratosMultiphysics.VariableUtils().SetNonHistoricalVariable(KratosMultiphysics.NODAL_AREA, 0.0, self.main_model_part.Nodes)
        self.find_nodal_h = KratosMultiphysics.FindNodalHNonHistoricalProcess(self.main_model_part)
        self.find_nodal_h.Execute()

        # Calculate the parameters of automatic remeshing
        if self.settings["automatic_remesh"].GetBool():
            import statistics as stat
            nodal_h_values = []
            for node in self.main_model_part.Nodes:
                nodal_h_values.append(node.GetValue(KratosMultiphysics.NODAL_H))

            # Calculate the minimum size
            if self.settings["automatic_remesh_parameters"]["automatic_remesh_type"].GetString() == "Ratio":
                # NOTE: For mode: https://docs.python.org/3/library/statistics.html
                if self.settings["automatic_remesh_parameters"]["refer_type"].GetString() == "Mean":
                    ref = stat.mean(nodal_h_values)
                elif self.settings["automatic_remesh_parameters"]["refer_type"].GetString() == "Median":
                    ref = stat.median(nodal_h_values)

                self.settings["minimal_size"].SetDouble(ref * (self.settings["automatic_remesh_parameters"]["min_size_ratio"].GetDouble()))
                self.settings["maximal_size"].SetDouble(ref * (self.settings["automatic_remesh_parameters"]["max_size_ratio"].GetDouble()))
            elif self.settings["automatic_remesh_parameters"]["automatic_remesh_type"].GetString() == "Percentage":
                mean = stat.mean(nodal_h_values)
                stdev = stat.stdev(nodal_h_values)
                prob = (self.settings["automatic_remesh_parameters"]["min_size_current_percentage"].GetDouble())/100
                self.settings["minimal_size"].SetDouble(_normvalf(prob, mean, stdev)) # Using normal normal distribution to get the minimal size as a stadistical meaninful value

                prob = (self.settings["automatic_remesh_parameters"]["max_size_current_percentage"].GetDouble())/100
                self.settings["maximal_size"].SetDouble(_normvalf(prob, mean, stdev)) # Using normal normal distribution to get the maximal size as a stadistical meaninful value

        # Anisotropic remeshing parameters
        self.anisotropy_remeshing = self.settings["anisotropy_remeshing"].GetBool()
        if self.anisotropy_remeshing:
            if self.settings["automatic_remesh"].GetBool():
                self.settings["anisotropy_parameters"]["boundary_layer_max_distance"].SetDouble(self.settings["minimal_size"].GetDouble() * self.settings["anisotropy_parameters"]["boundary_layer_min_size_ratio"].GetDouble())

        # Select the remeshing strategy
        self.strategy = self.settings["strategy"].GetString()
        if self.strategy == "LevelSet":
            self.scalar_variable = KratosMultiphysics.KratosGlobals.GetVariable( self.settings["level_set_strategy_parameters"]["scalar_variable"].GetString() )
            self.gradient_variable = KratosMultiphysics.KratosGlobals.GetVariable( self.settings["level_set_strategy_parameters"]["gradient_variable"].GetString() )
        elif self.strategy == "Hessian":
            self.metric_variables = self.__generate_variable_list_from_input(self.settings["hessian_strategy_parameters"]["metric_variable"])
<<<<<<< HEAD
=======
            self.non_historical_metric_variable = self.__generate_boolean_list_from_input(self.settings["hessian_strategy_parameters"]["non_historical_metric_variable"])
            len_metric_variables = len(self.metric_variables)
            len_non_historical_metric_variable = len(self.non_historical_metric_variable)
            if len_metric_variables > len_non_historical_metric_variable:
                for i in range(len_non_historical_metric_variable, len_metric_variables):
                    self.non_historical_metric_variable.append(False)
>>>>>>> 3215e3d0
            mesh_dependent_constant = self.settings["hessian_strategy_parameters"]["mesh_dependent_constant"].GetDouble()
            if mesh_dependent_constant == 0.0:
                self.settings["hessian_strategy_parameters"]["mesh_dependent_constant"].SetDouble(0.5 * (self.domain_size/(self.domain_size + 1))**2.0)
        elif self.strategy == "superconvergent_patch_recovery":
            self.error_threshold = self.settings["error_strategy_parameters"]["error_metric_parameters"]["error_threshold"].GetDouble()
            self.estimated_error = 0
            self.remeshing_cycle = 0
            self.main_model_part.ProcessInfo[MeshingApplication.EXECUTE_REMESHING] = True

        self.internal_variable_interpolation_list = self.__generate_internal_variable_list_from_input(self.settings["internal_variables_parameters"]["internal_variable_interpolation_list"])

        # Model parts to fix the nodes
        fix_contour_model_parts = self.__generate_submodelparts_list_from_input(self.settings["fix_contour_model_parts"])

        # Setting flag BLOCKED to the non nodes
        for submodelpart in fix_contour_model_parts:
            KratosMultiphysics.VariableUtils().SetFlag(KratosMultiphysics.BLOCKED, True, submodelpart.Nodes)

        # Model parts to fix the conditions
        fix_conditions_model_parts = self.__generate_submodelparts_list_from_input(self.settings["fix_conditions_model_parts"])

        # Setting flag BLOCKED to the non conditions
        for submodelpart in fix_conditions_model_parts:
            KratosMultiphysics.VariableUtils().SetFlag(KratosMultiphysics.BLOCKED, True, submodelpart.Conditions)

        # Model parts to fix the nodes
        fix_elements_model_parts = self.__generate_submodelparts_list_from_input(self.settings["fix_elements_model_parts"])

        # Setting flag BLOCKED to the non elements
        for submodelpart in fix_elements_model_parts:
            KratosMultiphysics.VariableUtils().SetFlag(KratosMultiphysics.BLOCKED, True, submodelpart.Elements)

        if self.strategy == "LevelSet":
            self._CreateGradientProcess()

        if self.domain_size == 2:
            self.initialize_metric = MeshingApplication.MetricFastInit2D(self.main_model_part)
        else:
            self.initialize_metric = MeshingApplication.MetricFastInit3D(self.main_model_part)

        self.initialize_metric.Execute()

        self._CreateMetricsProcess()

        mmg_parameters = KratosMultiphysics.Parameters("""{"force_sizes":{}}""")
        mmg_parameters.AddValue("filename",self.settings["filename"])
        mmg_parameters.AddValue("framework",self.settings["framework"])
        mmg_parameters.AddValue("discretization_type",self.settings["discretization_type"])
        mmg_parameters.AddValue("isosurface_parameters",self.settings["isosurface_parameters"])
        mmg_parameters.AddValue("internal_variables_parameters",self.settings["internal_variables_parameters"])
        mmg_parameters.AddValue("collapse_prisms_elements",self.settings["collapse_prisms_elements"])
        mmg_parameters.AddValue("save_external_files",self.settings["save_external_files"])
        mmg_parameters.AddValue("save_colors_files",self.settings["save_colors_files"])
        mmg_parameters.AddValue("save_mdpa_file",self.settings["save_mdpa_file"])
        mmg_parameters.AddValue("max_number_of_searchs",self.settings["max_number_of_searchs"])
        mmg_parameters.AddValue("preserve_flags",self.settings["preserve_flags"])
        mmg_parameters.AddValue("interpolate_non_historical",self.settings["interpolate_non_historical"])
        mmg_parameters.AddValue("extrapolate_contour_values",self.settings["extrapolate_contour_values"])
        mmg_parameters.AddValue("search_parameters",self.settings["search_parameters"])
        mmg_parameters["force_sizes"].AddValue("force_min",self.settings["force_min"])
        mmg_parameters["force_sizes"].AddValue("minimal_size",self.settings["minimal_size"])
        mmg_parameters["force_sizes"].AddValue("force_max",self.settings["force_max"])
        mmg_parameters["force_sizes"].AddValue("maximal_size",self.settings["maximal_size"])
        mmg_parameters.AddValue("advanced_parameters",self.settings["advanced_parameters"])
        mmg_parameters.AddValue("debug_result_mesh",self.settings["debug_result_mesh"])
        mmg_parameters.AddValue("initialize_entities",self.settings["initialize_entities"])
        mmg_parameters.AddValue("echo_level",self.settings["echo_level"])
        if self.domain_size == 2:
            self.mmg_process = MeshingApplication.MmgProcess2D(self.main_model_part, mmg_parameters)
        else:
            # Differentiate between 3D volumes and 3D surfaces
            if self.is_surface:
                self.mmg_process = MeshingApplication.MmgProcess3DSurfaces(self.main_model_part, mmg_parameters)
            else:
                self.mmg_process = MeshingApplication.MmgProcess3D(self.main_model_part, mmg_parameters)

        # We reset the step
        self.step = 0

        # We compute initial remeshing is desired
        if self.initial_remeshing:
            if not self.main_model_part.Is(KratosMultiphysics.MODIFIED):
                self._ExecuteRefinement()
            else:
                self.main_model_part.Set(KratosMultiphysics.MODIFIED, False)

    def ExecuteInitializeSolutionStep(self):
        """ This method is executed in order to initialize the current step

        Keyword arguments:
        self -- It signifies an instance of a class.
        """

        if not self.initial_remeshing:
            execute_remesh = False
            # We need to check if the model part has been modified recently
            if self.main_model_part.Is(KratosMultiphysics.MODIFIED):
                self.main_model_part.Set(KratosMultiphysics.MODIFIED, False)
                self.step = 0  # Reset (just to be sure)
            else:
                self.step += 1
                if self.step_frequency > 0:
                    if self.main_model_part.ProcessInfo[KratosMultiphysics.STEP] >= self.initial_step:
                        if not self.initial_step_done:
                                execute_remesh = True
                        else:
                            if self.step >= self.step_frequency:
                                execute_remesh = True
                    # We remesh if needed
                    if execute_remesh:
                        if self.settings["blocking_threshold_size"].GetBool():
                            MeshingApplication.BlockThresholdSizeElements(self.main_model_part, self.settings["threshold_sizes"])
                        self._ExecuteRefinement()
                        self.initial_step_done = True
                        self.step = 0  # Reset

    def ExecuteFinalizeSolutionStep(self):
        """ This method is executed in order to finalize the current step

        Keyword arguments:
        self -- It signifies an instance of a class.
        """
        if self.strategy == "superconvergent_patch_recovery":
            self._ErrorCalculation()

    def ExecuteAfterOutputStep(self):
        """ This method is executed right after the ouput process computation

        Keyword arguments:
        self -- It signifies an instance of a class.
        """
        if self.strategy == "superconvergent_patch_recovery":
            if self.main_model_part.ProcessInfo[MeshingApplication.ERROR_ESTIMATE] > self.error_threshold:
                self.__execute_refinement()
            self.remeshing_cycle += 1
            if self.main_model_part.ProcessInfo[MeshingApplication.ERROR_ESTIMATE] <= self.error_threshold or self.remeshing_cycle > self.params["max_iterations"].GetInt():
                self.main_model_part.ProcessInfo[MeshingApplication.EXECUTE_REMESHING] = False

    def _CreateMetricsProcess(self):
        self.metric_processes = []
        if self.strategy == "LevelSet":
            level_set_parameters = KratosMultiphysics.Parameters("""{}""")
            level_set_parameters.AddValue("minimal_size",self.settings["minimal_size"])
            level_set_parameters.AddValue("maximal_size",self.settings["maximal_size"])
            level_set_parameters.AddValue("sizing_parameters",self.settings["sizing_parameters"])
            level_set_parameters.AddValue("enforce_current",self.settings["enforce_current"])
            level_set_parameters.AddValue("anisotropy_remeshing",self.settings["anisotropy_remeshing"])
            level_set_parameters.AddValue("anisotropy_parameters",self.settings["anisotropy_parameters"])
            level_set_parameters["anisotropy_parameters"].RemoveValue("boundary_layer_min_size_ratio")
            if self.domain_size == 2:
                self.metric_processes.append(MeshingApplication.ComputeLevelSetSolMetricProcess2D(self.main_model_part, self.gradient_variable, level_set_parameters))
            else:
                self.metric_processes.append(MeshingApplication.ComputeLevelSetSolMetricProcess3D(self.main_model_part, self.gradient_variable, level_set_parameters))

        elif self.strategy == "Hessian":
            hessian_parameters = KratosMultiphysics.Parameters("""{}""")
            hessian_parameters.AddValue("minimal_size",self.settings["minimal_size"])
            hessian_parameters.AddValue("maximal_size",self.settings["maximal_size"])
            hessian_parameters.AddValue("enforce_current",self.settings["enforce_current"])
            hessian_parameters.AddValue("hessian_strategy_parameters",self.settings["hessian_strategy_parameters"])
            hessian_parameters["hessian_strategy_parameters"].RemoveValue("metric_variable")
            hessian_parameters["hessian_strategy_parameters"].RemoveValue("non_historical_metric_variable")
            hessian_parameters["hessian_strategy_parameters"].AddEmptyValue("non_historical_metric_variable")
            hessian_parameters.AddValue("anisotropy_remeshing",self.settings["anisotropy_remeshing"])
            hessian_parameters.AddValue("enforce_anisotropy_relative_variable",self.settings["enforce_anisotropy_relative_variable"])
            hessian_parameters.AddValue("enforced_anisotropy_parameters",self.settings["anisotropy_parameters"])
            hessian_parameters["enforced_anisotropy_parameters"].RemoveValue("boundary_layer_min_size_ratio")
<<<<<<< HEAD
            for current_metric_variable in self.metric_variables:
=======
            for current_metric_variable, non_historical_metric_variable in zip(self.metric_variables, self.non_historical_metric_variable):
                hessian_parameters["hessian_strategy_parameters"]["non_historical_metric_variable"].SetBool(non_historical_metric_variable)
>>>>>>> 3215e3d0
                self.metric_processes.append(MeshingApplication.ComputeHessianSolMetricProcess(self.main_model_part, current_metric_variable, hessian_parameters))
        elif self.strategy == "superconvergent_patch_recovery":
            if not structural_dependencies:
                raise Exception("You need to compile the StructuralMechanicsApplication in order to use this criteria")

            # We compute the error
            error_compute_parameters = KratosMultiphysics.Parameters("""{}""")
            error_compute_parameters.AddValue("stress_vector_variable", self.settings["compute_error_extra_parameters"]["stress_vector_variable"])
            error_compute_parameters.AddValue("echo_level", self.settings["echo_level"])
            if self.domain_size == 2:
                self.error_compute = StructuralMechanicsApplication.SPRErrorProcess2D(self.main_model_part, error_compute_parameters)
            else:
                self.error_compute = StructuralMechanicsApplication.SPRErrorProcess3D(self.main_model_part, error_compute_parameters)

            # Now we compute the metric
            error_metric_parameters = KratosMultiphysics.Parameters("""{}""")
            error_metric_parameters.AddValue("minimal_size",self.settings["minimal_size"])
            error_metric_parameters.AddValue("maximal_size",self.settings["maximal_size"])
            error_metric_parameters.AddValue("target_error",self.settings["error_strategy_parameters"]["error_metric_parameters"]["interpolation_error"])
            error_metric_parameters.AddValue("set_target_number_of_elements", self.settings["error_strategy_parameters"]["set_target_number_of_elements"])
            error_metric_parameters.AddValue("target_number_of_elements", self.settings["error_strategy_parameters"]["target_number_of_elements"])
            error_metric_parameters.AddValue("perform_nodal_h_averaging", self.settings["error_strategy_parameters"]["perform_nodal_h_averaging"])
            error_metric_parameters.AddValue("echo_level", self.settings["echo_level"])

            if self.domain_size == 2:
                self.metric_process = MeshingApplication.MetricErrorProcess2D(self.main_model_part, error_metric_parameters)
            else:
                self.metric_process = MeshingApplication.MetricErrorProcess3D(self.main_model_part, error_metric_parameters)

    def _CreateGradientProcess(self):
        # We compute the scalar value gradient
        if self.domain_size == 2:
            self.local_gradient = KratosMultiphysics.ComputeNodalGradientProcess2D(self.main_model_part, self.scalar_variable, self.gradient_variable, KratosMultiphysics.NODAL_AREA)
        else:
            self.local_gradient = KratosMultiphysics.ComputeNodalGradientProcess3D(self.main_model_part, self.scalar_variable, self.gradient_variable, KratosMultiphysics.NODAL_AREA)

    def _ExecuteRefinement(self):
        if self.strategy == "LevelSet":
            # Calculate the gradient
            self.local_gradient.Execute()

        # Recalculate NODAL_H
        self.find_nodal_h.Execute()

        # Initialize metric
        self.initialize_metric.Execute()

        KratosMultiphysics.Logger.PrintInfo("MMG Remeshing Process", "Calculating the metrics")
        # Execute metric computation
        for metric_process in self.metric_processes:
            metric_process.Execute()

        # Debug before remesh
        if self.settings["debug_mode"].GetString() == "GiD": # GiD
            self._debug_output_gid(self.step, "", "BEFORE_")
        elif self.settings["debug_mode"].GetString() == "VTK": # VTK
            self._debug_output_vtk(self.step, "", "BEFORE_")

        KratosMultiphysics.Logger.PrintInfo("MMG Remeshing Process", "Remeshing")
        self.mmg_process.Execute()

        # Debug after remesh
        if self.settings["debug_mode"].GetString() == "GiD": # GiD
            self._debug_output_gid(self.step, "", "AFTER_")
        elif self.settings["debug_mode"].GetString() == "VTK": # VTK
            self._debug_output_vtk(self.step, "", "AFTER_")

        if self.strategy == "LevelSet":
            self.local_gradient.Execute() # Recalculate gradient after remeshing

        # Recalculate NODAL_H
        self.find_nodal_h.Execute()

        # We need to set that the model part has been modified (later on we will act in consequence)
        self.main_model_part.Set(KratosMultiphysics.MODIFIED, True)

        KratosMultiphysics.Logger.PrintInfo("MMG Remeshing Process", "Remesh finished")

    def _ErrorCalculation(self):

        # Initialize metric
        self.initialize_metric.Execute()

        KratosMultiphysics.Logger.PrintInfo("MMG Remeshing Process", "Calculating the metrics")
        # Execute error computation
        self.error_compute.Execute()
        # Execute metric computation
        self.metric_process.Execute()
        self.estimated_error = self.main_model_part.ProcessInfo[MeshingApplication.ERROR_ESTIMATE]

    def __generate_boolean_list_from_input(self,param):
      '''Parse a list of booleans from input.'''
      # At least verify that the input is an array
      if not param.IsArray():
          raise Exception("{0} Error: Variable list is unreadable".format(self.__class__.__name__))

      # Retrieve the boolean from the arrays
      boolean_list = []

      for i in range( 0,param.size()):
          boolean_list.append(param[i].GetBool())

      return boolean_list

    def __generate_submodelparts_list_from_input(self,param):
        '''Parse a list of variables from input.'''
        # At least verify that the input is a string
        if not param.IsArray():
            raise Exception("{0} Error: Variable list is unreadable".format(self.__class__.__name__))

        # Retrieve submodelparts name from input (a string) and request the corresponding C++ object to the kernel
        return [self.main_model_part.GetSubModelPart(param[i].GetString()) for i in range(0, param.size())]

    def __generate_variable_list_from_input(self,param):
      '''Parse a list of variables from input.'''
      # At least verify that the input is a string
      if not param.IsArray():
          raise Exception("{0} Error: Variable list is unreadable".format(self.__class__.__name__))

      # Retrieve variable name from input (a string) and request the corresponding C++ object to the kernel
      variable_list = []
      if len(self.main_model_part.Nodes) > 0:
          node = (self.main_model_part.Nodes)[1]
          for i in range( 0,param.size()):
              aux_var = KratosMultiphysics.KratosGlobals.GetVariable( param[i].GetString() )
              val = node.GetSolutionStepValue(aux_var, 0)
              if isinstance(val,float):
                  variable_list.append(aux_var)
              else:
                  variable_list.append( KratosMultiphysics.KratosGlobals.GetVariable( param[i].GetString()+"_X" ))
                  variable_list.append( KratosMultiphysics.KratosGlobals.GetVariable( param[i].GetString()+"_Y" ))
                  if self.domain_size == 3:
                      variable_list.append( KratosMultiphysics.KratosGlobals.GetVariable( param[i].GetString()+"_Z" ))

      return variable_list

    def __generate_internal_variable_list_from_input(self,param):
      '''Parse a list of variables from input.'''
      # At least verify that the input is an array
      if not param.IsArray():
          raise Exception("{0} Error: Variable list is unreadable".format(self.__class__.__name__))

      # Retrieve variable name from input (a string) and request the corresponding C++ object to the kernel
      variable_list = []

      for i in range( 0,param.size()):
          aux_var = KratosMultiphysics.KratosGlobals.GetVariable( param[i].GetString() )
          variable_list.append(aux_var)

      return variable_list

    def _debug_output_gid(self, label, name, prefix):
        '''Debug postprocess with GiD.'''
        gid_mode = KratosMultiphysics.GiDPostMode.GiD_PostBinary
        singlefile = KratosMultiphysics.MultiFileFlag.SingleFile
        deformed_mesh_flag = KratosMultiphysics.WriteDeformedMeshFlag.WriteUndeformed
        write_conditions = KratosMultiphysics.WriteConditionsFlag.WriteConditions
        gid_io = KratosMultiphysics.GidIO(prefix + "REMESHING_" + name + "_STEP_" + str(label), gid_mode, singlefile, deformed_mesh_flag, write_conditions)

        gid_io.InitializeMesh(label)
        gid_io.WriteMesh(self.main_model_part.GetMesh())
        gid_io.FinalizeMesh()
        gid_io.InitializeResults(label, self.main_model_part.GetMesh())
        if self.settings["framework"].GetString() ==  "Lagrangian":
            gid_io.WriteNodalResults(KratosMultiphysics.DISPLACEMENT, self.main_model_part.Nodes, label, 0)
            for var in self.internal_variable_interpolation_list:
                gid_io.PrintOnGaussPoints(var, self.main_model_part, label)
        else:
            gid_io.WriteNodalResults(KratosMultiphysics.VELOCITY, self.main_model_part.Nodes, label, 0)

        if self.strategy == "LevelSet":
            gid_io.WriteNodalResults(self.scalar_variable, self.main_model_part.Nodes, label, 0)
            gid_io.WriteNodalResults(self.gradation_value, self.main_model_part.Nodes, label, 0)
        elif self.strategy == "Hessian":
            variables = self.settings["hessian_strategy_parameters"]["metric_variable"]
            for i in range( 0,variables.size()):
                aux_var = KratosMultiphysics.KratosGlobals.GetVariable( variables[i].GetString() )
                gid_io.WriteNodalResults(aux_var, self.main_model_part.Nodes, label, 0)

        gid_io.FinalizeResults()

        #raise NameError("DEBUG")

    def _debug_output_vtk(self, label, name, prefix):
        '''Debug postprocess with VTK.'''
        vtk_settings = KratosMultiphysics.Parameters("""{
            "model_part_name"                    : "PLEASE_SPECIFY_MODEL_PART_NAME",
            "file_format"                        : "ascii",
            "output_precision"                   : 7,
            "output_control_type"                : "step",
            "output_frequency"                   : 1.0,
            "output_sub_model_parts"             : false,
            "custom_name_prefix"                 : "",
            "save_output_files_in_folder"        : false,
            "nodal_solution_step_data_variables" : [],
            "nodal_data_value_variables"         : [],
            "element_data_value_variables"       : [],
            "condition_data_value_variables"     : [],
            "gauss_point_variables"              : []
        }""")

        vtk_settings["custom_name_prefix"].SetString(prefix + "REMESHING_" + name + "_STEP_" + str(label) + "_")
        if self.settings["framework"].GetString() ==  "Lagrangian":
            vtk_settings["nodal_solution_step_data_variables"].Append("DISPLACEMENT")
            for var in self.internal_variable_interpolation_list:
                vtk_settings["gauss_point_variables"].Append(var.Name())
        else:
            vtk_settings["nodal_solution_step_data_variables"].Append("VELOCITY")

        if self.strategy == "LevelSet":
            vtk_settings["nodal_solution_step_data_variables"].Append(self.scalar_variable.Name())
            vtk_settings["nodal_solution_step_data_variables"].Append(self.gradation_value.Name())
        elif self.strategy == "Hessian":
            variables = self.settings["hessian_strategy_parameters"]["metric_variable"]
            for i in range( 0,variables.size()):
                vtk_settings["nodal_solution_step_data_variables"].Append(variables[i].GetString())

        vtk_io = KratosMultiphysics.VtkOutput(self.main_model_part, vtk_settings)
        vtk_io.PrintOutput()

        #raise NameError("DEBUG")

def _linear_interpolation(x, x_list, y_list):
    tb = KratosMultiphysics.PiecewiseLinearTable()
    for i in range(len(x_list)):
        tb.AddRow(x_list[i], y_list[i])

    return tb.GetNearestValue(x)

def _normpdf(x, mean, sd):
    dir_path = os.path.dirname(os.path.realpath(__file__))
    data = read_external_json(dir_path+"/normal_distribution.json")
    z = (x-mean)/sd
    z_list = data["Z"]
    prob_list = data["Prob"]
    if (z > 0):
        prob = _linear_interpolation(z, z_list, prob_list)
    else:
        prob = 1.0 - _linear_interpolation(-z, z_list, prob_list)
    return prob


def _normvalf(prob, mean, sd):
    dir_path = os.path.dirname(os.path.realpath(__file__))
    data = read_external_json(dir_path+"/normal_distribution.json")
    z_list = data["Z"]
    prob_list = data["Prob"]
    if (prob >= 0.5):
        z = _linear_interpolation(prob, prob_list, z_list)
    else:
        z = - _linear_interpolation(1.0 - prob, prob_list, z_list)
    x = z * sd + mean
    return x<|MERGE_RESOLUTION|>--- conflicted
+++ resolved
@@ -248,15 +248,12 @@
             self.gradient_variable = KratosMultiphysics.KratosGlobals.GetVariable( self.settings["level_set_strategy_parameters"]["gradient_variable"].GetString() )
         elif self.strategy == "Hessian":
             self.metric_variables = self.__generate_variable_list_from_input(self.settings["hessian_strategy_parameters"]["metric_variable"])
-<<<<<<< HEAD
-=======
             self.non_historical_metric_variable = self.__generate_boolean_list_from_input(self.settings["hessian_strategy_parameters"]["non_historical_metric_variable"])
             len_metric_variables = len(self.metric_variables)
             len_non_historical_metric_variable = len(self.non_historical_metric_variable)
             if len_metric_variables > len_non_historical_metric_variable:
                 for i in range(len_non_historical_metric_variable, len_metric_variables):
                     self.non_historical_metric_variable.append(False)
->>>>>>> 3215e3d0
             mesh_dependent_constant = self.settings["hessian_strategy_parameters"]["mesh_dependent_constant"].GetDouble()
             if mesh_dependent_constant == 0.0:
                 self.settings["hessian_strategy_parameters"]["mesh_dependent_constant"].SetDouble(0.5 * (self.domain_size/(self.domain_size + 1))**2.0)
@@ -424,12 +421,8 @@
             hessian_parameters.AddValue("enforce_anisotropy_relative_variable",self.settings["enforce_anisotropy_relative_variable"])
             hessian_parameters.AddValue("enforced_anisotropy_parameters",self.settings["anisotropy_parameters"])
             hessian_parameters["enforced_anisotropy_parameters"].RemoveValue("boundary_layer_min_size_ratio")
-<<<<<<< HEAD
-            for current_metric_variable in self.metric_variables:
-=======
             for current_metric_variable, non_historical_metric_variable in zip(self.metric_variables, self.non_historical_metric_variable):
                 hessian_parameters["hessian_strategy_parameters"]["non_historical_metric_variable"].SetBool(non_historical_metric_variable)
->>>>>>> 3215e3d0
                 self.metric_processes.append(MeshingApplication.ComputeHessianSolMetricProcess(self.main_model_part, current_metric_variable, hessian_parameters))
         elif self.strategy == "superconvergent_patch_recovery":
             if not structural_dependencies:
