--- conflicted
+++ resolved
@@ -36,10 +36,7 @@
     mSizeInterpolation = ConvertInter(ThisParameters["sizing_parameters"]["interpolation"].GetString());
     mEnforceCurrent = ThisParameters["enforce_current"].GetBool();
     if (mSizeInterpolation == Interpolation::PIECEWISE_LINEAR) {
-<<<<<<< HEAD
-=======
         // Reading size distribution, with format [DISTANCE, SIZE]
->>>>>>> 5fa8d323
         Matrix size_distribution = ThisParameters["sizing_parameters"]["size_distribution"].GetMatrix();
         KRATOS_ERROR_IF(size_distribution.size1() == 0 || size_distribution.size2() == 0) << "Empty input size_distribution table!" << std::endl;
         mSizeDistributionTable = Table<double>(size_distribution);
@@ -109,10 +106,10 @@
             const double size_reference = rNode.FastGetSolutionStepValue(r_size_reference_var);
             element_size = CalculateElementSize(size_reference, nodal_h);
             if (((element_size > nodal_h) && mEnforceCurrent) || (std::abs(size_reference) > mSizeBoundLayer))
-                element_size = mMaxSize;
+                element_size = nodal_h;
         } else {
             if (((element_size > nodal_h) && mEnforceCurrent))
-                element_size = mMaxSize;
+                element_size = nodal_h;
         }
 
         // For postprocess pourposes
