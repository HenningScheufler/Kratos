// KRATOS  __  __ _____ ____  _   _ ___ _   _  ____
//        |  \/  | ____/ ___|| | | |_ _| \ | |/ ___|
//        | |\/| |  _| \___ \| |_| || ||  \| | |  _
//        | |  | | |___ ___) |  _  || || |\  | |_| |
//        |_|  |_|_____|____/|_| |_|___|_| \_|\____| APPLICATION
//
//  License:		 BSD License
//                       license: MeshingApplication/license.txt
//
//  Main authors:    Vicente Mataix Ferrandiz
//

// Project includes
#include "utilities/math_utils.h"
#include "utilities/variable_utils.h"
#include "utilities/geometry_utilities.h"
#include "custom_utilities/metrics_math_utils.h"
#include "processes/compute_nodal_gradient_process.h"
#include "custom_processes/metrics_hessian_process.h"

namespace Kratos
{
<<<<<<< HEAD
template<unsigned int TDim, class TVarType>
=======
template<SizeType TDim, class TVarType>
>>>>>>> 8faf978c
ComputeHessianSolMetricProcess<TDim, TVarType>::ComputeHessianSolMetricProcess(
        ModelPart& rThisModelPart,
        TVarType& rVariable,
        Parameters ThisParameters
        ):mThisModelPart(rThisModelPart),
          mVariable(rVariable)
{
    Parameters default_parameters = Parameters(R"(
    {
        "minimal_size"                        : 0.1,
        "maximal_size"                        : 10.0,
        "enforce_current"                     : true,
        "hessian_strategy_parameters":
        {
            "estimate_interpolation_error"         : false,
            "interpolation_error"                  : 1.0e-6,
            "mesh_dependent_constant"              : 0.28125
        },
        "anisotropy_remeshing"                : true,
        "anisotropy_parameters":
        {
            "reference_variable_name"              : "DISTANCE",
            "hmin_over_hmax_anisotropic_ratio"     : 1.0,
            "boundary_layer_max_distance"          : 1.0,
            "interpolation"                        : "Linear"
        }
    })" );

    ThisParameters.ValidateAndAssignDefaults(default_parameters);

    mMinSize = ThisParameters["minimal_size"].GetDouble();
    mMaxSize = ThisParameters["maximal_size"].GetDouble();
    mEnforceCurrent = ThisParameters["enforce_current"].GetBool();

    // In case we have isotropic remeshing (default values)
    if (ThisParameters["anisotropy_remeshing"].GetBool() == false) {
        mEstimateInterpError = default_parameters["hessian_strategy_parameters"]["estimate_interpolation_error"].GetBool();
        mInterpError = default_parameters["hessian_strategy_parameters"]["interpolation_error"].GetDouble();
        mMeshConstant = default_parameters["hessian_strategy_parameters"]["mesh_dependent_constant"].GetDouble();
        mRatioReferenceVariable = default_parameters["anisotropy_parameters"]["reference_variable_name"].GetString();
        mAnisotropicRatio = default_parameters["anisotropy_parameters"]["hmin_over_hmax_anisotropic_ratio"].GetDouble();
        mBoundLayer = default_parameters["anisotropy_parameters"]["boundary_layer_max_distance"].GetDouble();
        mInterpolation = ConvertInter(default_parameters["anisotropy_parameters"]["interpolation"].GetString());
    } else {
        mEstimateInterpError = ThisParameters["hessian_strategy_parameters"]["estimate_interpolation_error"].GetBool();
        mInterpError = ThisParameters["hessian_strategy_parameters"]["interpolation_error"].GetDouble();
        mMeshConstant = ThisParameters["hessian_strategy_parameters"]["mesh_dependent_constant"].GetDouble();
        mRatioReferenceVariable = ThisParameters["anisotropy_parameters"]["reference_variable_name"].GetString();
        mAnisotropicRatio = ThisParameters["anisotropy_parameters"]["hmin_over_hmax_anisotropic_ratio"].GetDouble();
        mBoundLayer = ThisParameters["anisotropy_parameters"]["boundary_layer_max_distance"].GetDouble();
        mInterpolation = ConvertInter(ThisParameters["anisotropy_parameters"]["interpolation"].GetString());
    }
}

/***********************************************************************************/
/***********************************************************************************/

<<<<<<< HEAD
template<unsigned int TDim, class TVarType>
=======
template<SizeType TDim, class TVarType>
>>>>>>> 8faf978c
void ComputeHessianSolMetricProcess<TDim, TVarType>::Execute()
{
    // Iterate in the nodes
    NodesArrayType& nodes_array = mThisModelPart.Nodes();
    const int num_nodes = nodes_array.end() - nodes_array.begin();

    CalculateAuxiliarHessian();

    // Some checks
    VariableUtils().CheckVariableExists(mVariable, nodes_array);
    VariableUtils().CheckVariableExists(NODAL_H, nodes_array);

    // Ratio reference variable
    KRATOS_ERROR_IF_NOT(KratosComponents<Variable<double>>::Has(mRatioReferenceVariable)) << "Variable " << mRatioReferenceVariable << " is not a double variable" << std::endl;
    const auto& reference_var = KratosComponents<Variable<double>>::Get(mRatioReferenceVariable);

    // Tensor variable definition
    const Variable<TensorArrayType>& tensor_variable = KratosComponents<Variable<TensorArrayType>>::Get("METRIC_TENSOR_"+std::to_string(TDim)+"D");

    #pragma omp parallel for
    for(int i = 0; i < num_nodes; ++i) {
        auto it_node = nodes_array.begin() + i;

        const Vector& hessian = it_node->GetValue(AUXILIAR_HESSIAN);

        KRATOS_DEBUG_ERROR_IF_NOT(it_node->SolutionStepsDataHas(NODAL_H)) << "ERROR:: NODAL_H not defined for node " << it_node->Id();
        const double nodal_h = it_node->FastGetSolutionStepValue(NODAL_H);

        double element_min_size = mMinSize;
        if ((element_min_size > nodal_h) && mEnforceCurrent) element_min_size = nodal_h;
        double element_max_size = mMaxSize;
        if ((element_max_size > nodal_h) && mEnforceCurrent) element_max_size = nodal_h;

        // Isotropic by default
        double ratio = 1.0;

        if (it_node->SolutionStepsDataHas(reference_var)) {
            const double ratio_reference = it_node->FastGetSolutionStepValue(reference_var);
            ratio = CalculateAnisotropicRatio(ratio_reference, mAnisotropicRatio, mBoundLayer, mInterpolation);
        }

        // For postprocess pourposes
        it_node->SetValue(ANISOTROPIC_RATIO, ratio);

        // We compute the metric
<<<<<<< HEAD
        KRATOS_DEBUG_ERROR_IF_NOT(it_node->Has(MMG_METRIC)) <<  "ERROR:: MMG_METRIC not defined for node " << it_node->Id();

        Vector& metric = it_node->GetValue(MMG_METRIC);

        KRATOS_DEBUG_ERROR_IF(metric.size() != TDim * 3 - 3) << "Wrong size of vector MMG_METRIC found for node " << it_node->Id() << " size is " << metric.size() << " expected size was " << TDim * 3 - 3;

        const double norm_metric = norm_2(metric);
        if (norm_metric > 0.0) {// NOTE: This means we combine differents metrics, at the same time means that the metric should be reseted each time
            const Vector& old_metric = it_node->GetValue(MMG_METRIC);
            const Vector& new_metric = ComputeHessianMetricTensor(hessian, ratio, element_min_size, element_max_size);
=======
        KRATOS_DEBUG_ERROR_IF_NOT(it_node->Has(tensor_variable)) << "METRIC_TENSOR_" + std::to_string(TDim) + "D  not defined for node " << it_node->Id() << std::endl;
        TensorArrayType& metric = it_node->GetValue(tensor_variable);

        const double norm_metric = norm_2(metric);
        if (norm_metric > 0.0) {// NOTE: This means we combine differents metrics, at the same time means that the metric should be reseted each time
            const TensorArrayType& old_metric = it_node->GetValue(tensor_variable);
            const TensorArrayType& new_metric = ComputeHessianMetricTensor(hessian, ratio, element_min_size, element_max_size);
>>>>>>> 8faf978c

            metric = MetricsMathUtils<TDim>::IntersectMetrics(old_metric, new_metric);
        } else {
            metric = ComputeHessianMetricTensor(hessian, ratio, element_min_size, element_max_size);
        }
    }
}

/***********************************************************************************/
/***********************************************************************************/

<<<<<<< HEAD
template<unsigned int TDim, class TVarType>
Vector ComputeHessianSolMetricProcess<TDim, TVarType>::ComputeHessianMetricTensor(
    const Vector& Hessian,
=======
template<SizeType TDim, class TVarType>
array_1d<double, 3 * (TDim - 1)> ComputeHessianSolMetricProcess<TDim, TVarType>::ComputeHessianMetricTensor(
    const Vector& rHessian,
>>>>>>> 8faf978c
    const double AnisotropicRatio,
    const double ElementMinSize, // This way we can impose as minimum as the previous size if we desire
    const double ElementMaxSize // This way we can impose as maximum as the previous size if we desire
    )
{
    // We first transform the Hessian into a matrix
<<<<<<< HEAD
    const bounded_matrix<double, TDim, TDim> hessian_matrix = MetricsMathUtils<TDim>::VectorToTensor(Hessian);
=======
    const MatrixType hessian_matrix = MathUtils<double>::VectorToSymmetricTensor<Vector, MatrixType>(rHessian);
>>>>>>> 8faf978c

    // Calculating Metric parameters
    double interpolation_error = mInterpError;
    if (mEstimateInterpError)
            interpolation_error = 2.0/9.0 * MathUtils<double>::Max(ElementMaxSize, ElementMaxSize * norm_frobenius(hessian_matrix));

    KRATOS_ERROR_IF(interpolation_error < std::numeric_limits<double>::epsilon()) << "ERROR: YOUR INTERPOLATION ERROR IS NEAR ZERO: " << interpolation_error << std::endl;
    const double c_epslilon = mMeshConstant/interpolation_error;
    const double min_ratio = 1.0/(ElementMinSize * ElementMinSize);
    const double max_ratio = 1.0/(ElementMaxSize * ElementMaxSize);

<<<<<<< HEAD
    typedef bounded_matrix<double, TDim, TDim> temp_type;

    // Declaring the eigen system
    bounded_matrix<double, TDim, TDim> eigen_vector_matrix, eigen_values_matrix;
=======
    // Declaring the eigen system
    MatrixType eigen_vector_matrix, eigen_values_matrix;
>>>>>>> 8faf978c

    MathUtils<double>::EigenSystem<TDim>(hessian_matrix, eigen_vector_matrix, eigen_values_matrix, 1e-18, 20);

    // Recalculate the Metric eigen values
    for (IndexType i = 0; i < TDim; ++i)
        eigen_values_matrix(i, i) = MathUtils<double>::Min(MathUtils<double>::Max(c_epslilon * std::abs(eigen_values_matrix(i, i)), max_ratio), min_ratio);

    // Considering anisotropic
    if (AnisotropicRatio < 1.0) {
        double eigen_max = eigen_values_matrix(0, 0);
        double eigen_min = eigen_values_matrix(0, 0);
        for (IndexType i = 1; i < TDim; ++i) {
            eigen_max = MathUtils<double>::Max(eigen_max, eigen_values_matrix(i, i));
            eigen_min = MathUtils<double>::Min(eigen_min, eigen_values_matrix(i, i));
        }

        const double eigen_radius = std::abs(eigen_max - eigen_min) * (1.0 - AnisotropicRatio);
        const double relative_eigen_radius = std::abs(eigen_max - eigen_radius);

<<<<<<< HEAD
        for (unsigned int i = 0; i < TDim; ++i)
=======
        for (IndexType i = 0; i < TDim; ++i)
>>>>>>> 8faf978c
            eigen_values_matrix(i, i) = MathUtils<double>::Max(MathUtils<double>::Min(eigen_values_matrix(i, i), eigen_max), relative_eigen_radius);
    } else { // NOTE: For isotropic we should consider the maximum of the eigenvalues
        double eigen_max = eigen_values_matrix(0, 0);
        for (IndexType i = 1; i < TDim; ++i)
            eigen_max = MathUtils<double>::Max(eigen_max, eigen_values_matrix(i, i));
        for (IndexType i = 0; i < TDim; ++i)
            eigen_values_matrix(i, i) = eigen_max;
        eigen_vector_matrix = IdentityMatrix(TDim, TDim);
    }

    // We compute the product
<<<<<<< HEAD
    const bounded_matrix<double, TDim, TDim>& matric_matrix =  prod(trans(eigen_vector_matrix), prod<temp_type>(eigen_values_matrix, eigen_vector_matrix));

    // Finally we transform to a vector
    const Vector& metric = MetricsMathUtils<TDim>::TensorToVector(matric_matrix);
=======
    const MatrixType& metric_matrix =  prod(trans(eigen_vector_matrix), prod<MatrixType>(eigen_values_matrix, eigen_vector_matrix));

    // Finally we transform to a vector
    const TensorArrayType& metric = MathUtils<double>::StressTensorToVector<MatrixType, TensorArrayType>(metric_matrix);
>>>>>>> 8faf978c

    return metric;
}

/***********************************************************************************/
/***********************************************************************************/

<<<<<<< HEAD
template<unsigned int TDim, class TVarType>
=======
template<SizeType TDim, class TVarType>
>>>>>>> 8faf978c
void ComputeHessianSolMetricProcess<TDim, TVarType>::CalculateAuxiliarHessian()
{
    // Iterate in the nodes
    NodesArrayType& nodes_array = mThisModelPart.Nodes();
    const int num_nodes = nodes_array.end() - nodes_array.begin();

    // Declaring auxiliar vector
<<<<<<< HEAD
    const Vector& aux_zero_vector = ZeroVector(3 * (TDim - 1));
=======
    const TensorArrayType aux_zero_vector(3 * (TDim - 1), 0.0);
>>>>>>> 8faf978c

    #pragma omp parallel for
    for(int i = 0; i < num_nodes; ++i)
        (nodes_array.begin() + i)->SetValue(AUXILIAR_HESSIAN, aux_zero_vector);

    // Compute auxiliar gradient
    ComputeNodalGradientProcess<TDim, TVarType, NonHistorical> gradient_process = ComputeNodalGradientProcess<TDim, TVarType, NonHistorical>(mThisModelPart, mVariable, AUXILIAR_GRADIENT, NODAL_AREA);
    gradient_process.Execute();

    // Iterate in the conditions
    ElementsArrayType& elements_array = mThisModelPart.Elements();
    const int num_elements = elements_array.end() - elements_array.begin();

    #pragma omp parallel for
    for(int i = 0; i < num_elements; ++i) {

        Element::GeometryType& geom = (elements_array.begin() + i)->GetGeometry();

        double volume;
        if (geom.GetGeometryType() == GeometryData::KratosGeometryType::Kratos_Triangle2D3) {
            BoundedMatrix<double,3, 2> DN_DX;
            array_1d<double, 3> N;

            GeometryUtils::CalculateGeometryData(geom, DN_DX, N, volume);

<<<<<<< HEAD
            bounded_matrix<double,3, 2> values;
            for(unsigned int i_node = 0; i_node < 3; ++i_node) {
=======
            BoundedMatrix<double,3, 2> values;
            for(IndexType i_node = 0; i_node < 3; ++i_node) {
>>>>>>> 8faf978c
                const array_1d<double, 3>& aux_grad = geom[i_node].GetValue(AUXILIAR_GRADIENT);
                values(i_node, 0) = aux_grad[0];
                values(i_node, 1) = aux_grad[1];
            }

<<<<<<< HEAD
            const bounded_matrix<double,2, 2>& hessian = prod(trans(DN_DX), values);
            const Vector& hessian_cond = MetricsMathUtils<2>::TensorToVector(hessian);

            for(unsigned int i_node = 0; i_node < geom.size(); ++i_node) {
                for(unsigned int k = 0; k < 3; ++k) {
=======
            const BoundedMatrix<double,2, 2>& hessian = prod(trans(DN_DX), values);
            const array_1d<double, 3>& hessian_cond = MathUtils<double>::StressTensorToVector<BoundedMatrix<double, 2, 2>, array_1d<double, 3>>(hessian);

            for(IndexType i_node = 0; i_node < geom.size(); ++i_node) {
                for(IndexType k = 0; k < 3; ++k) {
>>>>>>> 8faf978c
                    double& val = geom[i_node].GetValue(AUXILIAR_HESSIAN)[k];

                    #pragma omp atomic
                    val += N[i_node] * volume * hessian_cond[k];
                }
            }
        }
        else if (geom.GetGeometryType() == GeometryData::KratosGeometryType::Kratos_Tetrahedra3D4) {
            BoundedMatrix<double,4,  3> DN_DX;
            array_1d<double, 4> N;

            GeometryUtils::CalculateGeometryData(geom, DN_DX, N, volume);

<<<<<<< HEAD
            bounded_matrix<double,4, 3> values;
            for(unsigned int i_node = 0; i_node < 4; ++i_node) {
=======
            BoundedMatrix<double,4, 3> values;
            for(IndexType i_node = 0; i_node < 4; ++i_node) {
>>>>>>> 8faf978c
                const array_1d<double, 3>& aux_grad = geom[i_node].GetValue(AUXILIAR_GRADIENT);
                values(i_node, 0) = aux_grad[0];
                values(i_node, 1) = aux_grad[1];
                values(i_node, 2) = aux_grad[2];
            }

<<<<<<< HEAD
            const bounded_matrix<double, 3, 3> hessian = prod(trans(DN_DX), values);
            const Vector& hessian_cond = MetricsMathUtils<3>::TensorToVector(hessian);

            for(unsigned int i_node = 0; i_node < geom.size(); ++i_node) {
                for(unsigned int k = 0; k < 6; ++k) {
=======
            const BoundedMatrix<double, 3, 3> hessian = prod(trans(DN_DX), values);
            const array_1d<double, 6>& hessian_cond = MathUtils<double>::StressTensorToVector<BoundedMatrix<double, 3, 3>, array_1d<double, 6>>(hessian);

            for(IndexType i_node = 0; i_node < geom.size(); ++i_node) {
                for(IndexType k = 0; k < 6; ++k) {
>>>>>>> 8faf978c
                    double& val = geom[i_node].GetValue(AUXILIAR_HESSIAN)[k];

                    #pragma omp atomic
                    val += N[i_node] * volume * hessian_cond[k];
                }
            }
        }
        else
            KRATOS_ERROR << "WARNING: YOU CAN USE JUST 2D TRIANGLES OR 3D TETRAEDRA RIGHT NOW IN THE GEOMETRY UTILS: " << geom.size() << std::endl;
    }

    #pragma omp parallel for
    for(int i = 0; i < num_nodes; ++i) {
        auto it_node = nodes_array.begin() + i;
        it_node->GetValue(AUXILIAR_HESSIAN) /= it_node->FastGetSolutionStepValue(NODAL_AREA);
    }
}

/***********************************************************************************/
/***********************************************************************************/

<<<<<<< HEAD
template<unsigned int TDim, class TVarType>
=======
template<SizeType TDim, class TVarType>
>>>>>>> 8faf978c
double ComputeHessianSolMetricProcess<TDim, TVarType>::CalculateAnisotropicRatio(
    const double Distance,
    const double AnisotropicRatio,
    const double BoundLayer,
    const Interpolation rInterpolation
    )
{
    const double tolerance = 1.0e-12;
    double ratio = 1.0; // NOTE: Isotropic mesh
    if (AnisotropicRatio < 1.0) {
        if (std::abs(Distance) <= BoundLayer) {
            if (rInterpolation == Interpolation::CONSTANT)
                ratio = AnisotropicRatio;
            else if (rInterpolation == Interpolation::LINEAR)
                ratio = AnisotropicRatio + (std::abs(Distance)/BoundLayer) * (1.0 - AnisotropicRatio);
            else if (rInterpolation == Interpolation::EXPONENTIAL) {
                ratio = - std::log(std::abs(Distance)/BoundLayer) * AnisotropicRatio + tolerance;
                if (ratio > 1.0) ratio = 1.0;
            }
        }
    }

    return ratio;
}

/***********************************************************************************/
/***********************************************************************************/

template class ComputeHessianSolMetricProcess<2, Variable<double>>;
template class ComputeHessianSolMetricProcess<3, Variable<double>>;
template class ComputeHessianSolMetricProcess<2, ComponentType>;
template class ComputeHessianSolMetricProcess<3, ComponentType>;

};// namespace Kratos.<|MERGE_RESOLUTION|>--- conflicted
+++ resolved
@@ -20,11 +20,7 @@
 
 namespace Kratos
 {
-<<<<<<< HEAD
-template<unsigned int TDim, class TVarType>
-=======
-template<SizeType TDim, class TVarType>
->>>>>>> 8faf978c
+template<SizeType TDim, class TVarType>
 ComputeHessianSolMetricProcess<TDim, TVarType>::ComputeHessianSolMetricProcess(
         ModelPart& rThisModelPart,
         TVarType& rVariable,
@@ -82,11 +78,7 @@
 /***********************************************************************************/
 /***********************************************************************************/
 
-<<<<<<< HEAD
-template<unsigned int TDim, class TVarType>
-=======
-template<SizeType TDim, class TVarType>
->>>>>>> 8faf978c
+template<SizeType TDim, class TVarType>
 void ComputeHessianSolMetricProcess<TDim, TVarType>::Execute()
 {
     // Iterate in the nodes
@@ -132,18 +124,6 @@
         it_node->SetValue(ANISOTROPIC_RATIO, ratio);
 
         // We compute the metric
-<<<<<<< HEAD
-        KRATOS_DEBUG_ERROR_IF_NOT(it_node->Has(MMG_METRIC)) <<  "ERROR:: MMG_METRIC not defined for node " << it_node->Id();
-
-        Vector& metric = it_node->GetValue(MMG_METRIC);
-
-        KRATOS_DEBUG_ERROR_IF(metric.size() != TDim * 3 - 3) << "Wrong size of vector MMG_METRIC found for node " << it_node->Id() << " size is " << metric.size() << " expected size was " << TDim * 3 - 3;
-
-        const double norm_metric = norm_2(metric);
-        if (norm_metric > 0.0) {// NOTE: This means we combine differents metrics, at the same time means that the metric should be reseted each time
-            const Vector& old_metric = it_node->GetValue(MMG_METRIC);
-            const Vector& new_metric = ComputeHessianMetricTensor(hessian, ratio, element_min_size, element_max_size);
-=======
         KRATOS_DEBUG_ERROR_IF_NOT(it_node->Has(tensor_variable)) << "METRIC_TENSOR_" + std::to_string(TDim) + "D  not defined for node " << it_node->Id() << std::endl;
         TensorArrayType& metric = it_node->GetValue(tensor_variable);
 
@@ -151,7 +131,6 @@
         if (norm_metric > 0.0) {// NOTE: This means we combine differents metrics, at the same time means that the metric should be reseted each time
             const TensorArrayType& old_metric = it_node->GetValue(tensor_variable);
             const TensorArrayType& new_metric = ComputeHessianMetricTensor(hessian, ratio, element_min_size, element_max_size);
->>>>>>> 8faf978c
 
             metric = MetricsMathUtils<TDim>::IntersectMetrics(old_metric, new_metric);
         } else {
@@ -163,26 +142,16 @@
 /***********************************************************************************/
 /***********************************************************************************/
 
-<<<<<<< HEAD
-template<unsigned int TDim, class TVarType>
-Vector ComputeHessianSolMetricProcess<TDim, TVarType>::ComputeHessianMetricTensor(
-    const Vector& Hessian,
-=======
 template<SizeType TDim, class TVarType>
 array_1d<double, 3 * (TDim - 1)> ComputeHessianSolMetricProcess<TDim, TVarType>::ComputeHessianMetricTensor(
     const Vector& rHessian,
->>>>>>> 8faf978c
     const double AnisotropicRatio,
     const double ElementMinSize, // This way we can impose as minimum as the previous size if we desire
     const double ElementMaxSize // This way we can impose as maximum as the previous size if we desire
     )
 {
     // We first transform the Hessian into a matrix
-<<<<<<< HEAD
-    const bounded_matrix<double, TDim, TDim> hessian_matrix = MetricsMathUtils<TDim>::VectorToTensor(Hessian);
-=======
     const MatrixType hessian_matrix = MathUtils<double>::VectorToSymmetricTensor<Vector, MatrixType>(rHessian);
->>>>>>> 8faf978c
 
     // Calculating Metric parameters
     double interpolation_error = mInterpError;
@@ -194,15 +163,8 @@
     const double min_ratio = 1.0/(ElementMinSize * ElementMinSize);
     const double max_ratio = 1.0/(ElementMaxSize * ElementMaxSize);
 
-<<<<<<< HEAD
-    typedef bounded_matrix<double, TDim, TDim> temp_type;
-
-    // Declaring the eigen system
-    bounded_matrix<double, TDim, TDim> eigen_vector_matrix, eigen_values_matrix;
-=======
     // Declaring the eigen system
     MatrixType eigen_vector_matrix, eigen_values_matrix;
->>>>>>> 8faf978c
 
     MathUtils<double>::EigenSystem<TDim>(hessian_matrix, eigen_vector_matrix, eigen_values_matrix, 1e-18, 20);
 
@@ -222,11 +184,7 @@
         const double eigen_radius = std::abs(eigen_max - eigen_min) * (1.0 - AnisotropicRatio);
         const double relative_eigen_radius = std::abs(eigen_max - eigen_radius);
 
-<<<<<<< HEAD
-        for (unsigned int i = 0; i < TDim; ++i)
-=======
         for (IndexType i = 0; i < TDim; ++i)
->>>>>>> 8faf978c
             eigen_values_matrix(i, i) = MathUtils<double>::Max(MathUtils<double>::Min(eigen_values_matrix(i, i), eigen_max), relative_eigen_radius);
     } else { // NOTE: For isotropic we should consider the maximum of the eigenvalues
         double eigen_max = eigen_values_matrix(0, 0);
@@ -238,17 +196,10 @@
     }
 
     // We compute the product
-<<<<<<< HEAD
-    const bounded_matrix<double, TDim, TDim>& matric_matrix =  prod(trans(eigen_vector_matrix), prod<temp_type>(eigen_values_matrix, eigen_vector_matrix));
-
-    // Finally we transform to a vector
-    const Vector& metric = MetricsMathUtils<TDim>::TensorToVector(matric_matrix);
-=======
     const MatrixType& metric_matrix =  prod(trans(eigen_vector_matrix), prod<MatrixType>(eigen_values_matrix, eigen_vector_matrix));
 
     // Finally we transform to a vector
     const TensorArrayType& metric = MathUtils<double>::StressTensorToVector<MatrixType, TensorArrayType>(metric_matrix);
->>>>>>> 8faf978c
 
     return metric;
 }
@@ -256,11 +207,7 @@
 /***********************************************************************************/
 /***********************************************************************************/
 
-<<<<<<< HEAD
-template<unsigned int TDim, class TVarType>
-=======
-template<SizeType TDim, class TVarType>
->>>>>>> 8faf978c
+template<SizeType TDim, class TVarType>
 void ComputeHessianSolMetricProcess<TDim, TVarType>::CalculateAuxiliarHessian()
 {
     // Iterate in the nodes
@@ -268,11 +215,7 @@
     const int num_nodes = nodes_array.end() - nodes_array.begin();
 
     // Declaring auxiliar vector
-<<<<<<< HEAD
-    const Vector& aux_zero_vector = ZeroVector(3 * (TDim - 1));
-=======
     const TensorArrayType aux_zero_vector(3 * (TDim - 1), 0.0);
->>>>>>> 8faf978c
 
     #pragma omp parallel for
     for(int i = 0; i < num_nodes; ++i)
@@ -298,31 +241,18 @@
 
             GeometryUtils::CalculateGeometryData(geom, DN_DX, N, volume);
 
-<<<<<<< HEAD
-            bounded_matrix<double,3, 2> values;
-            for(unsigned int i_node = 0; i_node < 3; ++i_node) {
-=======
             BoundedMatrix<double,3, 2> values;
             for(IndexType i_node = 0; i_node < 3; ++i_node) {
->>>>>>> 8faf978c
                 const array_1d<double, 3>& aux_grad = geom[i_node].GetValue(AUXILIAR_GRADIENT);
                 values(i_node, 0) = aux_grad[0];
                 values(i_node, 1) = aux_grad[1];
             }
 
-<<<<<<< HEAD
-            const bounded_matrix<double,2, 2>& hessian = prod(trans(DN_DX), values);
-            const Vector& hessian_cond = MetricsMathUtils<2>::TensorToVector(hessian);
-
-            for(unsigned int i_node = 0; i_node < geom.size(); ++i_node) {
-                for(unsigned int k = 0; k < 3; ++k) {
-=======
             const BoundedMatrix<double,2, 2>& hessian = prod(trans(DN_DX), values);
             const array_1d<double, 3>& hessian_cond = MathUtils<double>::StressTensorToVector<BoundedMatrix<double, 2, 2>, array_1d<double, 3>>(hessian);
 
             for(IndexType i_node = 0; i_node < geom.size(); ++i_node) {
                 for(IndexType k = 0; k < 3; ++k) {
->>>>>>> 8faf978c
                     double& val = geom[i_node].GetValue(AUXILIAR_HESSIAN)[k];
 
                     #pragma omp atomic
@@ -336,32 +266,19 @@
 
             GeometryUtils::CalculateGeometryData(geom, DN_DX, N, volume);
 
-<<<<<<< HEAD
-            bounded_matrix<double,4, 3> values;
-            for(unsigned int i_node = 0; i_node < 4; ++i_node) {
-=======
             BoundedMatrix<double,4, 3> values;
             for(IndexType i_node = 0; i_node < 4; ++i_node) {
->>>>>>> 8faf978c
                 const array_1d<double, 3>& aux_grad = geom[i_node].GetValue(AUXILIAR_GRADIENT);
                 values(i_node, 0) = aux_grad[0];
                 values(i_node, 1) = aux_grad[1];
                 values(i_node, 2) = aux_grad[2];
             }
 
-<<<<<<< HEAD
-            const bounded_matrix<double, 3, 3> hessian = prod(trans(DN_DX), values);
-            const Vector& hessian_cond = MetricsMathUtils<3>::TensorToVector(hessian);
-
-            for(unsigned int i_node = 0; i_node < geom.size(); ++i_node) {
-                for(unsigned int k = 0; k < 6; ++k) {
-=======
             const BoundedMatrix<double, 3, 3> hessian = prod(trans(DN_DX), values);
             const array_1d<double, 6>& hessian_cond = MathUtils<double>::StressTensorToVector<BoundedMatrix<double, 3, 3>, array_1d<double, 6>>(hessian);
 
             for(IndexType i_node = 0; i_node < geom.size(); ++i_node) {
                 for(IndexType k = 0; k < 6; ++k) {
->>>>>>> 8faf978c
                     double& val = geom[i_node].GetValue(AUXILIAR_HESSIAN)[k];
 
                     #pragma omp atomic
@@ -383,11 +300,7 @@
 /***********************************************************************************/
 /***********************************************************************************/
 
-<<<<<<< HEAD
-template<unsigned int TDim, class TVarType>
-=======
-template<SizeType TDim, class TVarType>
->>>>>>> 8faf978c
+template<SizeType TDim, class TVarType>
 double ComputeHessianSolMetricProcess<TDim, TVarType>::CalculateAnisotropicRatio(
     const double Distance,
     const double AnisotropicRatio,
