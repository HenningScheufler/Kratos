# import Kratos
from KratosMultiphysics import *
from KratosMultiphysics.ExternalSolversApplication import *
import run_cpp_unit_tests

# Import Kratos "wrapper" for unittests
import KratosMultiphysics.KratosUnittest as KratosUnittest

## SMALL TESTS
from SmallTests import Pfem2PrimitiveVariables as TPfem2PrimitiveVariables

## NIGHTLY TESTS

## VALIDATION TESTS

def AssembleTestSuites():
    ''' Populates the test suites to run.

    Populates the test suites to run. At least, it should populate the suites:
    "small", "nightly" and "all"

    Return
    ------

    suites: A dictionary of suites
        The set of suites with its test_cases added.
    '''
    suites = KratosUnittest.KratosSuites

    # Create a test suit with the selected tests (Small tests):
    smallSuite = suites['small']
    smallSuite.addTest(TPfem2PrimitiveVariables('test_execution'))

    # Create a test suit with the selected tests plus all small tests
    nightSuite = suites['nightly']
    nightSuite.addTests(smallSuite)

    # For very long tests that should not be in nightly and you can use to validate
    validationSuite = suites['validation']
    validationSuite.addTests(nightSuite)

    # Create a test suit that contains all the tests:
    allSuite = suites['all']
    allSuite.addTests(nightSuite)

    return suites

if __name__ == '__main__':
<<<<<<< HEAD
    run_cpp_unit_tests.run()
    KratosUnittest.runTests(AssambleTestSuites())
    
=======
    KratosUnittest.runTests(AssembleTestSuites())
>>>>>>> 3bb9da5c
<|MERGE_RESOLUTION|>--- conflicted
+++ resolved
@@ -46,10 +46,6 @@
     return suites
 
 if __name__ == '__main__':
-<<<<<<< HEAD
     run_cpp_unit_tests.run()
     KratosUnittest.runTests(AssambleTestSuites())
-    
-=======
-    KratosUnittest.runTests(AssembleTestSuites())
->>>>>>> 3bb9da5c
+    