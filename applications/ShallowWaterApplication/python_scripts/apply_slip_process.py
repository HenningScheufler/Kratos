--- conflicted
+++ resolved
@@ -24,18 +24,8 @@
         self.domain_size = self.model_part.ProcessInfo[KratosMultiphysics.DOMAIN_SIZE]
 
     def ExecuteInitialize(self):
-<<<<<<< HEAD
-        #~ # Compute the normal on the nodes of interest
-        #~ KratosMultiphysics.NormalCalculationUtils().CalculateOnSimplex(self.model_part, self.domain_size)
-=======
         # Compute the normal on the nodes of interest
         #~ KratosMultiphysics.NormalCalculationUtils().CalculateOnSimplex(self.model_part, self.domain_size)
-
-        # Mark the nodes and conditions with the appropriate slip flag
-        #TODO: Remove the IS_STRUCTURE variable set as soon as the flag SLIP migration is done
-        for condition in self.model_part.Conditions: #TODO: this may well not be needed!
-            condition.SetValue(KratosMultiphysics.IS_STRUCTURE,1.0)
->>>>>>> 9b2a2298
 
         #TODO: Remove the IS_STRUCTURE variable set as soon as the flag SLIP migration is done
         #TODO: Remove the MESH_VELOCITY variable as soon the scheme doesn't use it
