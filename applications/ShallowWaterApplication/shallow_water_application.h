--- conflicted
+++ resolved
@@ -35,11 +35,8 @@
 #include "custom_elements/wave_element.h"
 #include "custom_elements/shallow_water_2d_3.h"
 #include "custom_conditions/nothing_condition.hpp"
-<<<<<<< HEAD
+#include "custom_conditions/wave_condition.h"
 #include "custom_modelers/mesh_moving_modeler.h"
-=======
-#include "custom_conditions/wave_condition.h"
->>>>>>> c46c9420
 
 
 namespace Kratos
@@ -169,12 +166,7 @@
         const WaveElement<8> mWaveElement2D8N;
         const WaveElement<9> mWaveElement2D9N;
         const ShallowWater2D3 mShallowWater2D3N;
-<<<<<<< HEAD
-        
-        // Condition
-=======
         // Conditions
->>>>>>> c46c9420
         const NothingCondition<2> mNothingCondition2D2N;
         const WaveCondition<2> mWaveCondition2D2N;
 
