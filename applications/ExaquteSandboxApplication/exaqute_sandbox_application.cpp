--- conflicted
+++ resolved
@@ -35,12 +35,9 @@
   KRATOS_REGISTER_VARIABLE( AVERAGED_DIVERGENCE )
   KRATOS_REGISTER_VARIABLE( DIVERGENCE )
   KRATOS_REGISTER_VARIABLE( VELOCITY_H1_SEMINORM )
-<<<<<<< HEAD
   KRATOS_REGISTER_VARIABLE( PRESSURE_WEIGHTED )
   KRATOS_REGISTER_3D_VARIABLE_WITH_COMPONENTS( VELOCITY_WEIGHTED )
-=======
   KRATOS_REGISTER_3D_VARIABLE_WITH_COMPONENTS( VELOCITY_NOISE )
->>>>>>> 750f9fa1
 
 }
 }  // namespace Kratos.