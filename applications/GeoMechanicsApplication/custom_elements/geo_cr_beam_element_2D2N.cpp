// KRATOS___
//     //   ) )
//    //         ___      ___
//   //  ____  //___) ) //   ) )
//  //    / / //       //   / /
// ((____/ / ((____   ((___/ /  MECHANICS
//
//  License:         geo_mechanics_application/license.txt
//
//  Main authors:    Vahid Galavi
//

// System includes

// External includes

// Project includes
#include "custom_elements/geo_cr_beam_element_2D2N.hpp"
#include "includes/define.h"
#include "geo_mechanics_application_variables.h"

namespace Kratos
{
GeoCrBeamElement2D2N::GeoCrBeamElement2D2N(IndexType NewId,
                                     GeometryType::Pointer pGeometry)
    : CrBeamElement2D2N(NewId, pGeometry) {}

//----------------------------------------------------------------------------------------------------
GeoCrBeamElement2D2N::GeoCrBeamElement2D2N(IndexType NewId,
                                     GeometryType::Pointer pGeometry,
                                     PropertiesType::Pointer pProperties)
    : CrBeamElement2D2N(NewId, pGeometry, pProperties) {}

//----------------------------------------------------------------------------------------------------
Element::Pointer
GeoCrBeamElement2D2N::Create(IndexType NewId, NodesArrayType const& rThisNodes,
                          PropertiesType::Pointer pProperties) const
{
    const GeometryType& rGeom = GetGeometry();
    return Kratos::make_intrusive<GeoCrBeamElement2D2N>(NewId, rGeom.Create(rThisNodes), pProperties);
}

//----------------------------------------------------------------------------------------------------
Element::Pointer
GeoCrBeamElement2D2N::Create(IndexType NewId, GeometryType::Pointer pGeom,
                          PropertiesType::Pointer pProperties) const
{
    return Kratos::make_intrusive<GeoCrBeamElement2D2N>(NewId, pGeom,
            pProperties);
}

//----------------------------------------------------------------------------------------------------
GeoCrBeamElement2D2N::~GeoCrBeamElement2D2N() {}

//----------------------------------------------------------------------------------------------------
void GeoCrBeamElement2D2N::InitializeSolutionStep(const ProcessInfo& rCurrentProcessInfo )
{
    KRATOS_TRY;

    if (mIsInitialization)
    {
        if (rCurrentProcessInfo.Has(RESET_DISPLACEMENTS))
        {
            if (rCurrentProcessInfo[RESET_DISPLACEMENTS])
                noalias(mInternalGlobalForcesFinalizedPrevious) = mInternalGlobalForcesFinalized;
            else
                noalias(mInternalGlobalForcesFinalized) = mInternalGlobalForcesFinalizedPrevious;
        }
        else
        {
            noalias(mInternalGlobalForcesFinalized) = ZeroVector(msElementSize);
            noalias(mInternalGlobalForcesFinalizedPrevious) = ZeroVector(msElementSize);
        }
    }

    mIsInitialization = false;

    KRATOS_CATCH("")
}

//----------------------------------------------------------------------------------------------------
void GeoCrBeamElement2D2N::Initialize(const ProcessInfo& rCurrentProcessInfo)
{

    KRATOS_TRY;
<<<<<<< HEAD

    mIsInitialization = true;

    KRATOS_CATCH("")
}

void GeoCrBeamElement2D2N::GetValuesVector(Vector& rValues, int Step) const
{

    KRATOS_TRY
    if (rValues.size() != msElementSize) {
        rValues.resize(msElementSize, false);
    }

    for (int i = 0; i < msNumberOfNodes; ++i) {
        int index = i * msLocalSize;
        rValues[index] =
            GetGeometry()[i].FastGetSolutionStepValue(DISPLACEMENT_X, Step);
        rValues[index + 1] =
            GetGeometry()[i].FastGetSolutionStepValue(DISPLACEMENT_Y, Step);
        rValues[index + 2] =
            GetGeometry()[i].FastGetSolutionStepValue(ROTATION_Z, Step);
    }
    KRATOS_CATCH("")
}

void GeoCrBeamElement2D2N::GetFirstDerivativesVector(Vector& rValues, int Step) const
{

    KRATOS_TRY
    if (rValues.size() != msElementSize) {
        rValues.resize(msElementSize, false);
    }

    for (int i = 0; i < msNumberOfNodes; ++i) {
        int index = i * msLocalSize;
        rValues[index] =
            GetGeometry()[i].FastGetSolutionStepValue(VELOCITY_X, Step);
        rValues[index + 1] =
            GetGeometry()[i].FastGetSolutionStepValue(VELOCITY_Y, Step);
        rValues[index + 2] = GetGeometry()[i].FastGetSolutionStepValue(
                                 ANGULAR_VELOCITY_Z, Step);
    }

    KRATOS_CATCH("")
}

void GeoCrBeamElement2D2N::GetSecondDerivativesVector(Vector& rValues, int Step) const
{
    KRATOS_TRY
    if (rValues.size() != msElementSize) {
        rValues.resize(msElementSize, false);
    }

    for (int i = 0; i < msNumberOfNodes; ++i) {
        int index = i * msLocalSize;

        rValues[index] =
            GetGeometry()[i].FastGetSolutionStepValue(ACCELERATION_X, Step);
        rValues[index + 1] =
            GetGeometry()[i].FastGetSolutionStepValue(ACCELERATION_Y, Step);
        rValues[index + 2] = GetGeometry()[i].FastGetSolutionStepValue(
                                 ANGULAR_ACCELERATION_Z, Step);
    }
    KRATOS_CATCH("")
}

void GeoCrBeamElement2D2N::
    CalculateMassMatrix(MatrixType& rMassMatrix,
                        const ProcessInfo& rCurrentProcessInfo)
{
    KRATOS_TRY;
    if (rMassMatrix.size1() != msElementSize) {
        rMassMatrix.resize(msElementSize, msElementSize, false);
    }
    rMassMatrix = ZeroMatrix(msElementSize, msElementSize);

    const double L = CalculateLength();
    const double A = GetProperties()[CROSS_AREA];
    const double rho = GeoStructuralMechanicsElementUtilities::GetDensityForMassMatrixComputation(*this);

    bool use_consistent_mass_matrix = true;
    if (GetProperties().Has(USE_CONSISTENT_MASS_MATRIX)) {
        use_consistent_mass_matrix = GetProperties()[USE_CONSISTENT_MASS_MATRIX];
    }

    if (use_consistent_mass_matrix) {
        const double pre_beam = (rho * A * L) / 420.00;
        const double pre_bar = (rho * A * L) / 6.00;

        // bar part
        rMassMatrix(0, 0) = 2.00 * pre_bar;
        rMassMatrix(0, 3) = 1.00 * pre_bar;
        rMassMatrix(3, 0) = 1.00 * pre_bar;
        rMassMatrix(3, 3) = 2.00 * pre_bar;

        // beam part

        rMassMatrix(1, 1) = pre_beam * 156.00;
        rMassMatrix(1, 2) = pre_beam * 22.00 * L;
        rMassMatrix(1, 4) = pre_beam * 54.00;
        rMassMatrix(1, 5) = pre_beam * (-13.00) * L;

        rMassMatrix(2, 1) = pre_beam * 22.00 * L;
        rMassMatrix(2, 2) = pre_beam * 4.00 * L * L;
        rMassMatrix(2, 4) = pre_beam * 13.00 * L;
        rMassMatrix(2, 5) = pre_beam * (-3.00) * L * L;

        rMassMatrix(4, 1) = pre_beam * 54.00;
        rMassMatrix(4, 2) = pre_beam * 13.00 * L;
        rMassMatrix(4, 4) = pre_beam * 156.00;
        rMassMatrix(4, 5) = pre_beam * (-22.00) * L;

        rMassMatrix(5, 1) = pre_beam * (-13.00) * L;
        rMassMatrix(5, 2) = pre_beam * (-3.00) * L * L;
        rMassMatrix(5, 4) = pre_beam * (-22.00) * L;
        rMassMatrix(5, 5) = pre_beam * (4.00) * L * L;

        GlobalizeMatrix(rMassMatrix);
    }

    else {
        const double lumped_mass = A * L * rho;

        // w.r.t. Felippa - Chapter 31: LUMPED AND CONSISTENT MASS MATRICES - p.31–10
        double alpha = 0.00;
        if (GetProperties().Has(LUMPED_MASS_ROTATION_COEFFICIENT)) {
            alpha = GetProperties()[LUMPED_MASS_ROTATION_COEFFICIENT];
        }
        rMassMatrix(0, 0) = lumped_mass * 0.50;
        rMassMatrix(1, 1) = lumped_mass * 0.50;
        rMassMatrix(2, 2) = lumped_mass * L * L * alpha;
        rMassMatrix(3, 3) = lumped_mass * 0.50;
        rMassMatrix(4, 4) = lumped_mass * 0.50;
        rMassMatrix(5, 5) = lumped_mass * L * L * alpha;
    }

=======
>>>>>>> e157a1f8

    mIsInitialization = true;

    KRATOS_CATCH("")
}

//----------------------------------------------------------------------------------------------------
void GeoCrBeamElement2D2N::
    CalculateLocalSystem(MatrixType& rLeftHandSideMatrix,
                         VectorType& rRightHandSideVector,
                         const ProcessInfo& rCurrentProcessInfo)
{
    KRATOS_TRY;
    // t
    mDeformationForces = CalculateInternalStresses_DeformationModes();

    // qe
    Vector nodal_forces = ZeroVector(msElementSize);
    nodal_forces = ReturnElementForces_Local();

    // q
    GlobalizeVector(nodal_forces);
    mInternalGlobalForces = nodal_forces;

    // Kt
    CalculateLeftHandSide(rLeftHandSideMatrix, rCurrentProcessInfo);

    // residual >>> r = f_ext - f_int
    rRightHandSideVector = ZeroVector(msElementSize);
    noalias(rRightHandSideVector) -= (mInternalGlobalForces + mInternalGlobalForcesFinalizedPrevious);

    noalias(rRightHandSideVector) += CalculateBodyForces();

    KRATOS_CATCH("")
}

//----------------------------------------------------------------------------------------------------
void GeoCrBeamElement2D2N::
    CalculateRightHandSide(
    VectorType& rRightHandSideVector,
    const ProcessInfo& rCurrentProcessInfo)
{
    KRATOS_TRY;
    // t
    mDeformationForces = CalculateInternalStresses_DeformationModes();

    // qe
    Vector nodal_forces = ZeroVector(msElementSize);
    nodal_forces = ReturnElementForces_Local();

    // q
    GlobalizeVector(nodal_forces);
    mInternalGlobalForces = nodal_forces;

    // residual >>> r = f_ext - f_int
    rRightHandSideVector = ZeroVector(msElementSize);
    noalias(rRightHandSideVector) -= (mInternalGlobalForces + mInternalGlobalForcesFinalizedPrevious);

    noalias(rRightHandSideVector) += CalculateBodyForces();
    KRATOS_CATCH("")
}

/////////////////////////////////////////////////
///////////// CUSTOM FUNCTIONS --->>
/////////////////////////////////////////////////

void GeoCrBeamElement2D2N::CalculateOnIntegrationPoints(
    const Variable<array_1d<double, 3>>& rVariable,
    std::vector<array_1d<double, 3>>& rOutput,
    const ProcessInfo& rCurrentProcessInfo)
{

    KRATOS_TRY
    // Element with two nodes can only represent results at one node
    const auto& r_geometry = GetGeometry();
    const GeometryType::IntegrationPointsArrayType& r_integration_points = r_geometry.IntegrationPoints(Kratos::GeometryData::GI_GAUSS_3);
    const SizeType write_points_number = r_integration_points.size();
    if (rOutput.size() != write_points_number) {
        rOutput.resize(write_points_number);
    }

    BoundedMatrix<double, msElementSize, msElementSize> transformation_matrix =
        CreateRotationMatrix();
    Vector stress = mInternalGlobalForces + mInternalGlobalForcesFinalizedPrevious;
    stress = prod(trans(transformation_matrix), stress);

    // rOutput[GP 1,2,3][x,y,z]

    if (rVariable == MOMENT) {
        rOutput[0][0] = 0.00;
        rOutput[1][0] = 0.00;
        rOutput[2][0] = 0.00;

        rOutput[0][1] = 0.00;
        rOutput[1][1] = 0.00;
        rOutput[2][1] = 0.00;

        rOutput[0][2] = 1.0 * stress[2] * 0.75 - stress[5] * 0.25;
        rOutput[1][2] = 1.0 * stress[2] * 0.50 - stress[5] * 0.50;
        rOutput[2][2] = 1.0 * stress[2] * 0.25 - stress[5] * 0.75;
    } else if (rVariable == FORCE) {
        rOutput[0][0] = -1.0 * stress[0] * 0.75 + stress[3] * 0.25;
        rOutput[1][0] = -1.0 * stress[0] * 0.50 + stress[3] * 0.50;
        rOutput[2][0] = -1.0 * stress[0] * 0.25 + stress[3] * 0.75;

        rOutput[0][1] = -1.0 * stress[1] * 0.75 + stress[4] * 0.25;
        rOutput[1][1] = -1.0 * stress[1] * 0.50 + stress[4] * 0.50;
        rOutput[2][1] = -1.0 * stress[1] * 0.25 + stress[4] * 0.75;

        rOutput[0][2] = 0.00;
        rOutput[1][2] = 0.00;
        rOutput[2][2] = 0.00;
    } else if (rVariable == INTEGRATION_COORDINATES) {
        Point global_point;
        for (IndexType point_number = 0; point_number < write_points_number; ++point_number) {
            r_geometry.GlobalCoordinates(global_point, r_integration_points[point_number]);
            rOutput[point_number] = global_point.Coordinates();
        }
    }

    KRATOS_CATCH("")
}

//----------------------------------------------------------------------------------------------------
void GeoCrBeamElement2D2N::FinalizeSolutionStep(const ProcessInfo& rCurrentProcessInfo )
{
    // KRATOS_INFO("0-GeoCrBeamElement2D2N::: FinalizeSolutionStep()") << std::endl;

    noalias(mInternalGlobalForcesFinalized) = mInternalGlobalForces + mInternalGlobalForcesFinalizedPrevious;

    // KRATOS_INFO("1-GeoCrBeamElement2D2N::: FinalizeSolutionStep()") << std::endl;

}

//----------------------------------------------------------------------------------------------------
void GeoCrBeamElement2D2N::save(Serializer& rSerializer) const
{
    KRATOS_SERIALIZE_SAVE_BASE_CLASS(rSerializer, CrBeamElement2D2N);
    rSerializer.save("InternalGlobalForcesFinalized", mInternalGlobalForcesFinalized);
    rSerializer.save("InternalGlobalForcesFinalizedPrevious", mInternalGlobalForcesFinalizedPrevious);

}

//----------------------------------------------------------------------------------------------------
void GeoCrBeamElement2D2N::load(Serializer& rSerializer)
{
    KRATOS_SERIALIZE_LOAD_BASE_CLASS(rSerializer, CrBeamElement2D2N);
    rSerializer.load("InternalGlobalForcesFinalized", mInternalGlobalForcesFinalized);
    rSerializer.load("InternalGlobalForcesFinalizedPrevious", mInternalGlobalForcesFinalizedPrevious);
}
} // namespace Kratos.<|MERGE_RESOLUTION|>--- conflicted
+++ resolved
@@ -83,146 +83,6 @@
 {
 
     KRATOS_TRY;
-<<<<<<< HEAD
-
-    mIsInitialization = true;
-
-    KRATOS_CATCH("")
-}
-
-void GeoCrBeamElement2D2N::GetValuesVector(Vector& rValues, int Step) const
-{
-
-    KRATOS_TRY
-    if (rValues.size() != msElementSize) {
-        rValues.resize(msElementSize, false);
-    }
-
-    for (int i = 0; i < msNumberOfNodes; ++i) {
-        int index = i * msLocalSize;
-        rValues[index] =
-            GetGeometry()[i].FastGetSolutionStepValue(DISPLACEMENT_X, Step);
-        rValues[index + 1] =
-            GetGeometry()[i].FastGetSolutionStepValue(DISPLACEMENT_Y, Step);
-        rValues[index + 2] =
-            GetGeometry()[i].FastGetSolutionStepValue(ROTATION_Z, Step);
-    }
-    KRATOS_CATCH("")
-}
-
-void GeoCrBeamElement2D2N::GetFirstDerivativesVector(Vector& rValues, int Step) const
-{
-
-    KRATOS_TRY
-    if (rValues.size() != msElementSize) {
-        rValues.resize(msElementSize, false);
-    }
-
-    for (int i = 0; i < msNumberOfNodes; ++i) {
-        int index = i * msLocalSize;
-        rValues[index] =
-            GetGeometry()[i].FastGetSolutionStepValue(VELOCITY_X, Step);
-        rValues[index + 1] =
-            GetGeometry()[i].FastGetSolutionStepValue(VELOCITY_Y, Step);
-        rValues[index + 2] = GetGeometry()[i].FastGetSolutionStepValue(
-                                 ANGULAR_VELOCITY_Z, Step);
-    }
-
-    KRATOS_CATCH("")
-}
-
-void GeoCrBeamElement2D2N::GetSecondDerivativesVector(Vector& rValues, int Step) const
-{
-    KRATOS_TRY
-    if (rValues.size() != msElementSize) {
-        rValues.resize(msElementSize, false);
-    }
-
-    for (int i = 0; i < msNumberOfNodes; ++i) {
-        int index = i * msLocalSize;
-
-        rValues[index] =
-            GetGeometry()[i].FastGetSolutionStepValue(ACCELERATION_X, Step);
-        rValues[index + 1] =
-            GetGeometry()[i].FastGetSolutionStepValue(ACCELERATION_Y, Step);
-        rValues[index + 2] = GetGeometry()[i].FastGetSolutionStepValue(
-                                 ANGULAR_ACCELERATION_Z, Step);
-    }
-    KRATOS_CATCH("")
-}
-
-void GeoCrBeamElement2D2N::
-    CalculateMassMatrix(MatrixType& rMassMatrix,
-                        const ProcessInfo& rCurrentProcessInfo)
-{
-    KRATOS_TRY;
-    if (rMassMatrix.size1() != msElementSize) {
-        rMassMatrix.resize(msElementSize, msElementSize, false);
-    }
-    rMassMatrix = ZeroMatrix(msElementSize, msElementSize);
-
-    const double L = CalculateLength();
-    const double A = GetProperties()[CROSS_AREA];
-    const double rho = GeoStructuralMechanicsElementUtilities::GetDensityForMassMatrixComputation(*this);
-
-    bool use_consistent_mass_matrix = true;
-    if (GetProperties().Has(USE_CONSISTENT_MASS_MATRIX)) {
-        use_consistent_mass_matrix = GetProperties()[USE_CONSISTENT_MASS_MATRIX];
-    }
-
-    if (use_consistent_mass_matrix) {
-        const double pre_beam = (rho * A * L) / 420.00;
-        const double pre_bar = (rho * A * L) / 6.00;
-
-        // bar part
-        rMassMatrix(0, 0) = 2.00 * pre_bar;
-        rMassMatrix(0, 3) = 1.00 * pre_bar;
-        rMassMatrix(3, 0) = 1.00 * pre_bar;
-        rMassMatrix(3, 3) = 2.00 * pre_bar;
-
-        // beam part
-
-        rMassMatrix(1, 1) = pre_beam * 156.00;
-        rMassMatrix(1, 2) = pre_beam * 22.00 * L;
-        rMassMatrix(1, 4) = pre_beam * 54.00;
-        rMassMatrix(1, 5) = pre_beam * (-13.00) * L;
-
-        rMassMatrix(2, 1) = pre_beam * 22.00 * L;
-        rMassMatrix(2, 2) = pre_beam * 4.00 * L * L;
-        rMassMatrix(2, 4) = pre_beam * 13.00 * L;
-        rMassMatrix(2, 5) = pre_beam * (-3.00) * L * L;
-
-        rMassMatrix(4, 1) = pre_beam * 54.00;
-        rMassMatrix(4, 2) = pre_beam * 13.00 * L;
-        rMassMatrix(4, 4) = pre_beam * 156.00;
-        rMassMatrix(4, 5) = pre_beam * (-22.00) * L;
-
-        rMassMatrix(5, 1) = pre_beam * (-13.00) * L;
-        rMassMatrix(5, 2) = pre_beam * (-3.00) * L * L;
-        rMassMatrix(5, 4) = pre_beam * (-22.00) * L;
-        rMassMatrix(5, 5) = pre_beam * (4.00) * L * L;
-
-        GlobalizeMatrix(rMassMatrix);
-    }
-
-    else {
-        const double lumped_mass = A * L * rho;
-
-        // w.r.t. Felippa - Chapter 31: LUMPED AND CONSISTENT MASS MATRICES - p.31–10
-        double alpha = 0.00;
-        if (GetProperties().Has(LUMPED_MASS_ROTATION_COEFFICIENT)) {
-            alpha = GetProperties()[LUMPED_MASS_ROTATION_COEFFICIENT];
-        }
-        rMassMatrix(0, 0) = lumped_mass * 0.50;
-        rMassMatrix(1, 1) = lumped_mass * 0.50;
-        rMassMatrix(2, 2) = lumped_mass * L * L * alpha;
-        rMassMatrix(3, 3) = lumped_mass * 0.50;
-        rMassMatrix(4, 4) = lumped_mass * 0.50;
-        rMassMatrix(5, 5) = lumped_mass * L * L * alpha;
-    }
-
-=======
->>>>>>> e157a1f8
 
     mIsInitialization = true;
 
@@ -349,11 +209,7 @@
 //----------------------------------------------------------------------------------------------------
 void GeoCrBeamElement2D2N::FinalizeSolutionStep(const ProcessInfo& rCurrentProcessInfo )
 {
-    // KRATOS_INFO("0-GeoCrBeamElement2D2N::: FinalizeSolutionStep()") << std::endl;
-
     noalias(mInternalGlobalForcesFinalized) = mInternalGlobalForces + mInternalGlobalForcesFinalizedPrevious;
-
-    // KRATOS_INFO("1-GeoCrBeamElement2D2N::: FinalizeSolutionStep()") << std::endl;
 
 }
 
