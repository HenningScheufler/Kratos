--- conflicted
+++ resolved
@@ -128,25 +128,6 @@
         KRATOS_TRY
 
         //Update DtPressure
-<<<<<<< HEAD
-
-        double DeltaPressure;
-
-        const int NNodes = static_cast<int>(rModelPart.Nodes().size());
-        ModelPart::NodesContainerType::iterator node_begin = rModelPart.NodesBegin();
-
-        #pragma omp parallel for private(DeltaPressure)
-        for(int i = 0; i < NNodes; ++i)
-        {
-            ModelPart::NodesContainerType::iterator itNode = node_begin + i;
-
-            double& CurrentDtPressure = itNode->FastGetSolutionStepValue(DT_WATER_PRESSURE);
-            DeltaPressure = itNode->FastGetSolutionStepValue(WATER_PRESSURE) - itNode->FastGetSolutionStepValue(WATER_PRESSURE, 1);
-            const double& PreviousDtPressure = itNode->FastGetSolutionStepValue(DT_WATER_PRESSURE, 1);
-
-            CurrentDtPressure = 1.0/(mTheta*mDeltaTime)*(DeltaPressure - (1.0-mTheta)*mDeltaTime*PreviousDtPressure);
-        }
-=======
         block_for_each(rModelPart.Nodes(), [&](Node<3>& rNode){
             const double DeltaPressure =  rNode.FastGetSolutionStepValue(WATER_PRESSURE)
                                         - rNode.FastGetSolutionStepValue(WATER_PRESSURE, 1);
@@ -154,7 +135,6 @@
 
             rNode.FastGetSolutionStepValue(DT_WATER_PRESSURE) =  1.0/(mTheta*mDeltaTime)*(DeltaPressure - (1.0-mTheta)*mDeltaTime*PreviousDtPressure);
         });
->>>>>>> f93382b9
 
         KRATOS_CATCH( "" )
     }
