--- conflicted
+++ resolved
@@ -272,18 +272,13 @@
             }
         }
 
-<<<<<<< HEAD
+        if (PipeElements.size() == 0)
+        {
+            return PipeElements;
+        }
+
         // Get Maximum X Value in Pipe
         auto rightPipe = std::max_element(PipeElements.begin(), PipeElements.end(), [](const Element* a, const Element* b)
-=======
-        if (PipeElements.size() == 0)
-        {
-            return PipeElements;
-        }
-
-    	// Get Maximum X Value in Pipe
-        auto rightPipe = std::max_element(PipeElements.begin(), PipeElements.end(), [](const Element& a, const Element& b)
->>>>>>> fbae708a
             {
                 return a->GetGeometry().GetPoint(0)[0] < b->GetGeometry().GetPoint(0)[0];
             });
