// KRATOS___
//     //   ) )
//    //         ___      ___
//   //  ____  //___) ) //   ) )
//  //    / / //       //   / /
// ((____/ / ((____   ((___/ /  MECHANICS
//
//  License:         geo_mechanics_application/license.txt
//
//  Main authors:    Ignasi de Pouplana,
//                   Vahid Galavi
//

#if !defined(KRATOS_GEO_MECHANICS_NEWTON_RAPHSON_STRATEGY)
#define KRATOS_GEO_MECHANICS_NEWTON_RAPHSON_STRATEGY

// Project includes
#include "includes/define.h"
#include "includes/model_part.h"
#include "includes/kratos_parameters.h"
#include "solving_strategies/strategies/residualbased_newton_raphson_strategy.h"

// Application includes
#include "geo_mechanics_application_variables.h"

namespace Kratos
{

template<class TSparseSpace, class TDenseSpace, class TLinearSolver>
class GeoMechanicsNewtonRaphsonStrategy :
  public ResidualBasedNewtonRaphsonStrategy<TSparseSpace, TDenseSpace, TLinearSolver>
{

public:

    KRATOS_CLASS_POINTER_DEFINITION(GeoMechanicsNewtonRaphsonStrategy);

    typedef ImplicitSolvingStrategy<TSparseSpace, TDenseSpace, TLinearSolver>              BaseType;
    typedef ResidualBasedNewtonRaphsonStrategy<TSparseSpace, TDenseSpace, TLinearSolver> MotherType;
    typedef ConvergenceCriteria<TSparseSpace, TDenseSpace>                 TConvergenceCriteriaType;
    typedef typename BaseType::TBuilderAndSolverType                          TBuilderAndSolverType;
    typedef typename BaseType::TSchemeType                                              TSchemeType;
    typedef typename BaseType::DofsArrayType                                          DofsArrayType;
    typedef typename BaseType::TSystemMatrixType                                  TSystemMatrixType;
    typedef typename BaseType::TSystemVectorType                                  TSystemVectorType;
    using MotherType::mpScheme;
    using MotherType::mpBuilderAndSolver;
    using MotherType::mpA; //Tangent matrix
    using MotherType::mpb; //Residual vector of iteration i
    using MotherType::mpDx; //Delta x of iteration i
    using MotherType::mMaxIterationNumber;
    using MotherType::mInitializeWasPerformed;

    //----------------------------------------------------------------------------------------------------------------------------------------------------------------------------------
    ///Constructor
    /**
     * @brief Default constructor 
     * @param rModelPart The model part of the problem
     * @param pScheme The integration scheme
     * @param pNewLinearSolver The linear solver employed
     * @param pNewConvergenceCriteria The convergence criteria employed
     * @param MaxIterations The maximum number of iterations
     * @param CalculateReactions The flag for the reaction calculation
     * @param ReformDofSetAtEachStep The flag that allows to compute the modification of the DOF
     * @param MoveMeshFlag The flag that allows to move the mesh
     */
    GeoMechanicsNewtonRaphsonStrategy(
        ModelPart& model_part,
        typename TSchemeType::Pointer pScheme,
        typename TLinearSolver::Pointer pNewLinearSolver,
        typename TConvergenceCriteriaType::Pointer pNewConvergenceCriteria,
        typename TBuilderAndSolverType::Pointer pNewBuilderAndSolver,
        Parameters& rParameters,
        int MaxIterations = 30,
        bool CalculateReactions = false,
        bool ReformDofSetAtEachStep = false,
        bool MoveMeshFlag = false
        ) : ResidualBasedNewtonRaphsonStrategy<TSparseSpace, TDenseSpace, TLinearSolver>(model_part,
                                                                                         pScheme,
                                                                                         /*pNewLinearSolver,*/
                                                                                         pNewConvergenceCriteria,
                                                                                         pNewBuilderAndSolver,
                                                                                         MaxIterations,
                                                                                         CalculateReactions,
                                                                                         ReformDofSetAtEachStep,
                                                                                         MoveMeshFlag)
        {
            //only include validation with c++11 since raw_literals do not exist in c++03
            Parameters default_parameters( R"(
                {
                    "min_iteration":    2,
                    "number_cycles":    5,
                    "increase_factor":  2.0,
                    "reduction_factor": 0.5,
                    "end_time": 1.0,
                    "realised_factor": 1.0,

                    "desired_iterations": 4,
                    "max_radius_factor": 20.0,
                    "min_radius_factor": 0.5,
                    "search_neighbours_step": false,
                    "body_domain_sub_model_part_list": [],
                    "loads_sub_model_part_list": [],
                    "loads_variable_list" : []
                }  )" );

            // Validate agains defaults -- this also ensures no type mismatch
            rParameters.ValidateAndAssignDefaults(default_parameters);

            mpParameters = &rParameters;

            // Set Load SubModelParts and Variable names
            if (rParameters["loads_sub_model_part_list"].size() > 0)
            {
                mSubModelPartList.resize(rParameters["loads_sub_model_part_list"].size());
                mVariableNames.resize(rParameters["loads_variable_list"].size());

                if ( mSubModelPartList.size() != mVariableNames.size() )
                    KRATOS_ERROR << "For each SubModelPart there must be a corresponding nodal Variable"
                                 << std::endl;

<<<<<<< HEAD
                for (unsigned int i = 0; i < mVariableNames.size(); ++i)
                {
=======
                for (unsigned int i = 0; i < mVariableNames.size(); ++i) {
>>>>>>> f93382b9
                    mSubModelPartList[i] = &( model_part.GetSubModelPart(rParameters["loads_sub_model_part_list"][i].GetString()) );
                    mVariableNames[i] = rParameters["loads_variable_list"][i].GetString();
                }
            }
        }

    //------------------------------------------------------------------------------------

    ///Destructor
    ~GeoMechanicsNewtonRaphsonStrategy() override {}

//----------------------------------------------------------------------------------------------------------------------------------------------------------------------------------

protected:

    /// Member Variables
    Parameters* mpParameters;
    std::vector<ModelPart*> mSubModelPartList; /// List of every SubModelPart associated to an external load
    std::vector<std::string> mVariableNames; /// Name of the nodal variable associated to every SubModelPart

//----------------------------------------------------------------------------------------------------------------------------------------------------------------------------------

    int Check() override
    {
        KRATOS_TRY

        int ierr = MotherType::Check();
        if(ierr != 0) return ierr;

        return ierr;

        KRATOS_CATCH( "" )
    }

//----------------------------------------------------------------------------------------------------------------------------------------------------------------------------------

    double CalculateReferenceDofsNorm(DofsArrayType& rDofSet)
    {
        double ReferenceDofsNorm = 0.0;

        int NumThreads = ParallelUtilities::GetNumThreads();
        OpenMPUtils::PartitionVector DofSetPartition;
        OpenMPUtils::DivideInPartitions(rDofSet.size(), NumThreads, DofSetPartition);

        #pragma omp parallel reduction(+:ReferenceDofsNorm)
        {
            int k = OpenMPUtils::ThisThread();

            typename DofsArrayType::iterator DofsBegin = rDofSet.begin() + DofSetPartition[k];
            typename DofsArrayType::iterator DofsEnd = rDofSet.begin() + DofSetPartition[k+1];

            for (typename DofsArrayType::iterator itDof = DofsBegin; itDof != DofsEnd; ++itDof)
            {
                if (itDof->IsFree())
                {
                    const double& temp = itDof->GetSolutionStepValue();
                    ReferenceDofsNorm += temp*temp;
                }
            }
        }

        return sqrt(ReferenceDofsNorm);
    }

private:

//----------------------------------------------------------------------------------------------------------------------------------------------------------------------------------


}; // Class GeoMechanicsNewtonRaphsonStrategy

} // namespace Kratos

#endif // KRATOS_GEO_MECHANICS_NEWTON_RAPHSON_STRATEGY  defined<|MERGE_RESOLUTION|>--- conflicted
+++ resolved
@@ -119,12 +119,7 @@
                     KRATOS_ERROR << "For each SubModelPart there must be a corresponding nodal Variable"
                                  << std::endl;
 
-<<<<<<< HEAD
-                for (unsigned int i = 0; i < mVariableNames.size(); ++i)
-                {
-=======
                 for (unsigned int i = 0; i < mVariableNames.size(); ++i) {
->>>>>>> f93382b9
                     mSubModelPartList[i] = &( model_part.GetSubModelPart(rParameters["loads_sub_model_part_list"][i].GetString()) );
                     mVariableNames[i] = rParameters["loads_variable_list"][i].GetString();
                 }
