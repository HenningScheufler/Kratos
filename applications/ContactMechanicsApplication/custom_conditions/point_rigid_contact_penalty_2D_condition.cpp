--- conflicted
+++ resolved
@@ -92,13 +92,8 @@
        if ( dimension == 2 && GetProperties()[THICKNESS]>0 ) 
           rIntegrationWeight *= GetProperties()[THICKNESS];
 
-<<<<<<< HEAD
-       return rIntegrationWeight;
-    }
-=======
     }
     return rIntegrationWeight;
->>>>>>> e7b7b2d6
   }
 
 
