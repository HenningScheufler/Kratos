//
//   Project Name:        KratosPfemFluidDynamicsApplication $
//   Created by:          $Author:                   AFranci $
//   Last modified by:    $Co-Author:                        $
//   Date:                $Date:                October 2016 $
//   Revision:            $Revision:                     0.0 $
//
//

#if !defined( KRATOS_SELECT_MESH_ELEMENTS_FOR_FLUIDS_PROCESS_H_INCLUDED )
#define KRATOS_SELECT_MESH_ELEMENTS_FOR_FLUIDS_PROCESS_H_INCLUDED


// External includes

// System includes

// Project includes
#include "containers/variables_list_data_value_container.h"
#include "spatial_containers/spatial_containers.h"

#include "includes/model_part.h"
#include "custom_utilities/mesher_utilities.hpp"
#include "geometries/triangle_2d_3.h"
#include "geometries/triangle_2d_6.h"
#include "geometries/tetrahedra_3d_4.h"
#include "geometries/tetrahedra_3d_10.h"
#include "custom_processes/mesher_process.hpp"

///VARIABLES used:
//Data:     
//StepData: NODAL_H, CONTACT_FORCE
//Flags:    (checked) TO_ERASE, BOUNDARY, NEW_ENTITY
//          (set)     
//          (modified)  
//          (reset)   
//(set):=(set in this process)

namespace Kratos
{

///@name Kratos Classes
///@{

/// Refine Mesh Elements Process 2D and 3D
/** The process labels the elements to be refined in the mesher
    it applies a size constraint to elements that must be refined.
    
*/
class SelectMeshElementsForFluidsProcess
  : public MesherProcess
{
public:
    ///@name Type Definitions
    ///@{

    /// Pointer definition of Process
    KRATOS_CLASS_POINTER_DEFINITION( SelectMeshElementsForFluidsProcess );

    typedef ModelPart::ConditionType         ConditionType;
    typedef ModelPart::PropertiesType       PropertiesType;
    typedef ConditionType::GeometryType       GeometryType;

    ///@}
    ///@name Life Cycle
    ///@{

    /// Default constructor.
    SelectMeshElementsForFluidsProcess(ModelPart& rModelPart,
			      MesherUtilities::MeshingParameters& rRemeshingParameters,
			      int EchoLevel) 
      : mrModelPart(rModelPart),
	mrRemesh(rRemeshingParameters)
    {
      mEchoLevel = EchoLevel;
    }


    /// Destructor.
    virtual ~SelectMeshElementsForFluidsProcess() {}


    ///@}
    ///@name Operators
    ///@{

    /// This operator is provided to call the process as a function and simply calls the Execute method.
    void operator()()
    {
        Execute();
    }


    ///@}
    ///@name Operations
    ///@{


    /// Execute method is used to execute the Process algorithms.
    void Execute() override
    {
      KRATOS_TRY

	if( mEchoLevel > 1 ){
	  std::cout<<" [ SELECT MESH ELEMENTS in PfemFluid: ("<<mrRemesh.OutMesh.GetNumberOfElements()<<") "<<std::endl;
	  std::cout<<"MODEL PART InNumberOfElements "<<mrRemesh.InMesh.GetNumberOfElements()<<std::endl;
	  std::cout<<"MODEL PART InNumberOfPoints "<<mrRemesh.InMesh.GetNumberOfPoints()<<std::endl;
	  std::cout<<"MODEL PART OutNumberOfElements "<<mrRemesh.OutMesh.GetNumberOfElements()<<std::endl;
	  std::cout<<"MODEL PART OutNumberOfPoints "<<mrRemesh.OutMesh.GetNumberOfPoints()<<std::endl;
	}
      int& OutNumberOfElements = mrRemesh.OutMesh.GetNumberOfElements();
      mrRemesh.PreservedElements.clear();
      mrRemesh.PreservedElements.resize(OutNumberOfElements);
      std::fill( mrRemesh.PreservedElements.begin(), mrRemesh.PreservedElements.end(), 0 );
      mrRemesh.MeshElementsSelectedFlag = true;

      
      mrRemesh.Info->NumberOfElements=0;
    
      const ProcessInfo& rCurrentProcessInfo = mrModelPart.GetProcessInfo();
      double currentTime = rCurrentProcessInfo[TIME];
      double timeInterval = rCurrentProcessInfo[DELTA_TIME];
      bool firstMesh=false;
      if(currentTime<2*timeInterval){
	firstMesh=true;
      }
  
      bool box_side_element = false;
      bool wrong_added_node = false;

      int number_of_slivers = 0;

      if(mrRemesh.ExecutionOptions.IsNot(MesherUtilities::SELECT_TESSELLATION_ELEMENTS))
	{
	  for(int el=0; el<OutNumberOfElements; el++)
	    {
	      mrRemesh.PreservedElements[el]=1;
	      mrRemesh.Info->NumberOfElements+=1;
	    }
	}
      else
	{
	  if( mEchoLevel > 1 )
	    std::cout<<"   Start Element Selection "<<OutNumberOfElements<<std::endl;

	  ModelPart::ElementsContainerType::iterator element_begin = mrModelPart.ElementsBegin();	  
	  const unsigned int nds = element_begin->GetGeometry().size();
	  const unsigned int dimension = element_begin->GetGeometry().WorkingSpaceDimension();

	  int* OutElementList = mrRemesh.OutMesh.GetElementList();
	 
	  ModelPart::NodesContainerType& rNodes = mrModelPart.Nodes();

	  int el = 0;
	  int number = 0;
	  // std::cout<<" num nodes "<<rNodes.size()<<std::endl;
	  // std::cout<<" NodalPreIdsSize "<<mrRemesh.NodalPreIds.size()<<std::endl;

	  //#pragma omp parallel for reduction(+:number) private(el)
	  for(el=0; el<OutNumberOfElements; el++)
	    {
	      Geometry<Node<3> > vertices;

	      unsigned int  numfreesurf =0;
	      unsigned int  numboundary =0;	      
	      unsigned int  numrigid =0;	      
	      unsigned int  numinternalsolid =0;	      
	      unsigned int  numsolid =0;	      
	      unsigned int  numinlet =0;	      
	      unsigned int  numisolated =0;	      
	      // unsigned int  numinsertednodes =0;	      
	      std::vector<double > normVelocityP;
	      normVelocityP.resize(nds);
	      unsigned int  checkedNodes =0;
	      box_side_element = false;
	      unsigned int countIsolatedWallNodes=0; 
	      // bool isolatedWallElement=true;
	      for(unsigned int pn=0; pn<nds; pn++)
		{
		  //set vertices
		  if(mrRemesh.NodalPreIds[OutElementList[el*nds+pn]]<0){
		    if(mrRemesh.Options.IsNot(MesherUtilities::CONTACT_SEARCH))
		      std::cout<<" ERROR: something is wrong: nodal id < 0 "<<std::endl;
		    box_side_element = true;
		    break;
		  }
		  
		  if(OutElementList[el*nds+pn]<=0)
		    std::cout<<" ERROR: something is wrong: nodal id < 0 "<<el<<std::endl;


		  if( (unsigned int)OutElementList[el*nds+pn] > mrRemesh.NodalPreIds.size() ){
		    wrong_added_node = true;
		    std::cout<<" ERROR: something is wrong: node out of bounds "<<std::endl;
		    break;
		  }
		
		  //vertices.push_back( *((rNodes).find( OutElementList[el*nds+pn] ).base() ) );
		  vertices.push_back(rNodes(OutElementList[el*nds+pn]));

		  //check flags on nodes

		  if(vertices.back().Is(ISOLATED)){
		    numisolated++;
		  }

       		  if(vertices.back().Is(BOUNDARY)){
		    numboundary++;
		    // std::cout<<" BOUNDARY COORDINATES: "<<vertices.back().Coordinates()<<std::endl;
		  }
		  if(vertices.back().Is(RIGID) || vertices.back().Is(SOLID)){
		    numrigid++;

		    WeakPointerVector<Node<3> >& rN = vertices.back().GetValue(NEIGHBOUR_NODES);
		    bool localIsolatedWallNode=true;
		    for(unsigned int i = 0; i < rN.size(); i++)
		      {
			if(rN[i].IsNot(RIGID)){
			  // isolatedWallElement=false;
			  localIsolatedWallNode=false;
			}
		      }
		    if(localIsolatedWallNode==true){
		      countIsolatedWallNodes++;
		    }
		    
       		    // std::cout<<" rigid COORDINATES: "<<vertices.back().Coordinates()<<std::endl;
		  }
		  if(vertices.back().Is(SOLID) && vertices.back().IsNot(BOUNDARY)){
		    numinternalsolid++;
		    // std::cout<<" internal solid COORDINATES: "<<vertices.back().Coordinates()<<std::endl;
		  }
		  if(vertices.back().Is(SOLID)){
		    numsolid++;
		    // std::cout<<"solid COORDINATES: "<<vertices.back().Coordinates()<<std::endl;
		  }
		  if(vertices.back().IsNot(RIGID) && vertices.back().Is(BOUNDARY)){
		    numfreesurf++;
		    const array_1d<double,3> &velocityP0=vertices.back().FastGetSolutionStepValue(VELOCITY,0);
		    normVelocityP[pn]=norm_2(velocityP0);
		    checkedNodes++;
		  }else if(vertices.back().Is(ISOLATED)){
		    checkedNodes++;
		    const array_1d<double,3> &velocityP0=vertices.back().FastGetSolutionStepValue(VELOCITY,0);
		    normVelocityP[pn]=norm_2(velocityP0);
		  }

		  if(vertices.back().Is(INLET)){
		    // vertices.back().Reset(INLET);
		    numinlet++;
		  }
		}
	      
	      
	      if(box_side_element || wrong_added_node){
		std::cout<<" ,,,,,,,,,,,,,,,,,,,,,,,,,,,,, Box_Side_Element "<<std::endl;
		continue;
	      }
	      

	      double Alpha =  mrRemesh.AlphaParameter; //*nds;

	      if(dimension==2){
		if((numfreesurf==nds || (numisolated+numfreesurf)==nds) && firstMesh==false){
		  if(checkedNodes==nds){
		    const double maxValue=1.5;
		    const double minValue=1.0/maxValue;
		    if(normVelocityP[0]/normVelocityP[1]>maxValue || normVelocityP[0]/normVelocityP[1]<minValue ||
		       normVelocityP[0]/normVelocityP[2]>maxValue || normVelocityP[0]/normVelocityP[2]<minValue ||
		       normVelocityP[1]/normVelocityP[2]>maxValue || normVelocityP[1]/normVelocityP[2]<minValue){
		      Alpha*=0;
		    }
		  }else{
                    KRATOS_INFO( "ATTENTION!!! CHECKED NODES= " ) <<checkedNodes<<" and the nodes are "<<nds<<std::endl;
		    Alpha*=0;
		  }
		}

		if(numrigid==0 && numfreesurf==0 && numisolated==0){
		  Alpha*=1.75;
		}
		else{
		  Alpha*=1.04;
		}

	      }else  if(dimension==3){
		if(numfreesurf==nds || (numisolated+numfreesurf)==nds){
		  if(checkedNodes==nds){
		    const double maxValue=1.5;
		    const double minValue=1.0/maxValue;
		    if(normVelocityP[0]/normVelocityP[1]<minValue || normVelocityP[0]/normVelocityP[2]<minValue || normVelocityP[0]/normVelocityP[3]<minValue ||
		       normVelocityP[0]/normVelocityP[1]>maxValue || normVelocityP[0]/normVelocityP[2]<maxValue || normVelocityP[0]/normVelocityP[3]>maxValue ||
		       normVelocityP[1]/normVelocityP[2]<minValue || normVelocityP[1]/normVelocityP[3]<minValue ||
		       normVelocityP[1]/normVelocityP[2]>maxValue || normVelocityP[1]/normVelocityP[3]<maxValue ||
		       normVelocityP[2]/normVelocityP[3]<minValue ||
		       normVelocityP[2]/normVelocityP[3]>maxValue){
		      Alpha*=0;
		    }
		  }else{
		    std::cout<<"ATTENTION!!! CHECKED NODES= "<<checkedNodes<<" and the nodes are "<<nds<<std::endl;
		    Alpha*=0;
		  }
	
		}

		if(numrigid==0 && numfreesurf==0 && numisolated==0){
		  Alpha*=1.75;
		}else{
		  Alpha*=1.125;
		}
		
		if(numrigid==nds){
		  Alpha*=0.95;
		}

	      }
	      if(firstMesh==true){
		Alpha*=1.15;
	      }

	      // Alpha*=1.175;

	      bool accepted=false;
	      
	      MesherUtilities MesherUtils;
	      
	      if(mrRemesh.Options.Is(MesherUtilities::CONTACT_SEARCH))
		{
		  accepted=MesherUtils.ShrankAlphaShape(Alpha,vertices,mrRemesh.OffsetFactor,dimension);
		}
	      else
		{

		  double MeanMeshSize=mrRemesh.Refine->CriticalRadius;
		  accepted=MesherUtils.AlphaShape(Alpha,vertices,dimension,MeanMeshSize);

		}


	      //3.1.-
	      bool self_contact = false;
	      if(mrRemesh.Options.Is(MesherUtilities::CONTACT_SEARCH))
		self_contact = MesherUtils.CheckSubdomain(vertices);
	    	    
	      //4.- to control that the element is inside of the domain boundaries
	      if(accepted)
		{
		  if(mrRemesh.Options.Is(MesherUtilities::CONTACT_SEARCH))
		    {
		      accepted=MesherUtils.CheckOuterCentre(vertices,mrRemesh.OffsetFactor, self_contact);
		    }
		}

	      if(numrigid==nds){
	      	  accepted=false;
		//   if(isolatedWallElement==true || (dimension==2 && countIsolatedWallNodes==0)){
	      	//   accepted=false;
	      	// }
	      }
	      
	      //5.- to control that the element has a good shape
	      if(accepted && (numfreesurf>0 || numrigid==nds))
	      	{
	      	  // if(dimension==2 && nds==3){

	      	  //   Geometry<Node<3> >* triangle = new Triangle2D3<Node<3> > (vertices);
	      	  //   double Area = triangle->Area();
	      	  //   double CriticalArea=0.01*mrRemesh.Refine->MeanVolume;
	      	  //   if(Area<CriticalArea){
	      	  //     std::cout<<"SLIVER! Area= "<<Area<<" VS Critical Area="<<CriticalArea<<std::endl;
	      	  //     accepted = false;
	      	  //     number_of_slivers++;
	      	  //   }
	      	  //   delete triangle;

	      	  // }else
		    if(dimension==3 && nds==4){
	      	    Geometry<Node<3> >* tetrahedron = new Tetrahedra3D4<Node<3> > (vertices);


	      	    double Volume = tetrahedron->Volume();
	      	    double CriticalVolume=0.01*mrRemesh.Refine->MeanVolume;
<<<<<<< HEAD

=======
>>>>>>> 3656ac23
		    if(CriticalVolume==0){
		      array_1d<double,3> CoorDifference= vertices[0].Coordinates() - vertices[1].Coordinates();
		      double SquaredLength = CoorDifference[0]*CoorDifference[0] + CoorDifference[1]*CoorDifference[1] + CoorDifference[2]*CoorDifference[2];
		      double meanLength=sqrt(SquaredLength)/6.0;
		      CoorDifference= vertices[0].Coordinates() - vertices[2].Coordinates();
		      SquaredLength = CoorDifference[0]*CoorDifference[0] + CoorDifference[1]*CoorDifference[1] + CoorDifference[2]*CoorDifference[2];
		      meanLength+=sqrt(SquaredLength)/6.0;
		      CoorDifference= vertices[0].Coordinates() - vertices[3].Coordinates();
		      SquaredLength = CoorDifference[0]*CoorDifference[0] + CoorDifference[1]*CoorDifference[1] + CoorDifference[2]*CoorDifference[2];
		      meanLength+=sqrt(SquaredLength)/6.0;
		      CoorDifference= vertices[1].Coordinates() - vertices[2].Coordinates();
		      SquaredLength = CoorDifference[0]*CoorDifference[0] + CoorDifference[1]*CoorDifference[1] + CoorDifference[2]*CoorDifference[2];
		      meanLength+=sqrt(SquaredLength)/6.0;
		      CoorDifference= vertices[1].Coordinates() - vertices[3].Coordinates();
		      SquaredLength = CoorDifference[0]*CoorDifference[0] + CoorDifference[1]*CoorDifference[1] + CoorDifference[2]*CoorDifference[2];
		      meanLength+=sqrt(SquaredLength)/6.0;
		      CoorDifference= vertices[2].Coordinates() - vertices[3].Coordinates();
		      SquaredLength = CoorDifference[0]*CoorDifference[0] + CoorDifference[1]*CoorDifference[1] + CoorDifference[2]*CoorDifference[2];
		      meanLength+=sqrt(SquaredLength)/6.0;
		      double regularTetrahedronVolume=pow(meanLength,3)*sqrt(2)/12.0;
		      CriticalVolume=0.00001*regularTetrahedronVolume;
		    }
<<<<<<< HEAD

		    // std::cout<<"riticalVolume "<<Volume<<std::endl;
=======
		    // std::cout<<"Volume "<<Volume<<" VS Critical Volume="<<CriticalVolume<<std::endl;
>>>>>>> 3656ac23
	      	    if(Volume<CriticalVolume){
	      	      std::cout<<"SLIVER! Volume="<<Volume<<" VS Critical Volume="<<CriticalVolume<<std::endl;
	      	      // for( unsigned int n=0; n<nds; n++)
	      	      // 	{
	      	      // 	  vertices[n].Set(INTERFACE);
	      	      // 	  sliverNodes++;
       	      	      // 	}
	      	      accepted = false;
	      	      number_of_slivers++;
	      	    }
	      	    delete tetrahedron;
	      	  }

	      	}


	      // else{

	      // 	if((numisolated+numrigid+numfreesurf)<3 && (numisolated+numfreesurf)<nds && (numisolated+numrigid)<nds && numfreesurf>0 && firstMesh==false){
	      // 	  Geometry<Node<3> >* triangle = new Triangle2D3<Node<3> > (vertices);
	      // 	  double Area = triangle->Area();
	      // 	  double CriticalArea=0.75*mrRemesh.Refine->MeanVolume;
	      // 	  if(Area>CriticalArea && Area<2*CriticalArea){
	      // 	    std::cout<<"SLIVER! Area= "<<Area<<" VS Critical Area="<<CriticalArea<<std::endl;
	      // 	    accepted = true;
	      // 	    number_of_slivers--;
	      // 	  }
	      // 	}
		
	      // }

	      if(accepted)
		{
		  //std::cout<<" Element ACCEPTED after cheking Center "<<number<<std::endl;
		  number+=1;
		  mrRemesh.PreservedElements[el] = number;
		}

	    }

	  mrRemesh.Info->NumberOfElements=number;

	}

      if( mEchoLevel > 1 ){
	std::cout<<"Number of Preserved Fluid Elements "<<mrRemesh.Info->NumberOfElements<<" (slivers detected: "<<number_of_slivers<<") "<<std::endl;
	std::cout<<"TOTAL removed nodes "<<mrRemesh.Info->RemovedNodes<<std::endl;
      }
      if(mrRemesh.ExecutionOptions.IsNot(MesherUtilities::KEEP_ISOLATED_NODES)){


	ModelPart::ElementsContainerType::iterator element_begin = mrModelPart.ElementsBegin();	  
	const unsigned int nds = (*element_begin).GetGeometry().size();
      
	int* OutElementList = mrRemesh.OutMesh.GetElementList();
      
	ModelPart::NodesContainerType& rNodes = mrModelPart.Nodes();

	//check engaged nodes
	for(int el=0; el<OutNumberOfElements; el++)
	  {
	    if( mrRemesh.PreservedElements[el] ){
	      for(unsigned int pn=0; pn<nds; pn++)
		{
		  //set vertices
		  rNodes[OutElementList[el*nds+pn]].Set(BLOCKED);

		}

	    }
	    
	  }

	int count_release = 0;
	for(ModelPart::NodesContainerType::iterator i_node = rNodes.begin() ; i_node != rNodes.end() ; i_node++)
	  {

	    if( i_node->IsNot(BLOCKED)  ){
	      if(!(i_node->Is(FREE_SURFACE) || i_node->Is(RIGID))){
		i_node->Set(TO_ERASE);
		if( mEchoLevel > 0 )
		  std::cout<<" NODE "<<i_node->Id()<<" RELEASE "<<std::endl;
		if( i_node->Is(BOUNDARY) )
		  std::cout<<" ERROR: node "<<i_node->Id()<<" IS BOUNDARY RELEASE "<<std::endl;
	      }
	    }
	    if( i_node->Is(TO_ERASE)  ){
	      count_release++;
	    }

	    i_node->Reset(BLOCKED);
	  }
	  
	if( mEchoLevel > 0 )
	  std::cout<<"   fluid NUMBER OF RELEASED NODES "<<count_release<<std::endl;

      }
      else{
	
	ModelPart::NodesContainerType& rNodes = mrModelPart.Nodes();

	for(ModelPart::NodesContainerType::iterator i_node = rNodes.begin() ; i_node != rNodes.end() ; i_node++)
	  { 
	    i_node->Reset(BLOCKED);
	  }

      }


      mrRemesh.InputInitializedFlag = false;
      // mMesherUtilities.SetNodes(mrModelPart,mrRemesh);
      mMesherUtilities.SetNodes(mrModelPart,mrRemesh);
      mrRemesh.InputInitializedFlag = true;

      if( mEchoLevel > 1 ){
	std::cout<<"   Generated_Elements :"<<OutNumberOfElements<<std::endl;
	std::cout<<"   Passed_AlphaShape  :"<<mrRemesh.Info->NumberOfElements<<std::endl;
	std::cout<<"   SELECT MESH ELEMENTS ]; "<<std::endl;
      }

      KRATOS_CATCH( "" )

    }


    ///@}
    ///@name Access
    ///@{


    ///@}
    ///@name Inquiry
    ///@{


    ///@}
    ///@name Input and output
    ///@{

    /// Turn back information as a string.
    std::string Info() const override
    {
        return "SelectMeshElementsForFluidsProcess";
    }

    /// Print information about this object.
    void PrintInfo(std::ostream& rOStream) const override
    {
        rOStream << "SelectMeshElementsForFluidsProcess";
    }

    /// Print object's data.
    void PrintData(std::ostream& rOStream) const override
    {
    }


    ///@}
    ///@name Friends
    ///@{

    ///@}


private:
    ///@name Static Member Variables
    ///@{

    ///@}
    ///@name Static Member Variables
    ///@{
    ModelPart& mrModelPart;
 
    MesherUtilities::MeshingParameters& mrRemesh;

    MesherUtilities mMesherUtilities;  

    int mEchoLevel;

    ///@}
    ///@name Private Operators
    ///@{


    ///@}
    ///@name Private Operations
    ///@{

    ///@}
    ///@name Private  Access
    ///@{


    ///@}
    ///@name Private Inquiry
    ///@{


    ///@}
    ///@name Un accessible methods
    ///@{


    /// Assignment operator.
    SelectMeshElementsForFluidsProcess& operator=(SelectMeshElementsForFluidsProcess const& rOther);


    /// this function is a private function


    /// Copy constructor.
    //Process(Process const& rOther);


    ///@}

}; // Class Process

///@}

///@name Type Definitions
///@{


///@}
///@name Input and output
///@{


/// input stream function
inline std::istream& operator >> (std::istream& rIStream,
                                  SelectMeshElementsForFluidsProcess& rThis);

/// output stream function
inline std::ostream& operator << (std::ostream& rOStream,
                                  const SelectMeshElementsForFluidsProcess& rThis)
{
    rThis.PrintInfo(rOStream);
    rOStream << std::endl;
    rThis.PrintData(rOStream);

    return rOStream;
}
///@}


}  // namespace Kratos.

#endif // KRATOS_SELECT_MESH_ELEMENTS_FOR_FLUIDS_PROCESS_H_INCLUDED defined 
<|MERGE_RESOLUTION|>--- conflicted
+++ resolved
@@ -380,10 +380,7 @@
 
 	      	    double Volume = tetrahedron->Volume();
 	      	    double CriticalVolume=0.01*mrRemesh.Refine->MeanVolume;
-<<<<<<< HEAD
-
-=======
->>>>>>> 3656ac23
+
 		    if(CriticalVolume==0){
 		      array_1d<double,3> CoorDifference= vertices[0].Coordinates() - vertices[1].Coordinates();
 		      double SquaredLength = CoorDifference[0]*CoorDifference[0] + CoorDifference[1]*CoorDifference[1] + CoorDifference[2]*CoorDifference[2];
@@ -406,12 +403,8 @@
 		      double regularTetrahedronVolume=pow(meanLength,3)*sqrt(2)/12.0;
 		      CriticalVolume=0.00001*regularTetrahedronVolume;
 		    }
-<<<<<<< HEAD
 
 		    // std::cout<<"riticalVolume "<<Volume<<std::endl;
-=======
-		    // std::cout<<"Volume "<<Volume<<" VS Critical Volume="<<CriticalVolume<<std::endl;
->>>>>>> 3656ac23
 	      	    if(Volume<CriticalVolume){
 	      	      std::cout<<"SLIVER! Volume="<<Volume<<" VS Critical Volume="<<CriticalVolume<<std::endl;
 	      	      // for( unsigned int n=0; n<nds; n++)
