--- conflicted
+++ resolved
@@ -30,24 +30,8 @@
     ///@addtogroup PfemFluidDynamicsApplication
     ///@{
 
-<<<<<<< HEAD
-    /// Pointer definition of TwoStepVPSolverSettings
-    KRATOS_CLASS_POINTER_DEFINITION(TwoStepVPSolverSettings);
-
-    typedef ImplicitSolvingStrategy<TSparseSpace, TDenseSpace, TLinearSolver> StrategyType;
-    typedef typename StrategyType::Pointer StrategyPointerType;
-    typedef typename Process::Pointer ProcessPointerType;
-
-    enum StrategyLabel
-    {
-        Velocity,
-        Pressure,
-        /*EddyViscosity,*/ NumLabels
-    };
-=======
     ///@name Kratos Globals
     ///@{
->>>>>>> c856d9f7
 
     ///@}
     ///@name Type Definitions
