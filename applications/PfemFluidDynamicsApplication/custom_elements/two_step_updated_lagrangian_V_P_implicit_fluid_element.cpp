--- conflicted
+++ resolved
@@ -1,4 +1,3 @@
-<<<<<<< HEAD
 //
 //   Project Name:        KratosFluidDynamicsApplication $
 //   Last modified by:    $Author:               AFranci $
@@ -56,19 +55,19 @@
   }
 
   template <unsigned int TDim>
-  void TwoStepUpdatedLagrangianVPImplicitFluidElement<TDim>::InitializeSolutionStep(ProcessInfo &rCurrentProcessInfo)
+  void TwoStepUpdatedLagrangianVPImplicitFluidElement<TDim>::InitializeSolutionStep(const ProcessInfo &rCurrentProcessInfo)
   {
   }
 
   template <unsigned int TDim>
-  void TwoStepUpdatedLagrangianVPImplicitFluidElement<TDim>::InitializeNonLinearIteration(ProcessInfo &rCurrentProcessInfo)
+  void TwoStepUpdatedLagrangianVPImplicitFluidElement<TDim>::InitializeNonLinearIteration(const ProcessInfo &rCurrentProcessInfo)
   {
     KRATOS_TRY;
     KRATOS_CATCH("");
   }
 
   template <unsigned int TDim>
-  int TwoStepUpdatedLagrangianVPImplicitFluidElement<TDim>::Check(const ProcessInfo &rCurrentProcessInfo)
+  int TwoStepUpdatedLagrangianVPImplicitFluidElement<TDim>::Check(const ProcessInfo &rCurrentProcessInfo) const
   {
     KRATOS_TRY;
 
@@ -144,7 +143,10 @@
     const auto &r_properties = this->GetProperties();
     const auto &r_geometry = this->GetGeometry();
     const SizeType dimension = r_geometry.WorkingSpaceDimension();
-    mpConstitutiveLaw = this->GetProperties().GetValue(CONSTITUTIVE_LAW);
+
+    //WARNING THIS MUST BE REMOVED ASAP
+    const_cast<TwoStepUpdatedLagrangianVPImplicitFluidElement<TDim> *>(this)->mpConstitutiveLaw = const_cast<TwoStepUpdatedLagrangianVPImplicitFluidElement<TDim> *>(this)->GetProperties().GetValue(CONSTITUTIVE_LAW);
+    //mpConstitutiveLaw = this->GetProperties().GetValue(CONSTITUTIVE_LAW);
 
     // Verify that the constitutive law exists
     KRATOS_ERROR_IF_NOT(r_properties.Has(CONSTITUTIVE_LAW))
@@ -1329,7 +1331,9 @@
   }
 
   template <unsigned int TDim>
-  void TwoStepUpdatedLagrangianVPImplicitFluidElement<TDim>::CalculateLocalContinuityEqForPressure(MatrixType &rLeftHandSideMatrix, VectorType &rRightHandSideVector, ProcessInfo &rCurrentProcessInfo)
+  void TwoStepUpdatedLagrangianVPImplicitFluidElement<TDim>::CalculateLocalContinuityEqForPressure(MatrixType &rLeftHandSideMatrix,
+                                                                                                   VectorType &rRightHandSideVector,
+                                                                                                   const ProcessInfo &rCurrentProcessInfo)
   {
 
     GeometryType &rGeom = this->GetGeometry();
@@ -1512,1523 +1516,4 @@
   template class TwoStepUpdatedLagrangianVPImplicitFluidElement<2>;
   template class TwoStepUpdatedLagrangianVPImplicitFluidElement<3>;
 
-} // namespace Kratos
-=======
-//
-//   Project Name:        KratosFluidDynamicsApplication $
-//   Last modified by:    $Author:               AFranci $
-//   Date:                $Date:           February 2016 $
-//   Revision:            $Revision:                 0.0 $
-//
-//   Implementation of the Gauss-Seidel two step Updated Lagrangian Velocity-Pressure element
-//     ( There is a ScalingConstant to multiply the mass balance equation for a number because i read it somewhere)
-//
-
-// System includes
-
-// External includes
-
-// Project includes
-#include "custom_elements/two_step_updated_lagrangian_V_P_implicit_fluid_element.h"
-#include "includes/cfd_variables.h"
-#include <math.h>
-
-namespace Kratos
-{
-
-  /*
-   * public TwoStepUpdatedLagrangianVPImplicitFluidElement<TDim> functions
-   */
-
-  template <unsigned int TDim>
-  Element::Pointer TwoStepUpdatedLagrangianVPImplicitFluidElement<TDim>::Clone(IndexType NewId, NodesArrayType const &rThisNodes) const
-  {
-
-    TwoStepUpdatedLagrangianVPImplicitFluidElement NewElement(NewId, this->GetGeometry().Create(rThisNodes), this->pGetProperties());
-
-    NewElement.SetData(this->GetData());
-    NewElement.SetFlags(this->GetFlags());
-
-    return Element::Pointer(new TwoStepUpdatedLagrangianVPImplicitFluidElement(NewElement));
-  }
-
-  template <unsigned int TDim>
-  void TwoStepUpdatedLagrangianVPImplicitFluidElement<TDim>::Initialize()
-  {
-    KRATOS_TRY;
-
-    // If we are restarting, the constitutive law will be already defined
-    if (mpConstitutiveLaw == nullptr)
-    {
-      const Properties &r_properties = this->GetProperties();
-      KRATOS_ERROR_IF_NOT(r_properties.Has(CONSTITUTIVE_LAW))
-          << "In initialization of Element " << this->Info() << ": No CONSTITUTIVE_LAW defined for property "
-          << r_properties.Id() << "." << std::endl;
-      mpConstitutiveLaw = r_properties[CONSTITUTIVE_LAW]->Clone();
-    }
-
-    KRATOS_CATCH("");
-  }
-
-  template <unsigned int TDim>
-  void TwoStepUpdatedLagrangianVPImplicitFluidElement<TDim>::InitializeSolutionStep(const ProcessInfo &rCurrentProcessInfo)
-  {
-  }
-
-  template <unsigned int TDim>
-  void TwoStepUpdatedLagrangianVPImplicitFluidElement<TDim>::InitializeNonLinearIteration(const ProcessInfo &rCurrentProcessInfo)
-  {
-    KRATOS_TRY;
-    KRATOS_CATCH("");
-  }
-
-  template <unsigned int TDim>
-  int TwoStepUpdatedLagrangianVPImplicitFluidElement<TDim>::Check(const ProcessInfo &rCurrentProcessInfo) const
-  {
-    KRATOS_TRY;
-
-    // Base class checks for positive Jacobian and Id > 0
-    int ierr = Element::Check(rCurrentProcessInfo);
-    if (ierr != 0)
-      return ierr;
-
-    // Check that all required variables have been registered
-    if (VELOCITY.Key() == 0)
-      KRATOS_THROW_ERROR(std::invalid_argument,
-                         "VELOCITY Key is 0. Check that the application was correctly registered.", "");
-    if (ACCELERATION.Key() == 0)
-      KRATOS_THROW_ERROR(std::invalid_argument,
-                         "ACCELERATION Key is 0. Check that the application was correctly registered.", "");
-    if (PRESSURE.Key() == 0)
-      KRATOS_THROW_ERROR(std::invalid_argument,
-                         "PRESSURE Key is 0. Check that the application was correctly registered.", "");
-    if (BODY_FORCE.Key() == 0)
-      KRATOS_THROW_ERROR(std::invalid_argument,
-                         "BODY_FORCE Key is 0. Check that the application was correctly registered.", "");
-    if (DENSITY.Key() == 0)
-      KRATOS_THROW_ERROR(std::invalid_argument,
-                         "DENSITY Key is 0. Check that the application was correctly registered.", "");
-    if (DYNAMIC_VISCOSITY.Key() == 0)
-      KRATOS_THROW_ERROR(std::invalid_argument,
-                         "DYNAMIC_VISCOSITY Key is 0. Check that the application was correctly registered.", "");
-    if (DELTA_TIME.Key() == 0)
-      KRATOS_THROW_ERROR(std::invalid_argument,
-                         "DELTA_TIME Key is 0. Check that the application was correctly registered.", "");
-
-    // Check that the element's nodes contain all required SolutionStepData and Degrees of freedom
-    for (unsigned int i = 0; i < this->GetGeometry().size(); ++i)
-    {
-      if (this->GetGeometry()[i].SolutionStepsDataHas(VELOCITY) == false)
-        KRATOS_THROW_ERROR(std::invalid_argument, "missing VELOCITY variable on solution step data for node ",
-                           this->GetGeometry()[i].Id());
-      if (this->GetGeometry()[i].SolutionStepsDataHas(PRESSURE) == false)
-        KRATOS_THROW_ERROR(std::invalid_argument, "missing PRESSURE variable on solution step data for node ",
-                           this->GetGeometry()[i].Id());
-      if (this->GetGeometry()[i].SolutionStepsDataHas(BODY_FORCE) == false)
-        KRATOS_THROW_ERROR(std::invalid_argument, "missing BODY_FORCE variable on solution step data for node ",
-                           this->GetGeometry()[i].Id());
-      if (this->GetGeometry()[i].SolutionStepsDataHas(DENSITY) == false)
-        KRATOS_THROW_ERROR(std::invalid_argument, "missing DENSITY variable on solution step data for node ",
-                           this->GetGeometry()[i].Id());
-      if (this->GetGeometry()[i].SolutionStepsDataHas(DYNAMIC_VISCOSITY) == false)
-        KRATOS_THROW_ERROR(std::invalid_argument,
-                           "missing DYNAMIC_VISCOSITY variable on solution step data for node ",
-                           this->GetGeometry()[i].Id());
-      if (this->GetGeometry()[i].HasDofFor(VELOCITY_X) == false ||
-          this->GetGeometry()[i].HasDofFor(VELOCITY_Y) == false ||
-          this->GetGeometry()[i].HasDofFor(VELOCITY_Z) == false)
-        KRATOS_THROW_ERROR(std::invalid_argument, "missing VELOCITY component degree of freedom on node ",
-                           this->GetGeometry()[i].Id());
-      if (this->GetGeometry()[i].HasDofFor(PRESSURE) == false)
-        KRATOS_THROW_ERROR(std::invalid_argument, "missing PRESSURE component degree of freedom on node ",
-                           this->GetGeometry()[i].Id());
-    }
-
-    // If this is a 2D problem, check that nodes are in XY plane
-    if (this->GetGeometry().WorkingSpaceDimension() == 2)
-    {
-      for (unsigned int i = 0; i < this->GetGeometry().size(); ++i)
-      {
-        if (this->GetGeometry()[i].Z() != 0.0)
-          KRATOS_THROW_ERROR(std::invalid_argument,
-                             "Node with non-zero Z coordinate found. Id: ", this->GetGeometry()[i].Id());
-      }
-    }
-
-    // Consitutive law checks
-    const auto &r_properties = this->GetProperties();
-    const auto &r_geometry = this->GetGeometry();
-    const SizeType dimension = r_geometry.WorkingSpaceDimension();
-
-    //WARNING THIS MUST BE REMOVED ASAP
-    const_cast<TwoStepUpdatedLagrangianVPImplicitFluidElement<TDim> *>(this)->mpConstitutiveLaw = const_cast<TwoStepUpdatedLagrangianVPImplicitFluidElement<TDim> *>(this)->GetProperties().GetValue(CONSTITUTIVE_LAW);
-    //mpConstitutiveLaw = this->GetProperties().GetValue(CONSTITUTIVE_LAW);
-
-    // Verify that the constitutive law exists
-    KRATOS_ERROR_IF_NOT(r_properties.Has(CONSTITUTIVE_LAW))
-        << "Constitutive law not provided for property " << r_properties.Id() << std::endl;
-
-    // Verify that the constitutive law has the correct dimension
-    const SizeType strain_size = r_properties.GetValue(CONSTITUTIVE_LAW)->GetStrainSize();
-
-    if (dimension == 2)
-    {
-      KRATOS_ERROR_IF(strain_size < 3 || strain_size > 4)
-          << "Wrong constitutive law used. This is a 2D element! expected strain size is 3 or 4 "
-             "(el id = ) "
-          << this->Id() << std::endl;
-    }
-    else
-    {
-      KRATOS_ERROR_IF_NOT(strain_size == 6) << "Wrong constitutive law used. This is a 3D element! "
-                                               "expected strain size is 6 (el id = ) "
-                                            << this->Id() << std::endl;
-    }
-
-    // Check constitutive law
-    return mpConstitutiveLaw->Check(r_properties, r_geometry, rCurrentProcessInfo);
-
-    return ierr;
-
-    KRATOS_CATCH("");
-  }
-
-  template <>
-  void TwoStepUpdatedLagrangianVPImplicitFluidElement<2>::ComputeMeanValueMaterialTangentMatrix(ElementalVariables &rElementalVariables, double &MeanValue, const ShapeFunctionDerivativesType &rDN_DX, const double secondLame, double &bulkModulus, const double Weight, double &MeanValueMass, const double TimeStep)
-  {
-    const SizeType NumNodes = this->GetGeometry().PointsNumber();
-    const double FourThirds = 4.0 / 3.0;
-    const double nTwoThirds = -2.0 / 3.0;
-
-    double theta = 0.5;
-    double Count = 0;
-    for (SizeType j = 0; j < NumNodes; ++j)
-    {
-      for (SizeType i = 0; i < NumNodes; ++i)
-      {
-        const double lagDNXi = rDN_DX(i, 0) * rElementalVariables.InvFgrad(0, 0) + rDN_DX(i, 1) * rElementalVariables.InvFgrad(1, 0);
-        const double lagDNYi = rDN_DX(i, 0) * rElementalVariables.InvFgrad(0, 1) + rDN_DX(i, 1) * rElementalVariables.InvFgrad(1, 1);
-        const double lagDNXj = rDN_DX(j, 0) * rElementalVariables.InvFgrad(0, 0) + rDN_DX(j, 1) * rElementalVariables.InvFgrad(1, 0);
-        const double lagDNYj = rDN_DX(j, 0) * rElementalVariables.InvFgrad(0, 1) + rDN_DX(j, 1) * rElementalVariables.InvFgrad(1, 1);
-        // lagDNXi=rDN_DX(i,0);
-        // lagDNYi=rDN_DX(i,1);
-        // lagDNXj=rDN_DX(j,0);
-        // lagDNYj=rDN_DX(j,1);
-
-        // First Row
-        MeanValue += fabs(Weight * ((FourThirds * secondLame + bulkModulus) * lagDNXi * lagDNXj + lagDNYi * lagDNYj * secondLame) * theta);
-        MeanValue += fabs(Weight * ((nTwoThirds * secondLame + bulkModulus) * lagDNXi * lagDNYj + lagDNYi * lagDNXj * secondLame) * theta);
-
-        // Second Row
-        MeanValue += fabs(Weight * ((nTwoThirds * secondLame + bulkModulus) * lagDNYi * lagDNXj + lagDNXi * lagDNYj * secondLame) * theta);
-        MeanValue += fabs(Weight * ((FourThirds * secondLame + bulkModulus) * lagDNYi * lagDNYj + lagDNXi * lagDNXj * secondLame) * theta);
-
-        Count += 4.0;
-      }
-    }
-
-    MeanValue *= 1.0 / Count;
-
-    if (MeanValueMass != 0 && MeanValue != 0)
-    {
-      bulkModulus *= MeanValueMass * 2.0 / TimeStep / MeanValue;
-    }
-    else
-    {
-      std::cout << " DANGEROUS ELEMENT!!!!!!!!!!!!!!!!!!!!!" << std::endl;
-      std::cout << " MeanValueMass=" << MeanValueMass;
-      std::cout << "\t MeanValueMaterial= " << MeanValue;
-      std::cout << "\t VolumetricCoeff= " << bulkModulus << std::endl;
-      bulkModulus *= TimeStep;
-    }
-  }
-
-  template <>
-  void TwoStepUpdatedLagrangianVPImplicitFluidElement<3>::ComputeMeanValueMaterialTangentMatrix(ElementalVariables &rElementalVariables, double &MeanValue, const ShapeFunctionDerivativesType &rDN_DX, const double secondLame, double &bulkModulus, const double Weight, double &MeanValueMass, const double TimeStep)
-  {
-
-    const SizeType NumNodes = this->GetGeometry().PointsNumber();
-    const double FourThirds = 4.0 / 3.0;
-    const double nTwoThirds = -2.0 / 3.0;
-
-    double theta = 0.5;
-    double Count = 0;
-    for (SizeType j = 0; j < NumNodes; ++j)
-    {
-      for (SizeType i = 0; i < NumNodes; ++i)
-      {
-        const double lagDNXi = rDN_DX(i, 0) * rElementalVariables.InvFgrad(0, 0) + rDN_DX(i, 1) * rElementalVariables.InvFgrad(1, 0) + rDN_DX(i, 2) * rElementalVariables.InvFgrad(2, 0);
-        const double lagDNYi = rDN_DX(i, 0) * rElementalVariables.InvFgrad(0, 1) + rDN_DX(i, 1) * rElementalVariables.InvFgrad(1, 1) + rDN_DX(i, 2) * rElementalVariables.InvFgrad(2, 1);
-        const double lagDNZi = rDN_DX(i, 0) * rElementalVariables.InvFgrad(0, 2) + rDN_DX(i, 1) * rElementalVariables.InvFgrad(1, 2) + rDN_DX(i, 2) * rElementalVariables.InvFgrad(2, 2);
-        const double lagDNXj = rDN_DX(j, 0) * rElementalVariables.InvFgrad(0, 0) + rDN_DX(j, 1) * rElementalVariables.InvFgrad(1, 0) + rDN_DX(j, 2) * rElementalVariables.InvFgrad(2, 0);
-        const double lagDNYj = rDN_DX(j, 0) * rElementalVariables.InvFgrad(0, 1) + rDN_DX(j, 1) * rElementalVariables.InvFgrad(1, 1) + rDN_DX(j, 2) * rElementalVariables.InvFgrad(2, 1);
-        const double lagDNZj = rDN_DX(j, 0) * rElementalVariables.InvFgrad(0, 2) + rDN_DX(j, 1) * rElementalVariables.InvFgrad(1, 2) + rDN_DX(j, 2) * rElementalVariables.InvFgrad(2, 2);
-        // lagDNXi=rDN_DX(i,0);
-        // lagDNYi=rDN_DX(i,1);
-        // lagDNZi=rDN_DX(i,2);
-        // lagDNXj=rDN_DX(j,0);
-        // lagDNYj=rDN_DX(j,1);
-        // lagDNZj=rDN_DX(j,2);
-
-        // First Row
-        MeanValue += fabs(Weight * ((FourThirds * secondLame + bulkModulus) * lagDNXi * lagDNXj + (lagDNYi * lagDNYj + lagDNZi * lagDNZj) * secondLame) * theta);
-        MeanValue += fabs(Weight * ((nTwoThirds * secondLame + bulkModulus) * lagDNXi * lagDNYj + lagDNYi * lagDNXj * secondLame) * theta);
-        MeanValue += fabs(Weight * ((nTwoThirds * secondLame + bulkModulus) * lagDNXi * lagDNZj + lagDNZi * lagDNXj * secondLame) * theta);
-
-        // Second Row
-        MeanValue += fabs(Weight * ((nTwoThirds * secondLame + bulkModulus) * lagDNYi * lagDNXj + lagDNXi * lagDNYj * secondLame) * theta);
-        MeanValue += fabs(Weight * ((FourThirds * secondLame + bulkModulus) * lagDNYi * lagDNYj + (lagDNXi * lagDNXj + lagDNZi * lagDNZj) * secondLame) * theta);
-        MeanValue += fabs(Weight * ((nTwoThirds * secondLame + bulkModulus) * lagDNYi * lagDNZj + lagDNZi * lagDNYj * secondLame) * theta);
-
-        // Third Row
-        MeanValue += fabs(Weight * ((nTwoThirds * secondLame + bulkModulus) * lagDNZi * lagDNXj + lagDNXi * lagDNZj * secondLame) * theta);
-        MeanValue += fabs(Weight * ((nTwoThirds * secondLame + bulkModulus) * lagDNZi * lagDNYj + lagDNYi * lagDNZj * secondLame) * theta);
-        MeanValue += fabs(Weight * ((FourThirds * secondLame + bulkModulus) * lagDNZi * lagDNZj + (lagDNXi * lagDNXj + lagDNYi * lagDNYj) * secondLame) * theta);
-        Count += 9.0;
-      }
-    }
-    MeanValue *= 1.0 / Count;
-
-    if (MeanValueMass != 0 && MeanValue != 0)
-    {
-      bulkModulus *= MeanValueMass * 2.0 / TimeStep / MeanValue;
-    }
-    else
-    {
-      std::cout << " DANGEROUS ELEMENT!!!!!!!!!!!!!!!!!!!!!" << std::endl;
-      std::cout << " MeanValueMass=" << MeanValueMass;
-      std::cout << "\t MeanValueMaterial= " << MeanValue;
-      std::cout << "\t VolumetricCoeff= " << bulkModulus << std::endl;
-      bulkModulus *= TimeStep;
-    }
-  }
-
-  template <>
-  void TwoStepUpdatedLagrangianVPImplicitFluidElement<2>::ComputeBulkReductionCoefficient(MatrixType MassMatrix,
-                                                                                          MatrixType StiffnessMatrix,
-                                                                                          double &meanValueStiff,
-                                                                                          double &bulkCoefficient,
-                                                                                          double timeStep)
-  {
-    const SizeType NumNodes = this->GetGeometry().PointsNumber();
-    IndexType FirstRow = 0;
-    IndexType FirstCol = 0;
-    double meanValueMass = 0;
-    double countStiff = 0;
-    double countMass = 0;
-    for (SizeType j = 0; j < NumNodes; ++j)
-    {
-      for (SizeType i = 0; i < NumNodes; ++i)
-      {
-        meanValueStiff += fabs(StiffnessMatrix(FirstRow, FirstCol));
-        meanValueStiff += fabs(StiffnessMatrix(FirstRow, FirstCol + 1));
-        meanValueStiff += fabs(StiffnessMatrix(FirstRow + 1, FirstCol));
-        meanValueStiff += fabs(StiffnessMatrix(FirstRow + 1, FirstCol + 1));
-        // Update Counter
-        countStiff += 4.0;
-
-        meanValueMass += fabs(MassMatrix(FirstRow, FirstCol));
-        meanValueMass += fabs(MassMatrix(FirstRow + 1, FirstCol + 1));
-        // Update Counter
-        countMass += 2.0;
-
-        FirstRow += 2;
-      }
-      FirstRow = 0;
-      FirstCol += 2;
-    }
-
-    meanValueStiff *= 1.0 / countStiff;
-    meanValueMass *= 1.0 / countMass;
-
-    if (meanValueMass != 0 && meanValueStiff != 0)
-    {
-      bulkCoefficient = meanValueMass * 4 / (timeStep * meanValueStiff);
-    }
-    else
-    {
-      std::cout << " DANGEROUS ELEMENT!!!!!!!!!!!!!!!!!!!!!" << std::endl;
-      std::cout << " coordinates " << this->GetGeometry()[0].X() << " " << this->GetGeometry()[0].Y() << std::endl;
-      std::cout << " MeanValueMass=" << meanValueMass;
-      std::cout << "\t MeanValueMaterial= " << meanValueStiff;
-      bulkCoefficient = timeStep;
-    }
-  }
-
-  template <>
-  void TwoStepUpdatedLagrangianVPImplicitFluidElement<3>::ComputeBulkReductionCoefficient(MatrixType MassMatrix,
-                                                                                          MatrixType StiffnessMatrix,
-                                                                                          double &meanValueStiff,
-                                                                                          double &bulkCoefficient,
-                                                                                          double timeStep)
-  {
-    const SizeType NumNodes = this->GetGeometry().PointsNumber();
-    IndexType FirstRow = 0;
-    IndexType FirstCol = 0;
-    double meanValueMass = 0;
-    double countStiff = 0;
-    double countMass = 0;
-    for (SizeType j = 0; j < NumNodes; ++j)
-    {
-      for (SizeType i = 0; i < NumNodes; ++i)
-      {
-        meanValueStiff += fabs(StiffnessMatrix(FirstRow, FirstCol));
-        meanValueStiff += fabs(StiffnessMatrix(FirstRow, FirstCol + 1));
-        meanValueStiff += fabs(StiffnessMatrix(FirstRow, FirstCol + 2));
-        meanValueStiff += fabs(StiffnessMatrix(FirstRow + 1, FirstCol));
-        meanValueStiff += fabs(StiffnessMatrix(FirstRow + 1, FirstCol + 1));
-        meanValueStiff += fabs(StiffnessMatrix(FirstRow + 1, FirstCol + 2));
-        meanValueStiff += fabs(StiffnessMatrix(FirstRow + 2, FirstCol));
-        meanValueStiff += fabs(StiffnessMatrix(FirstRow + 2, FirstCol + 1));
-        meanValueStiff += fabs(StiffnessMatrix(FirstRow + 2, FirstCol + 2));
-        countStiff += 9.0;
-
-        meanValueMass += fabs(MassMatrix(FirstRow, FirstCol));
-        meanValueMass += fabs(MassMatrix(FirstRow + 1, FirstCol + 1));
-        meanValueMass += fabs(MassMatrix(FirstRow + 2, FirstCol + 2));
-        countMass += 3.0;
-
-        // Update Counter
-        FirstRow += 3;
-      }
-      FirstRow = 0;
-      FirstCol += 3;
-    }
-
-    meanValueStiff *= 1.0 / countStiff;
-    meanValueMass *= 1.0 / countMass;
-
-    if (meanValueMass != 0 && meanValueStiff != 0)
-    {
-      bulkCoefficient = meanValueMass * 2.0 / timeStep / meanValueStiff;
-    }
-    else
-    {
-      std::cout << " DANGEROUS ELEMENT!!!!!!!!!!!!!!!!!!!!!" << std::endl;
-      std::cout << " MeanValueMass=" << meanValueMass;
-      std::cout << "\t MeanValueMaterial= " << meanValueStiff;
-      bulkCoefficient = timeStep;
-    }
-  }
-
-  template <unsigned int TDim>
-  void TwoStepUpdatedLagrangianVPImplicitFluidElement<TDim>::ComputeBulkMatrix(Matrix &BulkMatrix,
-                                                                               const ShapeFunctionsType &rN,
-                                                                               const double Weight)
-  {
-    const SizeType NumNodes = this->GetGeometry().PointsNumber();
-
-    for (SizeType i = 0; i < NumNodes; ++i)
-    {
-      for (SizeType j = 0; j < NumNodes; ++j)
-      {
-        // LHS contribution
-        double Mij = Weight * rN[i] * rN[j];
-        BulkMatrix(i, j) += Mij;
-      }
-    }
-  }
-
-  template <>
-  void TwoStepUpdatedLagrangianVPImplicitFluidElement<2>::ComputeBulkMatrixConsistent(Matrix &BulkMatrix,
-                                                                                      const double Weight)
-  {
-    const SizeType NumNodes = this->GetGeometry().PointsNumber();
-    for (SizeType i = 0; i < NumNodes; ++i)
-    {
-      for (SizeType j = 0; j < NumNodes; ++j)
-      {
-        // LHS contribution
-        double Mij = Weight / 12;
-        if (i == j)
-          Mij *= 2.0;
-        BulkMatrix(i, j) += Mij;
-      }
-    }
-  }
-
-  template <>
-  void TwoStepUpdatedLagrangianVPImplicitFluidElement<3>::ComputeBulkMatrixConsistent(Matrix &BulkMatrix,
-                                                                                      const double Weight)
-  {
-    std::cout << "TO IMPLEMENT AND CHECK " << std::endl;
-    const SizeType NumNodes = this->GetGeometry().PointsNumber();
-    for (SizeType i = 0; i < NumNodes; ++i)
-    {
-      for (SizeType j = 0; j < NumNodes; ++j)
-      {
-        // LHS contribution
-        double Mij = Weight / 12;
-        if (i == j)
-          Mij *= 2.0;
-        BulkMatrix(i, j) += Mij;
-      }
-    }
-  }
-
-  template <unsigned int TDim>
-  void TwoStepUpdatedLagrangianVPImplicitFluidElement<TDim>::ComputeBulkMatrixLump(Matrix &BulkMatrix,
-                                                                                   const double Weight)
-  {
-    const SizeType NumNodes = this->GetGeometry().PointsNumber();
-
-    double coeff = 1.0 + TDim;
-    if ((NumNodes == 3 && TDim == 2) || (NumNodes == 4 && TDim == 3))
-    {
-      for (SizeType i = 0; i < NumNodes; ++i)
-      {
-        // LHS contribution
-        double Mij = Weight / coeff;
-        BulkMatrix(i, i) += Mij;
-      }
-    }
-    else
-    {
-      std::cout << "... ComputeBulkMatrixLump TO IMPLEMENT" << std::endl;
-    }
-  }
-
-  template <>
-  void TwoStepUpdatedLagrangianVPImplicitFluidElement<2>::ComputeBoundLHSMatrix(Matrix &BoundLHSMatrix,
-                                                                                const ShapeFunctionsType &rN,
-                                                                                const double Weight)
-  {
-    GeometryType &rGeom = this->GetGeometry();
-    double coeff = 1.0 / 3.0;
-
-    if (rGeom[0].Is(FREE_SURFACE) && rGeom[1].Is(FREE_SURFACE))
-    {
-      if (rGeom[0].IsNot(INLET))
-        BoundLHSMatrix(0, 0) += Weight * coeff;
-      if (rGeom[1].IsNot(INLET))
-        BoundLHSMatrix(1, 1) += Weight * coeff;
-    }
-    if (rGeom[0].Is(FREE_SURFACE) && rGeom[2].Is(FREE_SURFACE))
-    {
-      if (rGeom[0].IsNot(INLET))
-        BoundLHSMatrix(0, 0) += Weight * coeff;
-      if (rGeom[2].IsNot(INLET))
-        BoundLHSMatrix(2, 2) += Weight * coeff;
-    }
-    if (rGeom[1].Is(FREE_SURFACE) && rGeom[2].Is(FREE_SURFACE))
-    {
-      if (rGeom[1].IsNot(INLET))
-        BoundLHSMatrix(1, 1) += Weight * coeff;
-      if (rGeom[2].IsNot(INLET))
-        BoundLHSMatrix(2, 2) += Weight * coeff;
-    }
-    // }
-  }
-
-  template <>
-  void TwoStepUpdatedLagrangianVPImplicitFluidElement<3>::ComputeBoundLHSMatrix(Matrix &BoundLHSMatrix,
-                                                                                const ShapeFunctionsType &rN,
-                                                                                const double Weight)
-  {
-    GeometryType &rGeom = this->GetGeometry();
-    double coeff = 0.25;
-
-    if (rGeom[0].Is(FREE_SURFACE) && rGeom[1].Is(FREE_SURFACE) && rGeom[2].Is(FREE_SURFACE))
-    {
-      if (rGeom[0].IsNot(INLET))
-        BoundLHSMatrix(0, 0) += Weight * coeff;
-      if (rGeom[1].IsNot(INLET))
-        BoundLHSMatrix(1, 1) += Weight * coeff;
-      if (rGeom[2].IsNot(INLET))
-        BoundLHSMatrix(2, 2) += Weight * coeff;
-    }
-    if (rGeom[0].Is(FREE_SURFACE) && rGeom[1].Is(FREE_SURFACE) && rGeom[3].Is(FREE_SURFACE))
-    {
-      if (rGeom[0].IsNot(INLET))
-        BoundLHSMatrix(0, 0) += Weight * coeff;
-      if (rGeom[1].IsNot(INLET))
-        BoundLHSMatrix(1, 1) += Weight * coeff;
-      if (rGeom[3].IsNot(INLET))
-        BoundLHSMatrix(3, 3) += Weight * coeff;
-    }
-    if (rGeom[0].Is(FREE_SURFACE) && rGeom[2].Is(FREE_SURFACE) && rGeom[3].Is(FREE_SURFACE))
-    {
-      if (rGeom[0].IsNot(INLET))
-        BoundLHSMatrix(0, 0) += Weight * coeff;
-      if (rGeom[2].IsNot(INLET))
-        BoundLHSMatrix(2, 2) += Weight * coeff;
-      if (rGeom[3].IsNot(INLET))
-        BoundLHSMatrix(3, 3) += Weight * coeff;
-    }
-    if (rGeom[1].Is(FREE_SURFACE) && rGeom[2].Is(FREE_SURFACE) && rGeom[3].Is(FREE_SURFACE))
-    {
-      if (rGeom[1].IsNot(INLET))
-        BoundLHSMatrix(1, 1) += Weight * coeff;
-      if (rGeom[2].IsNot(INLET))
-        BoundLHSMatrix(2, 2) += Weight * coeff;
-      if (rGeom[3].IsNot(INLET))
-        BoundLHSMatrix(3, 3) += Weight * coeff;
-    }
-  }
-
-  template <>
-  void TwoStepUpdatedLagrangianVPImplicitFluidElement<2>::ComputeBoundRHSVectorComplete(VectorType &BoundRHSVector,
-                                                                                        const double TimeStep,
-                                                                                        const double BoundRHSCoeffAcc,
-                                                                                        const double BoundRHSCoeffDev,
-                                                                                        const VectorType SpatialDefRate)
-  {
-    GeometryType &rGeom = this->GetGeometry();
-    const double coeff = 1.0 / 3.0;
-    const double timeFactor = 0.5 / TimeStep;
-
-    if (rGeom[0].Is(FREE_SURFACE) && rGeom[1].Is(FREE_SURFACE))
-    {
-      array_1d<double, 3> AccA(3, 0.0);
-      array_1d<double, 3> AccB(3, 0.0);
-      array_1d<double, 3> MeanAcc(3, 0.0);
-      array_1d<double, 3> NormalVector(3, 0.0);
-
-      this->GetOutwardsUnitNormalForTwoPoints(NormalVector, 0, 1, 2);
-
-      double SpatialDefRateNormalProjection = this->CalcNormalProjectionDefRate(SpatialDefRate, NormalVector);
-
-      noalias(AccA) = timeFactor * (rGeom[0].FastGetSolutionStepValue(VELOCITY, 0) - rGeom[0].FastGetSolutionStepValue(VELOCITY, 1)) - rGeom[0].FastGetSolutionStepValue(ACCELERATION, 1);
-      noalias(AccB) = timeFactor * (rGeom[1].FastGetSolutionStepValue(VELOCITY, 0) - rGeom[1].FastGetSolutionStepValue(VELOCITY, 1)) - rGeom[1].FastGetSolutionStepValue(ACCELERATION, 1);
-      noalias(MeanAcc) = 0.5 * (AccA + AccB);
-
-      const double accelerationsNormalProjection = MeanAcc[0] * NormalVector[0] + MeanAcc[1] * NormalVector[1];
-
-      if (rGeom[0].IsNot(INLET)) //to change into moving wall!!!!!
-        BoundRHSVector[0] += coeff * (BoundRHSCoeffAcc * accelerationsNormalProjection + BoundRHSCoeffDev * SpatialDefRateNormalProjection);
-
-      if (rGeom[1].IsNot(INLET))
-        BoundRHSVector[1] += coeff * (BoundRHSCoeffAcc * accelerationsNormalProjection + BoundRHSCoeffDev * SpatialDefRateNormalProjection);
-    }
-
-    if (rGeom[0].Is(FREE_SURFACE) && rGeom[2].Is(FREE_SURFACE))
-    {
-
-      array_1d<double, 3> AccA(3, 0.0);
-      array_1d<double, 3> AccB(3, 0.0);
-      array_1d<double, 3> MeanAcc(3, 0.0);
-      array_1d<double, 3> NormalVector(3, 0.0);
-
-      this->GetOutwardsUnitNormalForTwoPoints(NormalVector, 0, 2, 1);
-
-      double SpatialDefRateNormalProjection = this->CalcNormalProjectionDefRate(SpatialDefRate, NormalVector);
-
-      noalias(AccA) = timeFactor * (rGeom[0].FastGetSolutionStepValue(VELOCITY, 0) - rGeom[0].FastGetSolutionStepValue(VELOCITY, 1)) - rGeom[0].FastGetSolutionStepValue(ACCELERATION, 1);
-      noalias(AccB) = timeFactor * (rGeom[2].FastGetSolutionStepValue(VELOCITY, 0) - rGeom[2].FastGetSolutionStepValue(VELOCITY, 1)) - rGeom[2].FastGetSolutionStepValue(ACCELERATION, 1);
-      noalias(MeanAcc) = 0.5 * (AccA + AccB);
-
-      const double accelerationsNormalProjection = MeanAcc[0] * NormalVector[0] + MeanAcc[1] * NormalVector[1];
-
-      if (rGeom[0].IsNot(INLET)) //to change into moving wall!!!!!
-        BoundRHSVector[0] += coeff * (BoundRHSCoeffAcc * accelerationsNormalProjection + BoundRHSCoeffDev * SpatialDefRateNormalProjection);
-
-      if (rGeom[2].IsNot(INLET))
-        BoundRHSVector[2] += coeff * (BoundRHSCoeffAcc * accelerationsNormalProjection + BoundRHSCoeffDev * SpatialDefRateNormalProjection);
-    }
-
-    if (rGeom[1].Is(FREE_SURFACE) && rGeom[2].Is(FREE_SURFACE))
-    {
-
-      array_1d<double, 3> AccA(3, 0.0);
-      array_1d<double, 3> AccB(3, 0.0);
-      array_1d<double, 3> MeanAcc(3, 0.0);
-      array_1d<double, 3> NormalVector(3, 0.0);
-
-      this->GetOutwardsUnitNormalForTwoPoints(NormalVector, 1, 2, 0);
-
-      double SpatialDefRateNormalProjection = this->CalcNormalProjectionDefRate(SpatialDefRate, NormalVector);
-
-      noalias(AccA) = timeFactor * (rGeom[1].FastGetSolutionStepValue(VELOCITY, 0) - rGeom[1].FastGetSolutionStepValue(VELOCITY, 1)) - rGeom[1].FastGetSolutionStepValue(ACCELERATION, 1);
-      noalias(AccB) = timeFactor * (rGeom[2].FastGetSolutionStepValue(VELOCITY, 0) - rGeom[2].FastGetSolutionStepValue(VELOCITY, 1)) - rGeom[2].FastGetSolutionStepValue(ACCELERATION, 1);
-      noalias(MeanAcc) = 0.5 * (AccA + AccB);
-
-      const double accelerationsNormalProjection = MeanAcc[0] * NormalVector[0] + MeanAcc[1] * NormalVector[1];
-
-      if (rGeom[1].IsNot(INLET))
-        BoundRHSVector[1] += coeff * (BoundRHSCoeffAcc * accelerationsNormalProjection + BoundRHSCoeffDev * SpatialDefRateNormalProjection);
-
-      if (rGeom[2].IsNot(INLET))
-        BoundRHSVector[2] += coeff * (BoundRHSCoeffAcc * accelerationsNormalProjection + BoundRHSCoeffDev * SpatialDefRateNormalProjection);
-    }
-  }
-
-  template <>
-  void TwoStepUpdatedLagrangianVPImplicitFluidElement<3>::ComputeBoundRHSVectorComplete(VectorType &BoundRHSVector,
-                                                                                        const double TimeStep,
-                                                                                        const double BoundRHSCoeffAcc,
-                                                                                        const double BoundRHSCoeffDev,
-                                                                                        const VectorType SpatialDefRate)
-  {
-    GeometryType &rGeom = this->GetGeometry();
-    const double coeff = 0.25;
-    const double timeFactor = 0.5 / TimeStep;
-    const double one_third = 1.0 / 3.0;
-
-    if (rGeom[0].Is(FREE_SURFACE) && rGeom[1].Is(FREE_SURFACE) && rGeom[2].Is(FREE_SURFACE))
-    {
-
-      array_1d<double, 3> AccA(3, 0.0);
-      array_1d<double, 3> AccB(3, 0.0);
-      array_1d<double, 3> AccC(3, 0.0);
-      array_1d<double, 3> MeanAcc(3, 0.0);
-      array_1d<double, 3> NormalVector(3, 0.0);
-
-      this->GetOutwardsUnitNormalForThreePoints(NormalVector, 0, 1, 2, 3);
-
-      double SpatialDefRateNormalProjection = this->CalcNormalProjectionDefRate(SpatialDefRate, NormalVector);
-
-      noalias(AccA) = timeFactor * (rGeom[0].FastGetSolutionStepValue(VELOCITY, 0) - rGeom[0].FastGetSolutionStepValue(VELOCITY, 1)) - rGeom[0].FastGetSolutionStepValue(ACCELERATION, 1);
-      noalias(AccB) = timeFactor * (rGeom[1].FastGetSolutionStepValue(VELOCITY, 0) - rGeom[1].FastGetSolutionStepValue(VELOCITY, 1)) - rGeom[1].FastGetSolutionStepValue(ACCELERATION, 1);
-      noalias(AccC) = timeFactor * (rGeom[2].FastGetSolutionStepValue(VELOCITY, 0) - rGeom[2].FastGetSolutionStepValue(VELOCITY, 1)) - rGeom[2].FastGetSolutionStepValue(ACCELERATION, 1);
-
-      noalias(MeanAcc) = (AccA + AccB + AccC) * one_third;
-
-      const double accelerationsNormalProjection = MeanAcc[0] * NormalVector[0] + MeanAcc[1] * NormalVector[1] + MeanAcc[2] * NormalVector[2];
-
-      if (rGeom[0].IsNot(INLET))
-        BoundRHSVector[0] += coeff * (BoundRHSCoeffAcc * accelerationsNormalProjection + BoundRHSCoeffDev * SpatialDefRateNormalProjection);
-
-      if (rGeom[1].IsNot(INLET))
-        BoundRHSVector[1] += coeff * (BoundRHSCoeffAcc * accelerationsNormalProjection + BoundRHSCoeffDev * SpatialDefRateNormalProjection);
-
-      if (rGeom[2].IsNot(INLET))
-        BoundRHSVector[2] += coeff * (BoundRHSCoeffAcc * accelerationsNormalProjection + BoundRHSCoeffDev * SpatialDefRateNormalProjection);
-    }
-
-    if (rGeom[0].Is(FREE_SURFACE) && rGeom[1].Is(FREE_SURFACE) && rGeom[3].Is(FREE_SURFACE))
-    {
-
-      array_1d<double, 3> AccA(3, 0.0);
-      array_1d<double, 3> AccB(3, 0.0);
-      array_1d<double, 3> AccC(3, 0.0);
-      array_1d<double, 3> MeanAcc(3, 0.0);
-      array_1d<double, 3> NormalVector(3, 0.0);
-      this->GetOutwardsUnitNormalForThreePoints(NormalVector, 0, 1, 3, 2);
-
-      double SpatialDefRateNormalProjection = this->CalcNormalProjectionDefRate(SpatialDefRate, NormalVector);
-
-      noalias(AccA) = timeFactor * (rGeom[0].FastGetSolutionStepValue(VELOCITY, 0) - rGeom[0].FastGetSolutionStepValue(VELOCITY, 1)) - rGeom[0].FastGetSolutionStepValue(ACCELERATION, 1);
-      noalias(AccB) = timeFactor * (rGeom[1].FastGetSolutionStepValue(VELOCITY, 0) - rGeom[1].FastGetSolutionStepValue(VELOCITY, 1)) - rGeom[1].FastGetSolutionStepValue(ACCELERATION, 1);
-      noalias(AccC) = timeFactor * (rGeom[3].FastGetSolutionStepValue(VELOCITY, 0) - rGeom[3].FastGetSolutionStepValue(VELOCITY, 1)) - rGeom[3].FastGetSolutionStepValue(ACCELERATION, 1);
-
-      noalias(MeanAcc) = (AccA + AccB + AccC) * one_third;
-
-      const double accelerationsNormalProjection = MeanAcc[0] * NormalVector[0] + MeanAcc[1] * NormalVector[1] + MeanAcc[2] * NormalVector[2];
-
-      if (rGeom[0].IsNot(INLET))
-        BoundRHSVector[0] += coeff * (BoundRHSCoeffAcc * accelerationsNormalProjection + BoundRHSCoeffDev * SpatialDefRateNormalProjection);
-
-      if (rGeom[1].IsNot(INLET))
-        BoundRHSVector[1] += coeff * (BoundRHSCoeffAcc * accelerationsNormalProjection + BoundRHSCoeffDev * SpatialDefRateNormalProjection);
-
-      if (rGeom[3].IsNot(INLET))
-        BoundRHSVector[3] += coeff * (BoundRHSCoeffAcc * accelerationsNormalProjection + BoundRHSCoeffDev * SpatialDefRateNormalProjection);
-    }
-
-    if (rGeom[0].Is(FREE_SURFACE) && rGeom[2].Is(FREE_SURFACE) && rGeom[3].Is(FREE_SURFACE))
-    {
-
-      array_1d<double, 3> AccA(3, 0.0);
-      array_1d<double, 3> AccB(3, 0.0);
-      array_1d<double, 3> AccC(3, 0.0);
-      array_1d<double, 3> MeanAcc(3, 0.0);
-      array_1d<double, 3> NormalVector(3, 0.0);
-
-      this->GetOutwardsUnitNormalForThreePoints(NormalVector, 0, 2, 3, 1);
-
-      double SpatialDefRateNormalProjection = this->CalcNormalProjectionDefRate(SpatialDefRate, NormalVector);
-
-      noalias(AccA) = timeFactor * (rGeom[0].FastGetSolutionStepValue(VELOCITY, 0) - rGeom[0].FastGetSolutionStepValue(VELOCITY, 1)) - rGeom[0].FastGetSolutionStepValue(ACCELERATION, 1);
-      noalias(AccB) = timeFactor * (rGeom[2].FastGetSolutionStepValue(VELOCITY, 0) - rGeom[2].FastGetSolutionStepValue(VELOCITY, 1)) - rGeom[2].FastGetSolutionStepValue(ACCELERATION, 1);
-      noalias(AccC) = timeFactor * (rGeom[3].FastGetSolutionStepValue(VELOCITY, 0) - rGeom[3].FastGetSolutionStepValue(VELOCITY, 1)) - rGeom[3].FastGetSolutionStepValue(ACCELERATION, 1);
-
-      noalias(MeanAcc) = (AccA + AccB + AccC) * one_third;
-
-      const double accelerationsNormalProjection = MeanAcc[0] * NormalVector[0] + MeanAcc[1] * NormalVector[1] + MeanAcc[2] * NormalVector[2];
-
-      if (rGeom[0].IsNot(INLET))
-        BoundRHSVector[0] += coeff * (BoundRHSCoeffAcc * accelerationsNormalProjection + BoundRHSCoeffDev * SpatialDefRateNormalProjection);
-
-      if (rGeom[2].IsNot(INLET))
-        BoundRHSVector[2] += coeff * (BoundRHSCoeffAcc * accelerationsNormalProjection + BoundRHSCoeffDev * SpatialDefRateNormalProjection);
-
-      if (rGeom[3].IsNot(INLET))
-        BoundRHSVector[3] += coeff * (BoundRHSCoeffAcc * accelerationsNormalProjection + BoundRHSCoeffDev * SpatialDefRateNormalProjection);
-    }
-
-    if (rGeom[1].Is(FREE_SURFACE) && rGeom[2].Is(FREE_SURFACE) && rGeom[3].Is(FREE_SURFACE))
-    {
-
-      array_1d<double, 3> AccA(3, 0.0);
-      array_1d<double, 3> AccB(3, 0.0);
-      array_1d<double, 3> AccC(3, 0.0);
-      array_1d<double, 3> MeanAcc(3, 0.0);
-      array_1d<double, 3> NormalVector(3, 0.0);
-
-      this->GetOutwardsUnitNormalForThreePoints(NormalVector, 1, 2, 3, 0);
-
-      double SpatialDefRateNormalProjection = this->CalcNormalProjectionDefRate(SpatialDefRate, NormalVector);
-
-      noalias(AccA) = timeFactor * (rGeom[1].FastGetSolutionStepValue(VELOCITY, 0) - rGeom[1].FastGetSolutionStepValue(VELOCITY, 1)) - rGeom[1].FastGetSolutionStepValue(ACCELERATION, 1);
-      noalias(AccB) = timeFactor * (rGeom[2].FastGetSolutionStepValue(VELOCITY, 0) - rGeom[2].FastGetSolutionStepValue(VELOCITY, 1)) - rGeom[2].FastGetSolutionStepValue(ACCELERATION, 1);
-      noalias(AccC) = timeFactor * (rGeom[3].FastGetSolutionStepValue(VELOCITY, 0) - rGeom[3].FastGetSolutionStepValue(VELOCITY, 1)) - rGeom[3].FastGetSolutionStepValue(ACCELERATION, 1);
-
-      noalias(MeanAcc) = (AccA + AccB + AccC) * one_third;
-
-      const double accelerationsNormalProjection = MeanAcc[0] * NormalVector[0] + MeanAcc[1] * NormalVector[1] + MeanAcc[2] * NormalVector[2];
-
-      if (rGeom[1].IsNot(INLET))
-        BoundRHSVector[1] += coeff * (BoundRHSCoeffAcc * accelerationsNormalProjection + BoundRHSCoeffDev * SpatialDefRateNormalProjection);
-
-      if (rGeom[2].IsNot(INLET))
-        BoundRHSVector[2] += coeff * (BoundRHSCoeffAcc * accelerationsNormalProjection + BoundRHSCoeffDev * SpatialDefRateNormalProjection);
-
-      if (rGeom[3].IsNot(INLET))
-        BoundRHSVector[3] += coeff * (BoundRHSCoeffAcc * accelerationsNormalProjection + BoundRHSCoeffDev * SpatialDefRateNormalProjection);
-    }
-  }
-
-  template <>
-  void TwoStepUpdatedLagrangianVPImplicitFluidElement<2>::ComputeBoundRHSVector(VectorType &BoundRHSVector,
-                                                                                const ShapeFunctionsType &rN,
-                                                                                const double TimeStep,
-                                                                                const double BoundRHSCoeffAcc,
-                                                                                const double BoundRHSCoeffDev)
-  {
-    GeometryType &rGeom = this->GetGeometry();
-    //const SizeType NumNodes = rGeom.PointsNumber();
-    array_1d<double, 3> AccA(3, 0.0);
-    array_1d<double, 3> AccB(3, 0.0);
-
-    // for (SizeType i = 0; i < (NumNodes-1); i++)
-    //   {
-    // 	for (SizeType j = (i+1); j < NumNodes; j++)
-    // 	  {
-    // 	    if(rGeom[i].Is(FREE_SURFACE) && rGeom[j].Is(FREE_SURFACE)){
-    // 	      AccA= 0.5/TimeStep*(rGeom[i].FastGetSolutionStepValue(VELOCITY,0)-rGeom[i].FastGetSolutionStepValue(VELOCITY,1)) - rGeom[i].FastGetSolutionStepValue(ACCELERATION,1);
-    // 	      AccB= 0.5/TimeStep*(rGeom[j].FastGetSolutionStepValue(VELOCITY,0)-rGeom[j].FastGetSolutionStepValue(VELOCITY,1)) - rGeom[j].FastGetSolutionStepValue(ACCELERATION,1);
-    // 	      const array_1d<double, 3> &NormalA    = rGeom[i].FastGetSolutionStepValue(NORMAL);
-    // 	      const array_1d<double, 3> &NormalB    = rGeom[j].FastGetSolutionStepValue(NORMAL);
-    // 	      double coeff=3.0;
-    // 	      if(rGeom[i].IsNot(INLET)) //to change into moving wall!!!!!
-    // 		BoundRHSVector[i] += (BoundRHSCoeffAcc*(AccA[0]*NormalA[0]+AccA[1]*NormalA[1]) +
-    // 				      BoundRHSCoeffDev)/coeff ;
-    // 	      if(rGeom[j].IsNot(INLET))
-    // 		BoundRHSVector[j] += (BoundRHSCoeffAcc*(AccB[0]*NormalB[0]+AccB[1]*NormalB[1]) +
-    // 				      BoundRHSCoeffDev)/coeff ;
-    // 	    }
-    // 	  }
-
-    //   }
-
-    // for (SizeType i = 0; i < (NumNodes-1); i++)
-    //   {
-    // 	for (SizeType j = (i+1); j < NumNodes; j++)
-    // 	  {
-    // 	    if(rGeom[i].Is(FREE_SURFACE) && rGeom[j].Is(FREE_SURFACE)){
-    // 	      AccA= 0.5/TimeStep*(rGeom[i].FastGetSolutionStepValue(VELOCITY,0)-rGeom[i].FastGetSolutionStepValue(VELOCITY,1)) - rGeom[i].FastGetSolutionStepValue(ACCELERATION,1);
-    // 	      AccB= 0.5/TimeStep*(rGeom[j].FastGetSolutionStepValue(VELOCITY,0)-rGeom[j].FastGetSolutionStepValue(VELOCITY,1)) - rGeom[j].FastGetSolutionStepValue(ACCELERATION,1);
-    // 	      const array_1d<double, 3> &NormalA    = rGeom[i].FastGetSolutionStepValue(NORMAL);
-    // 	      const array_1d<double, 3> &NormalB    = rGeom[j].FastGetSolutionStepValue(NORMAL);
-    // 	      if(rGeom[i].IsNot(INLET))
-    // 		BoundRHSVector[i] += (BoundRHSCoeffAcc*(AccA[0]*NormalA[0]+AccA[1]*NormalA[1]) +
-    // 				      BoundRHSCoeffDev) * rN[i];
-    // 	      if(rGeom[j].IsNot(INLET))
-    // 		BoundRHSVector[j] += (BoundRHSCoeffAcc*(AccB[0]*NormalB[0]+AccB[1]*NormalB[1]) +
-    // 				      BoundRHSCoeffDev) * rN[j] ;
-    // 	    }
-    // 	  }
-
-    //   }
-
-    const double factor = 0.5 / TimeStep;
-    const double one_third = 1.0 / 3.0;
-
-    if (rGeom[0].Is(FREE_SURFACE) && rGeom[1].Is(FREE_SURFACE))
-    {
-      noalias(AccA) = factor * (rGeom[0].FastGetSolutionStepValue(VELOCITY, 0) - rGeom[0].FastGetSolutionStepValue(VELOCITY, 1)) - rGeom[0].FastGetSolutionStepValue(ACCELERATION, 1);
-      noalias(AccB) = factor * (rGeom[1].FastGetSolutionStepValue(VELOCITY, 0) - rGeom[1].FastGetSolutionStepValue(VELOCITY, 1)) - rGeom[1].FastGetSolutionStepValue(ACCELERATION, 1);
-      // noalias(AccA)=rGeom[0].FastGetSolutionStepValue(ACCELERATION,0);
-      // noalias(AccB)=rGeom[1].FastGetSolutionStepValue(ACCELERATION,0);
-      const array_1d<double, 3> &NormalA = rGeom[0].FastGetSolutionStepValue(NORMAL);
-      const array_1d<double, 3> &NormalB = rGeom[1].FastGetSolutionStepValue(NORMAL);
-      if (rGeom[0].IsNot(INLET)) //to change into moving wall!!!!!
-        BoundRHSVector[0] += one_third * (BoundRHSCoeffAcc * (AccA[0] * NormalA[0] + AccA[1] * NormalA[1]) + BoundRHSCoeffDev);
-      if (rGeom[1].IsNot(INLET))
-        BoundRHSVector[1] += one_third * (BoundRHSCoeffAcc * (AccB[0] * NormalB[0] + AccB[1] * NormalB[1]) + BoundRHSCoeffDev);
-    }
-    if (rGeom[0].Is(FREE_SURFACE) && rGeom[2].Is(FREE_SURFACE))
-    {
-      noalias(AccA) = factor * (rGeom[0].FastGetSolutionStepValue(VELOCITY, 0) - rGeom[0].FastGetSolutionStepValue(VELOCITY, 1)) - rGeom[0].FastGetSolutionStepValue(ACCELERATION, 1);
-      noalias(AccB) = factor * (rGeom[2].FastGetSolutionStepValue(VELOCITY, 0) - rGeom[2].FastGetSolutionStepValue(VELOCITY, 1)) - rGeom[2].FastGetSolutionStepValue(ACCELERATION, 1);
-      const array_1d<double, 3> &NormalA = rGeom[0].FastGetSolutionStepValue(NORMAL);
-      const array_1d<double, 3> &NormalB = rGeom[2].FastGetSolutionStepValue(NORMAL);
-      if (rGeom[0].IsNot(INLET))
-        BoundRHSVector[0] += one_third * (BoundRHSCoeffAcc * (AccA[0] * NormalA[0] + AccA[1] * NormalA[1]) + BoundRHSCoeffDev);
-      if (rGeom[2].IsNot(INLET))
-        BoundRHSVector[2] += one_third * (BoundRHSCoeffAcc * (AccB[0] * NormalB[0] + AccB[1] * NormalB[1]) + BoundRHSCoeffDev);
-    }
-    if (rGeom[1].Is(FREE_SURFACE) && rGeom[2].Is(FREE_SURFACE))
-    {
-      noalias(AccA) = factor * (rGeom[1].FastGetSolutionStepValue(VELOCITY, 0) - rGeom[1].FastGetSolutionStepValue(VELOCITY, 1)) - rGeom[1].FastGetSolutionStepValue(ACCELERATION, 1);
-      noalias(AccB) = factor * (rGeom[2].FastGetSolutionStepValue(VELOCITY, 0) - rGeom[2].FastGetSolutionStepValue(VELOCITY, 1)) - rGeom[2].FastGetSolutionStepValue(ACCELERATION, 1);
-      const array_1d<double, 3> &NormalA = rGeom[1].FastGetSolutionStepValue(NORMAL);
-      const array_1d<double, 3> &NormalB = rGeom[2].FastGetSolutionStepValue(NORMAL);
-      if (rGeom[1].IsNot(INLET))
-        BoundRHSVector[1] += one_third * (BoundRHSCoeffAcc * (AccA[0] * NormalA[0] + AccA[1] * NormalA[1]) + BoundRHSCoeffDev);
-      if (rGeom[2].IsNot(INLET))
-        BoundRHSVector[2] += one_third * (BoundRHSCoeffAcc * (AccB[0] * NormalB[0] + AccB[1] * NormalB[1]) + BoundRHSCoeffDev);
-    }
-  }
-
-  template <>
-  void TwoStepUpdatedLagrangianVPImplicitFluidElement<3>::ComputeBoundRHSVector(VectorType &BoundRHSVector,
-                                                                                const ShapeFunctionsType &rN,
-                                                                                const double TimeStep,
-                                                                                const double BoundRHSCoeffAcc,
-                                                                                const double BoundRHSCoeffDev)
-  {
-    GeometryType &rGeom = this->GetGeometry();
-    //const SizeType NumNodes = rGeom.PointsNumber();
-    array_1d<double, 3> AccA(3, 0.0);
-    array_1d<double, 3> AccB(3, 0.0);
-    array_1d<double, 3> AccC(3, 0.0);
-
-    // for (SizeType i = 0; i < (NumNodes-2); i++)
-    //   {
-    // 	for (SizeType j = (i+1); j < (NumNodes-1); j++)
-    // 	  {
-    // 	    for (SizeType k = (j+1); k < NumNodes; k++)
-    // 	      {
-    // 		if(rGeom[i].Is(FREE_SURFACE) && rGeom[j].Is(FREE_SURFACE) && rGeom[k].Is(FREE_SURFACE)){
-    // 		  AccA= 0.5/TimeStep*(rGeom[i].FastGetSolutionStepValue(VELOCITY,0)-rGeom[i].FastGetSolutionStepValue(VELOCITY,1)) - rGeom[i].FastGetSolutionStepValue(ACCELERATION,1);
-    // 		  AccB= 0.5/TimeStep*(rGeom[j].FastGetSolutionStepValue(VELOCITY,0)-rGeom[j].FastGetSolutionStepValue(VELOCITY,1)) - rGeom[j].FastGetSolutionStepValue(ACCELERATION,1);
-    // 		  AccC= 0.5/TimeStep*(rGeom[k].FastGetSolutionStepValue(VELOCITY,0)-rGeom[k].FastGetSolutionStepValue(VELOCITY,1)) - rGeom[k].FastGetSolutionStepValue(ACCELERATION,1);
-
-    // 		  const array_1d<double, 3> &NormalA    = rGeom[i].FastGetSolutionStepValue(NORMAL);
-    // 		  const array_1d<double, 3> &NormalB    = rGeom[j].FastGetSolutionStepValue(NORMAL);
-    // 		  const array_1d<double, 3> &NormalC    = rGeom[k].FastGetSolutionStepValue(NORMAL);
-    // 		  if(rGeom[i].IsNot(INLET))
-    // 		    BoundRHSVector[i] += (BoundRHSCoeffAcc*(AccA[0]*NormalA[0] + AccA[1]*NormalA[1] + AccA[2]*NormalA[2]) +
-    // 					  BoundRHSCoeffDev) * rN[i];
-    // 		  if(rGeom[j].IsNot(INLET))
-    // 		    BoundRHSVector[j] += (BoundRHSCoeffAcc*(AccB[0]*NormalB[0] + AccB[1]*NormalB[1] + AccB[2]*NormalB[2]) +
-    // 					  BoundRHSCoeffDev) * rN[j] ;
-    // 		  if(rGeom[k].IsNot(INLET))
-    // 		    BoundRHSVector[k] += (BoundRHSCoeffAcc*(AccC[0]*NormalC[0] + AccC[1]*NormalC[1] + AccC[2]*NormalC[2]) +
-    // 					  BoundRHSCoeffDev) * rN[k] ;
-    // 		}
-    // 	      }
-    // 	  }
-
-    //   }
-    const double factor = 0.5 / TimeStep;
-
-    if (rGeom[0].Is(FREE_SURFACE) && rGeom[1].Is(FREE_SURFACE) && rGeom[2].Is(FREE_SURFACE))
-    {
-      noalias(AccA) = factor * (rGeom[0].FastGetSolutionStepValue(VELOCITY, 0) - rGeom[0].FastGetSolutionStepValue(VELOCITY, 1)) - rGeom[0].FastGetSolutionStepValue(ACCELERATION, 1);
-      noalias(AccB) = factor * (rGeom[1].FastGetSolutionStepValue(VELOCITY, 0) - rGeom[1].FastGetSolutionStepValue(VELOCITY, 1)) - rGeom[1].FastGetSolutionStepValue(ACCELERATION, 1);
-      noalias(AccC) = factor * (rGeom[2].FastGetSolutionStepValue(VELOCITY, 0) - rGeom[2].FastGetSolutionStepValue(VELOCITY, 1)) - rGeom[2].FastGetSolutionStepValue(ACCELERATION, 1);
-      const array_1d<double, 3> &NormalA = rGeom[0].FastGetSolutionStepValue(NORMAL);
-      const array_1d<double, 3> &NormalB = rGeom[1].FastGetSolutionStepValue(NORMAL);
-      const array_1d<double, 3> &NormalC = rGeom[2].FastGetSolutionStepValue(NORMAL);
-      if (rGeom[0].IsNot(INLET))
-        BoundRHSVector[0] += 0.25 * (BoundRHSCoeffAcc * (AccA[0] * NormalA[0] + AccA[1] * NormalA[1] + AccA[2] * NormalA[2]) +
-                                     BoundRHSCoeffDev);
-      if (rGeom[1].IsNot(INLET))
-        BoundRHSVector[1] += 0.25 * (BoundRHSCoeffAcc * (AccB[0] * NormalB[0] + AccB[1] * NormalB[1] + AccB[2] * NormalB[2]) +
-                                     BoundRHSCoeffDev);
-      if (rGeom[2].IsNot(INLET))
-        BoundRHSVector[2] += 0.25 * (BoundRHSCoeffAcc * (AccC[0] * NormalC[0] + AccC[1] * NormalC[1] + AccC[2] * NormalC[2]) +
-                                     BoundRHSCoeffDev);
-    }
-    if (rGeom[0].Is(FREE_SURFACE) && rGeom[1].Is(FREE_SURFACE) && rGeom[3].Is(FREE_SURFACE))
-    {
-      noalias(AccA) = factor * (rGeom[0].FastGetSolutionStepValue(VELOCITY, 0) - rGeom[0].FastGetSolutionStepValue(VELOCITY, 1)) - rGeom[0].FastGetSolutionStepValue(ACCELERATION, 1);
-      noalias(AccB) = factor * (rGeom[1].FastGetSolutionStepValue(VELOCITY, 0) - rGeom[1].FastGetSolutionStepValue(VELOCITY, 1)) - rGeom[1].FastGetSolutionStepValue(ACCELERATION, 1);
-      noalias(AccC) = factor * (rGeom[3].FastGetSolutionStepValue(VELOCITY, 0) - rGeom[3].FastGetSolutionStepValue(VELOCITY, 1)) - rGeom[3].FastGetSolutionStepValue(ACCELERATION, 1);
-      const array_1d<double, 3> &NormalA = rGeom[0].FastGetSolutionStepValue(NORMAL);
-      const array_1d<double, 3> &NormalB = rGeom[1].FastGetSolutionStepValue(NORMAL);
-      const array_1d<double, 3> &NormalC = rGeom[3].FastGetSolutionStepValue(NORMAL);
-      if (rGeom[0].IsNot(INLET))
-        BoundRHSVector[0] += 0.25 * (BoundRHSCoeffAcc * (AccA[0] * NormalA[0] + AccA[1] * NormalA[1] + AccA[2] * NormalA[2]) +
-                                     BoundRHSCoeffDev);
-      if (rGeom[1].IsNot(INLET))
-        BoundRHSVector[1] += 0.25 * (BoundRHSCoeffAcc * (AccB[0] * NormalB[0] + AccB[1] * NormalB[1] + AccB[2] * NormalB[2]) +
-                                     BoundRHSCoeffDev);
-      if (rGeom[3].IsNot(INLET))
-        BoundRHSVector[3] += 0.25 * (BoundRHSCoeffAcc * (AccC[0] * NormalC[0] + AccC[1] * NormalC[1] + AccC[2] * NormalC[2]) +
-                                     BoundRHSCoeffDev);
-    }
-    if (rGeom[0].Is(FREE_SURFACE) && rGeom[2].Is(FREE_SURFACE) && rGeom[3].Is(FREE_SURFACE))
-    {
-      noalias(AccA) = factor * (rGeom[0].FastGetSolutionStepValue(VELOCITY, 0) - rGeom[0].FastGetSolutionStepValue(VELOCITY, 1)) - rGeom[0].FastGetSolutionStepValue(ACCELERATION, 1);
-      noalias(AccB) = factor * (rGeom[2].FastGetSolutionStepValue(VELOCITY, 0) - rGeom[2].FastGetSolutionStepValue(VELOCITY, 1)) - rGeom[2].FastGetSolutionStepValue(ACCELERATION, 1);
-      noalias(AccC) = factor * (rGeom[3].FastGetSolutionStepValue(VELOCITY, 0) - rGeom[3].FastGetSolutionStepValue(VELOCITY, 1)) - rGeom[3].FastGetSolutionStepValue(ACCELERATION, 1);
-      const array_1d<double, 3> &NormalA = rGeom[0].FastGetSolutionStepValue(NORMAL);
-      const array_1d<double, 3> &NormalB = rGeom[2].FastGetSolutionStepValue(NORMAL);
-      const array_1d<double, 3> &NormalC = rGeom[3].FastGetSolutionStepValue(NORMAL);
-      if (rGeom[0].IsNot(INLET))
-        BoundRHSVector[0] += 0.25 * (BoundRHSCoeffAcc * (AccA[0] * NormalA[0] + AccA[1] * NormalA[1] + AccA[2] * NormalA[2]) +
-                                     BoundRHSCoeffDev);
-      if (rGeom[2].IsNot(INLET))
-        BoundRHSVector[2] += 0.25 * (BoundRHSCoeffAcc * (AccB[0] * NormalB[0] + AccB[1] * NormalB[1] + AccB[2] * NormalB[2]) +
-                                     BoundRHSCoeffDev);
-      if (rGeom[3].IsNot(INLET))
-        BoundRHSVector[3] += 0.25 * (BoundRHSCoeffAcc * (AccC[0] * NormalC[0] + AccC[1] * NormalC[1] + AccC[2] * NormalC[2]) +
-                                     BoundRHSCoeffDev);
-    }
-    if (rGeom[1].Is(FREE_SURFACE) && rGeom[2].Is(FREE_SURFACE) && rGeom[3].Is(FREE_SURFACE))
-    {
-      noalias(AccA) = factor * (rGeom[1].FastGetSolutionStepValue(VELOCITY, 0) - rGeom[1].FastGetSolutionStepValue(VELOCITY, 1)) - rGeom[1].FastGetSolutionStepValue(ACCELERATION, 1);
-      noalias(AccB) = factor * (rGeom[2].FastGetSolutionStepValue(VELOCITY, 0) - rGeom[2].FastGetSolutionStepValue(VELOCITY, 1)) - rGeom[2].FastGetSolutionStepValue(ACCELERATION, 1);
-      noalias(AccC) = factor * (rGeom[3].FastGetSolutionStepValue(VELOCITY, 0) - rGeom[3].FastGetSolutionStepValue(VELOCITY, 1)) - rGeom[3].FastGetSolutionStepValue(ACCELERATION, 1);
-      const array_1d<double, 3> &NormalA = rGeom[1].FastGetSolutionStepValue(NORMAL);
-      const array_1d<double, 3> &NormalB = rGeom[2].FastGetSolutionStepValue(NORMAL);
-      const array_1d<double, 3> &NormalC = rGeom[3].FastGetSolutionStepValue(NORMAL);
-      if (rGeom[1].IsNot(INLET))
-        BoundRHSVector[1] += 0.25 * (BoundRHSCoeffAcc * (AccA[0] * NormalA[0] + AccA[1] * NormalA[1] + AccA[2] * NormalA[2]) +
-                                     BoundRHSCoeffDev);
-      if (rGeom[2].IsNot(INLET))
-        BoundRHSVector[2] += 0.25 * (BoundRHSCoeffAcc * (AccB[0] * NormalB[0] + AccB[1] * NormalB[1] + AccB[2] * NormalB[2]) +
-                                     BoundRHSCoeffDev);
-      if (rGeom[3].IsNot(INLET))
-        BoundRHSVector[3] += 0.25 * (BoundRHSCoeffAcc * (AccC[0] * NormalC[0] + AccC[1] * NormalC[1] + AccC[2] * NormalC[2]) +
-                                     BoundRHSCoeffDev);
-    }
-  }
-
-  template <unsigned int TDim>
-  void TwoStepUpdatedLagrangianVPImplicitFluidElement<TDim>::CalculateTauFIC(double &Tau,
-                                                                             double ElemSize,
-                                                                             const double Density,
-                                                                             const double Viscosity,
-                                                                             const ProcessInfo &rCurrentProcessInfo)
-  {
-    double DeltaTime = rCurrentProcessInfo.GetValue(DELTA_TIME);
-    if (rCurrentProcessInfo.GetValue(DELTA_TIME) < rCurrentProcessInfo.GetValue(PREVIOUS_DELTA_TIME))
-    {
-      DeltaTime = 0.5 * rCurrentProcessInfo.GetValue(DELTA_TIME) + 0.5 * rCurrentProcessInfo.GetValue(PREVIOUS_DELTA_TIME);
-    }
-
-    double MeanVelocity = 0;
-    this->CalcMeanVelocity(MeanVelocity, 0);
-
-    // Tau = 1.0 / (2.0 * Density *(0.5 * MeanVelocity / ElemSize + 0.5/DeltaTime) +  8.0 * Viscosity / (ElemSize * ElemSize) );
-    Tau = (ElemSize * ElemSize * DeltaTime) / (Density * MeanVelocity * DeltaTime * ElemSize + Density * ElemSize * ElemSize + 8.0 * Viscosity * DeltaTime);
-
-    const double tolerance = 1.0e-13;
-    if (MeanVelocity < tolerance)
-    {
-      Tau = 0;
-    }
-  }
-
-  template <unsigned int TDim>
-  void TwoStepUpdatedLagrangianVPImplicitFluidElement<TDim>::AddStabilizationMatrixLHS(MatrixType &rLeftHandSideMatrix,
-                                                                                       Matrix &BulkAccMatrix,
-                                                                                       const ShapeFunctionsType &rN,
-                                                                                       const double Weight)
-  {
-    const SizeType NumNodes = this->GetGeometry().PointsNumber();
-
-    if (BulkAccMatrix.size1() != NumNodes)
-      BulkAccMatrix.resize(NumNodes, NumNodes);
-
-    BulkAccMatrix = ZeroMatrix(NumNodes, NumNodes);
-    for (SizeType i = 0; i < NumNodes; ++i)
-    {
-      // LHS contribution
-      for (SizeType j = 0; j < NumNodes; ++j)
-      {
-        double Mij = 0.0;
-        Mij = Weight * rN[i] * rN[j];
-        BulkAccMatrix(i, j) += Mij;
-      }
-    }
-    rLeftHandSideMatrix += BulkAccMatrix;
-  }
-
-  template <unsigned int TDim>
-  void TwoStepUpdatedLagrangianVPImplicitFluidElement<TDim>::ComputeStabLaplacianMatrix(MatrixType &StabLaplacianMatrix,
-                                                                                        const ShapeFunctionDerivativesType &rDN_DX,
-                                                                                        const double Weight)
-
-  {
-    // LHS contribution
-    const SizeType NumNodes = this->GetGeometry().PointsNumber();
-    for (SizeType i = 0; i < NumNodes; ++i)
-    {
-      for (SizeType j = 0; j < NumNodes; ++j)
-      {
-        double Lij = 0.0;
-        for (SizeType d = 0; d < TDim; ++d)
-        {
-          Lij += rDN_DX(i, d) * rDN_DX(j, d);
-        }
-        StabLaplacianMatrix(i, j) += Weight * Lij;
-      }
-    }
-  }
-
-  template <unsigned int TDim>
-  void TwoStepUpdatedLagrangianVPImplicitFluidElement<TDim>::AddStabilizationNodalTermsLHS(MatrixType &rLeftHandSideMatrix,
-                                                                                           const double Tau,
-                                                                                           const double Weight,
-                                                                                           const ShapeFunctionDerivativesType &rDN_DX,
-                                                                                           const SizeType i)
-  {
-    // LHS contribution
-    const SizeType NumNodes = this->GetGeometry().PointsNumber();
-    for (SizeType j = 0; j < NumNodes; ++j)
-    {
-      double Lij = 0.0;
-      for (SizeType d = 0; d < TDim; ++d)
-      {
-        Lij += rDN_DX(i, d) * rDN_DX(j, d);
-      }
-      Lij *= Tau;
-
-      rLeftHandSideMatrix(i, j) += Weight * Lij;
-    }
-  }
-
-  template <unsigned int TDim>
-  void TwoStepUpdatedLagrangianVPImplicitFluidElement<TDim>::AddStabilizationNodalTermsRHS(VectorType &rRightHandSideVector,
-                                                                                           const double Tau,
-                                                                                           const double Density,
-                                                                                           const double Weight,
-                                                                                           const ShapeFunctionDerivativesType &rDN_DX,
-                                                                                           const SizeType i)
-  {
-
-    double RHSi = 0;
-    if (this->GetGeometry()[i].SolutionStepsDataHas(VOLUME_ACCELERATION))
-    { // it must be checked once at the begining only
-      array_1d<double, 3> &VolumeAcceleration = this->GetGeometry()[i].FastGetSolutionStepValue(VOLUME_ACCELERATION);
-
-      // double posX=(this->GetGeometry()[0].X() + this->GetGeometry()[1].X() + this->GetGeometry()[2].X())/3.0;
-
-      // double posY=(this->GetGeometry()[0].Y() + this->GetGeometry()[1].Y() + this->GetGeometry()[2].Y())/3.0;
-
-      // double coeffX =(12.0-24.0*posY)*pow(posX,4);
-
-      // coeffX += (-24.0+48.0*posY)*pow(posX,3);
-
-      // coeffX += (-48.0*posY+72.0*pow(posY,2)-48.0*pow(posY,3)+12.0)*pow(posX,2);
-
-      // coeffX += (-2.0+24.0*posY-72.0*pow(posY,2)+48.0*pow(posY,3))*posX;
-
-      // coeffX += 1.0-4.0*posY+12.0*pow(posY,2)-8.0*pow(posY,3);
-
-      // double coeffY =(8.0-48.0*posY+48.0*pow(posY,2))*pow(posX,3);
-
-      // coeffY += (-12.0+72.0*posY-72.0*pow(posY,2))*pow(posX,2);
-
-      // coeffY += (4.0-24.0*posY+48.0*pow(posY,2)-48.0*pow(posY,3)+24.0*pow(posY,4))*posX;
-
-      // coeffY += -12.0*pow(posY,2)+24.0*pow(posY,3)-12.0*pow(posY,4);
-
-      // RHSi += - rDN_DX(i,0) * Tau * ( Density * VolumeAcceleration[0]*coeffX );
-
-      // RHSi += - rDN_DX(i,1) * Tau * ( Density * VolumeAcceleration[1]*coeffY );
-
-      for (SizeType d = 0; d < TDim; ++d)
-      {
-        RHSi += -rDN_DX(i, d) * Tau * (Density * VolumeAcceleration[d]);
-      }
-    }
-    rRightHandSideVector[i] += Weight * RHSi;
-  }
-
-  template <unsigned int TDim>
-  void TwoStepUpdatedLagrangianVPImplicitFluidElement<TDim>::InitializeElementalVariables(ElementalVariables &rElementalVariables)
-  {
-    KRATOS_TRY;
-
-    unsigned int voigtsize = 3;
-    if (TDim == 3)
-    {
-      voigtsize = 6;
-    }
-    rElementalVariables.voigtsize = voigtsize;
-
-    rElementalVariables.ConstitutiveMatrix = ZeroMatrix(voigtsize, voigtsize);
-
-    rElementalVariables.DetFgrad = 1.0;
-
-    rElementalVariables.DetFgradVel = 1.0;
-
-    rElementalVariables.DeviatoricInvariant = 1.0;
-
-    rElementalVariables.EquivalentStrainRate = 1.0;
-
-    rElementalVariables.VolumetricDefRate = 1.0;
-
-    rElementalVariables.SpatialDefRate = ZeroVector(voigtsize);
-
-    rElementalVariables.MDGreenLagrangeMaterial.resize(voigtsize, false);
-
-    noalias(rElementalVariables.MDGreenLagrangeMaterial) = ZeroVector(voigtsize);
-
-    rElementalVariables.Fgrad = ZeroMatrix(TDim, TDim);
-
-    rElementalVariables.InvFgrad = ZeroMatrix(TDim, TDim);
-
-    rElementalVariables.FgradVel = ZeroMatrix(TDim, TDim);
-
-    rElementalVariables.InvFgradVel = ZeroMatrix(TDim, TDim);
-
-    rElementalVariables.SpatialVelocityGrad = ZeroMatrix(TDim, TDim);
-
-    rElementalVariables.MeanPressure = 0;
-
-    rElementalVariables.CurrentTotalCauchyStress = ZeroVector(voigtsize);
-
-    rElementalVariables.UpdatedTotalCauchyStress = ZeroVector(voigtsize);
-
-    rElementalVariables.CurrentDeviatoricCauchyStress = ZeroVector(voigtsize);
-
-    rElementalVariables.UpdatedDeviatoricCauchyStress = ZeroVector(voigtsize);
-
-    KRATOS_CATCH("");
-  }
-
-  template <>
-  void TwoStepUpdatedLagrangianVPImplicitFluidElement<2>::CalcElasticPlasticCauchySplitted(
-      ElementalVariables &rElementalVariables, double TimeStep, unsigned int g, const ProcessInfo &rCurrentProcessInfo,
-      double &Density, double &DeviatoricCoeff, double &VolumetricCoeff)
-  {
-
-    mpConstitutiveLaw = this->GetProperties().GetValue(CONSTITUTIVE_LAW);
-    auto constitutive_law_values =
-        ConstitutiveLaw::Parameters(this->GetGeometry(), this->GetProperties(), rCurrentProcessInfo);
-
-    Flags &constitutive_law_options = constitutive_law_values.GetOptions();
-    constitutive_law_options.Set(ConstitutiveLaw::COMPUTE_STRESS, true);
-    constitutive_law_options.Set(ConstitutiveLaw::COMPUTE_CONSTITUTIVE_TENSOR, true);
-
-    const Vector &r_shape_functions = row((this->GetGeometry()).ShapeFunctionsValues(), g);
-    constitutive_law_values.SetShapeFunctionsValues(r_shape_functions);
-    constitutive_law_values.SetStrainVector(rElementalVariables.SpatialDefRate);
-    constitutive_law_values.SetStressVector(rElementalVariables.UpdatedDeviatoricCauchyStress);
-    constitutive_law_values.SetConstitutiveMatrix(rElementalVariables.ConstitutiveMatrix);
-
-    // Temporary workaround, to be updated
-    auto r_geometry = this->GetGeometry();
-    r_geometry[0].SetValue(THETA_MOMENTUM, 0.5);
-
-    mpConstitutiveLaw->CalculateMaterialResponseCauchy(constitutive_law_values);
-
-    rElementalVariables.UpdatedTotalCauchyStress[0] =
-        rElementalVariables.UpdatedDeviatoricCauchyStress[0] + rElementalVariables.MeanPressure;
-    rElementalVariables.UpdatedTotalCauchyStress[1] =
-        rElementalVariables.UpdatedDeviatoricCauchyStress[1] + rElementalVariables.MeanPressure;
-    rElementalVariables.UpdatedTotalCauchyStress[2] = rElementalVariables.UpdatedDeviatoricCauchyStress[2];
-
-    this->SetValue(CAUCHY_STRESS_VECTOR, rElementalVariables.UpdatedTotalCauchyStress);
-
-    if (this->GetProperties().Has(YIELD_SHEAR) && this->Has(YIELDED))
-    {
-      double tolerance = 1e-10;
-      if (this->GetProperties()[YIELD_SHEAR] > tolerance)
-      {
-        double TauNorm = sqrt(0.5 * rElementalVariables.UpdatedDeviatoricCauchyStress[0] * rElementalVariables.UpdatedDeviatoricCauchyStress[0] +
-                              0.5 * rElementalVariables.UpdatedDeviatoricCauchyStress[1] * rElementalVariables.UpdatedDeviatoricCauchyStress[1] +
-                              rElementalVariables.UpdatedDeviatoricCauchyStress[2] * rElementalVariables.UpdatedDeviatoricCauchyStress[2]);
-
-        if (TauNorm > this->GetProperties()[YIELD_SHEAR])
-        {
-          this->SetValue(YIELDED, true);
-        }
-        else
-        {
-          this->SetValue(YIELDED, false);
-        }
-      }
-      else
-      {
-        this->SetValue(YIELDED, false);
-      }
-    }
-
-    const double time_step = rCurrentProcessInfo[DELTA_TIME];
-    const double bulk_modulus = this->GetProperties()[BULK_MODULUS];
-    const int voigt_size = (this->GetGeometry().WorkingSpaceDimension() - 1) * 3;
-
-    DeviatoricCoeff = rElementalVariables.ConstitutiveMatrix(voigt_size - 1, voigt_size - 1);
-    VolumetricCoeff = bulk_modulus * time_step;
-    Density = mpConstitutiveLaw->CalculateValue(constitutive_law_values, DENSITY, Density);
-
-    this->mMaterialDeviatoricCoefficient = DeviatoricCoeff;
-    this->mMaterialVolumetricCoefficient = VolumetricCoeff;
-    this->mMaterialDensity = Density;
-  }
-
-  template <>
-  void TwoStepUpdatedLagrangianVPImplicitFluidElement<3>::CalcElasticPlasticCauchySplitted(
-      ElementalVariables &rElementalVariables, double TimeStep, unsigned int g, const ProcessInfo &rCurrentProcessInfo,
-      double &Density, double &DeviatoricCoeff, double &VolumetricCoeff)
-  {
-
-    mpConstitutiveLaw = this->GetProperties().GetValue(CONSTITUTIVE_LAW);
-    auto constitutive_law_values =
-        ConstitutiveLaw::Parameters(this->GetGeometry(), this->GetProperties(), rCurrentProcessInfo);
-
-    Flags &constitutive_law_options = constitutive_law_values.GetOptions();
-    constitutive_law_options.Set(ConstitutiveLaw::COMPUTE_STRESS, true);
-    constitutive_law_options.Set(ConstitutiveLaw::COMPUTE_CONSTITUTIVE_TENSOR, true);
-
-    const Vector &r_shape_functions = row((this->GetGeometry()).ShapeFunctionsValues(), g);
-    constitutive_law_values.SetShapeFunctionsValues(r_shape_functions);
-    constitutive_law_values.SetStrainVector(rElementalVariables.SpatialDefRate);
-    constitutive_law_values.SetStressVector(rElementalVariables.UpdatedDeviatoricCauchyStress);
-    constitutive_law_values.SetConstitutiveMatrix(rElementalVariables.ConstitutiveMatrix);
-
-    // Temporary workaround, to be updated
-    auto r_geometry = this->GetGeometry();
-    r_geometry[0].SetValue(THETA_MOMENTUM, 0.5);
-
-    mpConstitutiveLaw->CalculateMaterialResponseCauchy(constitutive_law_values);
-
-    rElementalVariables.UpdatedTotalCauchyStress[0] =
-        rElementalVariables.UpdatedDeviatoricCauchyStress[0] + rElementalVariables.MeanPressure;
-    rElementalVariables.UpdatedTotalCauchyStress[1] =
-        rElementalVariables.UpdatedDeviatoricCauchyStress[1] + rElementalVariables.MeanPressure;
-    rElementalVariables.UpdatedTotalCauchyStress[2] =
-        rElementalVariables.UpdatedDeviatoricCauchyStress[2] + rElementalVariables.MeanPressure;
-    rElementalVariables.UpdatedTotalCauchyStress[3] = rElementalVariables.UpdatedDeviatoricCauchyStress[3];
-    rElementalVariables.UpdatedTotalCauchyStress[4] = rElementalVariables.UpdatedDeviatoricCauchyStress[4];
-    rElementalVariables.UpdatedTotalCauchyStress[5] = rElementalVariables.UpdatedDeviatoricCauchyStress[5];
-
-    this->SetValue(CAUCHY_STRESS_VECTOR, rElementalVariables.UpdatedTotalCauchyStress);
-
-    if (this->GetProperties().Has(YIELD_SHEAR) && this->Has(YIELDED))
-    {
-      double tolerance = 1e-10;
-      if (this->GetProperties()[YIELD_SHEAR] > tolerance)
-      {
-
-        double TauNorm = sqrt(2.0 * rElementalVariables.UpdatedDeviatoricCauchyStress[0] * rElementalVariables.UpdatedDeviatoricCauchyStress[0] +
-                              2.0 * rElementalVariables.UpdatedDeviatoricCauchyStress[1] * rElementalVariables.UpdatedDeviatoricCauchyStress[1] +
-                              2.0 * rElementalVariables.UpdatedDeviatoricCauchyStress[2] * rElementalVariables.UpdatedDeviatoricCauchyStress[2] +
-                              4.0 * rElementalVariables.UpdatedDeviatoricCauchyStress[3] * rElementalVariables.UpdatedDeviatoricCauchyStress[3] +
-                              4.0 * rElementalVariables.UpdatedDeviatoricCauchyStress[4] * rElementalVariables.UpdatedDeviatoricCauchyStress[4] +
-                              4.0 * rElementalVariables.UpdatedDeviatoricCauchyStress[5] * rElementalVariables.UpdatedDeviatoricCauchyStress[5]);
-
-        if (TauNorm > this->GetProperties()[YIELD_SHEAR])
-        {
-          this->SetValue(YIELDED, true);
-        }
-        else
-        {
-          this->SetValue(YIELDED, false);
-        }
-      }
-      else
-      {
-        this->SetValue(YIELDED, false);
-      }
-    }
-
-    const double time_step = rCurrentProcessInfo[DELTA_TIME];
-    const double bulk_modulus = this->GetProperties()[BULK_MODULUS];
-    const int voigt_size = (this->GetGeometry().WorkingSpaceDimension() - 1) * 3;
-
-    DeviatoricCoeff = rElementalVariables.ConstitutiveMatrix(voigt_size - 1, voigt_size - 1);
-    VolumetricCoeff = bulk_modulus * time_step;
-    Density = mpConstitutiveLaw->CalculateValue(constitutive_law_values, DENSITY, Density);
-
-    this->mMaterialDeviatoricCoefficient = DeviatoricCoeff;
-    this->mMaterialVolumetricCoefficient = VolumetricCoeff;
-    this->mMaterialDensity = Density;
-  }
-
-  template <unsigned int TDim>
-  void TwoStepUpdatedLagrangianVPImplicitFluidElement<TDim>::CalculateLocalContinuityEqForPressure(MatrixType &rLeftHandSideMatrix,
-                                                                                                   VectorType &rRightHandSideVector,
-                                                                                                   const ProcessInfo &rCurrentProcessInfo)
-  {
-
-    GeometryType &rGeom = this->GetGeometry();
-    const unsigned int NumNodes = rGeom.PointsNumber();
-
-    // Check sizes and initialize
-    if (rLeftHandSideMatrix.size1() != NumNodes)
-      rLeftHandSideMatrix.resize(NumNodes, NumNodes, false);
-
-    rLeftHandSideMatrix = ZeroMatrix(NumNodes, NumNodes);
-
-    if (rRightHandSideVector.size() != NumNodes)
-      rRightHandSideVector.resize(NumNodes);
-
-    rRightHandSideVector = ZeroVector(NumNodes);
-
-    // Shape functions and integration points
-    ShapeFunctionDerivativesArrayType DN_DX;
-    Matrix NContainer;
-    VectorType GaussWeights;
-    this->CalculateGeometryData(DN_DX, NContainer, GaussWeights);
-    const unsigned int NumGauss = GaussWeights.size();
-
-    double TimeStep = rCurrentProcessInfo[DELTA_TIME];
-    double theta = this->GetThetaContinuity();
-    double ElemSize = this->ElementSize();
-
-    ElementalVariables rElementalVariables;
-    this->InitializeElementalVariables(rElementalVariables);
-
-    double maxViscousValueForStabilization = 0.1;
-    double Density = this->mMaterialDensity;
-    double VolumetricCoeff = this->mMaterialVolumetricCoefficient;
-    double DeviatoricCoeff = this->mMaterialDeviatoricCoefficient;
-
-    if (DeviatoricCoeff > maxViscousValueForStabilization)
-    {
-      DeviatoricCoeff = maxViscousValueForStabilization;
-    }
-
-    double Tau = 0;
-    this->CalculateTauFIC(Tau, ElemSize, Density, DeviatoricCoeff, rCurrentProcessInfo);
-
-    double totalVolume = 0;
-    bool computeElement = false;
-    // Loop on integration points
-    for (unsigned int g = 0; g < NumGauss; ++g)
-    {
-      const double GaussWeight = GaussWeights[g];
-      totalVolume += GaussWeight;
-      const ShapeFunctionsType &N = row(NContainer, g);
-      const ShapeFunctionDerivativesType &rDN_DX = DN_DX[g];
-      computeElement = this->CalcCompleteStrainRate(rElementalVariables, rCurrentProcessInfo, rDN_DX, theta);
-
-      if (computeElement == true && this->IsNot(BLOCKED) && this->IsNot(ISOLATED))
-      {
-
-        // double BulkCoeff =GaussWeight/(VolumetricCoeff);
-        // this->ComputeBulkMatrix(BulkVelMatrix,N,BulkCoeff);
-        // double BulkStabCoeff=BulkCoeff*Tau*Density/TimeStep;
-        // this->ComputeBulkMatrix(BulkAccMatrix,N,BulkStabCoeff);
-
-        double BoundLHSCoeff = Tau * 4.0 * GaussWeight / (ElemSize * ElemSize);
-        // if(TDim==3){
-        //   BoundLHSCoeff=Tau*2*GaussWeight/(0.81649658*ElemSize*ElemSize);
-        // }
-
-        this->ComputeBoundLHSMatrix(rLeftHandSideMatrix, N, BoundLHSCoeff);
-
-        double BoundRHSCoeffAcc = Tau * Density * 2 * GaussWeight / ElemSize;
-        double BoundRHSCoeffDev = Tau * 8.0 * DeviatoricCoeff * GaussWeight / (ElemSize * ElemSize);
-        // double NProjSpatialDefRate=this->CalcNormalProjectionDefRate(rElementalVariables.SpatialDefRate);
-        // double BoundRHSCoeffDev=Tau*8.0*NProjSpatialDefRate*DeviatoricCoeff*GaussWeight/(ElemSize*ElemSize);
-        // this->ComputeBoundRHSVector(rRightHandSideVector,N,TimeStep,BoundRHSCoeffAcc,BoundRHSCoeffDev);
-        this->ComputeBoundRHSVectorComplete(rRightHandSideVector, TimeStep, BoundRHSCoeffAcc, BoundRHSCoeffDev, rElementalVariables.SpatialDefRate);
-
-        double StabLaplacianWeight = Tau * GaussWeight;
-        this->ComputeStabLaplacianMatrix(rLeftHandSideMatrix, rDN_DX, StabLaplacianWeight);
-
-        for (SizeType i = 0; i < NumNodes; ++i)
-        {
-          // RHS contribution
-          // Velocity divergence
-          rRightHandSideVector[i] += GaussWeight * N[i] * rElementalVariables.VolumetricDefRate;
-          this->AddStabilizationNodalTermsRHS(rRightHandSideVector, Tau, Density, GaussWeight, rDN_DX, i);
-        }
-      }
-    }
-
-    if (computeElement == true && this->IsNot(BLOCKED) && this->IsNot(ISOLATED))
-    {
-
-      VectorType PressureValues = ZeroVector(NumNodes);
-      VectorType PressureValuesForRHS = ZeroVector(NumNodes);
-      this->GetPressureValues(PressureValuesForRHS, 0);
-      //the LHS matrix up to now just contains the laplacian term and the bound term
-      noalias(rRightHandSideVector) -= prod(rLeftHandSideMatrix, PressureValuesForRHS);
-
-      this->GetPressureValues(PressureValues, 1);
-      noalias(PressureValuesForRHS) += -PressureValues;
-      MatrixType BulkMatrix = ZeroMatrix(NumNodes, NumNodes);
-      MatrixType BulkMatrixConsistent = ZeroMatrix(NumNodes, NumNodes);
-      double lumpedBulkCoeff = totalVolume / (VolumetricCoeff);
-      double lumpedBulkStabCoeff = lumpedBulkCoeff * Tau * Density / TimeStep;
-
-      this->ComputeBulkMatrixLump(BulkMatrix, lumpedBulkCoeff);
-      // this->ComputeBulkMatrixConsistent(BulkMatrixConsistent,lumpedBulkCoeff);
-      noalias(rLeftHandSideMatrix) += BulkMatrix;
-      // noalias(rLeftHandSideMatrix)+=BulkMatrixConsistent;
-      noalias(rRightHandSideVector) -= prod(BulkMatrix, PressureValuesForRHS);
-      // noalias(rRightHandSideVector) -=prod(BulkMatrixConsistent,PressureValuesForRHS);
-
-      this->GetPressureVelocityValues(PressureValues, 0);
-      noalias(PressureValuesForRHS) += -PressureValues * TimeStep;
-      noalias(BulkMatrix) = ZeroMatrix(NumNodes, NumNodes);
-      this->ComputeBulkMatrixLump(BulkMatrix, lumpedBulkStabCoeff);
-      // this->ComputeBulkMatrixConsistent(BulkMatrixConsistent,lumpedBulkStabCoeff);
-      noalias(rLeftHandSideMatrix) += BulkMatrix;
-      // noalias(rLeftHandSideMatrix)+=BulkMatrixConsistent;
-      noalias(rRightHandSideVector) -= prod(BulkMatrix, PressureValuesForRHS);
-      // noalias(rRightHandSideVector) -=prod(BulkMatrixConsistent,PressureValuesForRHS);
-    }
-    else if (this->IsNot(BLOCKED) && this->IsNot(ISOLATED))
-    {
-      double lumpedBulkCoeff = totalVolume * Tau * Density / (TimeStep * VolumetricCoeff);
-      MatrixType BulkVelMatrixLump = ZeroMatrix(NumNodes, NumNodes);
-      this->ComputeBulkMatrixLump(BulkVelMatrixLump, lumpedBulkCoeff);
-      noalias(rLeftHandSideMatrix) += BulkVelMatrixLump;
-      VectorType PressureValues = ZeroVector(NumNodes);
-      VectorType PressureValuesForRHS = ZeroVector(NumNodes);
-      this->GetPressureValues(PressureValuesForRHS, 0);
-      this->GetPressureValues(PressureValues, 1);
-      noalias(PressureValuesForRHS) += -PressureValues;
-      noalias(rRightHandSideVector) -= prod(BulkVelMatrixLump, PressureValuesForRHS);
-    }
-    else if (this->Is(BLOCKED) && this->IsNot(ISOLATED))
-    {
-      VectorType PressureValues = ZeroVector(NumNodes);
-      VectorType PressureValuesForRHS = ZeroVector(NumNodes);
-      this->GetPressureValues(PressureValuesForRHS, 0);
-      //the LHS matrix up to now is void
-
-      this->GetPressureValues(PressureValues, 1);
-      noalias(PressureValuesForRHS) += -PressureValues;
-      MatrixType BulkMatrix = ZeroMatrix(NumNodes, NumNodes);
-      double lumpedBulkCoeff = totalVolume / (VolumetricCoeff);
-
-      this->ComputeBulkMatrixLump(BulkMatrix, lumpedBulkCoeff);
-      noalias(rLeftHandSideMatrix) += BulkMatrix;
-      noalias(rRightHandSideVector) -= prod(BulkMatrix, PressureValuesForRHS);
-    }
-    else if (this->Is(ISOLATED))
-    {
-      // VectorType PressureValuesForRHS = ZeroVector(NumNodes);
-      MatrixType BulkMatrix = ZeroMatrix(NumNodes, NumNodes);
-      double lumpedBulkCoeff = totalVolume / (VolumetricCoeff);
-
-      this->ComputeBulkMatrixLump(BulkMatrix, lumpedBulkCoeff);
-      noalias(rLeftHandSideMatrix) += BulkMatrix;
-      // noalias(rRightHandSideVector) -= prod(BulkMatrix, PressureValuesForRHS);
-    }
-  }
-
-  template <unsigned int TDim>
-  void TwoStepUpdatedLagrangianVPImplicitFluidElement<TDim>::GetPressureAccelerationValues(Vector &rValues,
-                                                                                           const int Step)
-  {
-    GeometryType &rGeom = this->GetGeometry();
-    const SizeType NumNodes = rGeom.PointsNumber();
-
-    if (rValues.size() != NumNodes)
-      rValues.resize(NumNodes);
-
-    for (SizeType i = 0; i < NumNodes; ++i)
-    {
-      rValues[i] = rGeom[i].FastGetSolutionStepValue(PRESSURE_ACCELERATION, Step);
-    }
-  }
-
-  template class TwoStepUpdatedLagrangianVPImplicitFluidElement<2>;
-  template class TwoStepUpdatedLagrangianVPImplicitFluidElement<3>;
-
-} // namespace Kratos
->>>>>>> b0bb9cb4
+} // namespace Kratos