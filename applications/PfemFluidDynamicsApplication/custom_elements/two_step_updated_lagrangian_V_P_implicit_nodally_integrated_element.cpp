//
//   Project Name:        KratosFluidDynamicsApplication $
//   Last modified by:    $Author:               AFranci $
//   Date:                $Date:               June 2018 $
//   Revision:            $Revision:                 0.0 $
//
//   Implementation of the Gauss-Seidel two step Updated Lagrangian Velocity-Pressure element
//     ( There is a ScalingConstant to multiply the mass balance equation for a number because i read it somewhere)
//

// System includes

// External includes

// Project includes
#include "custom_elements/two_step_updated_lagrangian_V_P_implicit_nodally_integrated_element.h"
#include "includes/cfd_variables.h"

namespace Kratos
{

template <unsigned int TDim>
Element::Pointer TwoStepUpdatedLagrangianVPImplicitNodallyIntegratedElement<TDim>::Clone(IndexType NewId, NodesArrayType const &rThisNodes) const
{
  KRATOS_TRY;

  TwoStepUpdatedLagrangianVPImplicitNodallyIntegratedElement NewElement(NewId, this->GetGeometry().Create(rThisNodes), this->pGetProperties());
  return Element::Pointer(new TwoStepUpdatedLagrangianVPImplicitNodallyIntegratedElement(NewElement));

  KRATOS_CATCH("");
}

template <unsigned int TDim>
void TwoStepUpdatedLagrangianVPImplicitNodallyIntegratedElement<TDim>::InitializeNonLinearIteration(ProcessInfo &rCurrentProcessInfo)
{
  KRATOS_TRY;

  // std::cout<<"InitializeNonLinearIteration "<<std::endl;
  GeometryType &rGeom = this->GetGeometry();
  const unsigned int NumNodes = rGeom.PointsNumber();
  // Shape functions and integration points
  ShapeFunctionDerivativesArrayType DN_DX;
  Matrix NContainer;
  VectorType GaussWeights;
  this->CalculateGeometryData(DN_DX, NContainer, GaussWeights);
  // ElementalVariables rElementalVariables;
  // this->InitializeElementalVariables(rElementalVariables);
  // Loop on integration points
  const ShapeFunctionDerivativesType &rDN_DX = DN_DX[0];

  // const unsigned int NumGauss = GaussWeights.size();
  // if(NumGauss==1){
  // 	this->CalcElementalStrains(rElementalVariables,rCurrentProcessInfo,rDN_DX);
  // }else{
  // 	std::cout<<"a different structure is required for more gauss points"<<std::endl;
  // }

  double meanElementEdgesLength = this->ElementSize();
  double elementVolume = 0;
  if (TDim == 3)
  {
    elementVolume = rGeom.Volume() * 0.25;
  }
  else if (TDim == 2)
  {
    elementVolume = rGeom.Area() / 3.0;
  }

  if (this->Is(SOLID))
  {
    for (unsigned int i = 0; i < NumNodes; i++)
    {
      // if(rGeom[i].FastGetSolutionStepValue(INTERFACE_NODE)==false){
      //   VectorType solidNodalSFDneighbours=rGeom[i].FastGetSolutionStepValue(NODAL_SFD_NEIGHBOURS_ORDER);
      //   unsigned int solidNodalSFDneighboursSize=solidNodalSFDneighbours.size();
      //   // std::cout<<"SOLID_NODAL_SFD_NEIGHBOURS_ORDER) "<<rGeom[i].FastGetSolutionStepValue(SOLID_NODAL_SFD_NEIGHBOURS_ORDER)<<std::endl;

      //   if(solidNodalSFDneighboursSize>1)
      //   {
      //     double& solidMeshSize = rGeom[i].FastGetSolutionStepValue(NODAL_MEAN_MESH_SIZE);
      //     ElementWeakPtrVectorType& neighb_elems = rGeom[i].GetValue(NEIGHBOUR_ELEMENTS);
      //     double numberOfNeighElems=double(neighb_elems.size());
      //     solidMeshSize+=meanElementEdgesLength/numberOfNeighElems;

      //     double solidNodalVolume=rGeom[i].FastGetSolutionStepValue(NODAL_VOLUME);

      //     for (unsigned int j = 0; j< NumNodes; j++)
      //     {
      //         unsigned int idNodeOfConsideredElement=rGeom[j].Id();
      //         unsigned int solidSFDposition=0;
      //         for (unsigned int k = 0; k< solidNodalSFDneighboursSize; k++)
      //         {
      //           if(idNodeOfConsideredElement==solidNodalSFDneighbours[k])
      //           {
      //             rGeom[i].FastGetSolutionStepValue(NODAL_SFD_NEIGHBOURS)[solidSFDposition]   += rDN_DX(j,0)*elementVolume/solidNodalVolume;
      //             rGeom[i].FastGetSolutionStepValue(NODAL_SFD_NEIGHBOURS)[solidSFDposition+1] += rDN_DX(j,1)*elementVolume/solidNodalVolume;
      //             if(TDim==3){
      //               rGeom[i].FastGetSolutionStepValue(NODAL_SFD_NEIGHBOURS)[solidSFDposition+2] += rDN_DX(j,2)*elementVolume/solidNodalVolume;
      //             }
      //             break;
      //           }
      //           solidSFDposition+=TDim;
      //         }
      //     }
      //   }
      //   else
      //   {
      //       std::cout<<rGeom[i].Id()<<"  this solid node is isolated!!! "<<std::endl;
      //       for (unsigned int k = 0; k< TDim; k++)
      //       {
      //         rGeom[i].FastGetSolutionStepValue(SOLID_NODAL_DEFORMATION_GRAD)(k,k)=1.0;
      //       }
      //   }
      // }
      // else
      // {
      VectorType solidNodalSFDneighbours = rGeom[i].FastGetSolutionStepValue(SOLID_NODAL_SFD_NEIGHBOURS_ORDER);
      unsigned int solidNodalSFDneighboursSize = solidNodalSFDneighbours.size();
      // std::cout<<"SOLID_NODAL_SFD_NEIGHBOURS_ORDER) "<<rGeom[i].FastGetSolutionStepValue(SOLID_NODAL_SFD_NEIGHBOURS_ORDER)<<std::endl;

      if (solidNodalSFDneighboursSize > 1)
      {
        double &solidMeshSize = rGeom[i].FastGetSolutionStepValue(SOLID_NODAL_MEAN_MESH_SIZE);
        ElementWeakPtrVectorType &neighb_elems = rGeom[i].GetValue(NEIGHBOUR_ELEMENTS);
        double numberOfNeighElems = double(neighb_elems.size());
        solidMeshSize += meanElementEdgesLength / numberOfNeighElems;

        double solidNodalVolume = rGeom[i].FastGetSolutionStepValue(SOLID_NODAL_VOLUME);

        for (unsigned int j = 0; j < NumNodes; j++)
        {
          unsigned int idNodeOfConsideredElement = rGeom[j].Id();
          unsigned int solidSFDposition = 0;
          for (unsigned int k = 0; k < solidNodalSFDneighboursSize; k++)
          {
            if (idNodeOfConsideredElement == solidNodalSFDneighbours[k])
            {
              rGeom[i].FastGetSolutionStepValue(SOLID_NODAL_SFD_NEIGHBOURS)[solidSFDposition] += rDN_DX(j, 0) * elementVolume / solidNodalVolume;
              rGeom[i].FastGetSolutionStepValue(SOLID_NODAL_SFD_NEIGHBOURS)[solidSFDposition + 1] += rDN_DX(j, 1) * elementVolume / solidNodalVolume;
              if (TDim == 3)
              {
                rGeom[i].FastGetSolutionStepValue(SOLID_NODAL_SFD_NEIGHBOURS)[solidSFDposition + 2] += rDN_DX(j, 2) * elementVolume / solidNodalVolume;
              }
              break;
            }
            solidSFDposition += TDim;
          }
        }
      }
      else
      {
        std::cout << rGeom[i].Id() << "  this solid node is isolated!!! " << std::endl;
        for (unsigned int k = 0; k < TDim; k++)
        {
          rGeom[i].FastGetSolutionStepValue(SOLID_NODAL_DEFORMATION_GRAD)(k, k) = 1.0;
        }
      }
      //}
    }
  }
  else
  //  if(this->Is(FLUID) && this->IsNot(SOLID))
  {
    for (unsigned int i = 0; i < NumNodes; i++)
    {
      VectorType nodalSFDneighbours = rGeom[i].FastGetSolutionStepValue(NODAL_SFD_NEIGHBOURS_ORDER);
      // std::cout<<"rGeom[i].FastGetSolutionStepValue(NODAL_SFD_NEIGHBOURS_ORDER) "<<rGeom[i].FastGetSolutionStepValue(NODAL_SFD_NEIGHBOURS_ORDER)<<std::endl;
      unsigned int nodalSFDneighboursSize = nodalSFDneighbours.size();

      if (nodalSFDneighboursSize > 1)
      {
        double &meshSize = rGeom[i].FastGetSolutionStepValue(NODAL_MEAN_MESH_SIZE);
        ElementWeakPtrVectorType &neighb_elems = rGeom[i].GetValue(NEIGHBOUR_ELEMENTS);
        double numberOfNeighElems = double(neighb_elems.size());
        meshSize += meanElementEdgesLength / numberOfNeighElems;

        if (rGeom[i].Is(FREE_SURFACE))
        {
          this->NodalFreeSurfaceLength(i);
        }

        double nodalVolume = rGeom[i].FastGetSolutionStepValue(NODAL_VOLUME);

        for (unsigned int j = 0; j < NumNodes; j++)
        {
          unsigned int idNodeOfConsideredElement = rGeom[j].Id();
          unsigned int SFDposition = 0;
          for (unsigned int k = 0; k < nodalSFDneighboursSize; k++)
          {
            if (idNodeOfConsideredElement == nodalSFDneighbours[k])
            {
              rGeom[i].FastGetSolutionStepValue(NODAL_SFD_NEIGHBOURS)[SFDposition] += rDN_DX(j, 0) * elementVolume / nodalVolume;
              rGeom[i].FastGetSolutionStepValue(NODAL_SFD_NEIGHBOURS)[SFDposition + 1] += rDN_DX(j, 1) * elementVolume / nodalVolume;
              if (TDim == 3)
              {
                rGeom[i].FastGetSolutionStepValue(NODAL_SFD_NEIGHBOURS)[SFDposition + 2] += rDN_DX(j, 2) * elementVolume / nodalVolume;
              }
              break;
            }
            SFDposition += TDim;
          }
        }
      }
      else
      {
        std::cout << rGeom[i].Id() << "  this fluid node is isolated!!! " << std::endl;
        for (unsigned int k = 0; k < TDim; k++)
        {
          rGeom[i].FastGetSolutionStepValue(NODAL_DEFORMATION_GRAD)(k, k) = 1.0;
        }
      }
    }
  }

  // for (unsigned int i = 0; i < NumNodes; i++)
  // 	{

  //     if(rGeom[i].FastGetSolutionStepValue(INTERFACE_NODE)==true && this->Is(SOLID))
  //     // if(this->Is(SOLID))
  //     {
  //       VectorType solidNodalSFDneighbours=rGeom[i].FastGetSolutionStepValue(SOLID_NODAL_SFD_NEIGHBOURS_ORDER);
  //       unsigned int solidNodalSFDneighboursSize=solidNodalSFDneighbours.size();
  //       // std::cout<<"SOLID_NODAL_SFD_NEIGHBOURS_ORDER) "<<rGeom[i].FastGetSolutionStepValue(SOLID_NODAL_SFD_NEIGHBOURS_ORDER)<<std::endl;

  //       if(solidNodalSFDneighboursSize>1)
  //       {
  //         double& solidMeshSize = rGeom[i].FastGetSolutionStepValue(SOLID_NODAL_MEAN_MESH_SIZE);
  //         ElementWeakPtrVectorType& neighb_elems = rGeom[i].GetValue(NEIGHBOUR_ELEMENTS);
  //         double numberOfNeighElems=double(neighb_elems.size());
  //         solidMeshSize+=meanElementEdgesLength/numberOfNeighElems;

  //         double solidNodalVolume=rGeom[i].FastGetSolutionStepValue(SOLID_NODAL_VOLUME);

  //         for (unsigned int j = 0; j< NumNodes; j++)
  //         {
  //             unsigned int idNodeOfConsideredElement=rGeom[j].Id();
  //             unsigned int solidSFDposition=0;
  //             for (unsigned int k = 0; k< solidNodalSFDneighboursSize; k++)
  //             {
  //               if(idNodeOfConsideredElement==solidNodalSFDneighbours[k])
  //               {
  //                 rGeom[i].FastGetSolutionStepValue(SOLID_NODAL_SFD_NEIGHBOURS)[solidSFDposition]   += rDN_DX(j,0)*elementVolume/solidNodalVolume;
  //                 rGeom[i].FastGetSolutionStepValue(SOLID_NODAL_SFD_NEIGHBOURS)[solidSFDposition+1] += rDN_DX(j,1)*elementVolume/solidNodalVolume;
  //                 if(TDim==3){
  //                   rGeom[i].FastGetSolutionStepValue(SOLID_NODAL_SFD_NEIGHBOURS)[solidSFDposition+2] += rDN_DX(j,2)*elementVolume/solidNodalVolume;
  //                 }
  //                 break;
  //               }
  //               solidSFDposition+=TDim;
  //           }
  //         }
  //       }
  //       else
  //       {
  //           std::cout<<rGeom[i].Id()<<"  this solid node is isolated!!! "<<std::endl;
  //           for (unsigned int k = 0; k< TDim; k++)
  //           {
  //             rGeom[i].FastGetSolutionStepValue(NODAL_DEFORMATION_GRAD)(k,k)=1.0;
  //           }
  //       }
  //     }
  //     else if(this->Is(FLUID)){

  //       VectorType nodalSFDneighbours=rGeom[i].FastGetSolutionStepValue(NODAL_SFD_NEIGHBOURS_ORDER);
  //       // std::cout<<"rGeom[i].FastGetSolutionStepValue(NODAL_SFD_NEIGHBOURS_ORDER) "<<rGeom[i].FastGetSolutionStepValue(NODAL_SFD_NEIGHBOURS_ORDER)<<std::endl;
  //       unsigned int nodalSFDneighboursSize=nodalSFDneighbours.size();

  //       if(nodalSFDneighboursSize>1)
  //       {
  //         double& meshSize = rGeom[i].FastGetSolutionStepValue(NODAL_MEAN_MESH_SIZE);
  //         ElementWeakPtrVectorType& neighb_elems = rGeom[i].GetValue(NEIGHBOUR_ELEMENTS);
  //         double numberOfNeighElems=double(neighb_elems.size());
  //         meshSize+=meanElementEdgesLength/numberOfNeighElems;

  //         if(rGeom[i].Is(FREE_SURFACE)){
  //           this->NodalFreeSurfaceLength(i);
  //         }

  //       double nodalVolume=rGeom[i].FastGetSolutionStepValue(NODAL_VOLUME);

  //       for (unsigned int j = 0; j< NumNodes; j++)
  //       {
  //           unsigned int idNodeOfConsideredElement=rGeom[j].Id();
  //           unsigned int SFDposition=0;
  //           for (unsigned int k = 0; k< nodalSFDneighboursSize; k++)
  //           {
  //             if(idNodeOfConsideredElement==nodalSFDneighbours[k])
  //             {
  //               rGeom[i].FastGetSolutionStepValue(NODAL_SFD_NEIGHBOURS)[SFDposition]   += rDN_DX(j,0)*elementVolume/nodalVolume;
  //               rGeom[i].FastGetSolutionStepValue(NODAL_SFD_NEIGHBOURS)[SFDposition+1] += rDN_DX(j,1)*elementVolume/nodalVolume;
  //               if(TDim==3){
  //                 rGeom[i].FastGetSolutionStepValue(NODAL_SFD_NEIGHBOURS)[SFDposition+2] += rDN_DX(j,2)*elementVolume/nodalVolume;
  //               }
  //               break;
  //             }
  //             SFDposition+=TDim;
  //         }
  //       }
  //     }
  //     else
  //     {
  //         std::cout<<rGeom[i].Id()<<"  this fluid node is isolated!!! "<<std::endl;
  //         for (unsigned int k = 0; k< TDim; k++)
  //         {
  //           rGeom[i].FastGetSolutionStepValue(NODAL_DEFORMATION_GRAD)(k,k)=1.0;
  //         }
  //     }
  //     // if(rGeom[i].FastGetSolutionStepValue(INTERFACE_NODE)==true)
  //     // {

  //     //   if(this->Is(SOLID)){
  //     //     std::cout<<"        SOLID_NODAL_SFD_NEIGHBOURS_ORDER "<<rGeom[i].FastGetSolutionStepValue(SOLID_NODAL_SFD_NEIGHBOURS_ORDER)<<std::endl;
  //     //     std::cout<<"        SOLID_NODAL_SFD_NEIGHBOURS "<<rGeom[i].FastGetSolutionStepValue(SOLID_NODAL_SFD_NEIGHBOURS)<<std::endl;
  //     //   }else{
  //     //     std::cout<<"NODAL_SFD_NEIGHBOURS_ORDER "<<rGeom[i].FastGetSolutionStepValue(NODAL_SFD_NEIGHBOURS_ORDER)<<std::endl;
  //     //     std::cout<<"NODAL_SFD_NEIGHBOURS "<<rGeom[i].FastGetSolutionStepValue(NODAL_SFD_NEIGHBOURS)<<std::endl;
  //     //   }

  //     // }
  //   }

  // }

  // for (unsigned int i = 0; i < NumNodes; i++)
  // 	{

  //     VectorType nodalSFDneighbours=rGeom[i].FastGetSolutionStepValue(NODAL_SFD_NEIGHBOURS_ORDER);
  //     unsigned int nodalSFDneighboursSize=nodalSFDneighbours.size();

  //     if(nodalSFDneighboursSize>1)
  //     {
  //       double& meshSize = rGeom[i].FastGetSolutionStepValue(NODAL_MEAN_MESH_SIZE);
  //       ElementWeakPtrVectorType& neighb_elems = rGeom[i].GetValue(NEIGHBOUR_ELEMENTS);
  //       double numberOfNeighElems=double(neighb_elems.size());
  //       meshSize+=meanElementEdgesLength/numberOfNeighElems;

  //       if(rGeom[i].Is(FREE_SURFACE)){
  //         this->NodalFreeSurfaceLength(i);
  //       }

  //     if(rGeom[i].FastGetSolutionStepValue(INTERFACE_NODE)==true && this->Is(SOLID))
  //     {
  //       VectorType solidNodalSFDneighbours=rGeom[i].FastGetSolutionStepValue(SOLID_NODAL_SFD_NEIGHBOURS_ORDER);
  //       unsigned int solidNodalSFDneighboursSize=solidNodalSFDneighbours.size();
  //       double& solidMeshSize = rGeom[i].FastGetSolutionStepValue(SOLID_NODAL_MEAN_MESH_SIZE);
  //       solidMeshSize=meshSize;

  //       double solidNodalVolume=rGeom[i].FastGetSolutionStepValue(SOLID_NODAL_VOLUME);

  //       for (unsigned int j = 0; j< NumNodes; j++)
  //       {
  //           unsigned int idNodeOfConsideredElement=rGeom[j].Id();
  //           unsigned int solidSFDposition=0;
  //           for (unsigned int k = 0; k< solidNodalSFDneighboursSize; k++)
  //           {
  //             if(idNodeOfConsideredElement==solidNodalSFDneighbours[k])
  //             {
  //               rGeom[i].FastGetSolutionStepValue(SOLID_NODAL_SFD_NEIGHBOURS)[solidSFDposition]   += rDN_DX(j,0)*elementVolume/solidNodalVolume;
  //               rGeom[i].FastGetSolutionStepValue(SOLID_NODAL_SFD_NEIGHBOURS)[solidSFDposition+1] += rDN_DX(j,1)*elementVolume/solidNodalVolume;
  //               if(TDim==3){
  //                 rGeom[i].FastGetSolutionStepValue(SOLID_NODAL_SFD_NEIGHBOURS)[solidSFDposition+2] += rDN_DX(j,2)*elementVolume/solidNodalVolume;
  //               }
  //               break;
  //             }
  //             solidSFDposition+=TDim;
  //          }
  //       }
  //     }else{

  //       double nodalVolume=rGeom[i].FastGetSolutionStepValue(NODAL_VOLUME);

  //       for (unsigned int j = 0; j< NumNodes; j++)
  //       {
  //           unsigned int idNodeOfConsideredElement=rGeom[j].Id();
  //           unsigned int SFDposition=0;
  //           for (unsigned int k = 0; k< nodalSFDneighboursSize; k++)
  //           {
  //             if(idNodeOfConsideredElement==nodalSFDneighbours[k])
  //             {
  //               rGeom[i].FastGetSolutionStepValue(NODAL_SFD_NEIGHBOURS)[SFDposition]   += rDN_DX(j,0)*elementVolume/nodalVolume;
  //               rGeom[i].FastGetSolutionStepValue(NODAL_SFD_NEIGHBOURS)[SFDposition+1] += rDN_DX(j,1)*elementVolume/nodalVolume;
  //               if(TDim==3){
  //                 rGeom[i].FastGetSolutionStepValue(NODAL_SFD_NEIGHBOURS)[SFDposition+2] += rDN_DX(j,2)*elementVolume/nodalVolume;
  //               }
  //               break;
  //             }
  //             SFDposition+=TDim;
  //         }
  //       }
  //     }
  //     // if(rGeom[i].FastGetSolutionStepValue(INTERFACE_NODE)==true)
  //     // {

  //     //   if(this->Is(SOLID)){
  //     //     std::cout<<"        SOLID_NODAL_SFD_NEIGHBOURS_ORDER "<<rGeom[i].FastGetSolutionStepValue(SOLID_NODAL_SFD_NEIGHBOURS_ORDER)<<std::endl;
  //     //     std::cout<<"        SOLID_NODAL_SFD_NEIGHBOURS "<<rGeom[i].FastGetSolutionStepValue(SOLID_NODAL_SFD_NEIGHBOURS)<<std::endl;
  //     //   }else{
  //     //     std::cout<<"NODAL_SFD_NEIGHBOURS_ORDER "<<rGeom[i].FastGetSolutionStepValue(NODAL_SFD_NEIGHBOURS_ORDER)<<std::endl;
  //     //     std::cout<<"NODAL_SFD_NEIGHBOURS "<<rGeom[i].FastGetSolutionStepValue(NODAL_SFD_NEIGHBOURS)<<std::endl;
  //     //   }

  //     // }
  //   }
  //   else
  //   {
  //       std::cout<<rGeom[i].Id()<<"  this node is isolated!!! "<<std::endl;
  //       for (unsigned int k = 0; k< TDim; k++)
  //       {
  //       	rGeom[i].FastGetSolutionStepValue(NODAL_DEFORMATION_GRAD)(k,k)=1.0;
  //       }
  //   }
  // }

  KRATOS_CATCH("");
}

template <>
void TwoStepUpdatedLagrangianVPImplicitNodallyIntegratedElement<2>::NodalFreeSurfaceLength(unsigned int nodeIndex)
{
  GeometryType &rGeom = this->GetGeometry();
  const SizeType NumNodes = rGeom.PointsNumber();
  array_1d<double, 3> Edge(3, 0.0);
  // unsigned int countFreeSurface=1;
  for (SizeType i = 0; i < NumNodes; i++)
  {

    if ((rGeom[i].Is(FREE_SURFACE) || (rGeom[i].Is(SOLID) && rGeom[i].Is(BOUNDARY))) && i != nodeIndex)
    {
      noalias(Edge) = rGeom[nodeIndex].Coordinates() - rGeom[i].Coordinates();
      rGeom[nodeIndex].FastGetSolutionStepValue(NODAL_FREESURFACE_AREA) += sqrt(Edge[0] * Edge[0] + Edge[1] * Edge[1]) / 2.0;
      // countFreeSurface+=1;
    }
  }
  // if(countFreeSurface==NumNodes){
  //   ElementWeakPtrVectorType& neighb_elemsA = rGeom[0].GetValue(NEIGHBOUR_ELEMENTS);
  //   ElementWeakPtrVectorType& neighb_elemsB = rGeom[1].GetValue(NEIGHBOUR_ELEMENTS);
  //   ElementWeakPtrVectorType& neighb_elemsC = rGeom[2].GetValue(NEIGHBOUR_ELEMENTS);
  //   if(neighb_elemsA.size()==1 && neighb_elemsB.size()==1 && neighb_elemsC.size()==1){
  // 	rGeom[nodeIndex].Set(ISOLATED);
  //   }
  // }
}

template <>
void TwoStepUpdatedLagrangianVPImplicitNodallyIntegratedElement<3>::NodalFreeSurfaceLength(unsigned int nodeIndex)
{

  GeometryType &rGeom = this->GetGeometry();
  // const SizeType NumNodes = rGeom.PointsNumber();
  array_1d<double, 3> Edge(3, 0.0);

  if (rGeom[0].Is(FREE_SURFACE) && rGeom[1].Is(FREE_SURFACE) && rGeom[2].Is(FREE_SURFACE))
  {

    const double a = MathUtils<double>::Norm3(rGeom.GetPoint(0) - rGeom.GetPoint(1));
    const double b = MathUtils<double>::Norm3(rGeom.GetPoint(1) - rGeom.GetPoint(2));
    const double c = MathUtils<double>::Norm3(rGeom.GetPoint(2) - rGeom.GetPoint(0));

    const double s = (a + b + c) / 2.0;

    rGeom[nodeIndex].FastGetSolutionStepValue(NODAL_FREESURFACE_AREA) += std::sqrt(s * (s - a) * (s - b) * (s - c)) / 3.0;
  }
  if (rGeom[0].Is(FREE_SURFACE) && rGeom[1].Is(FREE_SURFACE) && rGeom[3].Is(FREE_SURFACE))
  {

    const double a = MathUtils<double>::Norm3(rGeom.GetPoint(0) - rGeom.GetPoint(1));
    const double b = MathUtils<double>::Norm3(rGeom.GetPoint(1) - rGeom.GetPoint(3));
    const double c = MathUtils<double>::Norm3(rGeom.GetPoint(3) - rGeom.GetPoint(0));

    const double s = (a + b + c) / 2.0;

    rGeom[nodeIndex].FastGetSolutionStepValue(NODAL_FREESURFACE_AREA) += std::sqrt(s * (s - a) * (s - b) * (s - c)) / 3.0;
  }
  if (rGeom[0].Is(FREE_SURFACE) && rGeom[2].Is(FREE_SURFACE) && rGeom[3].Is(FREE_SURFACE))
  {

    const double a = MathUtils<double>::Norm3(rGeom.GetPoint(0) - rGeom.GetPoint(2));
    const double b = MathUtils<double>::Norm3(rGeom.GetPoint(2) - rGeom.GetPoint(3));
    const double c = MathUtils<double>::Norm3(rGeom.GetPoint(3) - rGeom.GetPoint(0));

    const double s = (a + b + c) / 2.0;

    rGeom[nodeIndex].FastGetSolutionStepValue(NODAL_FREESURFACE_AREA) += std::sqrt(s * (s - a) * (s - b) * (s - c)) / 3.0;
  }
  if (rGeom[1].Is(FREE_SURFACE) && rGeom[2].Is(FREE_SURFACE) && rGeom[3].Is(FREE_SURFACE))
  {

    const double a = MathUtils<double>::Norm3(rGeom.GetPoint(1) - rGeom.GetPoint(2));
    const double b = MathUtils<double>::Norm3(rGeom.GetPoint(2) - rGeom.GetPoint(3));
    const double c = MathUtils<double>::Norm3(rGeom.GetPoint(3) - rGeom.GetPoint(1));

    const double s = (a + b + c) / 2.0;

    rGeom[nodeIndex].FastGetSolutionStepValue(NODAL_FREESURFACE_AREA) += std::sqrt(s * (s - a) * (s - b) * (s - c)) / 3.0;
  }
}

template <>
void TwoStepUpdatedLagrangianVPImplicitNodallyIntegratedElement<2>::GetNodesPosition(Vector &rValues, const ProcessInfo &rCurrentProcessInfo, double theta)
{
  GeometryType &rGeom = this->GetGeometry();
  const SizeType NumNodes = rGeom.PointsNumber();
  const SizeType LocalSize = 2 * NumNodes;

  if (rValues.size() != LocalSize)
    rValues.resize(LocalSize);

  SizeType Index = 0;

  for (SizeType i = 0; i < NumNodes; ++i)
  {
    rValues[Index++] = rGeom[i].X();
    rValues[Index++] = rGeom[i].Y();
  }
}

template <>
void TwoStepUpdatedLagrangianVPImplicitNodallyIntegratedElement<3>::GetNodesPosition(Vector &rValues, const ProcessInfo &rCurrentProcessInfo, double theta)
{
  GeometryType &rGeom = this->GetGeometry();
  const SizeType NumNodes = rGeom.PointsNumber();
  const SizeType LocalSize = 3 * NumNodes;

  if (rValues.size() != LocalSize)
    rValues.resize(LocalSize);

  SizeType Index = 0;

  for (SizeType i = 0; i < NumNodes; ++i)
  {
    rValues[Index++] = rGeom[i].X();
    rValues[Index++] = rGeom[i].Y();
    rValues[Index++] = rGeom[i].Z();
  }
}

template <>
void TwoStepUpdatedLagrangianVPImplicitNodallyIntegratedElement<2>::CalcElementalStrains(ElementalVariables &rElementalVariables,
                                                                                         const ProcessInfo &rCurrentProcessInfo,
                                                                                         const ShapeFunctionDerivativesType &rDN_DX)
{
  unsigned int dimension = this->GetGeometry().WorkingSpaceDimension();
  GeometryType &rGeom = this->GetGeometry();
  const SizeType NumNodes = rGeom.PointsNumber();
  const SizeType LocalSize = dimension * NumNodes;
  VectorType NodesPosition = ZeroVector(LocalSize);
  VectorType VelocityValues = ZeroVector(LocalSize);
  VectorType RHSVelocities = ZeroVector(LocalSize);
  double theta = 0.5;
  // if(rGeom[0].Is(SOLID) && rGeom[1].Is(SOLID) && rGeom[2].Is(SOLID)){
  //   theta=1.0;
  // }
  this->GetNodesPosition(NodesPosition, rCurrentProcessInfo, theta);
  this->GetVelocityValues(RHSVelocities, 0);
  RHSVelocities *= theta;
  this->GetVelocityValues(VelocityValues, 1);
  RHSVelocities += VelocityValues * (1.0 - theta);
  rElementalVariables.Fgrad = ZeroMatrix(dimension, dimension);
  rElementalVariables.FgradVel = ZeroMatrix(dimension, dimension);
  for (SizeType i = 0; i < dimension; i++)
  {
    for (SizeType j = 0; j < dimension; j++)
    {
      for (SizeType k = 0; k < NumNodes; k++)
      {
        rElementalVariables.Fgrad(i, j) += NodesPosition[dimension * k + i] * rDN_DX(k, j);
        rElementalVariables.FgradVel(i, j) += RHSVelocities[dimension * k + i] * rDN_DX(k, j);
      }
    }
  }

  //Inverse
  rElementalVariables.InvFgrad = ZeroMatrix(dimension, dimension);
  rElementalVariables.DetFgrad = 1;
  MathUtils<double>::InvertMatrix2(rElementalVariables.Fgrad,
                                   rElementalVariables.InvFgrad,
                                   rElementalVariables.DetFgrad);

  //it computes the spatial velocity gradient tensor --> [L_ij]=dF_ik*invF_kj
  rElementalVariables.SpatialVelocityGrad.resize(dimension, dimension);
  rElementalVariables.SpatialVelocityGrad = prod(rElementalVariables.FgradVel, rElementalVariables.InvFgrad);

  rElementalVariables.VolumetricDefRate = 0;
  for (SizeType i = 0; i < dimension; i++)
  {
    rElementalVariables.VolumetricDefRate += rElementalVariables.SpatialVelocityGrad(i, i);
  }

  rElementalVariables.SpatialDefRate[0] = rElementalVariables.SpatialVelocityGrad(0, 0);
  rElementalVariables.SpatialDefRate[1] = rElementalVariables.SpatialVelocityGrad(1, 1);
  rElementalVariables.SpatialDefRate[2] = 0.5 * (rElementalVariables.SpatialVelocityGrad(1, 0) + rElementalVariables.SpatialVelocityGrad(0, 1));

  double aThird = 1.0 / 3.0;
  double dev_X = rElementalVariables.SpatialDefRate[0] -
                 (rElementalVariables.SpatialDefRate[0] + rElementalVariables.SpatialDefRate[1]) * aThird;
  double dev_Y = rElementalVariables.SpatialDefRate[1] -
                 (rElementalVariables.SpatialDefRate[0] + rElementalVariables.SpatialDefRate[1]) * aThird;
  rElementalVariables.DeviatoricInvariant = sqrt(2 * (dev_X * dev_X + dev_Y * dev_Y +
                                                      rElementalVariables.SpatialDefRate[2] * rElementalVariables.SpatialDefRate[2]));

  rElementalVariables.EquivalentStrainRate = sqrt((2.0 * rElementalVariables.SpatialDefRate[0] * rElementalVariables.SpatialDefRate[0] +
                                                   2.0 * rElementalVariables.SpatialDefRate[1] * rElementalVariables.SpatialDefRate[1] +
                                                   4.0 * rElementalVariables.SpatialDefRate[2] * rElementalVariables.SpatialDefRate[2]));
}

template <>
void TwoStepUpdatedLagrangianVPImplicitNodallyIntegratedElement<3>::CalcElementalStrains(ElementalVariables &rElementalVariables,
                                                                                         const ProcessInfo &rCurrentProcessInfo,
                                                                                         const ShapeFunctionDerivativesType &rDN_DX)
{
  unsigned int dimension = this->GetGeometry().WorkingSpaceDimension();
  GeometryType &rGeom = this->GetGeometry();
  const SizeType NumNodes = rGeom.PointsNumber();
  const SizeType LocalSize = dimension * NumNodes;
  VectorType NodesPosition = ZeroVector(LocalSize);
  VectorType VelocityValues = ZeroVector(LocalSize);
  VectorType RHSVelocities = ZeroVector(LocalSize);
  double theta = 0.5;
  if (rGeom[0].Is(SOLID) && rGeom[1].Is(SOLID) && rGeom[2].Is(SOLID) && rGeom[3].Is(SOLID))
  {
    theta = 1.0;
  }
  this->GetNodesPosition(NodesPosition, rCurrentProcessInfo, theta);
  this->GetVelocityValues(RHSVelocities, 0);
  RHSVelocities *= theta;
  this->GetVelocityValues(VelocityValues, 1);
  RHSVelocities += VelocityValues * (1.0 - theta);

  rElementalVariables.Fgrad = ZeroMatrix(dimension, dimension);
  rElementalVariables.FgradVel = ZeroMatrix(dimension, dimension);
  for (SizeType i = 0; i < dimension; i++)
  {
    for (SizeType j = 0; j < dimension; j++)
    {
      for (SizeType k = 0; k < NumNodes; k++)
      {
        rElementalVariables.Fgrad(i, j) += NodesPosition[dimension * k + i] * rDN_DX(k, j);
        rElementalVariables.FgradVel(i, j) += RHSVelocities[dimension * k + i] * rDN_DX(k, j);
      }
    }
  }

  //Inverse
  rElementalVariables.InvFgrad = ZeroMatrix(dimension, dimension);
  rElementalVariables.DetFgrad = 1;
  MathUtils<double>::InvertMatrix3(rElementalVariables.Fgrad,
                                   rElementalVariables.InvFgrad,
                                   rElementalVariables.DetFgrad);

  //it computes the spatial velocity gradient tensor --> [L_ij]=dF_ik*invF_kj
  rElementalVariables.SpatialVelocityGrad.resize(dimension, dimension);
  rElementalVariables.SpatialVelocityGrad = prod(rElementalVariables.FgradVel, rElementalVariables.InvFgrad);

  rElementalVariables.VolumetricDefRate = 0;
  for (SizeType i = 0; i < dimension; i++)
  {
    rElementalVariables.VolumetricDefRate += rElementalVariables.SpatialVelocityGrad(i, i);
  }

  rElementalVariables.SpatialDefRate[0] = rElementalVariables.SpatialVelocityGrad(0, 0);
  rElementalVariables.SpatialDefRate[1] = rElementalVariables.SpatialVelocityGrad(1, 1);
  rElementalVariables.SpatialDefRate[2] = rElementalVariables.SpatialVelocityGrad(2, 2);
  rElementalVariables.SpatialDefRate[3] = 0.5 * (rElementalVariables.SpatialVelocityGrad(1, 0) + rElementalVariables.SpatialVelocityGrad(0, 1));
  rElementalVariables.SpatialDefRate[4] = 0.5 * (rElementalVariables.SpatialVelocityGrad(2, 0) + rElementalVariables.SpatialVelocityGrad(0, 2));
  rElementalVariables.SpatialDefRate[5] = 0.5 * (rElementalVariables.SpatialVelocityGrad(2, 1) + rElementalVariables.SpatialVelocityGrad(1, 2));
  // computeElement=CheckStrain3(rElementalVariables.SpatialDefRate,rElementalVariables.SpatialVelocityGrad);

  double aThird = 1.0 / 3.0;
  double dev_X = rElementalVariables.SpatialDefRate[0] -
                 (rElementalVariables.SpatialDefRate[0] + rElementalVariables.SpatialDefRate[1] + rElementalVariables.SpatialDefRate[2]) * aThird;
  double dev_Y = rElementalVariables.SpatialDefRate[1] -
                 (rElementalVariables.SpatialDefRate[0] + rElementalVariables.SpatialDefRate[1] + rElementalVariables.SpatialDefRate[2]) * aThird;
  double dev_Z = rElementalVariables.SpatialDefRate[2] -
                 (rElementalVariables.SpatialDefRate[0] + rElementalVariables.SpatialDefRate[1] + rElementalVariables.SpatialDefRate[2]) * aThird;
  rElementalVariables.DeviatoricInvariant = sqrt(2 * (dev_X * dev_X + dev_Y * dev_Y + dev_Z * dev_Z +
                                                      rElementalVariables.SpatialDefRate[3] * rElementalVariables.SpatialDefRate[3] +
                                                      rElementalVariables.SpatialDefRate[4] * rElementalVariables.SpatialDefRate[4] +
                                                      rElementalVariables.SpatialDefRate[5] * rElementalVariables.SpatialDefRate[5]));

  rElementalVariables.EquivalentStrainRate = sqrt(2.0 * (rElementalVariables.SpatialDefRate[0] * rElementalVariables.SpatialDefRate[0] +
                                                         rElementalVariables.SpatialDefRate[1] * rElementalVariables.SpatialDefRate[1] +
                                                         rElementalVariables.SpatialDefRate[2] * rElementalVariables.SpatialDefRate[2] +
                                                         2.0 * rElementalVariables.SpatialDefRate[3] * rElementalVariables.SpatialDefRate[3] +
                                                         2.0 * rElementalVariables.SpatialDefRate[4] * rElementalVariables.SpatialDefRate[4] +
                                                         2.0 * rElementalVariables.SpatialDefRate[5] * rElementalVariables.SpatialDefRate[5]));
}

template <unsigned int TDim>
void TwoStepUpdatedLagrangianVPImplicitNodallyIntegratedElement<TDim>::CalculateGeometryData(ShapeFunctionDerivativesArrayType &rDN_DX,
                                                                                             Matrix &NContainer,
                                                                                             Vector &rGaussWeights)
{
  const GeometryType &rGeom = this->GetGeometry();
  Vector DetJ;
  rGeom.ShapeFunctionsIntegrationPointsGradients(rDN_DX, DetJ, GeometryData::GI_GAUSS_1);
  NContainer = rGeom.ShapeFunctionsValues(GeometryData::GI_GAUSS_1);
  const GeometryType::IntegrationPointsArrayType &IntegrationPoints = rGeom.IntegrationPoints(GeometryData::GI_GAUSS_1);

  rGaussWeights.resize(rGeom.IntegrationPointsNumber(GeometryData::GI_GAUSS_1), false);

  for (unsigned int g = 0; g < rGeom.IntegrationPointsNumber(GeometryData::GI_GAUSS_1); ++g)
  {
    // rGaussWeights[g] = fabs(DetJ[g] * IntegrationPoints[g].Weight());
    rGaussWeights[g] = DetJ[g] * IntegrationPoints[g].Weight();
    // if(rGaussWeights[g]<0)
    // 	std::cout<<"NEGATIVE GAUSS WEIGHT "<<rGaussWeights[g]<<std::endl;
  }
}

template <unsigned int TDim>
void TwoStepUpdatedLagrangianVPImplicitNodallyIntegratedElement<TDim>::GetValueOnIntegrationPoints(const Variable<double> &rVariable,
                                                                                                   std::vector<double> &rValues,
                                                                                                   const ProcessInfo &rCurrentProcessInfo)
{
  if (rVariable == YIELDED)
  {
    rValues[0] = this->GetValue(YIELDED);
  }
  if (rVariable == FLOW_INDEX)
  {
    rValues[0] = this->GetValue(FLOW_INDEX);
  }
}

template <unsigned int TDim>
int TwoStepUpdatedLagrangianVPImplicitNodallyIntegratedElement<TDim>::Check(const ProcessInfo &rCurrentProcessInfo)
{
  KRATOS_TRY;

  // Base class checks for positive Jacobian and Id > 0
  int ierr = Element::Check(rCurrentProcessInfo);
  if (ierr != 0)
    return ierr;

  // Check that all required variables have been registered
  if (VELOCITY.Key() == 0)
    KRATOS_THROW_ERROR(std::invalid_argument, "VELOCITY Key is 0. Check that the application was correctly registered.", "");
  if (ACCELERATION.Key() == 0)
    KRATOS_THROW_ERROR(std::invalid_argument, "ACCELERATION Key is 0. Check that the application was correctly registered.", "");
  if (PRESSURE.Key() == 0)
    KRATOS_THROW_ERROR(std::invalid_argument, "PRESSURE Key is 0. Check that the application was correctly registered.", "");
  if (BODY_FORCE.Key() == 0)
    KRATOS_THROW_ERROR(std::invalid_argument, "BODY_FORCE Key is 0. Check that the application was correctly registered.", "");
  if (DENSITY.Key() == 0)
    KRATOS_THROW_ERROR(std::invalid_argument, "DENSITY Key is 0. Check that the application was correctly registered.", "");
  if (DYNAMIC_VISCOSITY.Key() == 0)
    KRATOS_THROW_ERROR(std::invalid_argument, "DYNAMIC_VISCOSITY Key is 0. Check that the application was correctly registered.", "");
  if (DELTA_TIME.Key() == 0)
    KRATOS_THROW_ERROR(std::invalid_argument, "DELTA_TIME Key is 0. Check that the application was correctly registered.", "");

  // Check that the element's nodes contain all required SolutionStepData and Degrees of freedom
  for (unsigned int i = 0; i < this->GetGeometry().size(); ++i)
  {
    if (this->GetGeometry()[i].SolutionStepsDataHas(VELOCITY) == false)
      KRATOS_THROW_ERROR(std::invalid_argument, "missing VELOCITY variable on solution step data for node ", this->GetGeometry()[i].Id());
    if (this->GetGeometry()[i].SolutionStepsDataHas(PRESSURE) == false)
      KRATOS_THROW_ERROR(std::invalid_argument, "missing PRESSURE variable on solution step data for node ", this->GetGeometry()[i].Id());
    if (this->GetGeometry()[i].SolutionStepsDataHas(BODY_FORCE) == false)
      KRATOS_THROW_ERROR(std::invalid_argument, "missing BODY_FORCE variable on solution step data for node ", this->GetGeometry()[i].Id());
    if (this->GetGeometry()[i].SolutionStepsDataHas(DENSITY) == false)
      KRATOS_THROW_ERROR(std::invalid_argument, "missing DENSITY variable on solution step data for node ", this->GetGeometry()[i].Id());
    if (this->GetGeometry()[i].SolutionStepsDataHas(DYNAMIC_VISCOSITY) == false)
      KRATOS_THROW_ERROR(std::invalid_argument, "missing DYNAMIC_VISCOSITY variable on solution step data for node ", this->GetGeometry()[i].Id());
    if (this->GetGeometry()[i].HasDofFor(VELOCITY_X) == false ||
        this->GetGeometry()[i].HasDofFor(VELOCITY_Y) == false ||
        this->GetGeometry()[i].HasDofFor(VELOCITY_Z) == false)
      KRATOS_THROW_ERROR(std::invalid_argument, "missing VELOCITY component degree of freedom on node ", this->GetGeometry()[i].Id());
    if (this->GetGeometry()[i].HasDofFor(PRESSURE) == false)
      KRATOS_THROW_ERROR(std::invalid_argument, "missing PRESSURE component degree of freedom on node ", this->GetGeometry()[i].Id());
  }

  // If this is a 2D problem, check that nodes are in XY plane
  if (this->GetGeometry().WorkingSpaceDimension() == 2)
  {
    for (unsigned int i = 0; i < this->GetGeometry().size(); ++i)
    {
      if (this->GetGeometry()[i].Z() != 0.0)
        KRATOS_THROW_ERROR(std::invalid_argument, "Node with non-zero Z coordinate found. Id: ", this->GetGeometry()[i].Id());
    }
  }

  return ierr;

  KRATOS_CATCH("");
}

template <unsigned int TDim>
void TwoStepUpdatedLagrangianVPImplicitNodallyIntegratedElement<TDim>::CalculateElementalLaplacian(MatrixType &rLeftHandSideMatrix,
                                                                                                   VectorType &rRightHandSideVector,
                                                                                                   ProcessInfo &rCurrentProcessInfo)
{

  GeometryType &rGeom = this->GetGeometry();
  const unsigned int NumNodes = rGeom.PointsNumber();

  // Check sizes and initialize
  if (rLeftHandSideMatrix.size1() != NumNodes)
    rLeftHandSideMatrix.resize(NumNodes, NumNodes, false);

  rLeftHandSideMatrix = ZeroMatrix(NumNodes, NumNodes);

  if (rRightHandSideVector.size() != NumNodes)
    rRightHandSideVector.resize(NumNodes);

  rRightHandSideVector = ZeroVector(NumNodes);

  ShapeFunctionDerivativesArrayType DN_DX;
  Matrix NContainer;
  VectorType GaussWeights;
  this->CalculateGeometryData(DN_DX, NContainer, GaussWeights);
  const unsigned int NumGauss = GaussWeights.size();
  double Tau = rGeom[0].FastGetSolutionStepValue(NODAL_TAU);

  for (unsigned int i = 1; i < NumNodes; i++)
  {
    Tau += rGeom[i].FastGetSolutionStepValue(NODAL_TAU);
  }

  Tau *= (1.0 / double(NumNodes));

  for (unsigned int g = 0; g < NumGauss; ++g)
  {
    const double GaussWeight = GaussWeights[g];
    const ShapeFunctionDerivativesType &rDN_DX = DN_DX[g];
    double StabLaplacianWeight = Tau * GaussWeight;
    this->ComputeStabLaplacianMatrix(rLeftHandSideMatrix, rDN_DX, StabLaplacianWeight);
  }

  VectorType PressureValuesForRHS = ZeroVector(NumNodes);
  this->GetPressureValues(PressureValuesForRHS, 0);
  noalias(rRightHandSideVector) -= prod(rLeftHandSideMatrix, PressureValuesForRHS);
}

template <unsigned int TDim>
void TwoStepUpdatedLagrangianVPImplicitNodallyIntegratedElement<TDim>::CalculateElementalLaplacianAndTau(MatrixType &rLeftHandSideMatrix,
                                                                                                         VectorType &rRightHandSideVector,
                                                                                                         ProcessInfo &rCurrentProcessInfo)
{

  GeometryType &rGeom = this->GetGeometry();
  const unsigned int NumNodes = rGeom.PointsNumber();

  // Check sizes and initialize
  if (rLeftHandSideMatrix.size1() != NumNodes)
    rLeftHandSideMatrix.resize(NumNodes, NumNodes, false);

  rLeftHandSideMatrix = ZeroMatrix(NumNodes, NumNodes);

  if (rRightHandSideVector.size() != NumNodes)
    rRightHandSideVector.resize(NumNodes);

  rRightHandSideVector = ZeroVector(NumNodes);

  ShapeFunctionDerivativesArrayType DN_DX;
  Matrix NContainer;
  VectorType GaussWeights;
  this->CalculateGeometryData(DN_DX, NContainer, GaussWeights);
  const unsigned int NumGauss = GaussWeights.size();
  // double Tau=rGeom[0].FastGetSolutionStepValue(NODAL_TAU);
  double factor = 1.0 / double(NumNodes);
  double ElemSize = rGeom[0].FastGetSolutionStepValue(NODAL_MEAN_MESH_SIZE);
  double Density = rGeom[0].FastGetSolutionStepValue(DENSITY);
  double DeviatoricCoeff = rGeom[0].FastGetSolutionStepValue(DEVIATORIC_COEFFICIENT);

  for (unsigned int i = 1; i < NumNodes; i++)
  {
    ElemSize += rGeom[i].FastGetSolutionStepValue(NODAL_MEAN_MESH_SIZE);
    Density += rGeom[i].FastGetSolutionStepValue(DENSITY);
    DeviatoricCoeff += rGeom[i].FastGetSolutionStepValue(DEVIATORIC_COEFFICIENT);
    // Tau += rGeom[i].FastGetSolutionStepValue(NODAL_TAU);
  }

  ElemSize *= factor;
  Density *= factor;
  DeviatoricCoeff *= factor;
  // Tau*=(1.0/double(NumNodes));

  double maxViscousValueForStabilization = 0.1;
  if (DeviatoricCoeff > maxViscousValueForStabilization)
  {
    DeviatoricCoeff = maxViscousValueForStabilization;
  }

  double Tau = 0;
  this->CalculateTauFIC(Tau, ElemSize, Density, DeviatoricCoeff, rCurrentProcessInfo);
  for (unsigned int g = 0; g < NumGauss; ++g)
  {
    const double GaussWeight = GaussWeights[g];
    const ShapeFunctionDerivativesType &rDN_DX = DN_DX[g];
    double StabLaplacianWeight = Tau * GaussWeight;
    this->ComputeStabLaplacianMatrix(rLeftHandSideMatrix, rDN_DX, StabLaplacianWeight);
  }

  VectorType PressureValuesForRHS = ZeroVector(NumNodes);
  this->GetPressureValues(PressureValuesForRHS, 0);
  noalias(rRightHandSideVector) -= prod(rLeftHandSideMatrix, PressureValuesForRHS);
}

template <unsigned int TDim>
void TwoStepUpdatedLagrangianVPImplicitNodallyIntegratedElement<TDim>::CalculateVolumetricStabilizedTerms(MatrixType &rLeftHandSideMatrix,
                                                                                                          VectorType &rRightHandSideVector,
                                                                                                          ProcessInfo &rCurrentProcessInfo)
{

  GeometryType &rGeom = this->GetGeometry();
  const unsigned int NumNodes = rGeom.PointsNumber();

  // Check sizes and initialize
  if (rLeftHandSideMatrix.size1() != NumNodes)
    rLeftHandSideMatrix.resize(NumNodes, NumNodes, false);

  rLeftHandSideMatrix = ZeroMatrix(NumNodes, NumNodes);

  if (rRightHandSideVector.size() != NumNodes)
    rRightHandSideVector.resize(NumNodes);

  rRightHandSideVector = ZeroVector(NumNodes);

  ShapeFunctionDerivativesArrayType DN_DX;
  Matrix NContainer;
  VectorType GaussWeights;
  this->CalculateGeometryData(DN_DX, NContainer, GaussWeights);
  const unsigned int NumGauss = GaussWeights.size();
  // double Tau=rGeom[0].FastGetSolutionStepValue(NODAL_TAU);
  double factor = 1.0 / double(NumNodes);
  double ElemSize = rGeom[0].FastGetSolutionStepValue(NODAL_MEAN_MESH_SIZE);
  double Density = rGeom[0].FastGetSolutionStepValue(DENSITY);
  double DeviatoricCoeff = rGeom[0].FastGetSolutionStepValue(DEVIATORIC_COEFFICIENT);

  for (unsigned int i = 1; i < NumNodes; i++)
  {
    ElemSize += rGeom[i].FastGetSolutionStepValue(NODAL_MEAN_MESH_SIZE);
    Density += rGeom[i].FastGetSolutionStepValue(DENSITY);
    DeviatoricCoeff += rGeom[i].FastGetSolutionStepValue(DEVIATORIC_COEFFICIENT);
    // Tau += rGeom[i].FastGetSolutionStepValue(NODAL_TAU);
  }

  ElemSize *= factor;
  Density *= factor;
  DeviatoricCoeff *= factor;
  //  Tau*=(1.0/double(NumNodes));

  double maxViscousValueForStabilization = 0.1;
  if (DeviatoricCoeff > maxViscousValueForStabilization)
  {
    DeviatoricCoeff = maxViscousValueForStabilization;
  }

  double Tau = 0;
  this->CalculateTauFIC(Tau, ElemSize, Density, DeviatoricCoeff, rCurrentProcessInfo);
  for (unsigned int g = 0; g < NumGauss; ++g)
  {
    const double GaussWeight = GaussWeights[g];
    const ShapeFunctionDerivativesType &rDN_DX = DN_DX[g];
    double StabLaplacianWeight = Tau * GaussWeight;
    this->ComputeStabLaplacianMatrix(rLeftHandSideMatrix, rDN_DX, StabLaplacianWeight);
    for (SizeType i = 0; i < NumNodes; ++i)
    {
      this->AddStabilizationNodalTermsRHS(rRightHandSideVector, Tau, Density, GaussWeight, rDN_DX, i);
    }
  }

  VectorType PressureValuesForRHS = ZeroVector(NumNodes);
  this->GetPressureValues(PressureValuesForRHS, 0);
  noalias(rRightHandSideVector) -= prod(rLeftHandSideMatrix, PressureValuesForRHS);
}

template <unsigned int TDim>
void TwoStepUpdatedLagrangianVPImplicitNodallyIntegratedElement<TDim>::CalculateElementalContinuityEqForPressure(MatrixType &rLeftHandSideMatrix,
                                                                                                                 VectorType &rRightHandSideVector,
                                                                                                                 ProcessInfo &rCurrentProcessInfo)
{
  GeometryType &rGeom = this->GetGeometry();
  const unsigned int NumNodes = rGeom.PointsNumber();

  // Check sizes and initialize
  if (rLeftHandSideMatrix.size1() != NumNodes)
    rLeftHandSideMatrix.resize(NumNodes, NumNodes, false);

  rLeftHandSideMatrix = ZeroMatrix(NumNodes, NumNodes);

  if (rRightHandSideVector.size() != NumNodes)
    rRightHandSideVector.resize(NumNodes);

  rRightHandSideVector = ZeroVector(NumNodes);

  // Shape functions and integration points
  ShapeFunctionDerivativesArrayType DN_DX;
  Matrix NContainer;
  VectorType GaussWeights;
  this->CalculateGeometryData(DN_DX, NContainer, GaussWeights);
  const unsigned int NumGauss = GaussWeights.size();

  double TimeStep = rCurrentProcessInfo[DELTA_TIME];

  double theta = 1.0;
  ElementalVariables rElementalVariables;
  this->InitializeElementalVariables(rElementalVariables);

  double factor = 1.0 / double(NumNodes);
  array_1d<double, 3> Normal = rGeom[0].FastGetSolutionStepValue(NORMAL);
  Vector SpatialDefRate = rGeom[0].FastGetSolutionStepValue(NODAL_SPATIAL_DEF_RATE);

  double ElemSize = rGeom[0].FastGetSolutionStepValue(NODAL_MEAN_MESH_SIZE);
  double Density = rGeom[0].FastGetSolutionStepValue(DENSITY);
  double DeviatoricCoeff = rGeom[0].FastGetSolutionStepValue(DEVIATORIC_COEFFICIENT);
  double VolumetricCoeff = TimeStep * rGeom[0].FastGetSolutionStepValue(BULK_MODULUS);
  double volumetricDefRate = rGeom[0].GetSolutionStepValue(NODAL_VOLUMETRIC_DEF_RATE);
  double elementalNormalProjDefRate = 0;

  if (TDim == 2)
  {
    elementalNormalProjDefRate += Normal[0] * SpatialDefRate[0] * Normal[0] + Normal[1] * SpatialDefRate[1] * Normal[1] + 2 * Normal[0] * SpatialDefRate[2] * Normal[1];
  }
  else if (TDim == 3)
  {
    elementalNormalProjDefRate += Normal[0] * SpatialDefRate[0] * Normal[0] + Normal[1] * SpatialDefRate[1] * Normal[1] + Normal[2] * SpatialDefRate[2] * Normal[2] +
                                  2 * Normal[0] * SpatialDefRate[3] * Normal[1] + 2 * Normal[0] * SpatialDefRate[4] * Normal[2] + 2 * Normal[1] * SpatialDefRate[5] * Normal[2];
  }
  for (unsigned int i = 1; i < NumNodes; i++)
  {
    Normal = rGeom[i].FastGetSolutionStepValue(NORMAL);
    SpatialDefRate = rGeom[i].FastGetSolutionStepValue(NODAL_SPATIAL_DEF_RATE);

    ElemSize += rGeom[i].FastGetSolutionStepValue(NODAL_MEAN_MESH_SIZE);
    Density += rGeom[i].FastGetSolutionStepValue(DENSITY);
    DeviatoricCoeff += rGeom[i].FastGetSolutionStepValue(DEVIATORIC_COEFFICIENT);
    VolumetricCoeff += TimeStep * rGeom[i].FastGetSolutionStepValue(BULK_MODULUS);
    volumetricDefRate += rGeom[i].GetSolutionStepValue(NODAL_VOLUMETRIC_DEF_RATE);

    if (TDim == 2)
    {
      elementalNormalProjDefRate += Normal[0] * SpatialDefRate[0] * Normal[0] + Normal[1] * SpatialDefRate[1] * Normal[1] + 2 * Normal[0] * SpatialDefRate[2] * Normal[1];
    }
    else if (TDim == 3)
    {
      elementalNormalProjDefRate += Normal[0] * SpatialDefRate[0] * Normal[0] + Normal[1] * SpatialDefRate[1] * Normal[1] + Normal[2] * SpatialDefRate[2] * Normal[2] +
                                    2 * Normal[0] * SpatialDefRate[3] * Normal[1] + 2 * Normal[0] * SpatialDefRate[4] * Normal[2] + 2 * Normal[1] * SpatialDefRate[5] * Normal[2];
    }
  }

  ElemSize *= factor;
  Density *= factor;
  DeviatoricCoeff *= factor;
  VolumetricCoeff *= factor;
  volumetricDefRate *= factor;
  elementalNormalProjDefRate *= factor;

  double maxViscousValueForStabilization = 0.1;
  if (DeviatoricCoeff > maxViscousValueForStabilization)
  {
    DeviatoricCoeff = maxViscousValueForStabilization;
  }

  double Tau = 0;
  this->CalculateTauFIC(Tau, ElemSize, Density, DeviatoricCoeff, rCurrentProcessInfo);

  double totalVolume = 0;
  bool computeElement = false;
  for (unsigned int g = 0; g < NumGauss; ++g)
  {
    const double GaussWeight = GaussWeights[g];
    totalVolume += GaussWeight;
    const ShapeFunctionsType &N = row(NContainer, g);
    const ShapeFunctionDerivativesType &rDN_DX = DN_DX[g];
    computeElement = this->CalcCompleteStrainRate(rElementalVariables, rCurrentProcessInfo, rDN_DX, theta);

    double BoundLHSCoeff = Tau * 4.0 * GaussWeight / (ElemSize * ElemSize);
    this->ComputeBoundLHSMatrix(rLeftHandSideMatrix, N, BoundLHSCoeff);

    double BoundRHSCoeffAcc = Tau * Density * 2 * GaussWeight / ElemSize;
    // double BoundRHSCoeffDev=elementalNormalProjDefRate*Tau*8.0*DeviatoricCoeff*GaussWeight/(ElemSize*ElemSize);
    double BoundRHSCoeffDev = Tau * 8.0 * DeviatoricCoeff * GaussWeight / (ElemSize * ElemSize);

    // this->ComputeElementalBoundRHSVector(rRightHandSideVector,TimeStep,BoundRHSCoeffAcc,BoundRHSCoeffDev);
    this->ComputeBoundRHSVectorComplete(rRightHandSideVector, TimeStep, BoundRHSCoeffAcc, BoundRHSCoeffDev, rElementalVariables.SpatialDefRate);

    double StabLaplacianWeight = Tau * GaussWeight;
    this->ComputeStabLaplacianMatrix(rLeftHandSideMatrix, rDN_DX, StabLaplacianWeight);
    for (SizeType i = 0; i < NumNodes; ++i)
    {
      // rRightHandSideVector[i] += GaussWeight * N[i] * rGeom[i].GetSolutionStepValue(NODAL_VOLUMETRIC_DEF_RATE);
      rRightHandSideVector[i] += GaussWeight * N[i] * rElementalVariables.VolumetricDefRate;
      // rRightHandSideVector[i] += GaussWeight * N[i] * volumetricDefRate;
      this->AddStabilizationNodalTermsRHS(rRightHandSideVector, Tau, Density, GaussWeight, rDN_DX, i);
    }
  }

  computeElement = true;

  if (computeElement == true)
  {

    VectorType PressureValues = ZeroVector(NumNodes);
    VectorType PressureValuesForRHS = ZeroVector(NumNodes);
    this->GetPressureValues(PressureValuesForRHS, 0);
    //the LHS matrix up to now just contains the laplacian term and the bound term
    noalias(rRightHandSideVector) -= prod(rLeftHandSideMatrix, PressureValuesForRHS);

    this->GetPressureValues(PressureValues, 1);
    noalias(PressureValuesForRHS) += -PressureValues;
    MatrixType BulkMatrix = ZeroMatrix(NumNodes, NumNodes);
    MatrixType BulkMatrixConsistent = ZeroMatrix(NumNodes, NumNodes);
    double lumpedBulkCoeff = totalVolume / (VolumetricCoeff);

    this->ComputeBulkMatrixLump(BulkMatrix, lumpedBulkCoeff);
    noalias(rLeftHandSideMatrix) += BulkMatrix;
    noalias(rRightHandSideVector) -= prod(BulkMatrix, PressureValuesForRHS);

    double lumpedBulkStabCoeff = lumpedBulkCoeff * Tau * Density / TimeStep;
    this->GetPressureVelocityValues(PressureValues, 0);
    noalias(PressureValuesForRHS) += -PressureValues * TimeStep;
    noalias(BulkMatrix) = ZeroMatrix(NumNodes, NumNodes);
    this->ComputeBulkMatrixLump(BulkMatrix, lumpedBulkStabCoeff);
    noalias(rLeftHandSideMatrix) += BulkMatrix;
    noalias(rRightHandSideVector) -= prod(BulkMatrix, PressureValuesForRHS);
  }
}

template <unsigned int TDim>
void TwoStepUpdatedLagrangianVPImplicitNodallyIntegratedElement<TDim>::CalculateLocalContinuityEqForPressure(MatrixType &rLeftHandSideMatrix,
                                                                                                            VectorType &rRightHandSideVector,
                                                                                                            ProcessInfo &rCurrentProcessInfo)
{

  GeometryType &rGeom = this->GetGeometry();
  const unsigned int NumNodes = rGeom.PointsNumber();

  // Check sizes and initialize
  if (rLeftHandSideMatrix.size1() != NumNodes)
    rLeftHandSideMatrix.resize(NumNodes, NumNodes, false);

  rLeftHandSideMatrix = ZeroMatrix(NumNodes, NumNodes);

  if (rRightHandSideVector.size() != NumNodes)
    rRightHandSideVector.resize(NumNodes);

  rRightHandSideVector = ZeroVector(NumNodes);

  ShapeFunctionDerivativesArrayType DN_DX;
  Matrix NContainer;
  VectorType GaussWeights;
  this->CalculateGeometryData(DN_DX, NContainer, GaussWeights);
  double TimeStep = rCurrentProcessInfo[DELTA_TIME];
  const unsigned int NumGauss = GaussWeights.size();
  // double Tau=rGeom[0].FastGetSolutionStepValue(NODAL_TAU);
  double factor = 1.0 / double(NumNodes);
  double ElemSize = rGeom[0].FastGetSolutionStepValue(NODAL_MEAN_MESH_SIZE);
  double Density = rGeom[0].FastGetSolutionStepValue(DENSITY);
  double DeviatoricCoeff = rGeom[0].FastGetSolutionStepValue(DEVIATORIC_COEFFICIENT);
  for (unsigned int i = 1; i < NumNodes; i++)
  {
    ElemSize += rGeom[i].FastGetSolutionStepValue(NODAL_MEAN_MESH_SIZE);
    Density += rGeom[i].FastGetSolutionStepValue(DENSITY);
    DeviatoricCoeff += rGeom[i].FastGetSolutionStepValue(DEVIATORIC_COEFFICIENT);
  }

  ElemSize *= factor * 0.5;
  Density *= factor;
  DeviatoricCoeff *= factor;
  //  Tau*=(1.0/double(NumNodes));

  double maxViscousValueForStabilization = 0.1;
  if (DeviatoricCoeff > maxViscousValueForStabilization)
  {
    DeviatoricCoeff = maxViscousValueForStabilization;
  }

  double Tau = 0;
  this->CalculateTauFIC(Tau, ElemSize, Density, DeviatoricCoeff, rCurrentProcessInfo);

<<<<<<< HEAD
  for (unsigned int g = 0; g < NumGauss; g++)
=======
  for (unsigned int g = 0; g < NumGauss; ++g)
>>>>>>> 2691b8ec
  {
    const double GaussWeight = GaussWeights[g];
    const ShapeFunctionDerivativesType &rDN_DX = DN_DX[g];

    // ElemSize*= 0.5;

    const ShapeFunctionsType &N = row(NContainer, g);
    double BoundLHSCoeff = Tau * 4.0 * GaussWeight / (ElemSize * ElemSize);

    this->ComputeBoundLHSMatrix(rLeftHandSideMatrix, N, BoundLHSCoeff);

    //double BoundRHSCoeffDev=elementalNormalProjDefRate*Tau*8.0*DeviatoricCoeff*GaussWeight/(ElemSize*ElemSize);
    double BoundRHSCoeffDev = Tau * 8.0 * DeviatoricCoeff * GaussWeight / (ElemSize * ElemSize);

    double BoundRHSCoeffAcc = Tau * Density * 2 * GaussWeight / ElemSize;
    this->ComputeElementalBoundRHSVector(rRightHandSideVector, TimeStep, BoundRHSCoeffAcc, BoundRHSCoeffDev);

    double StabLaplacianWeight = Tau * GaussWeight;
    this->ComputeStabLaplacianMatrix(rLeftHandSideMatrix, rDN_DX, StabLaplacianWeight);
    for (SizeType i = 0; i < NumNodes; ++i)
    {
      this->AddStabilizationNodalTermsRHS(rRightHandSideVector, Tau, Density, GaussWeight, rDN_DX, i);
    }
  }

  VectorType PressureValuesForRHS = ZeroVector(NumNodes);
  this->GetPressureValues(PressureValuesForRHS, 0);
  noalias(rRightHandSideVector) -= prod(rLeftHandSideMatrix, PressureValuesForRHS);
}



template <unsigned int TDim>
void TwoStepUpdatedLagrangianVPImplicitNodallyIntegratedElement<TDim>::CalculateStabilizingTermsContinuityEqForPressure(MatrixType &rLeftHandSideMatrix,
                                                                                                                        VectorType &rRightHandSideVector,
                                                                                                                        ProcessInfo &rCurrentProcessInfo)
{

  GeometryType &rGeom = this->GetGeometry();
  const unsigned int NumNodes = rGeom.PointsNumber();

  // Check sizes and initialize
  if (rLeftHandSideMatrix.size1() != NumNodes)
    rLeftHandSideMatrix.resize(NumNodes, NumNodes, false);

  rLeftHandSideMatrix = ZeroMatrix(NumNodes, NumNodes);

  if (rRightHandSideVector.size() != NumNodes)
    rRightHandSideVector.resize(NumNodes);

  rRightHandSideVector = ZeroVector(NumNodes);

  ShapeFunctionDerivativesArrayType DN_DX;
  Matrix NContainer;
  VectorType GaussWeights;
  this->CalculateGeometryData(DN_DX, NContainer, GaussWeights);
  double TimeStep = rCurrentProcessInfo[DELTA_TIME];
  const unsigned int NumGauss = GaussWeights.size();
  // double Tau=rGeom[0].FastGetSolutionStepValue(NODAL_TAU);
  double factor = 1.0 / double(NumNodes);
  double ElemSize = rGeom[0].FastGetSolutionStepValue(NODAL_MEAN_MESH_SIZE);
  double Density = rGeom[0].FastGetSolutionStepValue(DENSITY);
  double DeviatoricCoeff = rGeom[0].FastGetSolutionStepValue(DEVIATORIC_COEFFICIENT);
  for (unsigned int i = 1; i < NumNodes; i++)
  {
    ElemSize += rGeom[i].FastGetSolutionStepValue(NODAL_MEAN_MESH_SIZE);
    Density += rGeom[i].FastGetSolutionStepValue(DENSITY);
    DeviatoricCoeff += rGeom[i].FastGetSolutionStepValue(DEVIATORIC_COEFFICIENT);
  }

  ElemSize *= factor * 0.5;
  Density *= factor;
  DeviatoricCoeff *= factor;
  //  Tau*=(1.0/double(NumNodes));

  double maxViscousValueForStabilization = 0.1;
  if (DeviatoricCoeff > maxViscousValueForStabilization)
  {
    DeviatoricCoeff = maxViscousValueForStabilization;
  }

  double Tau = 0;
  this->CalculateTauFIC(Tau, ElemSize, Density, DeviatoricCoeff, rCurrentProcessInfo);

  for (unsigned int g = 0; g < NumGauss; ++g)
  {
    const double GaussWeight = GaussWeights[g];
    const ShapeFunctionDerivativesType &rDN_DX = DN_DX[g];

    // ElemSize*= 0.5;

    const ShapeFunctionsType &N = row(NContainer, g);
    double BoundLHSCoeff = Tau * 4.0 * GaussWeight / (ElemSize * ElemSize);

    this->ComputeBoundLHSMatrix(rLeftHandSideMatrix, N, BoundLHSCoeff);

    //double BoundRHSCoeffDev=elementalNormalProjDefRate*Tau*8.0*DeviatoricCoeff*GaussWeight/(ElemSize*ElemSize);
    double BoundRHSCoeffDev = Tau * 8.0 * DeviatoricCoeff * GaussWeight / (ElemSize * ElemSize);

    double BoundRHSCoeffAcc = Tau * Density * 2 * GaussWeight / ElemSize;
    this->ComputeElementalBoundRHSVector(rRightHandSideVector, TimeStep, BoundRHSCoeffAcc, BoundRHSCoeffDev);

    double StabLaplacianWeight = Tau * GaussWeight;
    this->ComputeStabLaplacianMatrix(rLeftHandSideMatrix, rDN_DX, StabLaplacianWeight);
    for (SizeType i = 0; i < NumNodes; ++i)
    {
      this->AddStabilizationNodalTermsRHS(rRightHandSideVector, Tau, Density, GaussWeight, rDN_DX, i);
    }
  }

  VectorType PressureValuesForRHS = ZeroVector(NumNodes);
  this->GetPressureValues(PressureValuesForRHS, 0);
  noalias(rRightHandSideVector) -= prod(rLeftHandSideMatrix, PressureValuesForRHS);
}

template <unsigned int TDim>
void TwoStepUpdatedLagrangianVPImplicitNodallyIntegratedElement<TDim>::CalculateTauFIC(double &Tau,
                                                                                       double ElemSize,
                                                                                       const double Density,
                                                                                       const double Viscosity,
                                                                                       const ProcessInfo &rCurrentProcessInfo)
{
  double DeltaTime = rCurrentProcessInfo.GetValue(DELTA_TIME);
  if (rCurrentProcessInfo.GetValue(DELTA_TIME) < rCurrentProcessInfo.GetValue(PREVIOUS_DELTA_TIME))
  {
    DeltaTime = 0.5 * rCurrentProcessInfo.GetValue(DELTA_TIME) + 0.5 * rCurrentProcessInfo.GetValue(PREVIOUS_DELTA_TIME);
  }

  double MeanVelocity = 0;
  this->CalcMeanVelocity(MeanVelocity, 0);

  Tau = (ElemSize * ElemSize * DeltaTime) / (Density * MeanVelocity * DeltaTime * ElemSize + Density * ElemSize * ElemSize + 8.0 * Viscosity * DeltaTime);
  if (MeanVelocity == 0)
  {
    Tau = 0;
  }
}

template <>
void TwoStepUpdatedLagrangianVPImplicitNodallyIntegratedElement<2>::ComputeBoundLHSMatrix(Matrix &BoundLHSMatrix,
                                                                                          const ShapeFunctionsType &rN,
                                                                                          const double Weight)
{
  GeometryType &rGeom = this->GetGeometry();
  double coeff = 1.0 / 3.0;

  if (rGeom[0].Is(FREE_SURFACE) && rGeom[1].Is(FREE_SURFACE))
  {
    if (rGeom[0].IsNot(INLET))
      BoundLHSMatrix(0, 0) += Weight * coeff;
    if (rGeom[1].IsNot(INLET))
      BoundLHSMatrix(1, 1) += Weight * coeff;
  }
  if (rGeom[0].Is(FREE_SURFACE) && rGeom[2].Is(FREE_SURFACE))
  {
    if (rGeom[0].IsNot(INLET))
      BoundLHSMatrix(0, 0) += Weight * coeff;
    if (rGeom[2].IsNot(INLET))
      BoundLHSMatrix(2, 2) += Weight * coeff;
  }
  if (rGeom[1].Is(FREE_SURFACE) && rGeom[2].Is(FREE_SURFACE))
  {
    if (rGeom[1].IsNot(INLET))
      BoundLHSMatrix(1, 1) += Weight * coeff;
    if (rGeom[2].IsNot(INLET))
      BoundLHSMatrix(2, 2) += Weight * coeff;
  }
}

template <>
void TwoStepUpdatedLagrangianVPImplicitNodallyIntegratedElement<3>::ComputeBoundLHSMatrix(Matrix &BoundLHSMatrix,
                                                                                          const ShapeFunctionsType &rN,
                                                                                          const double Weight)
{
  GeometryType &rGeom = this->GetGeometry();

  double coeff = 1.0 / 4.0;

  if (rGeom[0].Is(FREE_SURFACE) && rGeom[1].Is(FREE_SURFACE) && rGeom[2].Is(FREE_SURFACE))
  {
    if (rGeom[0].IsNot(INLET))
      BoundLHSMatrix(0, 0) += Weight * coeff;
    if (rGeom[1].IsNot(INLET))
      BoundLHSMatrix(1, 1) += Weight * coeff;
    if (rGeom[2].IsNot(INLET))
      BoundLHSMatrix(2, 2) += Weight * coeff;
  }
  if (rGeom[0].Is(FREE_SURFACE) && rGeom[1].Is(FREE_SURFACE) && rGeom[3].Is(FREE_SURFACE))
  {
    if (rGeom[0].IsNot(INLET))
      BoundLHSMatrix(0, 0) += Weight * coeff;
    if (rGeom[1].IsNot(INLET))
      BoundLHSMatrix(1, 1) += Weight * coeff;
    if (rGeom[3].IsNot(INLET))
      BoundLHSMatrix(3, 3) += Weight * coeff;
  }
  if (rGeom[0].Is(FREE_SURFACE) && rGeom[2].Is(FREE_SURFACE) && rGeom[3].Is(FREE_SURFACE))
  {
    if (rGeom[0].IsNot(INLET))
      BoundLHSMatrix(0, 0) += Weight * coeff;
    if (rGeom[2].IsNot(INLET))
      BoundLHSMatrix(2, 2) += Weight * coeff;
    if (rGeom[3].IsNot(INLET))
      BoundLHSMatrix(3, 3) += Weight * coeff;
  }
  if (rGeom[1].Is(FREE_SURFACE) && rGeom[2].Is(FREE_SURFACE) && rGeom[3].Is(FREE_SURFACE))
  {
    if (rGeom[1].IsNot(INLET))
      BoundLHSMatrix(1, 1) += Weight * coeff;
    if (rGeom[2].IsNot(INLET))
      BoundLHSMatrix(2, 2) += Weight * coeff;
    if (rGeom[3].IsNot(INLET))
      BoundLHSMatrix(3, 3) += Weight * coeff;
  }
}

template <>
void TwoStepUpdatedLagrangianVPImplicitNodallyIntegratedElement<2>::ComputeElementalBoundRHSVector(VectorType &BoundRHSVector,
                                                                                                   const double TimeStep,
                                                                                                   const double BoundRHSCoeffAcc,
                                                                                                   const double BoundRHSCoeffDev)
{
  GeometryType &rGeom = this->GetGeometry();

  // Vector SpatialDefRate =  1.0/3.0*(rGeom[0].FastGetSolutionStepValue(NODAL_SPATIAL_DEF_RATE) + rGeom[1].FastGetSolutionStepValue(NODAL_SPATIAL_DEF_RATE) +  rGeom[2].FastGetSolutionStepValue(NODAL_SPATIAL_DEF_RATE));

  //   array_1d<double, 3> AccAa(3,0.0);
  //   array_1d<double, 3> AccBb(3,0.0);
  //   array_1d<double, 3> AccCc(3,0.0);
  //   array_1d<double, 3> MeanAcc(3,0.0);

  //   noalias(AccAa)= 0.5/TimeStep*(rGeom[0].FastGetSolutionStepValue(VELOCITY,0)-rGeom[0].FastGetSolutionStepValue(VELOCITY,1)) - rGeom[0].FastGetSolutionStepValue(ACCELERATION,1);
  //   noalias(AccBb)= 0.5/TimeStep*(rGeom[1].FastGetSolutionStepValue(VELOCITY,0)-rGeom[1].FastGetSolutionStepValue(VELOCITY,1)) - rGeom[1].FastGetSolutionStepValue(ACCELERATION,1);
  //   noalias(AccCc)= 0.5/TimeStep*(rGeom[2].FastGetSolutionStepValue(VELOCITY,0)-rGeom[2].FastGetSolutionStepValue(VELOCITY,1)) - rGeom[2].FastGetSolutionStepValue(ACCELERATION,1);

  //   noalias(MeanAcc)= (AccAa + AccBb + AccCc)/3.0;

  //   const double coeff = 1.0/3.0;
  const double coeff = 1.0 / 3.0;
  const double timeFactor = 0.5 / TimeStep;

  if (rGeom[0].Is(FREE_SURFACE) && rGeom[1].Is(FREE_SURFACE))
  {
    array_1d<double, 3> AccA(3, 0.0);
    array_1d<double, 3> AccB(3, 0.0);
    array_1d<double, 3> MeanAcc(3, 0.0);
    array_1d<double, 3> NormalVector(3, 0.0);

    this->GetOutwardsUnitNormalForTwoPoints(NormalVector, 0, 1, 2);

    double elementalNormalProjDefRate = 0;
    Vector SpatialDefRate = rGeom[0].FastGetSolutionStepValue(NODAL_SPATIAL_DEF_RATE);
    elementalNormalProjDefRate += 0.5 * (NormalVector[0] * SpatialDefRate[0] * NormalVector[0] + NormalVector[1] * SpatialDefRate[1] * NormalVector[1] + 2 * NormalVector[0] * SpatialDefRate[2] * NormalVector[1]);
    SpatialDefRate = rGeom[1].FastGetSolutionStepValue(NODAL_SPATIAL_DEF_RATE);
    elementalNormalProjDefRate += 0.5 * (NormalVector[0] * SpatialDefRate[0] * NormalVector[0] + NormalVector[1] * SpatialDefRate[1] * NormalVector[1] + 2 * NormalVector[0] * SpatialDefRate[2] * NormalVector[1]);

    noalias(AccA) = timeFactor * (rGeom[0].FastGetSolutionStepValue(VELOCITY, 0) - rGeom[0].FastGetSolutionStepValue(VELOCITY, 1)) - rGeom[0].FastGetSolutionStepValue(ACCELERATION, 1);
    noalias(AccB) = timeFactor * (rGeom[1].FastGetSolutionStepValue(VELOCITY, 0) - rGeom[1].FastGetSolutionStepValue(VELOCITY, 1)) - rGeom[1].FastGetSolutionStepValue(ACCELERATION, 1);
    noalias(MeanAcc) = 0.5 * AccA + 0.5 * AccB;

    const double accelerationsNormalProjection = MeanAcc[0] * NormalVector[0] + MeanAcc[1] * NormalVector[1];

    if (rGeom[0].IsNot(INLET)) //to change into moving wall!!!!!
      BoundRHSVector[0] += coeff * (BoundRHSCoeffAcc * accelerationsNormalProjection + BoundRHSCoeffDev * elementalNormalProjDefRate);

    if (rGeom[1].IsNot(INLET))
      BoundRHSVector[1] += coeff * (BoundRHSCoeffAcc * accelerationsNormalProjection + BoundRHSCoeffDev * elementalNormalProjDefRate);
  }

  if (rGeom[0].Is(FREE_SURFACE) && rGeom[2].Is(FREE_SURFACE))
  {

    array_1d<double, 3> AccA(3, 0.0);
    array_1d<double, 3> AccB(3, 0.0);
    array_1d<double, 3> MeanAcc(3, 0.0);
    array_1d<double, 3> NormalVector(3, 0.0);

    this->GetOutwardsUnitNormalForTwoPoints(NormalVector, 0, 2, 1);

    double elementalNormalProjDefRate = 0;
    Vector SpatialDefRate = rGeom[0].FastGetSolutionStepValue(NODAL_SPATIAL_DEF_RATE);
    elementalNormalProjDefRate += 0.5 * (NormalVector[0] * SpatialDefRate[0] * NormalVector[0] + NormalVector[1] * SpatialDefRate[1] * NormalVector[1] + 2 * NormalVector[0] * SpatialDefRate[2] * NormalVector[1]);
    SpatialDefRate = rGeom[2].FastGetSolutionStepValue(NODAL_SPATIAL_DEF_RATE);
    elementalNormalProjDefRate += 0.5 * (NormalVector[0] * SpatialDefRate[0] * NormalVector[0] + NormalVector[1] * SpatialDefRate[1] * NormalVector[1] + 2 * NormalVector[0] * SpatialDefRate[2] * NormalVector[1]);

    noalias(AccA) = timeFactor * (rGeom[0].FastGetSolutionStepValue(VELOCITY, 0) - rGeom[0].FastGetSolutionStepValue(VELOCITY, 1)) - rGeom[0].FastGetSolutionStepValue(ACCELERATION, 1);
    noalias(AccB) = timeFactor * (rGeom[2].FastGetSolutionStepValue(VELOCITY, 0) - rGeom[2].FastGetSolutionStepValue(VELOCITY, 1)) - rGeom[2].FastGetSolutionStepValue(ACCELERATION, 1);
    noalias(MeanAcc) = 0.5 * AccA + 0.5 * AccB;

    const double accelerationsNormalProjection = MeanAcc[0] * NormalVector[0] + MeanAcc[1] * NormalVector[1];

    if (rGeom[0].IsNot(INLET)) //to change into moving wall!!!!!
      BoundRHSVector[0] += coeff * (BoundRHSCoeffAcc * accelerationsNormalProjection + BoundRHSCoeffDev * elementalNormalProjDefRate);

    if (rGeom[2].IsNot(INLET))
      BoundRHSVector[2] += coeff * (BoundRHSCoeffAcc * accelerationsNormalProjection + BoundRHSCoeffDev * elementalNormalProjDefRate);
  }

  if (rGeom[1].Is(FREE_SURFACE) && rGeom[2].Is(FREE_SURFACE))
  {

    array_1d<double, 3> AccA(3, 0.0);
    array_1d<double, 3> AccB(3, 0.0);
    array_1d<double, 3> MeanAcc(3, 0.0);
    array_1d<double, 3> NormalVector(3, 0.0);

    this->GetOutwardsUnitNormalForTwoPoints(NormalVector, 1, 2, 0);

    double elementalNormalProjDefRate = 0;
    Vector SpatialDefRate = rGeom[1].FastGetSolutionStepValue(NODAL_SPATIAL_DEF_RATE);
    elementalNormalProjDefRate += 0.5 * (NormalVector[0] * SpatialDefRate[0] * NormalVector[0] + NormalVector[1] * SpatialDefRate[1] * NormalVector[1] + 2 * NormalVector[0] * SpatialDefRate[2] * NormalVector[1]);
    SpatialDefRate = rGeom[2].FastGetSolutionStepValue(NODAL_SPATIAL_DEF_RATE);
    elementalNormalProjDefRate += 0.5 * (NormalVector[0] * SpatialDefRate[0] * NormalVector[0] + NormalVector[1] * SpatialDefRate[1] * NormalVector[1] + 2 * NormalVector[0] * SpatialDefRate[2] * NormalVector[1]);

    noalias(AccA) = timeFactor * (rGeom[1].FastGetSolutionStepValue(VELOCITY, 0) - rGeom[1].FastGetSolutionStepValue(VELOCITY, 1)) - rGeom[1].FastGetSolutionStepValue(ACCELERATION, 1);
    noalias(AccB) = timeFactor * (rGeom[2].FastGetSolutionStepValue(VELOCITY, 0) - rGeom[2].FastGetSolutionStepValue(VELOCITY, 1)) - rGeom[2].FastGetSolutionStepValue(ACCELERATION, 1);
    noalias(MeanAcc) = 0.5 * AccA + 0.5 * AccB;

    const double accelerationsNormalProjection = MeanAcc[0] * NormalVector[0] + MeanAcc[1] * NormalVector[1];

    if (rGeom[1].IsNot(INLET))
      BoundRHSVector[1] += coeff * (BoundRHSCoeffAcc * accelerationsNormalProjection + BoundRHSCoeffDev * elementalNormalProjDefRate);

    if (rGeom[2].IsNot(INLET))
      BoundRHSVector[2] += coeff * (BoundRHSCoeffAcc * accelerationsNormalProjection + BoundRHSCoeffDev * elementalNormalProjDefRate);
  }
}

///TODO AS IN 2D MAKE THE 3D!!!
template <>
void TwoStepUpdatedLagrangianVPImplicitNodallyIntegratedElement<3>::ComputeElementalBoundRHSVector(VectorType &BoundRHSVector,
                                                                                                   const double TimeStep,
                                                                                                   const double BoundRHSCoeffAcc,
                                                                                                   const double BoundRHSCoeffDev)
{
  GeometryType &rGeom = this->GetGeometry();

  Vector SpatialDefRate = rGeom[0].FastGetSolutionStepValue(NODAL_SPATIAL_DEF_RATE) * 0.25 + rGeom[1].FastGetSolutionStepValue(NODAL_SPATIAL_DEF_RATE) * 0.25;
  SpatialDefRate += rGeom[2].FastGetSolutionStepValue(NODAL_SPATIAL_DEF_RATE) * 0.25 + rGeom[3].FastGetSolutionStepValue(NODAL_SPATIAL_DEF_RATE) * 0.25;

  array_1d<double, 3> AccAa(3, 0.0);
  array_1d<double, 3> AccBb(3, 0.0);
  array_1d<double, 3> AccCc(3, 0.0);
  array_1d<double, 3> AccDd(3, 0.0);
  array_1d<double, 3> MeanAcc(3, 0.0);

  noalias(AccAa) = 0.5 / TimeStep * (rGeom[0].FastGetSolutionStepValue(VELOCITY, 0) - rGeom[0].FastGetSolutionStepValue(VELOCITY, 1)) - rGeom[0].FastGetSolutionStepValue(ACCELERATION, 1);
  noalias(AccBb) = 0.5 / TimeStep * (rGeom[1].FastGetSolutionStepValue(VELOCITY, 0) - rGeom[1].FastGetSolutionStepValue(VELOCITY, 1)) - rGeom[1].FastGetSolutionStepValue(ACCELERATION, 1);
  noalias(AccCc) = 0.5 / TimeStep * (rGeom[2].FastGetSolutionStepValue(VELOCITY, 0) - rGeom[2].FastGetSolutionStepValue(VELOCITY, 1)) - rGeom[2].FastGetSolutionStepValue(ACCELERATION, 1);
  noalias(AccDd) = 0.5 / TimeStep * (rGeom[3].FastGetSolutionStepValue(VELOCITY, 0) - rGeom[3].FastGetSolutionStepValue(VELOCITY, 1)) - rGeom[3].FastGetSolutionStepValue(ACCELERATION, 1);

  noalias(MeanAcc) = 0.25 * (AccAa + AccBb + AccCc + AccDd);

  const double coeff = 0.25;
  if (rGeom[0].Is(FREE_SURFACE) && rGeom[1].Is(FREE_SURFACE) && rGeom[2].Is(FREE_SURFACE))
  {

    // array_1d<double, 3> AccA(3,0.0);
    // array_1d<double, 3> AccB(3,0.0);
    // array_1d<double, 3> AccC(3,0.0);
    // array_1d<double, 3> MeanAcc(3,0.0);
    array_1d<double, 3> NormalVector(3, 0.0);
    // const double factor = 0.5/TimeStep;

    this->GetOutwardsUnitNormalForThreePoints(NormalVector, 0, 1, 2, 3);

    // noalias(AccA)= factor*(rGeom[0].FastGetSolutionStepValue(VELOCITY,0)-rGeom[0].FastGetSolutionStepValue(VELOCITY,1)) - rGeom[0].FastGetSolutionStepValue(ACCELERATION,1);
    // noalias(AccB)= factor*(rGeom[1].FastGetSolutionStepValue(VELOCITY,0)-rGeom[1].FastGetSolutionStepValue(VELOCITY,1)) - rGeom[1].FastGetSolutionStepValue(ACCELERATION,1);
    // noalias(AccC)= factor*(rGeom[2].FastGetSolutionStepValue(VELOCITY,0)-rGeom[2].FastGetSolutionStepValue(VELOCITY,1)) - rGeom[2].FastGetSolutionStepValue(ACCELERATION,1);

    // noalias(MeanAcc)= one_third*AccA + one_third*AccB + one_third*AccC;

    const double accelerationsNormalProjection = MeanAcc[0] * NormalVector[0] + MeanAcc[1] * NormalVector[1] + MeanAcc[2] * NormalVector[2];

    double elementalNormalProjDefRate = 0;
    // Vector SpatialDefRate =  rGeom[0].FastGetSolutionStepValue(NODAL_SPATIAL_DEF_RATE);
    elementalNormalProjDefRate += (NormalVector[0] * SpatialDefRate[0] * NormalVector[0] + NormalVector[1] * SpatialDefRate[1] * NormalVector[1] + NormalVector[2] * SpatialDefRate[2] * NormalVector[2] +
                                   2.0 * NormalVector[0] * SpatialDefRate[3] * NormalVector[1] + 2.0 * NormalVector[0] * SpatialDefRate[4] * NormalVector[2] + 2.0 * NormalVector[1] * SpatialDefRate[5] * NormalVector[2]) /
                                  3.0;

    // SpatialDefRate =  rGeom[1].FastGetSolutionStepValue(NODAL_SPATIAL_DEF_RATE);
    elementalNormalProjDefRate += (NormalVector[0] * SpatialDefRate[0] * NormalVector[0] + NormalVector[1] * SpatialDefRate[1] * NormalVector[1] + NormalVector[2] * SpatialDefRate[2] * NormalVector[2] +
                                   2.0 * NormalVector[0] * SpatialDefRate[3] * NormalVector[1] + 2.0 * NormalVector[0] * SpatialDefRate[4] * NormalVector[2] + 2.0 * NormalVector[1] * SpatialDefRate[5] * NormalVector[2]) /
                                  3.0;

    // SpatialDefRate =  rGeom[2].FastGetSolutionStepValue(NODAL_SPATIAL_DEF_RATE);
    elementalNormalProjDefRate += (NormalVector[0] * SpatialDefRate[0] * NormalVector[0] + NormalVector[1] * SpatialDefRate[1] * NormalVector[1] + NormalVector[2] * SpatialDefRate[2] * NormalVector[2] +
                                   2.0 * NormalVector[0] * SpatialDefRate[3] * NormalVector[1] + 2.0 * NormalVector[0] * SpatialDefRate[4] * NormalVector[2] + 2.0 * NormalVector[1] * SpatialDefRate[5] * NormalVector[2]) /
                                  3.0;

    //     if(rGeom[0].IsNot(INLET))
    // BoundRHSVector[0] += one_third * (BoundRHSCoeffAcc*accelerationsNormalProjection + BoundRHSCoeffDev*elementalNormalProjDefRate);

    //     if(rGeom[1].IsNot(INLET))
    // BoundRHSVector[1] += one_third * (BoundRHSCoeffAcc*accelerationsNormalProjection + BoundRHSCoeffDev*elementalNormalProjDefRate);

    //     if(rGeom[2].IsNot(INLET))
    // BoundRHSVector[2] += one_third * (BoundRHSCoeffAcc*accelerationsNormalProjection + BoundRHSCoeffDev*elementalNormalProjDefRate);

    if (rGeom[0].IsNot(INLET))
      BoundRHSVector[0] += coeff * (BoundRHSCoeffAcc * accelerationsNormalProjection + BoundRHSCoeffDev * elementalNormalProjDefRate);

    if (rGeom[1].IsNot(INLET))
      BoundRHSVector[1] += coeff * (BoundRHSCoeffAcc * accelerationsNormalProjection + BoundRHSCoeffDev * elementalNormalProjDefRate);

    if (rGeom[2].IsNot(INLET))
      BoundRHSVector[2] += coeff * (BoundRHSCoeffAcc * accelerationsNormalProjection + BoundRHSCoeffDev * elementalNormalProjDefRate);
  }

  if (rGeom[0].Is(FREE_SURFACE) && rGeom[1].Is(FREE_SURFACE) && rGeom[3].Is(FREE_SURFACE))
  {

    // array_1d<double, 3> AccA(3,0.0);
    // array_1d<double, 3> AccB(3,0.0);
    // array_1d<double, 3> AccC(3,0.0);
    // array_1d<double, 3> MeanAcc(3,0.0);
    array_1d<double, 3> NormalVector(3, 0.0);
    // const double factor = 0.5/TimeStep;

    this->GetOutwardsUnitNormalForThreePoints(NormalVector, 0, 1, 3, 2);

    // noalias(AccA)= factor*(rGeom[0].FastGetSolutionStepValue(VELOCITY,0)-rGeom[0].FastGetSolutionStepValue(VELOCITY,1)) - rGeom[0].FastGetSolutionStepValue(ACCELERATION,1);
    // noalias(AccB)= factor*(rGeom[1].FastGetSolutionStepValue(VELOCITY,0)-rGeom[1].FastGetSolutionStepValue(VELOCITY,1)) - rGeom[1].FastGetSolutionStepValue(ACCELERATION,1);
    // noalias(AccC)= factor*(rGeom[3].FastGetSolutionStepValue(VELOCITY,0)-rGeom[3].FastGetSolutionStepValue(VELOCITY,1)) - rGeom[3].FastGetSolutionStepValue(ACCELERATION,1);

    // noalias(MeanAcc)= one_third*AccA + one_third*AccB + one_third*AccC;

    const double accelerationsNormalProjection = MeanAcc[0] * NormalVector[0] + MeanAcc[1] * NormalVector[1] + MeanAcc[2] * NormalVector[2];

    double elementalNormalProjDefRate = 0;
    // Vector SpatialDefRate =  rGeom[0].FastGetSolutionStepValue(NODAL_SPATIAL_DEF_RATE);
    elementalNormalProjDefRate += (NormalVector[0] * SpatialDefRate[0] * NormalVector[0] + NormalVector[1] * SpatialDefRate[1] * NormalVector[1] + NormalVector[2] * SpatialDefRate[2] * NormalVector[2] +
                                   2.0 * NormalVector[0] * SpatialDefRate[3] * NormalVector[1] + 2.0 * NormalVector[0] * SpatialDefRate[4] * NormalVector[2] + 2.0 * NormalVector[1] * SpatialDefRate[5] * NormalVector[2]) /
                                  3.0;

    // SpatialDefRate =  rGeom[1].FastGetSolutionStepValue(NODAL_SPATIAL_DEF_RATE);
    elementalNormalProjDefRate += (NormalVector[0] * SpatialDefRate[0] * NormalVector[0] + NormalVector[1] * SpatialDefRate[1] * NormalVector[1] + NormalVector[2] * SpatialDefRate[2] * NormalVector[2] +
                                   2.0 * NormalVector[0] * SpatialDefRate[3] * NormalVector[1] + 2.0 * NormalVector[0] * SpatialDefRate[4] * NormalVector[2] + 2.0 * NormalVector[1] * SpatialDefRate[5] * NormalVector[2]) /
                                  3.0;

    // SpatialDefRate =  rGeom[3].FastGetSolutionStepValue(NODAL_SPATIAL_DEF_RATE);
    elementalNormalProjDefRate += (NormalVector[0] * SpatialDefRate[0] * NormalVector[0] + NormalVector[1] * SpatialDefRate[1] * NormalVector[1] + NormalVector[2] * SpatialDefRate[2] * NormalVector[2] +
                                   2.0 * NormalVector[0] * SpatialDefRate[3] * NormalVector[1] + 2.0 * NormalVector[0] * SpatialDefRate[4] * NormalVector[2] + 2.0 * NormalVector[1] * SpatialDefRate[5] * NormalVector[2]) /
                                  3.0;

    if (rGeom[0].IsNot(INLET))
      BoundRHSVector[0] += coeff * (BoundRHSCoeffAcc * accelerationsNormalProjection + BoundRHSCoeffDev * elementalNormalProjDefRate);

    if (rGeom[1].IsNot(INLET))
      BoundRHSVector[1] += coeff * (BoundRHSCoeffAcc * accelerationsNormalProjection + BoundRHSCoeffDev * elementalNormalProjDefRate);

    if (rGeom[3].IsNot(INLET))
      BoundRHSVector[3] += coeff * (BoundRHSCoeffAcc * accelerationsNormalProjection + BoundRHSCoeffDev * elementalNormalProjDefRate);
  }

  if (rGeom[0].Is(FREE_SURFACE) && rGeom[2].Is(FREE_SURFACE) && rGeom[3].Is(FREE_SURFACE))
  {

    // array_1d<double, 3> AccA(3,0.0);
    // array_1d<double, 3> AccB(3,0.0);
    // array_1d<double, 3> AccC(3,0.0);
    // array_1d<double, 3> MeanAcc(3,0.0);
    array_1d<double, 3> NormalVector(3, 0.0);
    // const double factor = 0.5/TimeStep;
    // const double one_third = 1.0/3.0;

    this->GetOutwardsUnitNormalForThreePoints(NormalVector, 0, 2, 3, 1);

    // noalias(AccA)= factor*(rGeom[0].FastGetSolutionStepValue(VELOCITY,0)-rGeom[0].FastGetSolutionStepValue(VELOCITY,1)) - rGeom[0].FastGetSolutionStepValue(ACCELERATION,1);
    // noalias(AccB)= factor*(rGeom[2].FastGetSolutionStepValue(VELOCITY,0)-rGeom[2].FastGetSolutionStepValue(VELOCITY,1)) - rGeom[2].FastGetSolutionStepValue(ACCELERATION,1);
    // noalias(AccC)= factor*(rGeom[3].FastGetSolutionStepValue(VELOCITY,0)-rGeom[3].FastGetSolutionStepValue(VELOCITY,1)) - rGeom[3].FastGetSolutionStepValue(ACCELERATION,1);

    // noalias(MeanAcc)= one_third*AccA + one_third*AccB + one_third*AccC;

    const double accelerationsNormalProjection = MeanAcc[0] * NormalVector[0] + MeanAcc[1] * NormalVector[1] + MeanAcc[2] * NormalVector[2];

    double elementalNormalProjDefRate = 0;
    // Vector SpatialDefRate =  rGeom[0].FastGetSolutionStepValue(NODAL_SPATIAL_DEF_RATE);
    elementalNormalProjDefRate += (NormalVector[0] * SpatialDefRate[0] * NormalVector[0] + NormalVector[1] * SpatialDefRate[1] * NormalVector[1] + NormalVector[2] * SpatialDefRate[2] * NormalVector[2] +
                                   2.0 * NormalVector[0] * SpatialDefRate[3] * NormalVector[1] + 2.0 * NormalVector[0] * SpatialDefRate[4] * NormalVector[2] + 2.0 * NormalVector[1] * SpatialDefRate[5] * NormalVector[2]) /
                                  3.0;

    // SpatialDefRate =  rGeom[2].FastGetSolutionStepValue(NODAL_SPATIAL_DEF_RATE);
    elementalNormalProjDefRate += (NormalVector[0] * SpatialDefRate[0] * NormalVector[0] + NormalVector[1] * SpatialDefRate[1] * NormalVector[1] + NormalVector[2] * SpatialDefRate[2] * NormalVector[2] +
                                   2.0 * NormalVector[0] * SpatialDefRate[3] * NormalVector[1] + 2.0 * NormalVector[0] * SpatialDefRate[4] * NormalVector[2] + 2.0 * NormalVector[1] * SpatialDefRate[5] * NormalVector[2]) /
                                  3.0;

    // SpatialDefRate =  rGeom[3].FastGetSolutionStepValue(NODAL_SPATIAL_DEF_RATE);
    elementalNormalProjDefRate += (NormalVector[0] * SpatialDefRate[0] * NormalVector[0] + NormalVector[1] * SpatialDefRate[1] * NormalVector[1] + NormalVector[2] * SpatialDefRate[2] * NormalVector[2] +
                                   2.0 * NormalVector[0] * SpatialDefRate[3] * NormalVector[1] + 2.0 * NormalVector[0] * SpatialDefRate[4] * NormalVector[2] + 2.0 * NormalVector[1] * SpatialDefRate[5] * NormalVector[2]) /
                                  3.0;

    if (rGeom[0].IsNot(INLET))
      BoundRHSVector[0] += coeff * (BoundRHSCoeffAcc * accelerationsNormalProjection + BoundRHSCoeffDev * elementalNormalProjDefRate);

    if (rGeom[2].IsNot(INLET))
      BoundRHSVector[2] += coeff * (BoundRHSCoeffAcc * accelerationsNormalProjection + BoundRHSCoeffDev * elementalNormalProjDefRate);

    if (rGeom[3].IsNot(INLET))
      BoundRHSVector[3] += coeff * (BoundRHSCoeffAcc * accelerationsNormalProjection + BoundRHSCoeffDev * elementalNormalProjDefRate);
  }

  if (rGeom[1].Is(FREE_SURFACE) && rGeom[2].Is(FREE_SURFACE) && rGeom[3].Is(FREE_SURFACE))
  {

    // array_1d<double, 3> AccA(3,0.0);
    // array_1d<double, 3> AccB(3,0.0);
    // array_1d<double, 3> AccC(3,0.0);
    // array_1d<double, 3> MeanAcc(3,0.0);
    array_1d<double, 3> NormalVector(3, 0.0);
    // const double factor = 0.5/TimeStep;

    this->GetOutwardsUnitNormalForThreePoints(NormalVector, 1, 2, 3, 0);

    // noalias(AccA)= factor*(rGeom[1].FastGetSolutionStepValue(VELOCITY,0)-rGeom[1].FastGetSolutionStepValue(VELOCITY,1)) - rGeom[1].FastGetSolutionStepValue(ACCELERATION,1);
    // noalias(AccB)= factor*(rGeom[2].FastGetSolutionStepValue(VELOCITY,0)-rGeom[2].FastGetSolutionStepValue(VELOCITY,1)) - rGeom[2].FastGetSolutionStepValue(ACCELERATION,1);
    // noalias(AccC)= factor*(rGeom[3].FastGetSolutionStepValue(VELOCITY,0)-rGeom[3].FastGetSolutionStepValue(VELOCITY,1)) - rGeom[3].FastGetSolutionStepValue(ACCELERATION,1);

    // noalias(MeanAcc)= one_third*AccA + one_third*AccB + one_third*AccC;

    const double accelerationsNormalProjection = MeanAcc[0] * NormalVector[0] + MeanAcc[1] * NormalVector[1] + MeanAcc[2] * NormalVector[2];

    double elementalNormalProjDefRate = 0;
    // Vector SpatialDefRate =  rGeom[1].FastGetSolutionStepValue(NODAL_SPATIAL_DEF_RATE);
    elementalNormalProjDefRate += (NormalVector[0] * SpatialDefRate[0] * NormalVector[0] + NormalVector[1] * SpatialDefRate[1] * NormalVector[1] + NormalVector[2] * SpatialDefRate[2] * NormalVector[2] +
                                   2.0 * NormalVector[0] * SpatialDefRate[3] * NormalVector[1] + 2.0 * NormalVector[0] * SpatialDefRate[4] * NormalVector[2] + 2.0 * NormalVector[1] * SpatialDefRate[5] * NormalVector[2]) /
                                  3.0;

    // SpatialDefRate =  rGeom[2].FastGetSolutionStepValue(NODAL_SPATIAL_DEF_RATE);
    elementalNormalProjDefRate += (NormalVector[0] * SpatialDefRate[0] * NormalVector[0] + NormalVector[1] * SpatialDefRate[1] * NormalVector[1] + NormalVector[2] * SpatialDefRate[2] * NormalVector[2] +
                                   2.0 * NormalVector[0] * SpatialDefRate[3] * NormalVector[1] + 2.0 * NormalVector[0] * SpatialDefRate[4] * NormalVector[2] + 2.0 * NormalVector[1] * SpatialDefRate[5] * NormalVector[2]) /
                                  3.0;

    // SpatialDefRate =  rGeom[3].FastGetSolutionStepValue(NODAL_SPATIAL_DEF_RATE);
    elementalNormalProjDefRate += (NormalVector[0] * SpatialDefRate[0] * NormalVector[0] + NormalVector[1] * SpatialDefRate[1] * NormalVector[1] + NormalVector[2] * SpatialDefRate[2] * NormalVector[2] +
                                   2.0 * NormalVector[0] * SpatialDefRate[3] * NormalVector[1] + 2.0 * NormalVector[0] * SpatialDefRate[4] * NormalVector[2] + 2.0 * NormalVector[1] * SpatialDefRate[5] * NormalVector[2]) /
                                  3.0;

    if (rGeom[1].IsNot(INLET))
      BoundRHSVector[1] += coeff * (BoundRHSCoeffAcc * accelerationsNormalProjection + BoundRHSCoeffDev * elementalNormalProjDefRate);

    if (rGeom[2].IsNot(INLET))
      BoundRHSVector[2] += coeff * (BoundRHSCoeffAcc * accelerationsNormalProjection + BoundRHSCoeffDev * elementalNormalProjDefRate);

    if (rGeom[3].IsNot(INLET))
      BoundRHSVector[3] += coeff * (BoundRHSCoeffAcc * accelerationsNormalProjection + BoundRHSCoeffDev * elementalNormalProjDefRate);
  }
}

template <>
void TwoStepUpdatedLagrangianVPImplicitNodallyIntegratedElement<2>::ComputeBoundRHSVectorComplete(VectorType &BoundRHSVector,
                                                                                                  const double TimeStep,
                                                                                                  const double BoundRHSCoeffAcc,
                                                                                                  const double BoundRHSCoeffDev,
                                                                                                  const VectorType SpatialDefRate)
{
  GeometryType &rGeom = this->GetGeometry();

  if (rGeom[0].Is(FREE_SURFACE) && rGeom[1].Is(FREE_SURFACE))
  {
    array_1d<double, 3> AccA(3, 0.0);
    array_1d<double, 3> AccB(3, 0.0);
    array_1d<double, 3> MeanAcc(3, 0.0);
    array_1d<double, 3> NormalVector(3, 0.0);
    const double factor = 0.5 / TimeStep;
    const double one_half = 1.0 / 2.0;

    this->GetOutwardsUnitNormalForTwoPoints(NormalVector, 0, 1, 2);

    double SpatialDefRateNormalProjection = this->CalcNormalProjectionDefRate(SpatialDefRate, NormalVector);
    // double SpatialDefRateNormalProjection=0;
    noalias(AccA) = factor * (rGeom[0].FastGetSolutionStepValue(VELOCITY, 0) - rGeom[0].FastGetSolutionStepValue(VELOCITY, 1)) - rGeom[0].FastGetSolutionStepValue(ACCELERATION, 1);
    noalias(AccB) = factor * (rGeom[1].FastGetSolutionStepValue(VELOCITY, 0) - rGeom[1].FastGetSolutionStepValue(VELOCITY, 1)) - rGeom[1].FastGetSolutionStepValue(ACCELERATION, 1);
    noalias(MeanAcc) = 0.5 * AccA + 0.5 * AccB;

    const double accelerationsNormalProjection = MeanAcc[0] * NormalVector[0] + MeanAcc[1] * NormalVector[1];

    if (rGeom[0].IsNot(INLET)) //to change into moving wall!!!!!
      BoundRHSVector[0] += one_half * (BoundRHSCoeffAcc * accelerationsNormalProjection + BoundRHSCoeffDev * SpatialDefRateNormalProjection);

    if (rGeom[1].IsNot(INLET))
      BoundRHSVector[1] += one_half * (BoundRHSCoeffAcc * accelerationsNormalProjection + BoundRHSCoeffDev * SpatialDefRateNormalProjection);
  }

  if (rGeom[0].Is(FREE_SURFACE) && rGeom[2].Is(FREE_SURFACE))
  {

    array_1d<double, 3> AccA(3, 0.0);
    array_1d<double, 3> AccB(3, 0.0);
    array_1d<double, 3> MeanAcc(3, 0.0);
    array_1d<double, 3> NormalVector(3, 0.0);
    const double factor = 0.5 / TimeStep;
    const double one_half = 1.0 / 2.0;

    this->GetOutwardsUnitNormalForTwoPoints(NormalVector, 0, 2, 1);

    double SpatialDefRateNormalProjection = this->CalcNormalProjectionDefRate(SpatialDefRate, NormalVector);
    // double SpatialDefRateNormalProjection=0;

    noalias(AccA) = factor * (rGeom[0].FastGetSolutionStepValue(VELOCITY, 0) - rGeom[0].FastGetSolutionStepValue(VELOCITY, 1)) - rGeom[0].FastGetSolutionStepValue(ACCELERATION, 1);
    noalias(AccB) = factor * (rGeom[2].FastGetSolutionStepValue(VELOCITY, 0) - rGeom[2].FastGetSolutionStepValue(VELOCITY, 1)) - rGeom[2].FastGetSolutionStepValue(ACCELERATION, 1);
    noalias(MeanAcc) = 0.5 * AccA + 0.5 * AccB;

    const double accelerationsNormalProjection = MeanAcc[0] * NormalVector[0] + MeanAcc[1] * NormalVector[1];

    if (rGeom[0].IsNot(INLET)) //to change into moving wall!!!!!
      BoundRHSVector[0] += one_half * (BoundRHSCoeffAcc * accelerationsNormalProjection + BoundRHSCoeffDev * SpatialDefRateNormalProjection);

    if (rGeom[2].IsNot(INLET))
      BoundRHSVector[2] += one_half * (BoundRHSCoeffAcc * accelerationsNormalProjection + BoundRHSCoeffDev * SpatialDefRateNormalProjection);
  }

  if (rGeom[1].Is(FREE_SURFACE) && rGeom[2].Is(FREE_SURFACE))
  {

    array_1d<double, 3> AccA(3, 0.0);
    array_1d<double, 3> AccB(3, 0.0);
    array_1d<double, 3> MeanAcc(3, 0.0);
    array_1d<double, 3> NormalVector(3, 0.0);
    const double factor = 0.5 / TimeStep;
    const double one_half = 1.0 / 2.0;

    this->GetOutwardsUnitNormalForTwoPoints(NormalVector, 1, 2, 0);

    double SpatialDefRateNormalProjection = this->CalcNormalProjectionDefRate(SpatialDefRate, NormalVector);
    // double SpatialDefRateNormalProjection=0;

    noalias(AccA) = factor * (rGeom[1].FastGetSolutionStepValue(VELOCITY, 0) - rGeom[1].FastGetSolutionStepValue(VELOCITY, 1)) - rGeom[1].FastGetSolutionStepValue(ACCELERATION, 1);
    noalias(AccB) = factor * (rGeom[2].FastGetSolutionStepValue(VELOCITY, 0) - rGeom[2].FastGetSolutionStepValue(VELOCITY, 1)) - rGeom[2].FastGetSolutionStepValue(ACCELERATION, 1);
    noalias(MeanAcc) = 0.5 * AccA + 0.5 * AccB;

    const double accelerationsNormalProjection = MeanAcc[0] * NormalVector[0] + MeanAcc[1] * NormalVector[1];

    if (rGeom[1].IsNot(INLET))
      BoundRHSVector[1] += one_half * (BoundRHSCoeffAcc * accelerationsNormalProjection + BoundRHSCoeffDev * SpatialDefRateNormalProjection);

    if (rGeom[2].IsNot(INLET))
      BoundRHSVector[2] += one_half * (BoundRHSCoeffAcc * accelerationsNormalProjection + BoundRHSCoeffDev * SpatialDefRateNormalProjection);
  }
}

template <>
void TwoStepUpdatedLagrangianVPImplicitNodallyIntegratedElement<3>::ComputeBoundRHSVectorComplete(VectorType &BoundRHSVector,
                                                                                                  const double TimeStep,
                                                                                                  const double BoundRHSCoeffAcc,
                                                                                                  const double BoundRHSCoeffDev,
                                                                                                  const VectorType SpatialDefRate)
{
  GeometryType &rGeom = this->GetGeometry();

  if (rGeom[0].Is(FREE_SURFACE) && rGeom[1].Is(FREE_SURFACE) && rGeom[2].Is(FREE_SURFACE))
  {

    array_1d<double, 3> AccA(3, 0.0);
    array_1d<double, 3> AccB(3, 0.0);
    array_1d<double, 3> AccC(3, 0.0);
    array_1d<double, 3> MeanAcc(3, 0.0);
    array_1d<double, 3> NormalVector(3, 0.0);
    const double factor = 0.5 / TimeStep;
    const double one_third = 1.0 / 3.0;

    this->GetOutwardsUnitNormalForThreePoints(NormalVector, 0, 1, 2, 3);

    double SpatialDefRateNormalProjection = this->CalcNormalProjectionDefRate(SpatialDefRate, NormalVector);

    noalias(AccA) = factor * (rGeom[0].FastGetSolutionStepValue(VELOCITY, 0) - rGeom[0].FastGetSolutionStepValue(VELOCITY, 1)) - rGeom[0].FastGetSolutionStepValue(ACCELERATION, 1);
    noalias(AccB) = factor * (rGeom[1].FastGetSolutionStepValue(VELOCITY, 0) - rGeom[1].FastGetSolutionStepValue(VELOCITY, 1)) - rGeom[1].FastGetSolutionStepValue(ACCELERATION, 1);
    noalias(AccC) = factor * (rGeom[2].FastGetSolutionStepValue(VELOCITY, 0) - rGeom[2].FastGetSolutionStepValue(VELOCITY, 1)) - rGeom[2].FastGetSolutionStepValue(ACCELERATION, 1);

    noalias(MeanAcc) = one_third * AccA + one_third * AccB + one_third * AccC;

    const double accelerationsNormalProjection = MeanAcc[0] * NormalVector[0] + MeanAcc[1] * NormalVector[1] + MeanAcc[2] * NormalVector[2];

    if (rGeom[0].IsNot(INLET))
      BoundRHSVector[0] += one_third * (BoundRHSCoeffAcc * accelerationsNormalProjection + BoundRHSCoeffDev * SpatialDefRateNormalProjection);

    if (rGeom[1].IsNot(INLET))
      BoundRHSVector[1] += one_third * (BoundRHSCoeffAcc * accelerationsNormalProjection + BoundRHSCoeffDev * SpatialDefRateNormalProjection);

    if (rGeom[2].IsNot(INLET))
      BoundRHSVector[2] += one_third * (BoundRHSCoeffAcc * accelerationsNormalProjection + BoundRHSCoeffDev * SpatialDefRateNormalProjection);
  }

  if (rGeom[0].Is(FREE_SURFACE) && rGeom[1].Is(FREE_SURFACE) && rGeom[3].Is(FREE_SURFACE))
  {

    array_1d<double, 3> AccA(3, 0.0);
    array_1d<double, 3> AccB(3, 0.0);
    array_1d<double, 3> AccC(3, 0.0);
    array_1d<double, 3> MeanAcc(3, 0.0);
    array_1d<double, 3> NormalVector(3, 0.0);
    const double factor = 0.5 / TimeStep;
    const double one_third = 1.0 / 3.0;

    this->GetOutwardsUnitNormalForThreePoints(NormalVector, 0, 1, 3, 2);

    double SpatialDefRateNormalProjection = this->CalcNormalProjectionDefRate(SpatialDefRate, NormalVector);

    noalias(AccA) = factor * (rGeom[0].FastGetSolutionStepValue(VELOCITY, 0) - rGeom[0].FastGetSolutionStepValue(VELOCITY, 1)) - rGeom[0].FastGetSolutionStepValue(ACCELERATION, 1);
    noalias(AccB) = factor * (rGeom[1].FastGetSolutionStepValue(VELOCITY, 0) - rGeom[1].FastGetSolutionStepValue(VELOCITY, 1)) - rGeom[1].FastGetSolutionStepValue(ACCELERATION, 1);
    noalias(AccC) = factor * (rGeom[3].FastGetSolutionStepValue(VELOCITY, 0) - rGeom[3].FastGetSolutionStepValue(VELOCITY, 1)) - rGeom[3].FastGetSolutionStepValue(ACCELERATION, 1);

    noalias(MeanAcc) = one_third * AccA + one_third * AccB + one_third * AccC;

    const double accelerationsNormalProjection = MeanAcc[0] * NormalVector[0] + MeanAcc[1] * NormalVector[1] + MeanAcc[2] * NormalVector[2];

    if (rGeom[0].IsNot(INLET))
      BoundRHSVector[0] += one_third * (BoundRHSCoeffAcc * accelerationsNormalProjection + BoundRHSCoeffDev * SpatialDefRateNormalProjection);

    if (rGeom[1].IsNot(INLET))
      BoundRHSVector[1] += one_third * (BoundRHSCoeffAcc * accelerationsNormalProjection + BoundRHSCoeffDev * SpatialDefRateNormalProjection);

    if (rGeom[3].IsNot(INLET))
      BoundRHSVector[3] += one_third * (BoundRHSCoeffAcc * accelerationsNormalProjection + BoundRHSCoeffDev * SpatialDefRateNormalProjection);
  }

  if (rGeom[0].Is(FREE_SURFACE) && rGeom[2].Is(FREE_SURFACE) && rGeom[3].Is(FREE_SURFACE))
  {

    array_1d<double, 3> AccA(3, 0.0);
    array_1d<double, 3> AccB(3, 0.0);
    array_1d<double, 3> AccC(3, 0.0);
    array_1d<double, 3> MeanAcc(3, 0.0);
    array_1d<double, 3> NormalVector(3, 0.0);
    const double factor = 0.5 / TimeStep;
    const double one_third = 1.0 / 3.0;

    this->GetOutwardsUnitNormalForThreePoints(NormalVector, 0, 2, 3, 1);

    double SpatialDefRateNormalProjection = this->CalcNormalProjectionDefRate(SpatialDefRate, NormalVector);

    noalias(AccA) = factor * (rGeom[0].FastGetSolutionStepValue(VELOCITY, 0) - rGeom[0].FastGetSolutionStepValue(VELOCITY, 1)) - rGeom[0].FastGetSolutionStepValue(ACCELERATION, 1);
    noalias(AccB) = factor * (rGeom[2].FastGetSolutionStepValue(VELOCITY, 0) - rGeom[2].FastGetSolutionStepValue(VELOCITY, 1)) - rGeom[2].FastGetSolutionStepValue(ACCELERATION, 1);
    noalias(AccC) = factor * (rGeom[3].FastGetSolutionStepValue(VELOCITY, 0) - rGeom[3].FastGetSolutionStepValue(VELOCITY, 1)) - rGeom[3].FastGetSolutionStepValue(ACCELERATION, 1);

    noalias(MeanAcc) = one_third * AccA + one_third * AccB + one_third * AccC;

    const double accelerationsNormalProjection = MeanAcc[0] * NormalVector[0] + MeanAcc[1] * NormalVector[1] + MeanAcc[2] * NormalVector[2];

    if (rGeom[0].IsNot(INLET))
      BoundRHSVector[0] += one_third * (BoundRHSCoeffAcc * accelerationsNormalProjection + BoundRHSCoeffDev * SpatialDefRateNormalProjection);

    if (rGeom[2].IsNot(INLET))
      BoundRHSVector[2] += one_third * (BoundRHSCoeffAcc * accelerationsNormalProjection + BoundRHSCoeffDev * SpatialDefRateNormalProjection);

    if (rGeom[3].IsNot(INLET))
      BoundRHSVector[3] += one_third * (BoundRHSCoeffAcc * accelerationsNormalProjection + BoundRHSCoeffDev * SpatialDefRateNormalProjection);
  }

  if (rGeom[1].Is(FREE_SURFACE) && rGeom[2].Is(FREE_SURFACE) && rGeom[3].Is(FREE_SURFACE))
  {

    array_1d<double, 3> AccA(3, 0.0);
    array_1d<double, 3> AccB(3, 0.0);
    array_1d<double, 3> AccC(3, 0.0);
    array_1d<double, 3> MeanAcc(3, 0.0);
    array_1d<double, 3> NormalVector(3, 0.0);
    const double factor = 0.5 / TimeStep;
    const double one_third = 1.0 / 3.0;

    this->GetOutwardsUnitNormalForThreePoints(NormalVector, 1, 2, 3, 0);

    double SpatialDefRateNormalProjection = this->CalcNormalProjectionDefRate(SpatialDefRate, NormalVector);

    noalias(AccA) = factor * (rGeom[1].FastGetSolutionStepValue(VELOCITY, 0) - rGeom[1].FastGetSolutionStepValue(VELOCITY, 1)) - rGeom[1].FastGetSolutionStepValue(ACCELERATION, 1);
    noalias(AccB) = factor * (rGeom[2].FastGetSolutionStepValue(VELOCITY, 0) - rGeom[2].FastGetSolutionStepValue(VELOCITY, 1)) - rGeom[2].FastGetSolutionStepValue(ACCELERATION, 1);
    noalias(AccC) = factor * (rGeom[3].FastGetSolutionStepValue(VELOCITY, 0) - rGeom[3].FastGetSolutionStepValue(VELOCITY, 1)) - rGeom[3].FastGetSolutionStepValue(ACCELERATION, 1);

    noalias(MeanAcc) = one_third * AccA + one_third * AccB + one_third * AccC;

    const double accelerationsNormalProjection = MeanAcc[0] * NormalVector[0] + MeanAcc[1] * NormalVector[1] + MeanAcc[2] * NormalVector[2];

    if (rGeom[1].IsNot(INLET))
      BoundRHSVector[1] += one_third * (BoundRHSCoeffAcc * accelerationsNormalProjection + BoundRHSCoeffDev * SpatialDefRateNormalProjection);

    if (rGeom[2].IsNot(INLET))
      BoundRHSVector[2] += one_third * (BoundRHSCoeffAcc * accelerationsNormalProjection + BoundRHSCoeffDev * SpatialDefRateNormalProjection);

    if (rGeom[3].IsNot(INLET))
      BoundRHSVector[3] += one_third * (BoundRHSCoeffAcc * accelerationsNormalProjection + BoundRHSCoeffDev * SpatialDefRateNormalProjection);
  }
}

// template< unsigned int TDim >
// void TwoStepUpdatedLagrangianVPImplicitNodallyIntegratedElement<TDim>::ComputeStabLaplacianMatrix(MatrixType& StabLaplacianMatrix,
// 										const ShapeFunctionDerivativesType& rDN_DX,
// 										const double Weight)

// {
//   // LHS contribution
//   GeometryType& rGeom = this->GetGeometry();
//   const SizeType NumNodes =rGeom.PointsNumber();
//   unsigned int SFDposition=0;

//   double elementVolume=0;
//   if(TDim==3){
//    	elementVolume=rGeom.Volume()*0.25;
//   }else if(TDim==2){
//     elementVolume=rGeom.Area()/3.0;
//   }

//   for (SizeType i = 0; i < NumNodes; ++i)
//     {
//       double nodalVolumeI=rGeom[i].FastGetSolutionStepValue(NODAL_VOLUME);
//       VectorType nodalSFDneighboursI=rGeom[i].FastGetSolutionStepValue(NODAL_SFD_NEIGHBOURS_ORDER);
//       unsigned int nodalSFDneighboursISize=nodalSFDneighboursI.size();
//       if(nodalSFDneighboursISize>1)
//     {
// 	    double nodal_dNdXi=rGeom[i].FastGetSolutionStepValue(NODAL_SFD_NEIGHBOURS)[0];
//       double nodal_dNdYi=rGeom[i].FastGetSolutionStepValue(NODAL_SFD_NEIGHBOURS)[1];
//       double nodal_dNdZi=0;
//       if(TDim==3){
//         nodal_dNdZi=rGeom[i].FastGetSolutionStepValue(NODAL_SFD_NEIGHBOURS)[2];
//       }
//       double elemental_dNdXi=0;
//       double elemental_dNdYi=0;
//       double elemental_dNdZi=0;

//       for (unsigned int ii = 0; ii< NumNodes; ii++)
//       {
//         // elemental_dNdXi=+rDN_DX(ii,0)*elementVolume/nodalVolumeI;
//         // elemental_dNdYi=+rDN_DX(ii,1)*elementVolume/nodalVolumeI;
//         unsigned int idNodeOfConsideredElement=rGeom[ii].Id();
//         SFDposition=0;
//         for (unsigned int k = 0; k< nodalSFDneighboursISize; k++)
// 	      {
//           if(idNodeOfConsideredElement==nodalSFDneighboursI[k])
//           {
//             elemental_dNdXi+=rGeom[i].FastGetSolutionStepValue(NODAL_SFD_NEIGHBOURS)[SFDposition]/(double(NumNodes));
//             elemental_dNdYi+=rGeom[i].FastGetSolutionStepValue(NODAL_SFD_NEIGHBOURS)[SFDposition+1]/(double(NumNodes));
//               // std::cout<<"       elemental_dNdXi:"<<elemental_dNdXi<<"      elemental_dNdYi:"<<elemental_dNdYi<<std::endl;

//             if(TDim==3){
//               elemental_dNdZi+=rGeom[i].FastGetSolutionStepValue(NODAL_SFD_NEIGHBOURS)[SFDposition+2]/(double(NumNodes));
//             }
//             break;
//           }
//           SFDposition+=TDim;
//         }
//       }

//       for (SizeType j = 0; j < NumNodes; ++j)
//         {
//           double nodalVolumeJ=rGeom[j].FastGetSolutionStepValue(NODAL_VOLUME);
//           VectorType nodalSFDneighboursJ=rGeom[j].FastGetSolutionStepValue(NODAL_SFD_NEIGHBOURS_ORDER);
//           unsigned int nodalSFDneighboursJSize=nodalSFDneighboursJ.size();
//           if(nodalSFDneighboursJSize>1)
//           {

//           double nodal_dNdXj=rGeom[j].FastGetSolutionStepValue(NODAL_SFD_NEIGHBOURS)[0];
//           double nodal_dNdYj=rGeom[j].FastGetSolutionStepValue(NODAL_SFD_NEIGHBOURS)[1];
//           double nodal_dNdZj=0;
//           if(TDim==3){
//             nodal_dNdZj=rGeom[j].FastGetSolutionStepValue(NODAL_SFD_NEIGHBOURS)[2];
//           }
//           double elemental_dNdXj=0;
//           double elemental_dNdYj=0;
//           double elemental_dNdZj=0;
//           for (unsigned int jj = 0; jj< NumNodes; jj++)
//            {
//             //  elemental_dNdXj=+rDN_DX(jj,0)*elementVolume/nodalVolumeJ;
//             //  elemental_dNdYj=+rDN_DX(jj,1)*elementVolume/nodalVolumeJ;
//              unsigned int idNodeOfConsideredElement=rGeom[jj].Id();
//              SFDposition=0;
//              for (unsigned int k = 0; k< nodalSFDneighboursJSize; k++)
//              {
//               if(idNodeOfConsideredElement==nodalSFDneighboursJ[k])
//               {
//                 elemental_dNdXj+=rGeom[j].FastGetSolutionStepValue(NODAL_SFD_NEIGHBOURS)[SFDposition]/(double(NumNodes));
//                 elemental_dNdYj+=rGeom[j].FastGetSolutionStepValue(NODAL_SFD_NEIGHBOURS)[SFDposition+1]/(double(NumNodes));
//                 if(TDim==3){
//                   elemental_dNdZj+=rGeom[j].FastGetSolutionStepValue(NODAL_SFD_NEIGHBOURS)[SFDposition+2]/(double(NumNodes));
//                 }
//                 break;
//               }
//               SFDposition+=TDim;
//             }
//           }

//           // std::cout<<"                 nodal_dNdXi:"<<nodal_dNdXi<<" nodal_dNdyi:"<<nodal_dNdYi<<std::endl;
//           // std::cout<<" elemental_dNdXi:"<<elemental_dNdXi<<" elemental_dNdyi:"<<elemental_dNdYi<<std::endl;
//           // std::cout<<" nodal_dNdXi:"<<nodal_dNdXj<<" nodal_dNdyJ:"<<nodal_dNdYj<<std::endl;
//           // std::cout<<" elemental_dNdXi:"<<elemental_dNdXj<<" elemental_dNdyJ:"<<elemental_dNdYj<<std::endl;

//           // StabLaplacianMatrix(i,j) += ( (nodal_dNdXi-rDN_DX(i,0))*(nodal_dNdXj-rDN_DX(j,0)) +
//           //                               (nodal_dNdYi-rDN_DX(i,1))*(nodal_dNdYj-rDN_DX(j,1)) ) * Weight;

//           StabLaplacianMatrix(i,j) += ( (nodal_dNdXi-elemental_dNdXi)*(nodal_dNdXj-elemental_dNdXj) +
//                                          (nodal_dNdYi-elemental_dNdYi)*(nodal_dNdYj-elemental_dNdYj) ) * Weight;

//           if(TDim==3){
//             StabLaplacianMatrix(i,j) += (nodal_dNdZi-elemental_dNdZi)*(nodal_dNdZj-elemental_dNdZj) * Weight ;
//           }

//           // double Lij = 0.0;
//           // for (SizeType d = 0; d < TDim; ++d){
//           //   Lij += rDN_DX(i,d) * rDN_DX(j,d);
//           // }
//           // StabLaplacianMatrix(i,j) += Weight * Lij ;
//         }
//         }
//     }
//     }
// }

template <unsigned int TDim>
void TwoStepUpdatedLagrangianVPImplicitNodallyIntegratedElement<TDim>::ComputeStabLaplacianMatrix(MatrixType &StabLaplacianMatrix,
                                                                                                  const ShapeFunctionDerivativesType &rDN_DX,
                                                                                                  const double Weight)

{
  // LHS contribution
  const SizeType NumNodes = this->GetGeometry().PointsNumber();
  for (SizeType i = 0; i < NumNodes; ++i)
  {
    for (SizeType j = 0; j < NumNodes; ++j)
    {
      double Lij = 0.0;
      for (SizeType d = 0; d < TDim; ++d)
      {
        Lij += rDN_DX(i, d) * rDN_DX(j, d);
      }
      StabLaplacianMatrix(i, j) += Weight * Lij;
    }
  }
}

template <unsigned int TDim>
void TwoStepUpdatedLagrangianVPImplicitNodallyIntegratedElement<TDim>::AddStabilizationNodalTermsRHS(VectorType &rRightHandSideVector,
                                                                                                     const double Tau,
                                                                                                     const double Density,
                                                                                                     const double Weight,
                                                                                                     const ShapeFunctionDerivativesType &rDN_DX,
                                                                                                     const SizeType i)
{

  double RHSi = 0;
  if (this->GetGeometry()[i].SolutionStepsDataHas(VOLUME_ACCELERATION))
  { // it must be checked once at the begining only
    array_1d<double, 3> &VolumeAcceleration = this->GetGeometry()[i].FastGetSolutionStepValue(VOLUME_ACCELERATION);

    // double posX=(this->GetGeometry()[0].X() + this->GetGeometry()[1].X() + this->GetGeometry()[2].X())/3.0;

    // double posY=(this->GetGeometry()[0].Y() + this->GetGeometry()[1].Y() + this->GetGeometry()[2].Y())/3.0;

    // double coeffX =(12.0-24.0*posY)*pow(posX,4);

    // coeffX += (-24.0+48.0*posY)*pow(posX,3);

    // coeffX += (-48.0*posY+72.0*pow(posY,2)-48.0*pow(posY,3)+12.0)*pow(posX,2);

    // coeffX += (-2.0+24.0*posY-72.0*pow(posY,2)+48.0*pow(posY,3))*posX;

    // coeffX += 1.0-4.0*posY+12.0*pow(posY,2)-8.0*pow(posY,3);

    // double coeffY =(8.0-48.0*posY+48.0*pow(posY,2))*pow(posX,3);

    // coeffY += (-12.0+72.0*posY-72.0*pow(posY,2))*pow(posX,2);

    // coeffY += (4.0-24.0*posY+48.0*pow(posY,2)-48.0*pow(posY,3)+24.0*pow(posY,4))*posX;

    // coeffY += -12.0*pow(posY,2)+24.0*pow(posY,3)-12.0*pow(posY,4);

    // RHSi += - Density  * Tau * ( rDN_DX(i,0) * VolumeAcceleration[0]*coeffX +  rDN_DX(i,1) * VolumeAcceleration[1] * coeffY );

    for (SizeType d = 0; d < TDim; ++d)
    {
      RHSi += -rDN_DX(i, d) * Tau * (Density * VolumeAcceleration[d]);
    }
  }
  rRightHandSideVector[i] += Weight * RHSi;
}

template class TwoStepUpdatedLagrangianVPImplicitNodallyIntegratedElement<2>;
template class TwoStepUpdatedLagrangianVPImplicitNodallyIntegratedElement<3>;

} // namespace Kratos<|MERGE_RESOLUTION|>--- conflicted
+++ resolved
@@ -1169,11 +1169,7 @@
   double Tau = 0;
   this->CalculateTauFIC(Tau, ElemSize, Density, DeviatoricCoeff, rCurrentProcessInfo);
 
-<<<<<<< HEAD
-  for (unsigned int g = 0; g < NumGauss; g++)
-=======
   for (unsigned int g = 0; g < NumGauss; ++g)
->>>>>>> 2691b8ec
   {
     const double GaussWeight = GaussWeights[g];
     const ShapeFunctionDerivativesType &rDN_DX = DN_DX[g];
