//
//   Project Name:        KratosFluidDynamicsApplication $
//   Last modified by:    $Author:               AFranci $
//   Date:                $Date:            January 2016 $
//   Revision:            $Revision:                 0.0 $
//
//

#if !defined(KRATOS_TWO_STEP_UPDATED_LAGRANGIAN_V_P_IMPLICIT_ELEMENT_H_INCLUDED)
#define KRATOS_TWO_STEP_UPDATED_LAGRANGIAN_V_P_IMPLICIT_ELEMENT_H_INCLUDED

// System includes
#include <string>
#include <iostream>

// External includes

// Project includes
#include "containers/array_1d.h"
#include "includes/define.h"
/* #include "includes/element.h" */
#include "includes/serializer.h"
#include "geometries/geometry.h"
#include "utilities/math_utils.h"
#include "utilities/geometry_utilities.h"

#include "pfem_fluid_dynamics_application_variables.h"

#include "custom_elements/two_step_updated_lagrangian_element.h"

#include "includes/model_part.h"
/* #include "includes/node.h" */

namespace Kratos
{

  ///@addtogroup FluidDynamicsApplication
  ///@{

  ///@name Kratos Globals
  ///@{

  ///@}
  ///@name Type Definitions
  ///@{

  ///@}
  ///@name  Enum's
  ///@{

  ///@}
  ///@name  Functions
  ///@{

  ///@}
  ///@name Kratos Classes
  ///@{

  /// A stabilized element for the incompressible Navier-Stokes equations.
  /**
   */

  template <unsigned int TDim>
  class TwoStepUpdatedLagrangianVPImplicitElement : public TwoStepUpdatedLagrangianElement<TDim>
  {

  protected:
    ///@name Protected static Member Variables
    ///@{

    ///@}
    ///@name Protected member Variables
    ///@{

  public:
    ///@name Type Definitions
    ///@{

    /// Pointer definition of TwoStepUpdatedLagrangianVPImplicitElement
    KRATOS_CLASS_INTRUSIVE_POINTER_DEFINITION(TwoStepUpdatedLagrangianVPImplicitElement);

    ///base type:
    typedef TwoStepUpdatedLagrangianElement<TDim> BaseType;

    /// Node type (default is: Node<3>)
    typedef Node<3> NodeType;

    /// Geometry type (using with given NodeType)
    typedef Geometry<NodeType> GeometryType;

    /// Definition of nodes container type, redefined from GeometryType
    typedef Geometry<NodeType>::PointsArrayType NodesArrayType;

    /// Vector type for local contributions to the linear system
    typedef Kratos::Vector VectorType;

    /// Matrix type for local contributions to the linear system
    typedef Kratos::Matrix MatrixType;

    typedef std::size_t IndexType;

    typedef std::size_t SizeType;

    typedef std::vector<std::size_t> EquationIdVectorType;

    typedef std::vector<Dof<double>::Pointer> DofsVectorType;

    typedef PointerVectorSet<Dof<double>, IndexedObject> DofsArrayType;

    /// Type for shape function values container
    typedef Kratos::Vector ShapeFunctionsType;

    /// Type for a matrix containing the shape function gradients
    typedef Kratos::Matrix ShapeFunctionDerivativesType;

    /// Type for an array of shape function gradient matrices
    typedef GeometryType::ShapeFunctionsGradientsType ShapeFunctionDerivativesArrayType;

    /* typedef Element::PropertiesType::Pointer PropertiesType::Pointer; */

    typedef typename BaseType::PropertiesType PropertiesType;

    typedef typename BaseType::PropertiesType::Pointer pPropertiesType;

    typedef typename BaseType::ElementalVariables ElementalVariables;

    ///Reference type definition for constitutive laws
    typedef ConstitutiveLaw ConstitutiveLawType;

    ///Pointer type for constitutive laws
    typedef ConstitutiveLawType::Pointer ConstitutiveLawPointerType;

    ///@}
    ///@name Life Cycle
    ///@{

    //Constructors.

    /// Default constuctor.
    /**
       * @param NewId Index number of the new element (optional)
       */
    TwoStepUpdatedLagrangianVPImplicitElement(IndexType NewId = 0) : BaseType(NewId)
    {
    }

    /// Constructor using an array of nodes.
    /**
       * @param NewId Index of the new element
       * @param ThisNodes An array containing the nodes of the new element
       */
    TwoStepUpdatedLagrangianVPImplicitElement(IndexType NewId, const NodesArrayType &ThisNodes) : BaseType(NewId, ThisNodes)
    {
    }

    /// Constructor using a geometry object.
    /**
       * @param NewId Index of the new element
       * @param pGeometry Pointer to a geometry object
       */
    TwoStepUpdatedLagrangianVPImplicitElement(IndexType NewId, GeometryType::Pointer pGeometry) : BaseType(NewId, pGeometry)
    {
    }

    /// Constuctor using geometry and properties.
    /**
       * @param NewId Index of the new element
       * @param pGeometry Pointer to a geometry object
       * @param pProperties Pointer to the element's properties
       */
    TwoStepUpdatedLagrangianVPImplicitElement(IndexType NewId, GeometryType::Pointer pGeometry, pPropertiesType pProperties) : BaseType(NewId, pGeometry, pProperties)
    {
    }

    /// copy constructor

    TwoStepUpdatedLagrangianVPImplicitElement(TwoStepUpdatedLagrangianVPImplicitElement const &rOther) : BaseType(rOther)
    {
    }

    /// Destructor.
    virtual ~TwoStepUpdatedLagrangianVPImplicitElement()
    {
    }

    ///@}
    ///@name Operators
    ///@{

    ///@}
    ///@name Operations
    ///@{

    /// Create a new element of this type
    /**
       * Returns a pointer to a new TwoStepUpdatedLagrangianVPImplicitElement element, created using given input
       * @param NewId: the ID of the new element
       * @param ThisNodes: the nodes of the new element
       * @param pProperties: the properties assigned to the new element
       * @return a Pointer to the new element
       */
    Element::Pointer Create(IndexType NewId, NodesArrayType const &ThisNodes,
                            pPropertiesType pProperties) const override
    {
      return Element::Pointer(new TwoStepUpdatedLagrangianVPImplicitElement(NewId, this->GetGeometry().Create(ThisNodes), pProperties));
    }

    Element::Pointer Clone(IndexType NewId, NodesArrayType const &ThisNodes) const override;

<<<<<<< HEAD
    void Initialize() override{};
=======
    void Initialize(const ProcessInfo &rCurrentProcessInfo) override{};
>>>>>>> 77633dd7

    /// Initializes the element and all geometric information required for the problem.
    void InitializeSolutionStep(const ProcessInfo &rCurrentProcessInfo) override{};

    void InitializeNonLinearIteration(const ProcessInfo &rCurrentProcessInfo) override{};

    /// Calculate the element's local contribution to the system for the current step.
    void CalculateLocalSystem(MatrixType &rLeftHandSideMatrix,
                              VectorType &rRightHandSideVector,
                              const ProcessInfo &rCurrentProcessInfo) override;

    void CalculateLeftHandSide(MatrixType &rLeftHandSideMatrix,
                               const ProcessInfo &rCurrentProcessInfo) override
    {
      KRATOS_TRY;
      KRATOS_THROW_ERROR(std::logic_error, "TwoStepUpdatedLagrangianVPImplicitElement::CalculateLeftHandSide not implemented", "");
      KRATOS_CATCH("");
    }

    void CalculateRightHandSide(VectorType &rRightHandSideVector,
                                const ProcessInfo &rCurrentProcessInfo) override
    {
      KRATOS_TRY;
      KRATOS_THROW_ERROR(std::logic_error, "TwoStepUpdatedLagrangianVPImplicitElement::CalculateRightHandSide not implemented", "");
      KRATOS_CATCH("");
    }

<<<<<<< HEAD
=======

  void CalculateOnIntegrationPoints(const Variable<bool> &rVariable,
                                   std::vector<bool> &rOutput,
                                   const ProcessInfo &rCurrentProcessInfo) override;

  void CalculateOnIntegrationPoints(const Variable<double> &rVariable,
                                   std::vector<double> &rOutput,
                                   const ProcessInfo &rCurrentProcessInfo) override;

  void CalculateOnIntegrationPoints(const Variable<Vector> &rVariable,
                                   std::vector<Vector> &rOutput,
                                   const ProcessInfo &rCurrentProcessInfo) override;

>>>>>>> 77633dd7
    /* // The following methods have different implementations depending on TDim */
    /* /// Provides the global indices for each one of this element's local rows */
    /* /\** */
    /*  * this determines the elemental equation ID vector for all elemental */
    /*  * DOFs */
    /*  * @param rResult A vector containing the global Id of each row */
    /*  * @param rCurrentProcessInfo the current process info object (unused) */
    /*  *\/ */

    /* virtual GeometryData::IntegrationMethod GetIntegrationMethod() const; */

    void UpdateCauchyStress(unsigned int g, const ProcessInfo &rCurrentProcessInfo) override{};

    void InitializeElementalVariables(ElementalVariables &rElementalVariables) override
    {
      KRATOS_TRY;
      KRATOS_THROW_ERROR(std::logic_error, "InitializeElementalVariables", "");
      KRATOS_CATCH("");
    };

    /* void CalculateDeltaPosition (Matrix & rDeltaPosition); */

    ///@}
    ///@name Access
    ///@{

    ///@}
    ///@name Elemental Data
    ///@{

    /// Checks the input and that all required Kratos variables have been registered.
    /**
       * This function provides the place to perform checks on the completeness of the input.
       * It is designed to be called only once (or anyway, not often) typically at the beginning
       * of the calculations, so to verify that nothing is missing from the input
       * or that no common error is found.
       * @param rCurrentProcessInfo The ProcessInfo of the ModelPart that contains this element.
       * @return 0 if no errors were found.
       */
    int Check(const ProcessInfo &rCurrentProcessInfo) const override;

    ///@}
    ///@name Inquiry
    ///@{

    ///@}
    ///@name Input and output
    ///@{

    /// Turn back information as a string.
    std::string Info() const override
    {
      std::stringstream buffer;
      buffer << "TwoStepUpdatedLagrangianVPImplicitElement #" << BaseType::Id();
      return buffer.str();
    }

    /// Print information about this object.
    void PrintInfo(std::ostream &rOStream) const override
    {
      rOStream << "TwoStepUpdatedLagrangianVPImplicitElement" << TDim << "D";
    }

    //        /// Print object's data.
    //        virtual void PrintData(std::ostream& rOStream) const;

    ///@}
    ///@name Friends
    ///@{

    ///@}
  protected:
    /* double mMaterialDeviatoricCoefficient=0; */
    /* double mMaterialVolumetricCoefficient=0; */
    /* double mMaterialDensity=0; */

    ///@name Protected static Member Variables
    ///@{

    ///@}
    ///@name Protected member Variables
    ///@{

    ConstitutiveLaw::Pointer mpConstitutiveLaw = nullptr;

    ///@}
    ///@name Protected Operators
    ///@{

    ///@}
    ///@name Protected Operations
    ///@{

<<<<<<< HEAD
    void GetValueOnIntegrationPoints(const Variable<bool> &rVariable,
                                     std::vector<bool> &rOutput,
                                     const ProcessInfo &rCurrentProcessInfo) override;

    void GetValueOnIntegrationPoints(const Variable<double> &rVariable,
                                     std::vector<double> &rOutput,
                                     const ProcessInfo &rCurrentProcessInfo) override;

    void GetValueOnIntegrationPoints(const Variable<Vector> &rVariable,
                                     std::vector<Vector> &rOutput,
                                     const ProcessInfo &rCurrentProcessInfo) override;

    void GetValueOnIntegrationPoints(const Variable<array_1d<double, 3>> &rVariable,
                                     std::vector<array_1d<double, 3>> &rOutput,
                                     const ProcessInfo &rCurrentProcessInfo) override{};

=======
>>>>>>> 77633dd7
    void CalculateLocalMomentumEquations(MatrixType &rLeftHandSideMatrix,
                                         VectorType &rRightHandSideVector,
                                         const ProcessInfo &rCurrentProcessInfo) override;

    void CalculateLocalContinuityEqForPressure(MatrixType &rLeftHandSideMatrix,
                                               VectorType &rRightHandSideVector,
                                               const ProcessInfo &rCurrentProcessInfo) override{};

    double GetThetaMomentum() override
    {
      std::cout << "I SHOULD NOT ENTER HERE!" << std::endl;
      return 1.0;
    };

    double GetThetaContinuity() override
    {
      std::cout << "I SHOULD NOT ENTER HERE!" << std::endl;
      return 1.0;
    };

    void ComputeMeanValueMaterialTangentMatrix(ElementalVariables &rElementalVariables,
                                               double &MeanValue,
                                               const ShapeFunctionDerivativesType &rShapeDeriv,
                                               const double secondLame,
                                               double &bulkModulus,
                                               const double Weight,
                                               double &MeanValueMass,
                                               const double TimeStep){};

    virtual void ComputeBulkReductionCoefficient(MatrixType MassMatrix,
                                                 MatrixType StiffnessMatrix,
                                                 double &meanValueStiff,
                                                 double &bulkCoefficient,
                                                 double timeStep){};

    void ComputeCompleteTangentTerm(ElementalVariables &rElementalVariables,
                                    MatrixType &rDampingMatrix,
                                    const ShapeFunctionDerivativesType &rShapeDeriv,
                                    const double secondLame,
                                    const double bulkModulus,
                                    const double theta,
                                    const double Weight);

    virtual void ComputeBulkMatrixLump(MatrixType &BulkMatrix,
                                       const double Weight){};

    virtual void ComputeBulkMatrixConsistent(MatrixType &BulkMatrix,
                                             const double Weight){};

    virtual void ComputeBulkMatrix(MatrixType &BulkMatrix,
                                   const ShapeFunctionsType &rN,
                                   const double Weight){};

    /* virtual void ComputeBulkMatrixForPressureVelLump(MatrixType& BulkVelMatrix, */
    /* 						   const double Weight){}; */

    /* virtual void ComputeBulkMatrixForPressureAccLump(MatrixType& BulkAccMatrix, */
    /* 						   const double Weight){}; */

    /* virtual void ComputeBulkMatrixForPressureVel(MatrixType& BulkVelMatrix, */
    /* 						   const ShapeFunctionsType& rN, */
    /* 						   const double Weight){}; */

    /* virtual void ComputeBulkMatrixForPressureAcc(MatrixType& BulkAccMatrix, */
    /* 						   const ShapeFunctionsType& rN, */
    /* 						   const double Weight){}; */

    virtual void ComputeBoundLHSMatrix(MatrixType &BoundLHSMatrix,
                                       const ShapeFunctionsType &rN,
                                       const double Weight){};

    virtual void ComputeBoundRHSVector(VectorType &BoundRHSVector,
                                       const ShapeFunctionsType &rN,
                                       const double TimeStep,
                                       const double BoundRHSCoeffAcc,
                                       const double BoundRHSCoeffDev){};

    virtual void ComputeStabLaplacianMatrix(MatrixType &StabLaplacianMatrix,
                                            const ShapeFunctionDerivativesType &rShapeDeriv,
                                            const double Weight){};

    void CalcElasticPlasticCauchySplitted(ElementalVariables &rElementalVariables, double TimeStep, unsigned int g,
                                          const ProcessInfo &rCurrentProcessInfo, double &Density,
                                          double &DeviatoricCoeff, double &VolumetricCoeff) override{};

    virtual void CalculateTauFIC(double &TauOne,
                                 double ElemSize,
                                 const double Density,
                                 const double Viscosity,
                                 const ProcessInfo &rCurrentProcessInfo){};

    virtual void AddStabilizationMatrixLHS(MatrixType &rLeftHandSideMatrix,
                                           Matrix &BulkAccMatrix,
                                           const ShapeFunctionsType &rN,
                                           const double Weight){};

    virtual void AddStabilizationNodalTermsLHS(MatrixType &rLeftHandSideMatrix,
                                               const double Tau,
                                               const double Weight,
                                               const ShapeFunctionDerivativesType &rDN_DX,
                                               const SizeType i){};

    virtual void AddStabilizationNodalTermsRHS(VectorType &rRightHandSideVector,
                                               const double Tau,
                                               const double Density,
                                               const double Weight,
                                               const ShapeFunctionDerivativesType &rDN_DX,
                                               const SizeType i){};

    ///@}
    ///@name Protected  Access
    ///@{

    ///@}
    ///@name Protected Inquiry
    ///@{

    ///@}
    ///@name Protected LifeCycle
    ///@{

    ///@}

  private:
    ///@name Static Member Variables
    ///@{

    ///@}
    ///@name Member Variables
    ///@{

    ///@}
    ///@name Serialization
    ///@{

    friend class Serializer;

    void save(Serializer &rSerializer) const override
    {
      KRATOS_SERIALIZE_SAVE_BASE_CLASS(rSerializer, Element);
    }

    void load(Serializer &rSerializer) override
    {
      KRATOS_SERIALIZE_LOAD_BASE_CLASS(rSerializer, Element);
    }

    ///@}
    ///@name Private Operators
    ///@{

    ///@}
    ///@name Private Operations
    ///@{

    ///@}
    ///@name Private  Access
    ///@{

    ///@}
    ///@name Private Inquiry
    ///@{

    ///@}
    ///@name Un accessible methods
    ///@{

    /// Assignment operator.
    TwoStepUpdatedLagrangianVPImplicitElement &operator=(TwoStepUpdatedLagrangianVPImplicitElement const &rOther);

    /* /// Copy constructor. */
    /* TwoStepUpdatedLagrangianVPImplicitElement(TwoStepUpdatedLagrangianVPImplicitElement const& rOther); */

    ///@}

  }; // Class TwoStepUpdatedLagrangianVPImplicitElement

  ///@}

  ///@name Type Definitions
  ///@{

  ///@}
  ///@name Input and output
  ///@{

  /// input stream function
  template <unsigned int TDim>
  inline std::istream &operator>>(std::istream &rIStream,
                                  TwoStepUpdatedLagrangianVPImplicitElement<TDim> &rThis)
  {
    return rIStream;
  }

  /// output stream function
  template <unsigned int TDim>
  inline std::ostream &operator<<(std::ostream &rOStream,
                                  const TwoStepUpdatedLagrangianVPImplicitElement<TDim> &rThis)
  {
    rThis.PrintInfo(rOStream);
    rOStream << std::endl;
    rThis.PrintData(rOStream);

    return rOStream;
  }

} // namespace Kratos.

#endif // KRATOS_TWO_STEP_UPDATED_LAGRANGIAN_V_P_ELEMENT  defined<|MERGE_RESOLUTION|>--- conflicted
+++ resolved
@@ -207,11 +207,7 @@
 
     Element::Pointer Clone(IndexType NewId, NodesArrayType const &ThisNodes) const override;
 
-<<<<<<< HEAD
-    void Initialize() override{};
-=======
     void Initialize(const ProcessInfo &rCurrentProcessInfo) override{};
->>>>>>> 77633dd7
 
     /// Initializes the element and all geometric information required for the problem.
     void InitializeSolutionStep(const ProcessInfo &rCurrentProcessInfo) override{};
@@ -239,8 +235,6 @@
       KRATOS_CATCH("");
     }
 
-<<<<<<< HEAD
-=======
 
   void CalculateOnIntegrationPoints(const Variable<bool> &rVariable,
                                    std::vector<bool> &rOutput,
@@ -254,7 +248,6 @@
                                    std::vector<Vector> &rOutput,
                                    const ProcessInfo &rCurrentProcessInfo) override;
 
->>>>>>> 77633dd7
     /* // The following methods have different implementations depending on TDim */
     /* /// Provides the global indices for each one of this element's local rows */
     /* /\** */
@@ -348,25 +341,6 @@
     ///@name Protected Operations
     ///@{
 
-<<<<<<< HEAD
-    void GetValueOnIntegrationPoints(const Variable<bool> &rVariable,
-                                     std::vector<bool> &rOutput,
-                                     const ProcessInfo &rCurrentProcessInfo) override;
-
-    void GetValueOnIntegrationPoints(const Variable<double> &rVariable,
-                                     std::vector<double> &rOutput,
-                                     const ProcessInfo &rCurrentProcessInfo) override;
-
-    void GetValueOnIntegrationPoints(const Variable<Vector> &rVariable,
-                                     std::vector<Vector> &rOutput,
-                                     const ProcessInfo &rCurrentProcessInfo) override;
-
-    void GetValueOnIntegrationPoints(const Variable<array_1d<double, 3>> &rVariable,
-                                     std::vector<array_1d<double, 3>> &rOutput,
-                                     const ProcessInfo &rCurrentProcessInfo) override{};
-
-=======
->>>>>>> 77633dd7
     void CalculateLocalMomentumEquations(MatrixType &rLeftHandSideMatrix,
                                          VectorType &rRightHandSideVector,
                                          const ProcessInfo &rCurrentProcessInfo) override;
