//
//   Project Name:        KratosFluidDynamicsApplication $
//   Last modified by:    $Author:               AFranci $
//   Date:                $Date:           February 2016 $
//   Revision:            $Revision:                 0.0 $
//
//   Implementation of the Gauss-Seidel two step Updated Lagrangian Velocity-Pressure element
//     ( There is a ScalingConstant to multiply the mass balance equation for a number because i read it somewhere)
//

// System includes

// External includes

// Project includes
#include "custom_elements/two_step_updated_lagrangian_V_P_implicit_nodally_integrated_fluid_element.h"
#include "includes/cfd_variables.h"
#include <math.h>

namespace Kratos
{

  /*
   * public TwoStepUpdatedLagrangianVPImplicitNodallyIntegratedFluidElement<TDim> functions
   */

  template <unsigned int TDim>
  Element::Pointer TwoStepUpdatedLagrangianVPImplicitNodallyIntegratedFluidElement<TDim>::Clone(IndexType NewId, NodesArrayType const &rThisNodes) const
  {

    TwoStepUpdatedLagrangianVPImplicitNodallyIntegratedFluidElement NewElement(NewId, this->GetGeometry().Create(rThisNodes), this->pGetProperties());

    NewElement.SetData(this->GetData());
    NewElement.SetFlags(this->GetFlags());

    return Element::Pointer(new TwoStepUpdatedLagrangianVPImplicitNodallyIntegratedFluidElement(NewElement));
  }

  template <unsigned int TDim>
<<<<<<< HEAD
  void TwoStepUpdatedLagrangianVPImplicitNodallyIntegratedFluidElement<TDim>::Initialize()
=======
  void TwoStepUpdatedLagrangianVPImplicitNodallyIntegratedFluidElement<TDim>::Initialize(const ProcessInfo& rCurrentProcessInfo)
>>>>>>> 77633dd7
  {
    KRATOS_TRY;
    KRATOS_CATCH("");
  }

  template <unsigned int TDim>
  void TwoStepUpdatedLagrangianVPImplicitNodallyIntegratedFluidElement<TDim>::InitializeSolutionStep(const ProcessInfo &rCurrentProcessInfo)
  {
  }

  template <unsigned int TDim>
  int TwoStepUpdatedLagrangianVPImplicitNodallyIntegratedFluidElement<TDim>::Check(const ProcessInfo &rCurrentProcessInfo) const
  {
    KRATOS_TRY;

    // Base class checks for positive Jacobian and Id > 0
    int ierr = Element::Check(rCurrentProcessInfo);
    if (ierr != 0)
      return ierr;

    // Check that all required variables have been registered
    if (VELOCITY.Key() == 0)
      KRATOS_THROW_ERROR(std::invalid_argument, "VELOCITY Key is 0. Check that the application was correctly registered.", "");
    if (ACCELERATION.Key() == 0)
      KRATOS_THROW_ERROR(std::invalid_argument, "ACCELERATION Key is 0. Check that the application was correctly registered.", "");
    if (PRESSURE.Key() == 0)
      KRATOS_THROW_ERROR(std::invalid_argument, "PRESSURE Key is 0. Check that the application was correctly registered.", "");
    if (BODY_FORCE.Key() == 0)
      KRATOS_THROW_ERROR(std::invalid_argument, "BODY_FORCE Key is 0. Check that the application was correctly registered.", "");
    if (DENSITY.Key() == 0)
      KRATOS_THROW_ERROR(std::invalid_argument, "DENSITY Key is 0. Check that the application was correctly registered.", "");
    if (DYNAMIC_VISCOSITY.Key() == 0)
      KRATOS_THROW_ERROR(std::invalid_argument, "DYNAMIC_VISCOSITY Key is 0. Check that the application was correctly registered.", "");
    if (DELTA_TIME.Key() == 0)
      KRATOS_THROW_ERROR(std::invalid_argument, "DELTA_TIME Key is 0. Check that the application was correctly registered.", "");

    // Check that the element's nodes contain all required SolutionStepData and Degrees of freedom
    for (unsigned int i = 0; i < this->GetGeometry().size(); ++i)
    {
      if (this->GetGeometry()[i].SolutionStepsDataHas(VELOCITY) == false)
        KRATOS_THROW_ERROR(std::invalid_argument, "missing VELOCITY variable on solution step data for node ", this->GetGeometry()[i].Id());
      if (this->GetGeometry()[i].SolutionStepsDataHas(PRESSURE) == false)
        KRATOS_THROW_ERROR(std::invalid_argument, "missing PRESSURE variable on solution step data for node ", this->GetGeometry()[i].Id());
      if (this->GetGeometry()[i].SolutionStepsDataHas(BODY_FORCE) == false)
        KRATOS_THROW_ERROR(std::invalid_argument, "missing BODY_FORCE variable on solution step data for node ", this->GetGeometry()[i].Id());
      if (this->GetGeometry()[i].SolutionStepsDataHas(DENSITY) == false)
        KRATOS_THROW_ERROR(std::invalid_argument, "missing DENSITY variable on solution step data for node ", this->GetGeometry()[i].Id());
      if (this->GetGeometry()[i].SolutionStepsDataHas(DYNAMIC_VISCOSITY) == false)
        KRATOS_THROW_ERROR(std::invalid_argument, "missing DYNAMIC_VISCOSITY variable on solution step data for node ", this->GetGeometry()[i].Id());
      if (this->GetGeometry()[i].HasDofFor(VELOCITY_X) == false ||
          this->GetGeometry()[i].HasDofFor(VELOCITY_Y) == false ||
          this->GetGeometry()[i].HasDofFor(VELOCITY_Z) == false)
        KRATOS_THROW_ERROR(std::invalid_argument, "missing VELOCITY component degree of freedom on node ", this->GetGeometry()[i].Id());
      if (this->GetGeometry()[i].HasDofFor(PRESSURE) == false)
        KRATOS_THROW_ERROR(std::invalid_argument, "missing PRESSURE component degree of freedom on node ", this->GetGeometry()[i].Id());
    }

    // If this is a 2D problem, check that nodes are in XY plane
    if (this->GetGeometry().WorkingSpaceDimension() == 2)
    {
      for (unsigned int i = 0; i < this->GetGeometry().size(); ++i)
      {
        if (this->GetGeometry()[i].Z() != 0.0)
          KRATOS_THROW_ERROR(std::invalid_argument, "Node with non-zero Z coordinate found. Id: ", this->GetGeometry()[i].Id());
      }
    }

    return ierr;

    KRATOS_CATCH("");
  }

  template <unsigned int TDim>
  void TwoStepUpdatedLagrangianVPImplicitNodallyIntegratedFluidElement<TDim>::InitializeElementalVariables(ElementalVariables &rElementalVariables)
  {
    KRATOS_TRY;

    unsigned int voigtsize = 3;
    if (TDim == 3)
    {
      voigtsize = 6;
    }
    rElementalVariables.voigtsize = voigtsize;
    rElementalVariables.ConstitutiveMatrix = ZeroMatrix(voigtsize, voigtsize);
    rElementalVariables.DetFgrad = 1.0;
    rElementalVariables.DetFgradVel = 1.0;
    rElementalVariables.DeviatoricInvariant = 1.0;
    rElementalVariables.EquivalentStrainRate = 1.0;
    rElementalVariables.VolumetricDefRate = 1.0;
    rElementalVariables.SpatialDefRate = ZeroVector(voigtsize);
    rElementalVariables.MDGreenLagrangeMaterial.resize(voigtsize, false);
    noalias(rElementalVariables.MDGreenLagrangeMaterial) = ZeroVector(voigtsize);
    rElementalVariables.Fgrad = ZeroMatrix(TDim, TDim);
    rElementalVariables.InvFgrad = ZeroMatrix(TDim, TDim);
    rElementalVariables.FgradVel = ZeroMatrix(TDim, TDim);
    rElementalVariables.InvFgradVel = ZeroMatrix(TDim, TDim);
    rElementalVariables.SpatialVelocityGrad = ZeroMatrix(TDim, TDim);

    rElementalVariables.MeanPressure = 0;
    rElementalVariables.CurrentTotalCauchyStress = ZeroVector(voigtsize);
    rElementalVariables.UpdatedTotalCauchyStress = ZeroVector(voigtsize);
    rElementalVariables.CurrentDeviatoricCauchyStress = ZeroVector(voigtsize);
    rElementalVariables.UpdatedDeviatoricCauchyStress = ZeroVector(voigtsize);

    KRATOS_CATCH("");
  }

  template class TwoStepUpdatedLagrangianVPImplicitNodallyIntegratedFluidElement<2>;
  template class TwoStepUpdatedLagrangianVPImplicitNodallyIntegratedFluidElement<3>;

} // namespace Kratos<|MERGE_RESOLUTION|>--- conflicted
+++ resolved
@@ -37,11 +37,7 @@
   }
 
   template <unsigned int TDim>
-<<<<<<< HEAD
-  void TwoStepUpdatedLagrangianVPImplicitNodallyIntegratedFluidElement<TDim>::Initialize()
-=======
   void TwoStepUpdatedLagrangianVPImplicitNodallyIntegratedFluidElement<TDim>::Initialize(const ProcessInfo& rCurrentProcessInfo)
->>>>>>> 77633dd7
   {
     KRATOS_TRY;
     KRATOS_CATCH("");
