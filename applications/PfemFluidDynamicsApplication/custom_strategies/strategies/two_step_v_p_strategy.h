//
//   Project Name:        KratosPFEMFluidDynamicsApplication $
//   Last modified by:    $Author:                   AFranci $
//   Date:                $Date:                January 2016 $
//   Revision:            $Revision:                     0.0 $
//
//

#ifndef KRATOS_TWO_STEP_V_P_STRATEGY_H
#define KRATOS_TWO_STEP_V_P_STRATEGY_H

#include "includes/define.h"
#include "includes/model_part.h"
#include "includes/deprecated_variables.h"
#include "includes/cfd_variables.h"
#include "utilities/openmp_utils.h"
#include "processes/process.h"
#include "solving_strategies/schemes/scheme.h"
#include "solving_strategies/strategies/solving_strategy.h"
#include "custom_utilities/mesher_utilities.hpp"
#include "custom_utilities/boundary_normals_calculation_utilities.hpp"

#include "solving_strategies/schemes/residualbased_incrementalupdate_static_scheme.h"
/* #include "solving_strategies/schemes/residualbased_incrementalupdate_static_scheme_slip.h" */
#include "solving_strategies/builder_and_solvers/residualbased_elimination_builder_and_solver.h"
#include "solving_strategies/builder_and_solvers/residualbased_elimination_builder_and_solver_componentwise.h"
#include "solving_strategies/builder_and_solvers/residualbased_block_builder_and_solver.h"

#include "custom_utilities/solver_settings.h"

#include "custom_strategies/strategies/gauss_seidel_linear_strategy.h"

#include "pfem_fluid_dynamics_application_variables.h"


#include <stdio.h>
#include <math.h>


namespace Kratos {

///@addtogroup PFEMFluidDynamicsApplication
///@{

///@name Kratos Globals
///@{


///@}
///@name Type Definitions
///@{

///@}


///@name  Enum's
///@{


///@}
///@name  Functions
///@{



///@}
///@name Kratos Classes
///@{

template<class TSparseSpace,
class TDenseSpace,
class TLinearSolver
>
class TwoStepVPStrategy : public SolvingStrategy<TSparseSpace,TDenseSpace,TLinearSolver>
{
public:
    ///@name Type Definitions
    ///@{
    KRATOS_CLASS_POINTER_DEFINITION(TwoStepVPStrategy);

    /// Counted pointer of TwoStepVPStrategy
    //typedef boost::shared_ptr< TwoStepVPStrategy<TSparseSpace, TDenseSpace, TLinearSolver> > Pointer;

    typedef SolvingStrategy<TSparseSpace, TDenseSpace, TLinearSolver> BaseType;

    typedef typename BaseType::TDataType TDataType;

    //typedef typename BaseType::DofSetType DofSetType;

    typedef typename BaseType::DofsArrayType DofsArrayType;

    typedef typename BaseType::TSystemMatrixType TSystemMatrixType;

    typedef typename BaseType::TSystemVectorType TSystemVectorType;

    typedef typename BaseType::LocalSystemVectorType LocalSystemVectorType;

    typedef typename BaseType::LocalSystemMatrixType LocalSystemMatrixType;

    typedef typename SolvingStrategy<TSparseSpace, TDenseSpace, TLinearSolver>::Pointer StrategyPointerType;

    typedef TwoStepVPSolverSettings<TSparseSpace,TDenseSpace,TLinearSolver> SolverSettingsType;

    ///@}
    ///@name Life Cycle
    ///@{


    TwoStepVPStrategy(ModelPart& rModelPart,
               SolverSettingsType& rSolverConfig):
        BaseType(rModelPart)
    {
        InitializeStrategy(rSolverConfig);
    }

    TwoStepVPStrategy(ModelPart& rModelPart,
               /*SolverConfiguration<TSparseSpace, TDenseSpace, TLinearSolver>& rSolverConfig,*/
               typename TLinearSolver::Pointer pVelocityLinearSolver,
               typename TLinearSolver::Pointer pPressureLinearSolver,
               bool ReformDofSet = true,
               double VelTol = 0.0001,
               double PresTol = 0.0001,
               int MaxPressureIterations = 1,// Only for predictor-corrector
               unsigned int TimeOrder = 2,
               unsigned int DomainSize = 2):
        BaseType(rModelPart), // Move Mesh flag, pass as input?
        mVelocityTolerance(VelTol),
        mPressureTolerance(PresTol),
        mMaxPressureIter(MaxPressureIterations),
        mDomainSize(DomainSize),
        mTimeOrder(TimeOrder),
        mReformDofSet(ReformDofSet)
    {
        KRATOS_TRY;

        BaseType::SetEchoLevel(1);

        // Check that input parameters are reasonable and sufficient.
        this->Check();

        bool CalculateNormDxFlag = true;

        bool ReformDofAtEachIteration = false; // DofSet modifiaction is managed by the fractional step strategy, auxiliary strategies should not modify the DofSet directly.

        // Additional Typedefs
        //typedef typename Kratos::VariableComponent<Kratos::VectorComponentAdaptor<Kratos::array_1d<double, 3 > > > VarComponent;
        typedef typename BuilderAndSolver<TSparseSpace, TDenseSpace, TLinearSolver>::Pointer BuilderSolverTypePointer;
        typedef SolvingStrategy<TSparseSpace, TDenseSpace, TLinearSolver> BaseType;

        //initializing fractional velocity solution step
        typedef Scheme< TSparseSpace, TDenseSpace > SchemeType;
        typename SchemeType::Pointer pScheme;

	typename SchemeType::Pointer Temp = typename SchemeType::Pointer(new ResidualBasedIncrementalUpdateStaticScheme< TSparseSpace, TDenseSpace > ());
	pScheme.swap(Temp);

        //CONSTRUCTION OF VELOCITY
        BuilderSolverTypePointer vel_build = BuilderSolverTypePointer(new ResidualBasedEliminationBuilderAndSolver<TSparseSpace, TDenseSpace, TLinearSolver > (pVelocityLinearSolver));
        /* BuilderSolverTypePointer vel_build = BuilderSolverTypePointer(new ResidualBasedBlockBuilderAndSolver<TSparseSpace, TDenseSpace, TLinearSolver > (pVelocityLinearSolver)); */

        this->mpMomentumStrategy = typename BaseType::Pointer(new GaussSeidelLinearStrategy<TSparseSpace, TDenseSpace, TLinearSolver > (rModelPart, pScheme, pVelocityLinearSolver, vel_build, ReformDofAtEachIteration, CalculateNormDxFlag));

        this->mpMomentumStrategy->SetEchoLevel( BaseType::GetEchoLevel() );

	vel_build->SetCalculateReactionsFlag(false);

        /* BuilderSolverTypePointer pressure_build = BuilderSolverTypePointer(new ResidualBasedEliminationBuilderAndSolverComponentwise<TSparseSpace, TDenseSpace, TLinearSolver, Variable<double> >(pPressureLinearSolver, PRESSURE)); */
        BuilderSolverTypePointer pressure_build = BuilderSolverTypePointer(new ResidualBasedBlockBuilderAndSolver<TSparseSpace, TDenseSpace, TLinearSolver >(pPressureLinearSolver));

	this->mpPressureStrategy = typename BaseType::Pointer(new GaussSeidelLinearStrategy<TSparseSpace, TDenseSpace, TLinearSolver > (rModelPart, pScheme, pPressureLinearSolver, pressure_build, ReformDofAtEachIteration, CalculateNormDxFlag));

        this->mpPressureStrategy->SetEchoLevel( BaseType::GetEchoLevel() );

	pressure_build->SetCalculateReactionsFlag(false);

        KRATOS_CATCH("");
    }

    /// Destructor.
    virtual ~TwoStepVPStrategy(){}

    int Check() override
    {
        KRATOS_TRY;

        // Check elements and conditions in the model part
        int ierr = BaseType::Check();
        if (ierr != 0) return ierr;

        if(DELTA_TIME.Key() == 0)
            KRATOS_THROW_ERROR(std::runtime_error,"DELTA_TIME Key is 0. Check that the application was correctly registered.","");
        if(BDF_COEFFICIENTS.Key() == 0)
            KRATOS_THROW_ERROR(std::runtime_error,"BDF_COEFFICIENTS Key is 0. Check that the application was correctly registered.","");

        ModelPart& rModelPart = BaseType::GetModelPart();

        if ( mTimeOrder == 2 && rModelPart.GetBufferSize() < 3 )
            KRATOS_THROW_ERROR(std::invalid_argument,"Buffer size too small for fractional step strategy (BDF2), needed 3, got ",rModelPart.GetBufferSize());
        if ( mTimeOrder == 1 && rModelPart.GetBufferSize() < 2 )
            KRATOS_THROW_ERROR(std::invalid_argument,"Buffer size too small for fractional step strategy (Backward Euler), needed 2, got ",rModelPart.GetBufferSize());

        const ProcessInfo& rCurrentProcessInfo = rModelPart.GetProcessInfo();

        for ( ModelPart::ElementIterator itEl = rModelPart.ElementsBegin(); itEl != rModelPart.ElementsEnd(); ++itEl )
        {
            ierr = itEl->Check(rCurrentProcessInfo);
            if (ierr != 0) break;
        }

        /* for ( ModelPart::ConditionIterator itCond = rModelPart.ConditionsBegin(); itCond != rModelPart.ConditionsEnd(); ++itCond) */
        /* { */
        /*     ierr = itCond->Check(rCurrentProcessInfo); */
        /*     if (ierr != 0) break; */
        /* } */

        return ierr;

        KRATOS_CATCH("");
    }

    double Solve() override
    {
      // Initialize BDF2 coefficients
      ModelPart& rModelPart = BaseType::GetModelPart();
      this->SetTimeCoefficients(rModelPart.GetProcessInfo());
      double NormDp = 0.0;
      ProcessInfo& rCurrentProcessInfo = rModelPart.GetProcessInfo();
      double currentTime = rCurrentProcessInfo[TIME];
      double timeInterval = rCurrentProcessInfo[DELTA_TIME];
      bool timeIntervalChanged=  rCurrentProcessInfo[TIME_INTERVAL_CHANGED];

      unsigned int maxNonLinearIterations=mMaxPressureIter;

      KRATOS_INFO("TwoStepVPStrategy") << "\n                   Solve with two_step_vp strategy at t="<< currentTime<<"s"<<std::endl;

      if(timeIntervalChanged==true && currentTime>10*timeInterval ){
	maxNonLinearIterations*=2;
      }
      if(currentTime<10*timeInterval){
	if ( BaseType::GetEchoLevel() > 1)
	  std::cout << "within the first 10 time steps, I consider the given iteration number x3"<< std::endl;
	maxNonLinearIterations*=3;
      }
      if(currentTime<20*timeInterval && currentTime>=10*timeInterval){
	if ( BaseType::GetEchoLevel() > 1)
	  std::cout << "within the second 10 time steps, I consider the given iteration number x2"<< std::endl;
	maxNonLinearIterations*=2;
      }
      bool momentumConverged = true;
      bool continuityConverged = false;
      bool fixedTimeStep=false;
      /* boost::timer solve_step_time; */

      // Iterative solution for pressure
      /* unsigned int timeStep = rCurrentProcessInfo[STEP]; */
      /* if(timeStep==1){ */
      /* 	unsigned int iter=0; */
      /* 	continuityConverged = this->SolveContinuityIteration(iter,maxNonLinearIterations); */
      /* }else if(timeStep==2){ */
      /* 	unsigned int iter=0; */
      /* 	momentumConverged = this->SolveMomentumIteration(iter,maxNonLinearIterations,fixedTimeStep); */
      /* }else{ */

      for(unsigned int it = 0; it < maxNonLinearIterations; ++it)
	{
	  if ( BaseType::GetEchoLevel() > 1 && rModelPart.GetCommunicator().MyPID() == 0)
	    std::cout << "----- > iteration: " << it << std::endl;


	  momentumConverged = this->SolveMomentumIteration(it,maxNonLinearIterations,fixedTimeStep);


	  this->UpdateTopology(rModelPart, BaseType::GetEchoLevel());



	  if( fixedTimeStep==false){
	    continuityConverged = this->SolveContinuityIteration(it,maxNonLinearIterations);
	  }
	  if(it==maxNonLinearIterations-1 || ((continuityConverged && momentumConverged) && it>2)){
	    this->UpdateStressStrain();
	  }
	  if ( (continuityConverged && momentumConverged) && it>2)
	    {
	      rCurrentProcessInfo.SetValue(BAD_VELOCITY_CONVERGENCE,false);
	      rCurrentProcessInfo.SetValue(BAD_PRESSURE_CONVERGENCE,false);

          KRATOS_INFO("TwoStepVPStrategy") << "V-P strategy converged in " << it+1 << " iterations." << std::endl;

	      break;
	    }
     	  if( fixedTimeStep==true){
	    break;
	  } 

	}


      /* } */

      if (!continuityConverged && !momentumConverged && BaseType::GetEchoLevel() > 0 && rModelPart.GetCommunicator().MyPID() == 0)
	std::cout << "Convergence tolerance not reached." << std::endl;

      /* std::cout << "solve_step_time : " << solve_step_time.elapsed() << std::endl; */

      if (mReformDofSet)
	this->Clear();

      return NormDp;
    }

    void FinalizeSolutionStep() override
    {
      /* this->UpdateStressStrain(); */
    }

    void InitializeSolutionStep() override
    {
      ModelPart& rModelPart = BaseType::GetModelPart();
      ProcessInfo& rCurrentProcessInfo = rModelPart.GetProcessInfo();
      const double TimeStep = rCurrentProcessInfo[DELTA_TIME];
      std::cout<<"COMPUTE FLUID FRACTION RATE    "<<std::endl;
      for (ModelPart::NodeIterator i = rModelPart.NodesBegin(); i != rModelPart.NodesEnd(); ++i)
      {
        // unsigned int idNode=(i)->Id();
        const double& currentFluidFraction = (i)->FastGetSolutionStepValue(FLUID_FRACTION);
        const double& previousFluidFraction = (i)->FastGetSolutionStepValue(FLUID_FRACTION_OLD);
        double& currentFluidFractionRate = (i)->FastGetSolutionStepValue(FLUID_FRACTION_RATE);
        if(std::abs(previousFluidFraction-1.0)>1.0e-15 && std::abs(currentFluidFraction-1.0)>1.0e-15){
          currentFluidFractionRate = (currentFluidFraction - previousFluidFraction)/TimeStep;
		if((i)->Is(FREE_SURFACE)){
		currentFluidFractionRate*=0.5;
		}
        }else{
          currentFluidFractionRate = 0.0;
}
      }

    }

    void UpdateTopology(ModelPart& rModelPart, unsigned int echoLevel)
    {
      KRATOS_TRY;

      this->CalculateDisplacementsAndPorosity();
      BaseType::MoveMesh();
      /* BoundaryNormalsCalculationUtilities BoundaryComputation; */
      /* BoundaryComputation.CalculateWeightedBoundaryNormals(rModelPart, echoLevel); */

      KRATOS_CATCH("");

    }

    void CalculatePressureVelocity()
    {
      ModelPart& rModelPart = BaseType::GetModelPart();
      ProcessInfo& rCurrentProcessInfo = rModelPart.GetProcessInfo();
      const double timeInterval = rCurrentProcessInfo[DELTA_TIME];
      unsigned int timeStep = rCurrentProcessInfo[STEP];

      for (ModelPart::NodeIterator i = rModelPart.NodesBegin();
	   i != rModelPart.NodesEnd(); ++i)
        {
	  if(timeStep==1){
	    (i)->FastGetSolutionStepValue(PRESSURE_VELOCITY, 0)=0;
	    (i)->FastGetSolutionStepValue(PRESSURE_VELOCITY, 1)=0;
	  }else{
	    double  & CurrentPressure      = (i)->FastGetSolutionStepValue(PRESSURE, 0);
	    double  & PreviousPressure     = (i)->FastGetSolutionStepValue(PRESSURE, 1);
	    double  & CurrentPressureVelocity  = (i)->FastGetSolutionStepValue(PRESSURE_VELOCITY, 0);
	    CurrentPressureVelocity = (CurrentPressure-PreviousPressure)/timeInterval;
	  }

        }
    }

    void CalculatePressureAcceleration()
    {
      ModelPart& rModelPart = BaseType::GetModelPart();
      ProcessInfo& rCurrentProcessInfo = rModelPart.GetProcessInfo();
      const double timeInterval = rCurrentProcessInfo[DELTA_TIME];
      unsigned int timeStep = rCurrentProcessInfo[STEP];

      for (ModelPart::NodeIterator i = rModelPart.NodesBegin();
	   i != rModelPart.NodesEnd(); ++i)
        {
	  if(timeStep==1){
	    (i)->FastGetSolutionStepValue(PRESSURE_ACCELERATION, 0)=0;
	    (i)->FastGetSolutionStepValue(PRESSURE_ACCELERATION, 1)=0;
	  }else{
	    double & CurrentPressureVelocity      = (i)->FastGetSolutionStepValue(PRESSURE_VELOCITY, 0);
	    double & PreviousPressureVelocity     = (i)->FastGetSolutionStepValue(PRESSURE_VELOCITY, 1);
	    double & CurrentPressureAcceleration  = (i)->FastGetSolutionStepValue(PRESSURE_ACCELERATION, 0);
	    CurrentPressureAcceleration = (CurrentPressureVelocity-PreviousPressureVelocity)/timeInterval;
	  }

        }
    }

    virtual void CalculateTemporalVariables()
    {
      ModelPart& rModelPart = BaseType::GetModelPart();
      ProcessInfo& rCurrentProcessInfo = rModelPart.GetProcessInfo();
      Vector& BDFcoeffs = rCurrentProcessInfo[BDF_COEFFICIENTS];

      for (ModelPart::NodeIterator i = rModelPart.NodesBegin();
	   i != rModelPart.NodesEnd(); ++i)
        {

	  array_1d<double, 3 > & CurrentVelocity      = (i)->FastGetSolutionStepValue(VELOCITY, 0);
	  array_1d<double, 3 > & PreviousVelocity     = (i)->FastGetSolutionStepValue(VELOCITY, 1);

	  array_1d<double, 3 > & CurrentAcceleration  = (i)->FastGetSolutionStepValue(ACCELERATION, 0);
	  array_1d<double, 3 > & PreviousAcceleration = (i)->FastGetSolutionStepValue(ACCELERATION, 1);

	  /* if((i)->IsNot(ISOLATED) || (i)->Is(SOLID)){ */
	  if((i)->IsNot(ISOLATED) && (i)->IsNot(RIGID)){
	    UpdateAccelerations (CurrentAcceleration, CurrentVelocity, PreviousAcceleration, PreviousVelocity,BDFcoeffs);
	  }else if((i)->Is(RIGID)){
	    array_1d<double, 3>  Zeros(3,0.0);
	    (i)->FastGetSolutionStepValue(ACCELERATION,0) = Zeros;
	    (i)->FastGetSolutionStepValue(ACCELERATION,1) = Zeros;
	  }else {
	    (i)->FastGetSolutionStepValue(PRESSURE,0) = 0.0;
	    (i)->FastGetSolutionStepValue(PRESSURE,1) = 0.0;
	    (i)->FastGetSolutionStepValue(PRESSURE_VELOCITY,0) = 0.0;
	    (i)->FastGetSolutionStepValue(PRESSURE_VELOCITY,1) = 0.0;
	    (i)->FastGetSolutionStepValue(PRESSURE_ACCELERATION,0) = 0.0;
	    (i)->FastGetSolutionStepValue(PRESSURE_ACCELERATION,1) = 0.0;
	    if((i)->SolutionStepsDataHas(VOLUME_ACCELERATION)){
	      array_1d<double, 3 >& VolumeAcceleration = (i)->FastGetSolutionStepValue(VOLUME_ACCELERATION);
	      (i)->FastGetSolutionStepValue(ACCELERATION,0) = VolumeAcceleration;
	      (i)->FastGetSolutionStepValue(VELOCITY,0) += VolumeAcceleration*rCurrentProcessInfo[DELTA_TIME];
	    }
	  }

	  const double timeInterval = rCurrentProcessInfo[DELTA_TIME];
	  unsigned int timeStep = rCurrentProcessInfo[STEP];
	  if(timeStep==1){
	    (i)->FastGetSolutionStepValue(PRESSURE_VELOCITY, 0)=0;
	    (i)->FastGetSolutionStepValue(PRESSURE_VELOCITY, 1)=0;
	    (i)->FastGetSolutionStepValue(PRESSURE_ACCELERATION, 0)=0;
	    (i)->FastGetSolutionStepValue(PRESSURE_ACCELERATION, 1)=0;
	  }else{
	    double  & CurrentPressure      = (i)->FastGetSolutionStepValue(PRESSURE, 0);
	    double  & PreviousPressure     = (i)->FastGetSolutionStepValue(PRESSURE, 1);
	    double  & CurrentPressureVelocity  = (i)->FastGetSolutionStepValue(PRESSURE_VELOCITY, 0);
	    double & CurrentPressureAcceleration  = (i)->FastGetSolutionStepValue(PRESSURE_ACCELERATION, 0);

	    CurrentPressureAcceleration = CurrentPressureVelocity/timeInterval;

	    CurrentPressureVelocity = (CurrentPressure-PreviousPressure)/timeInterval;

	    CurrentPressureAcceleration += -CurrentPressureVelocity/timeInterval;
<<<<<<< HEAD
=======

>>>>>>> 52d0fbd2
	  }


        }
    }

    void CalculateAccelerations()
    {
      ModelPart& rModelPart = BaseType::GetModelPart();
      ProcessInfo& rCurrentProcessInfo = rModelPart.GetProcessInfo();
      Vector& BDFcoeffs = rCurrentProcessInfo[BDF_COEFFICIENTS];

      for (ModelPart::NodeIterator i = rModelPart.NodesBegin();
	   i != rModelPart.NodesEnd(); ++i)
        {

	  array_1d<double, 3 > & CurrentVelocity      = (i)->FastGetSolutionStepValue(VELOCITY, 0);
	  array_1d<double, 3 > & PreviousVelocity     = (i)->FastGetSolutionStepValue(VELOCITY, 1);

	  array_1d<double, 3 > & CurrentAcceleration  = (i)->FastGetSolutionStepValue(ACCELERATION, 0);
	  array_1d<double, 3 > & PreviousAcceleration = (i)->FastGetSolutionStepValue(ACCELERATION, 1);

	  /* if((i)->IsNot(ISOLATED) || (i)->Is(SOLID)){ */
	  if((i)->IsNot(ISOLATED) && (i)->IsNot(RIGID)){
	    UpdateAccelerations (CurrentAcceleration, CurrentVelocity, PreviousAcceleration, PreviousVelocity,BDFcoeffs);
	  }else if((i)->Is(RIGID)){
	    array_1d<double, 3>  Zeros(3,0.0);
	    (i)->FastGetSolutionStepValue(ACCELERATION,0) = Zeros;
	    (i)->FastGetSolutionStepValue(ACCELERATION,1) = Zeros;
	  }else {
	    (i)->FastGetSolutionStepValue(PRESSURE,0) = 0.0;
	    (i)->FastGetSolutionStepValue(PRESSURE,1) = 0.0;
	    (i)->FastGetSolutionStepValue(PRESSURE_VELOCITY,0) = 0.0;
	    (i)->FastGetSolutionStepValue(PRESSURE_VELOCITY,1) = 0.0;
	    (i)->FastGetSolutionStepValue(PRESSURE_ACCELERATION,0) = 0.0;
	    (i)->FastGetSolutionStepValue(PRESSURE_ACCELERATION,1) = 0.0;
	    if((i)->SolutionStepsDataHas(VOLUME_ACCELERATION)){
	      array_1d<double, 3 >& VolumeAcceleration = (i)->FastGetSolutionStepValue(VOLUME_ACCELERATION);
	      (i)->FastGetSolutionStepValue(ACCELERATION,0) = VolumeAcceleration;
	      (i)->FastGetSolutionStepValue(VELOCITY,0) += VolumeAcceleration*rCurrentProcessInfo[DELTA_TIME];
	    }
	  }


        }
    }

    inline void UpdateAccelerations(array_1d<double, 3 > & CurrentAcceleration,
				    const array_1d<double, 3 > & CurrentVelocity,
				    array_1d<double, 3 > & PreviousAcceleration,
				    const array_1d<double, 3 > & PreviousVelocity,
				    Vector& BDFcoeffs)
    {
      /* noalias(PreviousAcceleration)=CurrentAcceleration; */
      noalias(CurrentAcceleration) = -BDFcoeffs[1]*(CurrentVelocity-PreviousVelocity) - PreviousAcceleration ;
      // std::cout<<"rBDFCoeffs[0] is "<<rBDFCoeffs[0]<<std::endl;//3/(2*delta_t)
      // std::cout<<"rBDFCoeffs[1] is "<<rBDFCoeffs[1]<<std::endl;//-2/(delta_t)
      // std::cout<<"rBDFCoeffs[2] is "<<rBDFCoeffs[2]<<std::endl;//1/(2*delta_t)
    }

  virtual void CalculateDisplacementsAndPorosity()
    {
      ModelPart& rModelPart = BaseType::GetModelPart();
      ProcessInfo& rCurrentProcessInfo = rModelPart.GetProcessInfo();
      const double TimeStep = rCurrentProcessInfo[DELTA_TIME];

      for (ModelPart::NodeIterator i = rModelPart.NodesBegin();
	   i != rModelPart.NodesEnd(); ++i)
        {

	  array_1d<double, 3 > & CurrentVelocity      = (i)->FastGetSolutionStepValue(VELOCITY, 0);
	  array_1d<double, 3 > & PreviousVelocity     = (i)->FastGetSolutionStepValue(VELOCITY, 1);

	  array_1d<double, 3 > & CurrentDisplacement  = (i)->FastGetSolutionStepValue(DISPLACEMENT, 0);
	  array_1d<double, 3 > & PreviousDisplacement = (i)->FastGetSolutionStepValue(DISPLACEMENT, 1);

	  /* if( i->IsFixed(DISPLACEMENT_X) == false ) */
	  CurrentDisplacement[0] = 0.5* TimeStep *(CurrentVelocity[0]+PreviousVelocity[0]) + PreviousDisplacement[0];

	  /* if( i->IsFixed(DISPLACEMENT_Y) == false ) */
	  CurrentDisplacement[1] = 0.5* TimeStep *(CurrentVelocity[1]+PreviousVelocity[1]) + PreviousDisplacement[1];

	  /* if( i->IsFixed(DISPLACEMENT_Z) == false ) */
	  CurrentDisplacement[2] = 0.5* TimeStep *(CurrentVelocity[2]+PreviousVelocity[2]) + PreviousDisplacement[2];
<<<<<<< HEAD
=======

	  // currentFluidFractionRate = (currentFluidFraction - previousFluidFraction)/TimeStep;
>>>>>>> 52d0fbd2
        }
    }




   void UpdateStressStrain()
   {
     ModelPart& rModelPart = BaseType::GetModelPart();
     ProcessInfo& rCurrentProcessInfo = rModelPart.GetProcessInfo();

#pragma omp parallel
     {
       ModelPart::ElementIterator ElemBegin;
       ModelPart::ElementIterator ElemEnd;
       OpenMPUtils::PartitionedIterators(rModelPart.Elements(),ElemBegin,ElemEnd);
       for ( ModelPart::ElementIterator itElem = ElemBegin; itElem != ElemEnd; ++itElem )
	 {
	   /* itElem-> InitializeElementStrainStressState(); */
	   itElem-> InitializeSolutionStep(rCurrentProcessInfo);
	 }

     }

     /* this->CalculateAccelerations(); */
     /* this->CalculatePressureVelocity(); */
     /* this->CalculatePressureAcceleration(); */

     this->CalculateTemporalVariables();

   }

   void Clear() override
    {
        mpMomentumStrategy->Clear();
        mpPressureStrategy->Clear();
    }


    ///@}
    ///@name Access
    ///@{

    void SetEchoLevel(int Level) override
    {
        BaseType::SetEchoLevel(Level);
        int StrategyLevel = Level > 0 ? Level - 1 : 0;
        mpMomentumStrategy->SetEchoLevel(StrategyLevel);
        mpPressureStrategy->SetEchoLevel(StrategyLevel);
    }


    ///@}
    ///@name Inquiry
    ///@{


    ///@}
    ///@name Input and output
    ///@{

    /// Turn back information as a string.
    std::string Info() const override
    {
        std::stringstream buffer;
        buffer << "TwoStepVPStrategy" ;
        return buffer.str();
    }

    /// Print information about this object.
    void PrintInfo(std::ostream& rOStream) const override
    {
        rOStream << "TwoStepVPStrategy";
    }

    /// Print object's data.
    void PrintData(std::ostream& rOStream) const override
    {

    }


    ///@}
    ///@name Friends
    ///@{


    ///@}

protected:

    ///@name Protected Life Cycle
    ///@{


    ///@}
    ///@name Protected static Member Variables
    ///@{


    ///@}
    ///@name Protected member Variables
    ///@{


    ///@}
    ///@name Protected Operators
    ///@{


    ///@}
    ///@name Protected Operations
    ///@{


    /// Calculate the coefficients for time iteration.
    /**
     * @param rCurrentProcessInfo ProcessInfo instance from the fluid ModelPart. Must contain DELTA_TIME and BDF_COEFFICIENTS variables.
     */
    void SetTimeCoefficients(ProcessInfo& rCurrentProcessInfo)
    {
        KRATOS_TRY;

        if (mTimeOrder == 2)
        {
            //calculate the BDF coefficients
            double Dt = rCurrentProcessInfo[DELTA_TIME];
            double OldDt = rCurrentProcessInfo.GetPreviousTimeStepInfo(1)[DELTA_TIME];

            double Rho = OldDt / Dt;
            double TimeCoeff = 1.0 / (Dt * Rho * Rho + Dt * Rho);

            Vector& BDFcoeffs = rCurrentProcessInfo[BDF_COEFFICIENTS];
            BDFcoeffs.resize(3, false);

            BDFcoeffs[0] = TimeCoeff * (Rho * Rho + 2.0 * Rho); //coefficient for step n+1 (3/2Dt if Dt is constant)
            BDFcoeffs[1] = -TimeCoeff * (Rho * Rho + 2.0 * Rho + 1.0); //coefficient for step n (-4/2Dt if Dt is constant)
            BDFcoeffs[2] = TimeCoeff; //coefficient for step n-1 (1/2Dt if Dt is constant)
        }
        else if (mTimeOrder == 1)
        {
            double Dt = rCurrentProcessInfo[DELTA_TIME];
            double TimeCoeff = 1.0 / Dt;

            Vector& BDFcoeffs = rCurrentProcessInfo[BDF_COEFFICIENTS];
            BDFcoeffs.resize(2, false);

            BDFcoeffs[0] = TimeCoeff; //coefficient for step n+1 (1/Dt)
            BDFcoeffs[1] = -TimeCoeff; //coefficient for step n (-1/Dt)
        }

        KRATOS_CATCH("");
    }

    bool SolveMomentumIteration(unsigned int it,unsigned int maxIt, bool & fixedTimeStep)
    {
      ModelPart& rModelPart = BaseType::GetModelPart();
      int Rank = rModelPart.GetCommunicator().MyPID();
      bool ConvergedMomentum = false;
      double NormDv = 0;
      fixedTimeStep=false;
      // build momentum system and solve for fractional step velocity increment
      rModelPart.GetProcessInfo().SetValue(FRACTIONAL_STEP,1);

      /* std::cout<<"---- m o m e n t u m   e q u a t i o n s ----"<<std::endl; */
      if(it==0){
	mpMomentumStrategy->InitializeSolutionStep();
      }
      /* else{ */
      /* 	NormDv = mpMomentumStrategy->Solve(); */
      /* } */
      NormDv = mpMomentumStrategy->Solve();

      if (BaseType::GetEchoLevel() > 1 && Rank == 0)
	std::cout<<"-------------- s o l v e d ! ------------------"<<std::endl;

      double DvErrorNorm = 0;
      ConvergedMomentum = this->CheckVelocityConvergence(NormDv,DvErrorNorm);

<<<<<<< HEAD
      KRATOS_INFO("TwoStepVPStrategy") << "iteration("<<it<<") Velocity error: "<< DvErrorNorm <<" velTol: " << mVelocityTolerance<< std::endl;
=======
      unsigned int iterationForCheck=3;
>>>>>>> 52d0fbd2

      // Check convergence
      if(it==maxIt-1){

        KRATOS_INFO("TwoStepVPStrategy") << "iteration("<<it<<") Final Velocity error: "<< DvErrorNorm <<" velTol: " << mVelocityTolerance<< std::endl;

	fixedTimeStep=this->FixTimeStepMomentum(DvErrorNorm);
      }else if(it>iterationForCheck){
	      fixedTimeStep=this->CheckMomentumConvergence(DvErrorNorm);
      }

      if (!ConvergedMomentum && BaseType::GetEchoLevel() > 0 && Rank == 0)
	std::cout << "Momentum equations did not reach the convergence tolerance." << std::endl;

      return ConvergedMomentum;
    }


    bool SolveContinuityIteration(unsigned int it,unsigned int maxIt)
    {
      ModelPart& rModelPart = BaseType::GetModelPart();
      int Rank = rModelPart.GetCommunicator().MyPID();
      bool ConvergedContinuity = false;
      double NormDp = 0;

      // 2. Pressure solution
      rModelPart.GetProcessInfo().SetValue(FRACTIONAL_STEP,5);

      /* std::cout<<"     ---- c o n t i n u i t y   e q u a t i o n ----"<<std::endl; */

      if(it==0){
	mpPressureStrategy->InitializeSolutionStep();
      }
      /* else{ */
      /* 	NormDp = mpPressureStrategy->Solve(); */
      /* } */
      NormDp = mpPressureStrategy->Solve();

      if (BaseType::GetEchoLevel() > 0 && Rank == 0)
	std::cout << "The norm of pressure is: " << NormDp << std::endl;

      double DpErrorNorm = 0;
      ConvergedContinuity = this->CheckPressureConvergence(NormDp,DpErrorNorm);
          KRATOS_INFO("TwoStepVPStrategy") <<"       iteration("<<it<<") Pressure error: "<<DpErrorNorm <<" presTol: "<<mPressureTolerance << std::endl;

      // Check convergence
      if(it==maxIt-1){

          KRATOS_INFO("TwoStepVPStrategy") <<"       iteration("<<it<<") Final Pressure error: "<<DpErrorNorm <<" presTol: "<<mPressureTolerance << std::endl;

      	ConvergedContinuity=this->FixTimeStepContinuity(DpErrorNorm);
      }

      if (!ConvergedContinuity && BaseType::GetEchoLevel() > 0 && Rank == 0)
	std::cout << "Continuity equation did not reach the convergence tolerance." << std::endl;

      return ConvergedContinuity;
    }


    bool CheckVelocityConvergence(const double NormDv, double& errorNormDv)
    {
        ModelPart& rModelPart = BaseType::GetModelPart();

        double NormV = 0.00;
        errorNormDv = 0;

#pragma omp parallel reduction(+:NormV)
        {
            ModelPart::NodeIterator NodeBegin;
            ModelPart::NodeIterator NodeEnd;
            OpenMPUtils::PartitionedIterators(rModelPart.Nodes(),NodeBegin,NodeEnd);
            for (ModelPart::NodeIterator itNode = NodeBegin; itNode != NodeEnd; ++itNode)
            {
                const array_1d<double,3> &Vel = itNode->FastGetSolutionStepValue(VELOCITY);

		double NormVelNode=0;

                for (unsigned int d = 0; d < 3; ++d){
		  NormVelNode+=Vel[d] * Vel[d];
		  NormV += Vel[d] * Vel[d];
		}

            }
        }

        BaseType::GetModelPart().GetCommunicator().SumAll(NormV);

        NormV = sqrt(NormV);

        if (NormV == 0.0) NormV = 1.00;

	errorNormDv = NormDv / NormV;

        if ( BaseType::GetEchoLevel() > 0 && rModelPart.GetCommunicator().MyPID() == 0){
	  std::cout << "The norm of velocity increment is: " << NormDv << std::endl;
	  std::cout << "The norm of velocity is: " << NormV << std::endl;
	  std::cout << "Velocity error: " << errorNormDv << "mVelocityTolerance: " << mVelocityTolerance<< std::endl;
	}
	/* else{ */
	/*   std::cout<<"Velocity error: "<< errorNormDv <<" velTol: " << mVelocityTolerance<< std::endl; */
	/* } */

        if (errorNormDv < mVelocityTolerance)
        {
            return true;
        }
        else{
            return false;
	}
    }



    bool CheckPressureConvergence(const double NormDp, double& errorNormDp)
    {
        ModelPart& rModelPart = BaseType::GetModelPart();

        double NormP = 0.00;
        errorNormDp = 0;

#pragma omp parallel reduction(+:NormP)
        {
            ModelPart::NodeIterator NodeBegin;
            ModelPart::NodeIterator NodeEnd;
            OpenMPUtils::PartitionedIterators(rModelPart.Nodes(),NodeBegin,NodeEnd);
            for (ModelPart::NodeIterator itNode = NodeBegin; itNode != NodeEnd; ++itNode)
            {
                const double Pr = itNode->FastGetSolutionStepValue(PRESSURE);
                NormP += Pr * Pr;
            }
        }

        BaseType::GetModelPart().GetCommunicator().SumAll(NormP);

        NormP = sqrt(NormP);

        if (NormP == 0.0) NormP = 1.00;

        errorNormDp = NormDp / NormP;

        if ( BaseType::GetEchoLevel() > 0 && rModelPart.GetCommunicator().MyPID() == 0){
	  std::cout << "         The norm of pressure increment is: " << NormDp << std::endl;
	  std::cout << "         The norm of pressure is: " << NormP << std::endl;
            std::cout << "         Pressure error: " <<errorNormDp  << std::endl;
	}
	/* else{ */
        /*     std::cout<<"         Pressure error: "<<errorNormDp <<" presTol: "<<mPressureTolerance << std::endl; */
	/* } */

        if ( errorNormDp< mPressureTolerance)
        {
            return true;
        }
        else
            return false;
    }

    bool FixTimeStepMomentum(const double DvErrorNorm)
    {
      ModelPart& rModelPart = BaseType::GetModelPart();
      ProcessInfo& rCurrentProcessInfo = rModelPart.GetProcessInfo();
      double currentTime = rCurrentProcessInfo[TIME];
      double timeInterval = rCurrentProcessInfo[DELTA_TIME];
      double minTolerance=0.005;
      bool fixedTimeStep=false;
      if(currentTime<10*timeInterval){
	minTolerance=10;
      }

      bool isItNan=false;
      isItNan=std::isnan(DvErrorNorm);
      bool isItInf=false;
      isItInf=std::isinf(DvErrorNorm);
      if((DvErrorNorm>minTolerance || (DvErrorNorm<0 && DvErrorNorm>0) || (DvErrorNorm!=DvErrorNorm) || isItNan==true || isItInf==true) && DvErrorNorm!=0 && DvErrorNorm!=1){
	rCurrentProcessInfo.SetValue(BAD_VELOCITY_CONVERGENCE,true);
	std::cout << "NOT GOOD CONVERGENCE!!! I'll reduce the next time interval"<<DvErrorNorm<< std::endl;
	minTolerance=0.05;
	if(DvErrorNorm>minTolerance){
	  std::cout<< "BAD CONVERGENCE!!! I GO AHEAD WITH THE PREVIOUS VELOCITY AND PRESSURE FIELDS"<<DvErrorNorm<< std::endl;
	  fixedTimeStep=true;
#pragma omp parallel
	  {
	    ModelPart::NodeIterator NodeBegin;
	    ModelPart::NodeIterator NodeEnd;
	    OpenMPUtils::PartitionedIterators(rModelPart.Nodes(),NodeBegin,NodeEnd);
	    for (ModelPart::NodeIterator itNode = NodeBegin; itNode != NodeEnd; ++itNode)
	      {
		itNode->FastGetSolutionStepValue(VELOCITY,0)=itNode->FastGetSolutionStepValue(VELOCITY,1);
		itNode->FastGetSolutionStepValue(PRESSURE,0)=itNode->FastGetSolutionStepValue(PRESSURE,1);
		itNode->FastGetSolutionStepValue(ACCELERATION,0)=itNode->FastGetSolutionStepValue(ACCELERATION,1);
	      }
	  }
	}

      }else{
	rCurrentProcessInfo.SetValue(BAD_VELOCITY_CONVERGENCE,false);
      }
      return fixedTimeStep;
    }




    bool CheckMomentumConvergence(const double DvErrorNorm)
    {
      ModelPart& rModelPart = BaseType::GetModelPart();
      ProcessInfo& rCurrentProcessInfo = rModelPart.GetProcessInfo();
      double minTolerance=0.99999;
      bool fixedTimeStep=false;

      bool isItNan=false;
      isItNan=std::isnan(DvErrorNorm);
      bool isItInf=false;
      isItInf=std::isinf(DvErrorNorm);
      if((DvErrorNorm>minTolerance || (DvErrorNorm<0 && DvErrorNorm>0) || (DvErrorNorm!=DvErrorNorm) || isItNan==true || isItInf==true) && DvErrorNorm!=0 && DvErrorNorm!=1){
      	rCurrentProcessInfo.SetValue(BAD_VELOCITY_CONVERGENCE,true);
	      std::cout<< "           BAD CONVERGENCE DETECTED DURING THE ITERATIVE LOOP!!! error: "<<DvErrorNorm<<" higher than 0.9999"<< std::endl;
	      std::cout<< "      I GO AHEAD WITH THE PREVIOUS VELOCITY AND PRESSURE FIELDS"<< std::endl;
	      fixedTimeStep=true;
#pragma omp parallel
	  {
	      ModelPart::NodeIterator NodeBegin;
	      ModelPart::NodeIterator NodeEnd;
	      OpenMPUtils::PartitionedIterators(rModelPart.Nodes(),NodeBegin,NodeEnd);
	      for (ModelPart::NodeIterator itNode = NodeBegin; itNode != NodeEnd; ++itNode)
	      {
	      	itNode->FastGetSolutionStepValue(VELOCITY,0)=itNode->FastGetSolutionStepValue(VELOCITY,1);
	      	itNode->FastGetSolutionStepValue(PRESSURE,0)=itNode->FastGetSolutionStepValue(PRESSURE,1);
		      itNode->FastGetSolutionStepValue(ACCELERATION,0)=itNode->FastGetSolutionStepValue(ACCELERATION,1);
	      }
	  }
      }else{
	rCurrentProcessInfo.SetValue(BAD_VELOCITY_CONVERGENCE,false);
      }
      return fixedTimeStep;
    }



   bool FixTimeStepContinuity(const double DvErrorNorm)
    {
      ModelPart& rModelPart = BaseType::GetModelPart();
      ProcessInfo& rCurrentProcessInfo = rModelPart.GetProcessInfo();
      double currentTime = rCurrentProcessInfo[TIME];
      double timeInterval = rCurrentProcessInfo[DELTA_TIME];
      double minTolerance=0.01;
      bool fixedTimeStep=false;
      if(currentTime<10*timeInterval){
	minTolerance=10;
      }

      bool isItNan=false;
      isItNan=std::isnan(DvErrorNorm);
      bool isItInf=false;
      isItInf=std::isinf(DvErrorNorm);
      if((DvErrorNorm>minTolerance || (DvErrorNorm<0 && DvErrorNorm>0) || (DvErrorNorm!=DvErrorNorm) || isItNan==true || isItInf==true) && DvErrorNorm!=0 && DvErrorNorm!=1){
	fixedTimeStep=true;
	rCurrentProcessInfo.SetValue(BAD_PRESSURE_CONVERGENCE,true);
      }else{
	rCurrentProcessInfo.SetValue(BAD_PRESSURE_CONVERGENCE,false);
      }
      return fixedTimeStep;
    }




    ///@}
    ///@name Protected  Access
    ///@{


    ///@}
    ///@name Protected Inquiry
    ///@{


    ///@}
    ///@name Protected LifeCycle
    ///@{


    ///@}

    ///@name Static Member Variables
    ///@{


    ///@}
    ///@name Member Variables
    ///@{

    double mVelocityTolerance;

    double mPressureTolerance;

    unsigned int mMaxPressureIter;

    unsigned int mDomainSize;

    unsigned int mTimeOrder;

    bool mReformDofSet;

    // Fractional step index.
    /*  1 : Momentum step (calculate fractional step velocity)
      * 2-3 : Unused (reserved for componentwise calculation of frac step velocity)
      * 4 : Pressure step
      * 5 : Computation of projections
      * 6 : End of step velocity
      */
//    unsigned int mStepId;

    /// Scheme for the solution of the momentum equation
    StrategyPointerType mpMomentumStrategy;

    /// Scheme for the solution of the mass equation
    StrategyPointerType mpPressureStrategy;

    ///@}
    ///@name Private Operators
    ///@{


    ///@}
    ///@name Private Operations
    ///@{


    virtual void InitializeStrategy(SolverSettingsType& rSolverConfig)
    {
        KRATOS_TRY;

        mTimeOrder = rSolverConfig.GetTimeOrder();

        // Check that input parameters are reasonable and sufficient.
        this->Check();

        //ModelPart& rModelPart = this->GetModelPart();

        mDomainSize = rSolverConfig.GetDomainSize();

        mReformDofSet = rSolverConfig.GetReformDofSet();

        BaseType::SetEchoLevel(rSolverConfig.GetEchoLevel());

        // Initialize strategies for each step
        bool HaveVelStrategy = rSolverConfig.FindStrategy(SolverSettingsType::Velocity,mpMomentumStrategy);

        if (HaveVelStrategy)
        {
            rSolverConfig.FindTolerance(SolverSettingsType::Velocity,mVelocityTolerance);
            /* rSolverConfig.FindMaxIter(SolverSettingsType::Velocity,mMaxVelocityIter); */
        }
        else
        {
            KRATOS_THROW_ERROR(std::runtime_error,"TwoStepVPStrategy error: No Velocity strategy defined in FractionalStepSettings","");
        }

        bool HavePressStrategy = rSolverConfig.FindStrategy(SolverSettingsType::Pressure,mpPressureStrategy);

        if (HavePressStrategy)
        {
            rSolverConfig.FindTolerance(SolverSettingsType::Pressure,mPressureTolerance);
            rSolverConfig.FindMaxIter(SolverSettingsType::Pressure,mMaxPressureIter);
        }
        else
        {
            KRATOS_THROW_ERROR(std::runtime_error,"TwoStepVPStrategy error: No Pressure strategy defined in FractionalStepSettings","");
        }

        // Check input parameters
        this->Check();

        KRATOS_CATCH("");
    }


    ///@}
    ///@name Private  Access
    ///@{


    ///@}
    ///@name Private Inquiry
    ///@{


    ///@}
    ///@name Un accessible methods
    ///@{

    /// Assignment operator.
    TwoStepVPStrategy& operator=(TwoStepVPStrategy const& rOther){}

    /// Copy constructor.
    TwoStepVPStrategy(TwoStepVPStrategy const& rOther){}


    ///@}

}; /// Class TwoStepVPStrategy

///@}
///@name Type Definitions
///@{


///@}

///@} // addtogroup

} // namespace Kratos.

#endif // KRATOS_TWO_STEP_V_P_STRATEGY_H<|MERGE_RESOLUTION|>--- conflicted
+++ resolved
@@ -452,10 +452,7 @@
 	    CurrentPressureVelocity = (CurrentPressure-PreviousPressure)/timeInterval;
 
 	    CurrentPressureAcceleration += -CurrentPressureVelocity/timeInterval;
-<<<<<<< HEAD
-=======
-
->>>>>>> 52d0fbd2
+
 	  }
 
 
@@ -540,11 +537,8 @@
 
 	  /* if( i->IsFixed(DISPLACEMENT_Z) == false ) */
 	  CurrentDisplacement[2] = 0.5* TimeStep *(CurrentVelocity[2]+PreviousVelocity[2]) + PreviousDisplacement[2];
-<<<<<<< HEAD
-=======
 
 	  // currentFluidFractionRate = (currentFluidFraction - previousFluidFraction)/TimeStep;
->>>>>>> 52d0fbd2
         }
     }
 
@@ -724,11 +718,7 @@
       double DvErrorNorm = 0;
       ConvergedMomentum = this->CheckVelocityConvergence(NormDv,DvErrorNorm);
 
-<<<<<<< HEAD
-      KRATOS_INFO("TwoStepVPStrategy") << "iteration("<<it<<") Velocity error: "<< DvErrorNorm <<" velTol: " << mVelocityTolerance<< std::endl;
-=======
       unsigned int iterationForCheck=3;
->>>>>>> 52d0fbd2
 
       // Check convergence
       if(it==maxIt-1){
