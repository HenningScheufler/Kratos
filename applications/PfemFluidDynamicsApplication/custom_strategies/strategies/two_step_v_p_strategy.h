--- conflicted
+++ resolved
@@ -356,13 +356,7 @@
 }
       }
 
-<<<<<<< HEAD
-    }
-
-    void UpdateTopology(ModelPart& rModelPart, unsigned int echoLevel)
-=======
     void UpdateTopology(ModelPart &rModelPart, unsigned int echoLevel)
->>>>>>> 832e59af
     {
       KRATOS_TRY;
 
@@ -980,16 +974,10 @@
       if (BaseType::GetEchoLevel() > 0 && Rank == 0)
         std::cout << "The norm of pressure is: " << NormDp << std::endl;
 
-<<<<<<< HEAD
-      double DpErrorNorm = 0;
-      ConvergedContinuity = this->CheckPressureConvergence(NormDp,DpErrorNorm);
-          KRATOS_INFO("TwoStepVPStrategy") <<"       iteration("<<it<<") Pressure error: "<<DpErrorNorm <<" presTol: "<<mPressureTolerance << std::endl;
-=======
       if (it == 0)
       {
         this->ComputePressureNorm(NormP);
       }
->>>>>>> 832e59af
 
       double DpErrorNorm = NormDp / (NormP);
 
