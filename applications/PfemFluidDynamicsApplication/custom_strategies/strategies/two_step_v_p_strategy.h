--- conflicted
+++ resolved
@@ -733,11 +733,7 @@
 
         KRATOS_INFO("TwoStepVPStrategy") << "iteration("<<it<<") Final Velocity error: "<< DvErrorNorm <<" velTol: " << mVelocityTolerance<< std::endl;
 
-<<<<<<< HEAD
-	      fixedTimeStep=this->FixTimeStepMomentum(DvErrorNorm);
-=======
 	fixedTimeStep=this->FixTimeStepMomentum(DvErrorNorm);
->>>>>>> a962821e
       }else if(it>iterationForCheck){
 	      fixedTimeStep=this->CheckMomentumConvergence(DvErrorNorm);
         if(fixedTimeStep==true){
@@ -941,8 +937,6 @@
       double minTolerance=0.99999;
       bool fixedTimeStep=false;
 
-<<<<<<< HEAD
-=======
 
 
 
@@ -953,7 +947,6 @@
       double minTolerance=0.99999;
       bool fixedTimeStep=false;
 
->>>>>>> a962821e
       bool isItNan=false;
       isItNan=std::isnan(DvErrorNorm);
       bool isItInf=false;
@@ -980,12 +973,9 @@
       }
       return fixedTimeStep;
     }
-<<<<<<< HEAD
-=======
-
-
-
->>>>>>> a962821e
+
+
+
    bool FixTimeStepContinuity(const double DvErrorNorm)
     {
       ModelPart& rModelPart = BaseType::GetModelPart();
