from __future__ import print_function, absolute_import, division #makes KratosMultiphysics backward compatible with python 2.6 and 2.7
from KratosMultiphysics import *
import KratosMultiphysics.PfemFluidDynamicsApplication as PfemFluid
from KratosMultiphysics import gid_output_process

class GiDOutputProcess(gid_output_process.GiDOutputProcess):

    def _InitializeGiDIO(self,gidpost_flags,param):
        '''Initialize GidIO objects (for volume and cut outputs) and related data.'''
        self.volume_file_name = self.base_file_name
        self.cut_file_name = self.volume_file_name+"_cuts"
        self.post_mode = self.__get_gidpost_flag(param, "GiDPostMode", self.__post_mode)
        self.write_deformed_mesh = self.__get_gidpost_flag(param, "WriteDeformedMeshFlag", self.__write_deformed_mesh)
        self.write_conditions = self.__get_gidpost_flag(param,"WriteConditionsFlag",self.__write_conditions)
        self.multifile_flag = self.__get_gidpost_flag(param,"MultiFileFlag", self.__multi_file_flag)

        if self.body_output or self.node_output:
            self.body_io = PfemFluid.PfemFluidGidIO( self.volume_file_name,
                                    self.post_mode,
                                    self.multifile_flag,
                                    self.write_deformed_mesh,
                                    self.write_conditions)

        if self.skin_output or self.num_planes > 0:
            self.cut_io = PfemFluid.PfemFluidGidIO(self.cut_file_name,
                                self.post_mode,
                                self.multifile_flag,
                                self.write_deformed_mesh,
                                WriteConditionsFlag.WriteConditionsOnly) # Cuts are conditions, so we always print conditions in the cut ModelPart

    def IsOutputStep(self):

        if  ( self.step_count==1):
            return True
        if self.output_control_is_time:
            time = self.__get_pretty_time(self.model_part.ProcessInfo[TIME])
            return (time >= self.__get_pretty_time(self.next_output))
        else:
            return ( self.step_count >= self.next_output )

    def PrintOutput(self):
        if self.point_output_process is not None:
            self.point_output_process.ExecuteBeforeOutputStep()

        # Print the output
        time = self.__get_pretty_time(self.model_part.ProcessInfo[TIME])
        # self.printed_step_count += 1
        self.model_part.ProcessInfo[PRINTED_STEP] = self.printed_step_count

        tolerance=0.0000000000001
        if (time<tolerance):
            time=0

        if self.output_label_is_time:
            label = time
        else:
            label = self.printed_step_count

        self.printed_step_count += 1 # this is after because result0 is the input mesh with no results

        if self.multifile_flag == MultiFileFlag.MultipleFiles:
            self.__write_mesh(label)
            self.__initialize_results(label)

        self.__write_nodal_results(time)
        self.__write_gp_results(time)
        self.__write_nonhistorical_nodal_results(time)
        self.__write_nodal_flags(time)
        self.__write_elemental_conditional_flags(time)

        if self.flush_after_output and self.multifile_flag != MultiFileFlag.MultipleFiles:
            if self.body_io is not None:
                self.body_io.Flush()
            if self.cut_io is not None:
                self.cut_io.Flush()

        if self.multifile_flag == MultiFileFlag.MultipleFiles:
            self.__finalize_results()
            self.__write_step_to_list(label)

        # Schedule next output
<<<<<<< HEAD
        if self.output_frequency > 0.0: # Note: if == 0, we'll just always print
            if self.output_control_is_time:
                while self.__get_pretty_time(self.next_output) <= time:
                    self.next_output += self.output_frequency
            else:
                while self.next_output <= self.step_count:
                    self.next_output += self.output_frequency
=======
        if self.output_interval > 0.0: # Note: if == 0, we'll just always print
            if self.output_control_is_time:
                while self.__get_pretty_time(self.next_output) <= time:
                    self.next_output += self.output_interval
            else:
                while self.next_output <= self.step_count:
                    self.next_output += self.output_interval
>>>>>>> 2691b8ec

        if self.point_output_process is not None:
            self.point_output_process.ExecuteAfterOutputStep()
<|MERGE_RESOLUTION|>--- conflicted
+++ resolved
@@ -79,15 +79,6 @@
             self.__write_step_to_list(label)
 
         # Schedule next output
-<<<<<<< HEAD
-        if self.output_frequency > 0.0: # Note: if == 0, we'll just always print
-            if self.output_control_is_time:
-                while self.__get_pretty_time(self.next_output) <= time:
-                    self.next_output += self.output_frequency
-            else:
-                while self.next_output <= self.step_count:
-                    self.next_output += self.output_frequency
-=======
         if self.output_interval > 0.0: # Note: if == 0, we'll just always print
             if self.output_control_is_time:
                 while self.__get_pretty_time(self.next_output) <= time:
@@ -95,7 +86,6 @@
             else:
                 while self.next_output <= self.step_count:
                     self.next_output += self.output_interval
->>>>>>> 2691b8ec
 
         if self.point_output_process is not None:
             self.point_output_process.ExecuteAfterOutputStep()
