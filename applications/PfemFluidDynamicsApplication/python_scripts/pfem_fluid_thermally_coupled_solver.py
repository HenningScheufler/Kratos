--- conflicted
+++ resolved
@@ -345,9 +345,3 @@
         if not self.fluid_solver.main_model_part.HasNodalSolutionStepVariable(KratosDelaunay.PROPERTY_ID):
             self.fluid_solver.main_model_part.AddNodalSolutionStepVariable(KratosDelaunay.PROPERTY_ID)
 
-<<<<<<< HEAD
-        if not self.fluid_solver.main_model_part.HasNodalSolutionStepVariable(KratosPfemFluid.THETA_MOMENTUM):
-            self.fluid_solver.main_model_part.AddNodalSolutionStepVariable(KratosPfemFluid.THETA_MOMENTUM)
-
-=======
->>>>>>> 77633dd7
