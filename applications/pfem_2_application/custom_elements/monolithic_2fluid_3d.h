--- conflicted
+++ resolved
@@ -57,13 +57,8 @@
     typedef std::vector<std::size_t> EquationIdVectorType;
     typedef std::vector< Dof<double>::Pointer > DofsVectorType;
     typedef PointerVectorSet<Dof<double>, IndexedObject> DofsArrayType;
-<<<<<<< HEAD
-    typedef VectorMap<IndexType, DataValueContainer> SolutionStepsElementalDataContainerType;
 
-=======
 
-	
->>>>>>> 630a7849
 	/// Default constructor.
     MonolithicPFEM23D(IndexType NewId = 0) :
         Element(NewId)
