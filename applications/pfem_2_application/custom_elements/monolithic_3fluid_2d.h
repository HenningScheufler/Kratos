//
//   Project Name:        Kratos
//   Last modified by:    $Author: it's me! $
//   Date:                $Date: 2008-08-08 23:58:38 $
//   Revision:            $Revision: 1.0 $
//
//

#if !defined(KRATOS_MONOLITHIC_3FLUID_PFEM2_2D_ELEM_H_INCLUDED)
#define  KRATOS_MONOLITHIC_3FLUID_PFEM2_2D_ELEM_H_INCLUDED

// System includes


// External includes
#include "boost/smart_ptr.hpp"


// Project includes
#include "includes/define.h"
#include "includes/element.h"
#include "includes/ublas_interface.h"
#include "includes/variables.h"


namespace Kratos
{

class Monolithic3FluidPFEM22D : public Element
{
public:

     /// Counted pointer of PFEM22D
    KRATOS_CLASS_POINTER_DEFINITION(Monolithic3FluidPFEM22D);
    ///base type: an IndexedObject that automatically has a unique number
    ///typedef IndexedObject BaseType;
    ///Element from which it is derived
    ///typedef VMS<TDim, TNumNodes> ElementBaseType;
    ///definition of node type (default is: Node<3>)

    //typedef Node < 3 > NodeType;
    /**
     * Properties are used to store any parameters
     * related to the constitutive law
     */

    typedef Properties PropertiesType;
    ///definition of the geometry type with given NodeType
    typedef Geometry<NodeType> GeometryType;
    ///definition of nodes container type, redefined from GeometryType
    typedef Geometry<NodeType>::PointsArrayType NodesArrayType;
    typedef Vector VectorType;
    //typedef typename ElementBaseType::MatrixType MatrixType;
    typedef std::size_t IndexType;
    typedef std::size_t SizeType;
    typedef std::vector<std::size_t> EquationIdVectorType;
    typedef std::vector< Dof<double>::Pointer > DofsVectorType;
    typedef PointerVectorSet<Dof<double>, IndexedObject> DofsArrayType;
<<<<<<< HEAD
    typedef VectorMap<IndexType, DataValueContainer> SolutionStepsElementalDataContainerType;

=======
	
>>>>>>> 630a7849
    /// Default constructor.
     Monolithic3FluidPFEM22D(IndexType NewId, GeometryType::Pointer pGeometry);
     Monolithic3FluidPFEM22D(IndexType NewId, GeometryType::Pointer pGeometry,  PropertiesType::Pointer pProperties);

     /// Destructor.
     virtual ~ Monolithic3FluidPFEM22D() override;


     Element::Pointer Create(IndexType NewId, NodesArrayType const& ThisNodes,  PropertiesType::Pointer pProperties) const override;

     void CalculateLocalSystem(MatrixType& rLeftHandSideMatrix, VectorType& rRightHandSideVector, ProcessInfo& rCurrentProcessInfo) override;

     //void CalculateRightHandSide(VectorType& rRightHandSideVector, ProcessInfo& rCurrentProcessInfo) override;

     void AddExplicitContribution(ProcessInfo& CurrentProcessInfo) override;

     void EquationIdVector(EquationIdVectorType& rResult, ProcessInfo& rCurrentProcessInfo) override;

     void GetDofList(DofsVectorType& ElementalDofList,ProcessInfo& CurrentProcessInfo) override;

     void InitializeSolutionStep(ProcessInfo& CurrentProcessInfo) override;



protected:

    void CalculateViscousRHS(ProcessInfo& CurrentProcessInfo);

   	void CalculatePressureProjection(ProcessInfo& CurrentProcessInfo);

    void AddViscousTerm(MatrixType& rDampMatrix,
        const BoundedMatrix<double, 3, 2>& rShapeDeriv,
        const double Weight
    );

    void AddViscousTerm(BoundedMatrix<double, 13, 13 > & output,
        BoundedMatrix<double, (2+1), 2 >& rShapeDeriv,
        array_1d<double,3>&  distances,
        std::vector< Matrix >& gauss_gradients,
        array_1d<double,3>&  viscosities,
        array_1d<double,3>&  signs,
        array_1d<double,3>&  volumes,
        const unsigned int ndivisions
    );

    void CalculateInterfaceNormal(BoundedMatrix<double, 3, 2 >& rPoints, array_1d<double,3>&  rDistances, array_1d<double,2>&  normal, double & interface_area, array_1d<double,3>&  Ninterface);

    void CalculatePosition(const bounded_matrix<double, 3, 3 > & coordinates,
        const double xc, const double yc, const double zc,
        array_1d<double, 3 > & N
    );

    double CalculateVol(const double x0, const double y0,
        const double x1, const double y1,
        const double x2, const double y2
    );

    template<class T>
    bool InvertMatrix(const T& input, T& inverse)  ;


private:
	friend class Serializer;

    Monolithic3FluidPFEM22D() : Element()
    {
    }



}; // Class PFEM22D
}  // namespace Kratos.

#endif // KRATOS_MONOLITHIC_PFEM2_2D_ELEM_H_INCLUDED  defined<|MERGE_RESOLUTION|>--- conflicted
+++ resolved
@@ -56,12 +56,7 @@
     typedef std::vector<std::size_t> EquationIdVectorType;
     typedef std::vector< Dof<double>::Pointer > DofsVectorType;
     typedef PointerVectorSet<Dof<double>, IndexedObject> DofsArrayType;
-<<<<<<< HEAD
-    typedef VectorMap<IndexType, DataValueContainer> SolutionStepsElementalDataContainerType;
-
-=======
 	
->>>>>>> 630a7849
     /// Default constructor.
      Monolithic3FluidPFEM22D(IndexType NewId, GeometryType::Pointer pGeometry);
      Monolithic3FluidPFEM22D(IndexType NewId, GeometryType::Pointer pGeometry,  PropertiesType::Pointer pProperties);
