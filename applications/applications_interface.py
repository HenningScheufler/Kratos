--- conflicted
+++ resolved
@@ -136,13 +136,9 @@
     print("Import_WindTurbineApplication: " + str(Import_WindTurbineApplication))
     print("Import_MultiScaleApplication: " + str(Import_MultiScaleApplication))
     print("Import_ContactStructuralMechanicsApplication: " + str(Import_ContactStructuralMechanicsApplication))
-<<<<<<< HEAD
-    print("Import_KratosMappingApplication: " + str(Import_KratosMappingApplication))
-=======
     print("Import_KratosMappingApplication: " + str(Import_KratosMappingApplication))    
     print("Import_ConstitutiveModelsApplication: " + str(Import_ConstitutiveModelsApplication))
     print("Import_ShallowWaterApplication: " + str(Import_ShallowWaterApplication))
->>>>>>> 5ccab79c
 
     if(Import_ExternalSolversApplication):
         print("importing KratosExternalSolversApplication ...")
@@ -495,8 +491,6 @@
         kernel.ImportApplication(mapping_application)
         print("KratosMappingApplication Succesfully imported")     
 
-<<<<<<< HEAD
-=======
     if(Import_ConstitutiveModelsApplication):
         print("importing KratosConstitutiveModelsApplication ...")
         sys.path.append(applications_path + '/ConstitutiveModels/python_scripts')
@@ -515,7 +509,6 @@
         kernel.AddApplication(shallow_water_application)
         print("KratosShallowWaterApplication Succesfully imported")
 
->>>>>>> 5ccab79c
     # dynamic renumbering of variables to ensure the consistency
     kernel.Initialize()
     if(Import_SolidMechanicsApplication):
