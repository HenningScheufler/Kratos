--- conflicted
+++ resolved
@@ -1,13 +1,8 @@
 # ==============================================================================
 #  TopologyOptimizationApplication
 #
-<<<<<<< HEAD
-#  License:		    BSD License
-#					license: TopologyOptimizationApplication/license.txt
-=======
 #  License:         BSD License
 #                   license: TopologyOptimizationApplication/license.txt
->>>>>>> d30d15b5
 #
 #  Main authors:    Baumgärtner Daniel, https://github.com/dbaumgaertner
 #
