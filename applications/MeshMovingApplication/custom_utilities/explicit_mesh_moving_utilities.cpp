--- conflicted
+++ resolved
@@ -260,31 +260,6 @@
 
             // Check if any structure node is found
             if (n_str_nodes != 0){
-<<<<<<< HEAD
-                // Compute the average MESH_DISPLACEMENT
-                double min_distance = 1.01;
-                for(unsigned int i_str = 0; i_str < n_str_nodes; ++i_str){
-                    // Compute the structure point weight according to the kernel function
-                    const double normalised_distance = std::sqrt(i_fl_str_dists[i_str]) / mSearchRadius;
-
-                    // Check if the point is closer than the current one
-                    if (normalised_distance < min_distance) {
-                        min_distance = normalised_distance;
-                        const double weight = this->ComputeKernelValue(normalised_distance);
-
-                        // TODO: OPTIMIZE THIS! DO IT ONCE
-                        // Accumulate the current step structure pt. DISPLACEMENT values
-                        const auto &r_str_disp_0 = (*(i_fl_str_nodes[i_str])).FastGetSolutionStepValue(DISPLACEMENT,0);
-                        const auto &r_str_disp_1 = (*(i_fl_str_nodes[i_str])).FastGetSolutionStepValue(DISPLACEMENT,1);
-                        const auto str_disp = weight * (r_str_disp_0 - r_str_disp_1);
-                        if (!it_node->IsFixed(MESH_DISPLACEMENT_X))
-                            r_mesh_disp[0] = str_disp[0];
-                        if (!it_node->IsFixed(MESH_DISPLACEMENT_Y))
-                            r_mesh_disp[1] = str_disp[1];
-                        if (!it_node->IsFixed(MESH_DISPLACEMENT_Z))
-                            r_mesh_disp[2] = str_disp[2];
-                    }
-=======
                 // Compute the closest structure node MESH_DISPLACEMENT
                 double min_distance = 1.01;
                 Node<3>::Pointer str_node_ptr = nullptr;
@@ -300,19 +275,20 @@
                 }
 
                 // Current step structure pt. DISPLACEMENT values
-                const double weight = this->ComputeKernelValue(min_distance);
-                const auto &r_str_disp_0 = str_node_ptr->FastGetSolutionStepValue(DISPLACEMENT,0);
-                const auto &r_str_disp_1 = str_node_ptr->FastGetSolutionStepValue(DISPLACEMENT,1);
-                const auto str_disp = weight * (r_str_disp_0 - r_str_disp_1);
-                if (!it_node->IsFixed(MESH_DISPLACEMENT_X)) {
-                    r_mesh_disp[0] = str_disp[0];
-                }
-                if (!it_node->IsFixed(MESH_DISPLACEMENT_Y)) {
-                    r_mesh_disp[1] = str_disp[1];
-                }
-                if (!it_node->IsFixed(MESH_DISPLACEMENT_Z)) {
-                    r_mesh_disp[2] = str_disp[2];
->>>>>>> 153c808e
+                if (str_node_ptr) {
+                    const double weight = this->ComputeKernelValue(min_distance);
+                    const auto &r_str_disp_0 = str_node_ptr->FastGetSolutionStepValue(DISPLACEMENT,0);
+                    const auto &r_str_disp_1 = str_node_ptr->FastGetSolutionStepValue(DISPLACEMENT,1);
+                    const auto str_disp = weight * (r_str_disp_0 - r_str_disp_1);
+                    if (!it_node->IsFixed(MESH_DISPLACEMENT_X)) {
+                        r_mesh_disp[0] = str_disp[0];
+                    }
+                    if (!it_node->IsFixed(MESH_DISPLACEMENT_Y)) {
+                        r_mesh_disp[1] = str_disp[1];
+                    }
+                    if (!it_node->IsFixed(MESH_DISPLACEMENT_Z)) {
+                        r_mesh_disp[2] = str_disp[2];
+                    }
                 }
             }
         }
