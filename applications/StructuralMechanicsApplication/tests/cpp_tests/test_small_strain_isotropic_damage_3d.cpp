// KRATOS  ___|  |                   |                   |
//       \___ \  __|  __| |   |  __| __| |   |  __| _` | |
//             | |   |    |   | (    |   |   | |   (   | |
//       _____/ \__|_|   \__,_|\___|\__|\__,_|_|  \__,_|_| MECHANICS
//
//  License:         BSD License
//                     license: structural_mechanics_application/license.txt
//
//  Main authors:    Alejandro Cornejo
//                   Marcelo Raschi
//

// System includes

// External includes

// Project includes
#include "includes/process_info.h"
#include "testing/testing.h"
#include "containers/model.h"

// Application includes
#include "structural_mechanics_application_variables.h"

// Constitutive law
#include "custom_constitutive/small_strain_isotropic_damage_3d.h"
#include "includes/model_part.h"
#include "geometries/tetrahedra_3d_4.h"

namespace Kratos
{
namespace Testing
{
// We test the associated plasticity Constitutive laws...
typedef Node<3> NodeType;

// Check the correct calculation of the integrated stress with the CL's in small strain
KRATOS_TEST_CASE_IN_SUITE(_ConstitutiveLaw_SmallStrainIsotropicDamage3D, KratosStructuralMechanicsFastSuite)
{
    ConstitutiveLaw::Parameters cl_parameters;
    Properties material_properties;
    Vector stress_vector(6), strain_vector(6);
    Matrix const_matrix;
    // Create gauss point
    Model current_model;
    ModelPart& test_model_part = current_model.CreateModelPart("Main");
    NodeType::Pointer p_node_1 = test_model_part.CreateNewNode(1, 0.0, 0.0, 0.0);
    NodeType::Pointer p_node_2 = test_model_part.CreateNewNode(2, 1.0, 0.0, 0.0);
    NodeType::Pointer p_node_3 = test_model_part.CreateNewNode(3, 0.0, 1.0, 0.0);
    NodeType::Pointer p_node_4 = test_model_part.CreateNewNode(4, 0.0, 0.0, 1.0);
    Tetrahedra3D4<NodeType> geometry = Tetrahedra3D4<NodeType>(p_node_1, p_node_2, p_node_3, p_node_4);
    // Set material properties
    material_properties.SetValue(YOUNG_MODULUS, 3000);
    material_properties.SetValue(POISSON_RATIO, 0.3);
    material_properties.SetValue(YIELD_STRESS, 0.5);
    material_properties.SetValue(INFINITY_YIELD_STRESS, 0.7);
    //material_properties.SetValue(ISOTROPIC_HARDENING_MODULUS, 0.3);
    Vector hardening_moduli(2);
    hardening_moduli(0) = 0.3; hardening_moduli(1) = 0.15;
    material_properties.SetValue(HARDENING_MODULI_VECTOR, hardening_moduli);
    // Set constitutive law flags:
    Flags& ConstitutiveLawOptions=cl_parameters.GetOptions();
    ConstitutiveLawOptions.Set(ConstitutiveLaw::USE_ELEMENT_PROVIDED_STRAIN, true);
    ConstitutiveLawOptions.Set(ConstitutiveLaw::COMPUTE_STRESS, true);
    ConstitutiveLawOptions.Set(ConstitutiveLaw::COMPUTE_CONSTITUTIVE_TENSOR, true);
    // Set required constitutive law parameters:
    cl_parameters.SetElementGeometry(geometry);
    cl_parameters.SetProcessInfo(test_model_part.GetProcessInfo());
    cl_parameters.SetMaterialProperties(material_properties);
    cl_parameters.SetStrainVector(strain_vector);
    cl_parameters.SetStressVector(stress_vector);
    cl_parameters.SetConstitutiveMatrix(const_matrix);
    // Create the CL
    SmallStrainIsotropicDamage3D cl = SmallStrainIsotropicDamage3D();

    // Set variables for the test
    const double tolerance = 1.0e-4;
    std::size_t nr_ts = 4;  // timesteps tested
    Vector ser(nr_ts), dvr(nr_ts);  // reference strain energy, damage variable
    Matrix epr(nr_ts, 6), str(nr_ts, 6);  // reference strain ("epsilon"), stress
    Matrix cmr(nr_ts, 6 * 6);  // reference constitutive matrix


    //
    // Test: check correct behavior of internal and calculated variables
    //
    KRATOS_CHECK_IS_FALSE(cl.Has(STRAIN_ENERGY));  // = False, in order to use CalculateValue())
    KRATOS_CHECK_IS_FALSE(cl.Has(DAMAGE_VARIABLE));  // = False, in order to use CalculateValue())
<<<<<<< HEAD
    KRATOS_CHECK(cl.Has(NUMBER_OF_INTERNAL_VARIABLES));  // = True
    KRATOS_CHECK(cl.Has(INTERNAL_VARIABLES));  // = True
    int nr_variables;
    cl.GetValue(NUMBER_OF_INTERNAL_VARIABLES, nr_variables);
    KRATOS_CHECK_NEAR(nr_variables, 1, 1.e-5);  // = True
=======
    KRATOS_CHECK(cl.Has(INTERNAL_VARIABLES));  // = True
>>>>>>> c5cb563c
    Vector internal_variables_w(1);
    internal_variables_w[0] = 0.123;
    cl.SetValue(INTERNAL_VARIABLES, internal_variables_w, test_model_part.GetProcessInfo());
    Vector internal_variables_r;  // CL should internally resize it to 1
    cl.GetValue(INTERNAL_VARIABLES, internal_variables_r);
    KRATOS_CHECK_NEAR(internal_variables_r[0], 0.123, 1.e-5);  // = True


    //
    // Test: load - unload in traction
    //
    epr(0,0)=1.000000e-04; epr(0,1)=1.000000e-04; epr(0,2)=0.000000e+00; epr(0,3)=1.000000e-04; epr(0,4)=0.000000e+00; epr(0,5)=0.000000e+00;
    epr(1,0)=3.000000e-04; epr(1,1)=3.000000e-04; epr(1,2)=0.000000e+00; epr(1,3)=3.000000e-04; epr(1,4)=0.000000e+00; epr(1,5)=0.000000e+00;
    epr(2,0)=1.000000e-03; epr(2,1)=1.000000e-03; epr(2,2)=0.000000e+00; epr(2,3)=1.000000e-03; epr(2,4)=0.000000e+00; epr(2,5)=0.000000e+00;
    epr(3,0)=-1.000000e-03; epr(3,1)=-1.000000e-03; epr(3,2)=0.000000e+00; epr(3,3)=-1.000000e-03; epr(3,4)=0.000000e+00; epr(3,5)=0.000000e+00;

    str(0,0)=5.003084e-01; str(0,1)=5.003084e-01; str(0,2)=3.001850e-01; str(0,3)=1.000617e-01; str(0,4)=0.000000e+00; str(0,5)=0.000000e+00;
    str(1,0)=7.504626e-01; str(1,1)=7.504626e-01; str(1,2)=4.502775e-01; str(1,3)=1.500925e-01; str(1,4)=0.000000e+00; str(1,5)=0.000000e+00;
    str(2,0)=1.356232e+00; str(2,1)=1.356232e+00; str(2,2)=8.137391e-01; str(2,3)=2.712464e-01; str(2,4)=0.000000e+00; str(2,5)=0.000000e+00;
    str(3,0)=-1.356232e+00; str(3,1)=-1.356232e+00; str(3,2)=-8.137391e-01; str(3,3)=-2.712464e-01; str(3,4)=0.000000e+00; str(3,5)=0.000000e+00;

    cmr(0, 0)=2.014743e+03; cmr(0, 1)=1.350944e+01; cmr(0, 2)=6.084757e+02; cmr(0, 3)=-2.974831e+02; cmr(0, 4)=0.000000e+00; cmr(0, 5)=0.000000e+00;
    cmr(0, 6)=1.350944e+01; cmr(0, 7)=2.014743e+03; cmr(0, 8)=6.084757e+02; cmr(0, 9)=-2.974831e+02; cmr(0,10)=0.000000e+00; cmr(0,11)=0.000000e+00;
    cmr(0,12)=6.084757e+02; cmr(0,13)=6.084757e+02; cmr(0,14)=2.966689e+03; cmr(0,15)=-1.784899e+02; cmr(0,16)=0.000000e+00; cmr(0,17)=0.000000e+00;
    cmr(0,18)=-2.974831e+02; cmr(0,19)=-2.974831e+02; cmr(0,20)=-1.784899e+02; cmr(0,21)=9.411201e+02; cmr(0,22)=0.000000e+00; cmr(0,23)=0.000000e+00;
    cmr(0,24)=0.000000e+00; cmr(0,25)=0.000000e+00; cmr(0,26)=0.000000e+00; cmr(0,27)=0.000000e+00; cmr(0,28)=1.000617e+03; cmr(0,29)=0.000000e+00;
    cmr(0,30)=0.000000e+00; cmr(0,31)=0.000000e+00; cmr(0,32)=0.000000e+00; cmr(0,33)=0.000000e+00; cmr(0,34)=0.000000e+00; cmr(0,35)=1.000617e+03;
    cmr(1, 0)=1.007371e+03; cmr(1, 1)=6.754721e+00; cmr(1, 2)=3.042379e+02; cmr(1, 3)=-1.487416e+02; cmr(1, 4)=0.000000e+00; cmr(1, 5)=0.000000e+00;
    cmr(1, 6)=6.754721e+00; cmr(1, 7)=1.007371e+03; cmr(1, 8)=3.042379e+02; cmr(1, 9)=-1.487416e+02; cmr(1,10)=0.000000e+00; cmr(1,11)=0.000000e+00;
    cmr(1,12)=3.042379e+02; cmr(1,13)=3.042379e+02; cmr(1,14)=1.483344e+03; cmr(1,15)=-8.924494e+01; cmr(1,16)=0.000000e+00; cmr(1,17)=0.000000e+00;
    cmr(1,18)=-1.487416e+02; cmr(1,19)=-1.487416e+02; cmr(1,20)=-8.924494e+01; cmr(1,21)=4.705601e+02; cmr(1,22)=0.000000e+00; cmr(1,23)=0.000000e+00;
    cmr(1,24)=0.000000e+00; cmr(1,25)=0.000000e+00; cmr(1,26)=0.000000e+00; cmr(1,27)=0.000000e+00; cmr(1,28)=5.003084e+02; cmr(1,29)=0.000000e+00;
    cmr(1,30)=0.000000e+00; cmr(1,31)=0.000000e+00; cmr(1,32)=0.000000e+00; cmr(1,33)=0.000000e+00; cmr(1,34)=0.000000e+00; cmr(1,35)=5.003084e+02;
    cmr(2, 0)=7.262499e+02; cmr(2, 1)=1.837572e+02; cmr(2, 2)=2.730021e+02; cmr(2, 3)=-4.462247e+01; cmr(2, 4)=0.000000e+00; cmr(2, 5)=0.000000e+00;
    cmr(2, 6)=1.837572e+02; cmr(2, 7)=7.262499e+02; cmr(2, 8)=2.730021e+02; cmr(2, 9)=-4.462247e+01; cmr(2,10)=0.000000e+00; cmr(2,11)=0.000000e+00;
    cmr(2,12)=2.730021e+02; cmr(2,13)=2.730021e+02; cmr(2,14)=8.690418e+02; cmr(2,15)=-2.677348e+01; cmr(2,16)=0.000000e+00; cmr(2,17)=0.000000e+00;
    cmr(2,18)=-4.462247e+01; cmr(2,19)=-4.462247e+01; cmr(2,20)=-2.677348e+01; cmr(2,21)=2.623219e+02; cmr(2,22)=0.000000e+00; cmr(2,23)=0.000000e+00;
    cmr(2,24)=0.000000e+00; cmr(2,25)=0.000000e+00; cmr(2,26)=0.000000e+00; cmr(2,27)=0.000000e+00; cmr(2,28)=2.712464e+02; cmr(2,29)=0.000000e+00;
    cmr(2,30)=0.000000e+00; cmr(2,31)=0.000000e+00; cmr(2,32)=0.000000e+00; cmr(2,33)=0.000000e+00; cmr(2,34)=0.000000e+00; cmr(2,35)=2.712464e+02;
    cmr(3, 0)=9.493622e+02; cmr(3, 1)=4.068695e+02; cmr(3, 2)=4.068695e+02; cmr(3, 3)=0.000000e+00; cmr(3, 4)=0.000000e+00; cmr(3, 5)=0.000000e+00;
    cmr(3, 6)=4.068695e+02; cmr(3, 7)=9.493622e+02; cmr(3, 8)=4.068695e+02; cmr(3, 9)=0.000000e+00; cmr(3,10)=0.000000e+00; cmr(3,11)=0.000000e+00;
    cmr(3,12)=4.068695e+02; cmr(3,13)=4.068695e+02; cmr(3,14)=9.493622e+02; cmr(3,15)=0.000000e+00; cmr(3,16)=0.000000e+00; cmr(3,17)=0.000000e+00;
    cmr(3,18)=0.000000e+00; cmr(3,19)=0.000000e+00; cmr(3,20)=0.000000e+00; cmr(3,21)=2.712464e+02; cmr(3,22)=0.000000e+00; cmr(3,23)=0.000000e+00;
    cmr(3,24)=0.000000e+00; cmr(3,25)=0.000000e+00; cmr(3,26)=0.000000e+00; cmr(3,27)=0.000000e+00; cmr(3,28)=2.712464e+02; cmr(3,29)=0.000000e+00;
    cmr(3,30)=0.000000e+00; cmr(3,31)=0.000000e+00; cmr(3,32)=0.000000e+00; cmr(3,33)=0.000000e+00; cmr(3,34)=0.000000e+00; cmr(3,35)=2.712464e+02;

    ser[0]=5.503392e-05; ser[1]=2.476526e-04; ser[2]=1.491855e-03; ser[3]=1.491855e-03;
    dvr[0]=1.327988e-01; dvr[1]=5.663994e-01; dvr[2]=7.649198e-01; dvr[3]=7.649198e-01;


    // Here we must simulate the call sequence of the element
    Vector dummy;
    cl.InitializeMaterial(material_properties, geometry, dummy);
    for (std::size_t t = 0; t < nr_ts; ++t){
        for (std::size_t comp = 0; comp < 6; ++comp) {
            strain_vector[comp] = epr(t, comp);
        }
        cl.InitializeMaterialResponseCauchy(cl_parameters);
        cl.CalculateMaterialResponseCauchy(cl_parameters);
        cl.FinalizeMaterialResponseCauchy(cl_parameters);
        double value;

        // Check damage variable
        cl.CalculateValue(cl_parameters, DAMAGE_VARIABLE, value);
        // TODO(marandra): NAN values are not handled correctly by KRATOS CHECK functions
        if (std::isnan(dvr[t]/value)){
            KRATOS_CHECK_NEAR(dvr[t], value, tolerance);
        } else {
            KRATOS_CHECK_NEAR(dvr[t]/value, 1, tolerance);
        }

        // Check strain energy
        cl.CalculateValue(cl_parameters, STRAIN_ENERGY, value);
        if (std::isnan(ser[t]/value)){
            KRATOS_CHECK_NEAR(ser[t], value, tolerance);
        } else {
            KRATOS_CHECK_NEAR(ser[t]/value, 1, tolerance);
        }

        // Check stress
        for (std::size_t comp = 0; comp < 6; ++comp){
            KRATOS_CHECK_IS_FALSE(std::isnan(stress_vector[comp]));
            if (std::isnan(stress_vector[comp]/str(t, comp))){
                KRATOS_CHECK_NEAR(stress_vector[comp], str(t, comp), tolerance);
            } else {
                KRATOS_CHECK_NEAR(stress_vector[comp]/str(t, comp), 1, tolerance);
            }
        }

        // Check constitutive tensor
        for (std::size_t i = 0; i < 6; ++i){
            for (std::size_t j = 0; j < 6; ++j){
                std::size_t idx = i * 6 + j;
                KRATOS_CHECK_IS_FALSE(std::isnan(const_matrix(i, j)));
                if (std::isnan(const_matrix(i, j)/cmr(t, idx))){
                    KRATOS_CHECK_NEAR(const_matrix(i, j), cmr(t, idx), tolerance);
                } else {
                    KRATOS_CHECK_NEAR(const_matrix(i, j)/cmr(t, idx), 1, tolerance);
                    }
            }
        }
    }


    //
    // Test: load - unload in compression
    //
    epr(0,0)=-1.000000e-04; epr(0,1)=-1.000000e-04; epr(0,2)=0.000000e+00; epr(0,3)=-1.000000e-04; epr(0,4)=0.000000e+00; epr(0,5)=0.000000e+00;
    epr(1,0)=-3.000000e-04; epr(1,1)=-3.000000e-04; epr(1,2)=0.000000e+00; epr(1,3)=-3.000000e-04; epr(1,4)=0.000000e+00; epr(1,5)=0.000000e+00;
    epr(2,0)=-1.000000e-03; epr(2,1)=-1.000000e-03; epr(2,2)=0.000000e+00; epr(2,3)=-1.000000e-03; epr(2,4)=0.000000e+00; epr(2,5)=0.000000e+00;
    epr(3,0)=1.000000e-03; epr(3,1)=1.000000e-03; epr(3,2)=0.000000e+00; epr(3,3)=1.000000e-03; epr(3,4)=0.000000e+00; epr(3,5)=0.000000e+00;

    str(0,0)=-5.003084e-01; str(0,1)=-5.003084e-01; str(0,2)=-3.001850e-01; str(0,3)=-1.000617e-01; str(0,4)=0.000000e+00; str(0,5)=0.000000e+00;
    str(1,0)=-7.504626e-01; str(1,1)=-7.504626e-01; str(1,2)=-4.502775e-01; str(1,3)=-1.500925e-01; str(1,4)=0.000000e+00; str(1,5)=0.000000e+00;
    str(2,0)=-1.356232e+00; str(2,1)=-1.356232e+00; str(2,2)=-8.137391e-01; str(2,3)=-2.712464e-01; str(2,4)=0.000000e+00; str(2,5)=0.000000e+00;
    str(3,0)=1.356232e+00; str(3,1)=1.356232e+00; str(3,2)=8.137391e-01; str(3,3)=2.712464e-01; str(3,4)=0.000000e+00; str(3,5)=0.000000e+00;

    cmr(0, 0)=2.014743e+03; cmr(0, 1)=1.350944e+01; cmr(0, 2)=6.084757e+02; cmr(0, 3)=-2.974831e+02; cmr(0, 4)=0.000000e+00; cmr(0, 5)=0.000000e+00;
    cmr(0, 6)=1.350944e+01; cmr(0, 7)=2.014743e+03; cmr(0, 8)=6.084757e+02; cmr(0, 9)=-2.974831e+02; cmr(0,10)=0.000000e+00; cmr(0,11)=0.000000e+00;
    cmr(0,12)=6.084757e+02; cmr(0,13)=6.084757e+02; cmr(0,14)=2.966689e+03; cmr(0,15)=-1.784899e+02; cmr(0,16)=0.000000e+00; cmr(0,17)=0.000000e+00;
    cmr(0,18)=-2.974831e+02; cmr(0,19)=-2.974831e+02; cmr(0,20)=-1.784899e+02; cmr(0,21)=9.411201e+02; cmr(0,22)=0.000000e+00; cmr(0,23)=0.000000e+00;
    cmr(0,24)=0.000000e+00; cmr(0,25)=0.000000e+00; cmr(0,26)=0.000000e+00; cmr(0,27)=0.000000e+00; cmr(0,28)=1.000617e+03; cmr(0,29)=0.000000e+00;
    cmr(0,30)=0.000000e+00; cmr(0,31)=0.000000e+00; cmr(0,32)=0.000000e+00; cmr(0,33)=0.000000e+00; cmr(0,34)=0.000000e+00; cmr(0,35)=1.000617e+03;
    cmr(1, 0)=1.007371e+03; cmr(1, 1)=6.754721e+00; cmr(1, 2)=3.042379e+02; cmr(1, 3)=-1.487416e+02; cmr(1, 4)=0.000000e+00; cmr(1, 5)=0.000000e+00;
    cmr(1, 6)=6.754721e+00; cmr(1, 7)=1.007371e+03; cmr(1, 8)=3.042379e+02; cmr(1, 9)=-1.487416e+02; cmr(1,10)=0.000000e+00; cmr(1,11)=0.000000e+00;
    cmr(1,12)=3.042379e+02; cmr(1,13)=3.042379e+02; cmr(1,14)=1.483344e+03; cmr(1,15)=-8.924494e+01; cmr(1,16)=0.000000e+00; cmr(1,17)=0.000000e+00;
    cmr(1,18)=-1.487416e+02; cmr(1,19)=-1.487416e+02; cmr(1,20)=-8.924494e+01; cmr(1,21)=4.705601e+02; cmr(1,22)=0.000000e+00; cmr(1,23)=0.000000e+00;
    cmr(1,24)=0.000000e+00; cmr(1,25)=0.000000e+00; cmr(1,26)=0.000000e+00; cmr(1,27)=0.000000e+00; cmr(1,28)=5.003084e+02; cmr(1,29)=0.000000e+00;
    cmr(1,30)=0.000000e+00; cmr(1,31)=0.000000e+00; cmr(1,32)=0.000000e+00; cmr(1,33)=0.000000e+00; cmr(1,34)=0.000000e+00; cmr(1,35)=5.003084e+02;
    cmr(2, 0)=7.262499e+02; cmr(2, 1)=1.837572e+02; cmr(2, 2)=2.730021e+02; cmr(2, 3)=-4.462247e+01; cmr(2, 4)=0.000000e+00; cmr(2, 5)=0.000000e+00;
    cmr(2, 6)=1.837572e+02; cmr(2, 7)=7.262499e+02; cmr(2, 8)=2.730021e+02; cmr(2, 9)=-4.462247e+01; cmr(2,10)=0.000000e+00; cmr(2,11)=0.000000e+00;
    cmr(2,12)=2.730021e+02; cmr(2,13)=2.730021e+02; cmr(2,14)=8.690418e+02; cmr(2,15)=-2.677348e+01; cmr(2,16)=0.000000e+00; cmr(2,17)=0.000000e+00;
    cmr(2,18)=-4.462247e+01; cmr(2,19)=-4.462247e+01; cmr(2,20)=-2.677348e+01; cmr(2,21)=2.623219e+02; cmr(2,22)=0.000000e+00; cmr(2,23)=0.000000e+00;
    cmr(2,24)=0.000000e+00; cmr(2,25)=0.000000e+00; cmr(2,26)=0.000000e+00; cmr(2,27)=0.000000e+00; cmr(2,28)=2.712464e+02; cmr(2,29)=0.000000e+00;
    cmr(2,30)=0.000000e+00; cmr(2,31)=0.000000e+00; cmr(2,32)=0.000000e+00; cmr(2,33)=0.000000e+00; cmr(2,34)=0.000000e+00; cmr(2,35)=2.712464e+02;
    cmr(3, 0)=9.493622e+02; cmr(3, 1)=4.068695e+02; cmr(3, 2)=4.068695e+02; cmr(3, 3)=0.000000e+00; cmr(3, 4)=0.000000e+00; cmr(3, 5)=0.000000e+00;
    cmr(3, 6)=4.068695e+02; cmr(3, 7)=9.493622e+02; cmr(3, 8)=4.068695e+02; cmr(3, 9)=0.000000e+00; cmr(3,10)=0.000000e+00; cmr(3,11)=0.000000e+00;
    cmr(3,12)=4.068695e+02; cmr(3,13)=4.068695e+02; cmr(3,14)=9.493622e+02; cmr(3,15)=0.000000e+00; cmr(3,16)=0.000000e+00; cmr(3,17)=0.000000e+00;
    cmr(3,18)=0.000000e+00; cmr(3,19)=0.000000e+00; cmr(3,20)=0.000000e+00; cmr(3,21)=2.712464e+02; cmr(3,22)=0.000000e+00; cmr(3,23)=0.000000e+00;
    cmr(3,24)=0.000000e+00; cmr(3,25)=0.000000e+00; cmr(3,26)=0.000000e+00; cmr(3,27)=0.000000e+00; cmr(3,28)=2.712464e+02; cmr(3,29)=0.000000e+00;
    cmr(3,30)=0.000000e+00; cmr(3,31)=0.000000e+00; cmr(3,32)=0.000000e+00; cmr(3,33)=0.000000e+00; cmr(3,34)=0.000000e+00; cmr(3,35)=2.712464e+02;

    ser[0]=5.503392e-05; ser[1]=2.476526e-04; ser[2]=1.491855e-03; ser[3]=1.491855e-03;
    dvr[0]=1.327988e-01; dvr[1]=5.663994e-01; dvr[2]=7.649198e-01; dvr[3]=7.649198e-01;

    // Here we must simulate the call sequence of the element
    cl.InitializeMaterial(material_properties, geometry, dummy);
    for (std::size_t t = 0; t < nr_ts; ++t){
        for (std::size_t comp = 0; comp < 6; ++comp) {
            strain_vector[comp] = epr(t, comp);
        }
        cl.InitializeMaterialResponseCauchy(cl_parameters);
        cl.CalculateMaterialResponseCauchy(cl_parameters);
        cl.FinalizeMaterialResponseCauchy(cl_parameters);
        double value;

        // Check damage variable
        cl.CalculateValue(cl_parameters, DAMAGE_VARIABLE, value);
        if (std::isnan(dvr[t]/value)){
            KRATOS_CHECK_NEAR(dvr[t], value, tolerance);
        } else {
            KRATOS_CHECK_NEAR(dvr[t]/value, 1, tolerance);
        }

        // Check strain energy
        cl.CalculateValue(cl_parameters, STRAIN_ENERGY, value);
        if (std::isnan(ser[t]/value)){
            KRATOS_CHECK_NEAR(ser[t], value, tolerance);
        } else {
            KRATOS_CHECK_NEAR(ser[t]/value, 1, tolerance);
        }

        // Check stress
        for (std::size_t comp = 0; comp < 6; ++comp){
            KRATOS_CHECK_IS_FALSE(std::isnan(stress_vector[comp]));
            if (std::isnan(stress_vector[comp]/str(t, comp))){
                KRATOS_CHECK_NEAR(stress_vector[comp], str(t, comp), tolerance);
            } else {
                KRATOS_CHECK_NEAR(stress_vector[comp]/str(t, comp), 1, tolerance);
            }
        }

        // Check constitutive tensor
        for (std::size_t i = 0; i < 6; ++i){
            for (std::size_t j = 0; j < 6; ++j){
                std::size_t idx = i * 6 + j;
                KRATOS_CHECK_IS_FALSE(std::isnan(const_matrix(i, j)));
                if (std::isnan(const_matrix(i, j)/cmr(t, idx))){
                    KRATOS_CHECK_NEAR(const_matrix(i, j), cmr(t, idx), tolerance);
                } else {
                    KRATOS_CHECK_NEAR(const_matrix(i, j)/cmr(t, idx), 1, tolerance);
                }
            }
        }
    }


}

} // namespace Testing
} // namespace Kratos<|MERGE_RESOLUTION|>--- conflicted
+++ resolved
@@ -86,15 +86,7 @@
     //
     KRATOS_CHECK_IS_FALSE(cl.Has(STRAIN_ENERGY));  // = False, in order to use CalculateValue())
     KRATOS_CHECK_IS_FALSE(cl.Has(DAMAGE_VARIABLE));  // = False, in order to use CalculateValue())
-<<<<<<< HEAD
-    KRATOS_CHECK(cl.Has(NUMBER_OF_INTERNAL_VARIABLES));  // = True
     KRATOS_CHECK(cl.Has(INTERNAL_VARIABLES));  // = True
-    int nr_variables;
-    cl.GetValue(NUMBER_OF_INTERNAL_VARIABLES, nr_variables);
-    KRATOS_CHECK_NEAR(nr_variables, 1, 1.e-5);  // = True
-=======
-    KRATOS_CHECK(cl.Has(INTERNAL_VARIABLES));  // = True
->>>>>>> c5cb563c
     Vector internal_variables_w(1);
     internal_variables_w[0] = 0.123;
     cl.SetValue(INTERNAL_VARIABLES, internal_variables_w, test_model_part.GetProcessInfo());
