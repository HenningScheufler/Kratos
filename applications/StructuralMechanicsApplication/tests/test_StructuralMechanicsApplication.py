--- conflicted
+++ resolved
@@ -536,11 +536,7 @@
 
 if __name__ == '__main__':
     KratosMultiphysics.Logger.PrintInfo("Unittests", "\nRunning cpp unit tests ...")
-<<<<<<< HEAD
-    #run_cpp_unit_tests.run()
-=======
     # run_cpp_unit_tests.run()
->>>>>>> 261a51e1
     KratosMultiphysics.Logger.PrintInfo("Unittests", "Finished running cpp unit tests!")
 
     KratosMultiphysics.Logger.PrintInfo("Unittests", "\nRunning python tests ...")
