// KRATOS  ___|  |                   |                   |
//       \___ \  __|  __| |   |  __| __| |   |  __| _` | |
//             | |   |    |   | (    |   |   | |   (   | |
//       _____/ \__|_|   \__,_|\___|\__|\__,_|_|  \__,_|_| MECHANICS
//
//  License:         BSD License
//                     license: structural_mechanics_application/license.txt
//
//  Main authors:    Riccardo Rossi
//    Co-authors:    Vicente Mataix Ferrandiz
//

// System includes

// External includes

// Project includes
#include "includes/define.h"

#include "structural_mechanics_application_variables.h"
#include "structural_mechanics_application.h"
#include "includes/variables.h"
#include "includes/constitutive_law.h"

#include "geometries/triangle_3d_3.h"
#include "geometries/triangle_3d_6.h"
#include "geometries/quadrilateral_3d_4.h"
#include "geometries/quadrilateral_3d_8.h"
#include "geometries/quadrilateral_3d_9.h"
#include "geometries/prism_3d_6.h"
#include "geometries/prism_3d_15.h"
#include "geometries/tetrahedra_3d_4.h"
#include "geometries/tetrahedra_3d_10.h"
#include "geometries/hexahedra_3d_8.h"
#include "geometries/hexahedra_3d_20.h"
#include "geometries/hexahedra_3d_27.h"

#include "geometries/line_2d_2.h"
#include "geometries/line_2d_3.h"
#include "geometries/line_3d_2.h"
#include "geometries/line_3d_3.h"
#include "geometries/point_2d.h"
#include "geometries/point_3d.h"
#include "geometries/triangle_2d_3.h"
#include "geometries/triangle_2d_6.h"
#include "geometries/quadrilateral_2d_4.h"
#include "geometries/quadrilateral_2d_8.h"
#include "geometries/quadrilateral_2d_9.h"

namespace Kratos {

    // We define the node type
    typedef Node<3> NodeType;

KratosStructuralMechanicsApplication::KratosStructuralMechanicsApplication()
    : KratosApplication("StructuralMechanicsApplication"),
      /* ELEMENTS */
      // Adding the truss elements
      mTrussElement3D2N(0, Element::GeometryType::Pointer(new Line3D2<NodeType >(Element::GeometryType::PointsArrayType(2)))),
      mTrussLinearElement3D2N(0, Element::GeometryType::Pointer(new Line3D2<NodeType >(Element::GeometryType::PointsArrayType(2)))),
      mCableElement3D2N(0, Element::GeometryType::Pointer(new Line3D2<NodeType >(Element::GeometryType::PointsArrayType(2)))),
      // Adding the beam elements
      mCrBeamElement3D2N(0, Element::GeometryType::Pointer(new Line3D2<NodeType >(Element::GeometryType::PointsArrayType(2)))),
      mCrLinearBeamElement3D2N(0, Element::GeometryType::Pointer(new Line3D2<NodeType >(Element::GeometryType::PointsArrayType(2)))),
      mCrBeamElement2D2N(0, Element::GeometryType::Pointer(new Line2D2<NodeType >(Element::GeometryType::PointsArrayType(2)))),
      mCrLinearBeamElement2D2N(0, Element::GeometryType::Pointer(new Line2D2<NodeType >(Element::GeometryType::PointsArrayType(2)))),
      // Adding the shells elements
      mIsotropicShellElement3D3N(0, Element::GeometryType::Pointer(new Triangle3D3<NodeType >(Element::GeometryType::PointsArrayType(3)))),
      mShellThickElement3D4N(0, Element::GeometryType::Pointer(new Quadrilateral3D4<NodeType >(Element::GeometryType::PointsArrayType(4))), false),
      mShellThickCorotationalElement3D4N(0, Element::GeometryType::Pointer(new Quadrilateral3D4<NodeType >(Element::GeometryType::PointsArrayType(4))), true),
      mShellThinCorotationalElement3D4N(0, Element::GeometryType::Pointer(new Quadrilateral3D4<NodeType >(Element::GeometryType::PointsArrayType(4))), true),
      mShellThinElement3D3N(0, Element::GeometryType::Pointer(new Triangle3D3<NodeType >(Element::GeometryType::PointsArrayType(3))), false),
      mShellThinCorotationalElement3D3N(0, Element::GeometryType::Pointer(new Triangle3D3<NodeType >(Element::GeometryType::PointsArrayType(3))), true),
      mShellThickCorotationalElement3D3N(0, Element::GeometryType::Pointer(new Triangle3D3<NodeType >(Element::GeometryType::PointsArrayType(3))), true),
      // Adding the membrane element
      mPreStressMembraneElement3D3N(0, Element::GeometryType::Pointer(new Triangle3D3<NodeType >(Element::GeometryType::PointsArrayType(3)))),
      mPreStressMembraneElement3D4N(0, Element::GeometryType::Pointer(new Quadrilateral3D4<NodeType >(Element::GeometryType::PointsArrayType(4)))),
      // Adding the SPRISM element
      mSolidShellElementSprism3D6N(0, Element::GeometryType::Pointer(new Prism3D6<NodeType >(Element::GeometryType::PointsArrayType(6)))),
      // Adding the nodal concentrated element
      mNodalConcentratedElement2D1N(0, Element::GeometryType::Pointer(new Point2D<NodeType >(Element::GeometryType::PointsArrayType(1))), true),
      mNodalConcentratedDampedElement2D1N(0, Element::GeometryType::Pointer(new Point2D<NodeType >(Element::GeometryType::PointsArrayType(1))), false),
      mNodalConcentratedElement3D1N(0, Element::GeometryType::Pointer(new Point3D<NodeType >(Element::GeometryType::PointsArrayType(1))), true),
      mNodalConcentratedDampedElement3D1N(0, Element::GeometryType::Pointer(new Point3D<NodeType >(Element::GeometryType::PointsArrayType(1))), false),
      // Adding the kinematic linear elements
      mSmallDisplacement2D3N(0, Element::GeometryType::Pointer(new Triangle2D3<NodeType >(Element::GeometryType::PointsArrayType(3)))),
      mSmallDisplacement2D4N(0, Element::GeometryType::Pointer(new Quadrilateral2D4<NodeType >(Element::GeometryType::PointsArrayType(4)))),
      mSmallDisplacement2D6N(0, Element::GeometryType::Pointer(new Triangle2D6<NodeType >(Element::GeometryType::PointsArrayType(6)))),
      mSmallDisplacement2D8N(0, Element::GeometryType::Pointer(new Quadrilateral2D8<NodeType >(Element::GeometryType::PointsArrayType(8)))),
      mSmallDisplacement2D9N(0, Element::GeometryType::Pointer(new Quadrilateral2D9<NodeType >(Element::GeometryType::PointsArrayType(9)))),
      mSmallDisplacement3D4N(0, Element::GeometryType::Pointer(new Tetrahedra3D4<NodeType >(Element::GeometryType::PointsArrayType(4)))),
      mSmallDisplacement3D6N(0, Element::GeometryType::Pointer(new Prism3D6<NodeType >(Element::GeometryType::PointsArrayType(6)))),
      mSmallDisplacement3D8N(0, Element::GeometryType::Pointer(new Hexahedra3D8<NodeType >(Element::GeometryType::PointsArrayType(8)))),
      mSmallDisplacement3D10N(0, Element::GeometryType::Pointer(new Tetrahedra3D10<NodeType >(Element::GeometryType::PointsArrayType(10)))),
      mSmallDisplacement3D15N(0, Element::GeometryType::Pointer(new Prism3D15<NodeType >(Element::GeometryType::PointsArrayType(15)))),
      mSmallDisplacement3D20N(0, Element::GeometryType::Pointer(new Hexahedra3D20<NodeType >(Element::GeometryType::PointsArrayType(20)))),
      mSmallDisplacement3D27N(0, Element::GeometryType::Pointer(new Hexahedra3D27<NodeType >(Element::GeometryType::PointsArrayType(27)))),

      mSmallDisplacementBbar2D4N(0, Element::GeometryType::Pointer(new Quadrilateral2D4<NodeType>(Element::GeometryType::PointsArrayType(4)))),
      mSmallDisplacementBbar3D8N(0, Element::GeometryType::Pointer(new Hexahedra3D8<NodeType>(Element::GeometryType::PointsArrayType(8)))),

      mAxisymSmallDisplacement2D3N(0, Element::GeometryType::Pointer(new Triangle2D3<NodeType >(Element::GeometryType::PointsArrayType(3)))),
      mAxisymSmallDisplacement2D4N(0, Element::GeometryType::Pointer(new Quadrilateral2D4<NodeType >(Element::GeometryType::PointsArrayType(4)))),
      mAxisymSmallDisplacement2D6N(0, Element::GeometryType::Pointer(new Triangle2D6<NodeType >(Element::GeometryType::PointsArrayType(6)))),
      mAxisymSmallDisplacement2D8N(0, Element::GeometryType::Pointer(new Quadrilateral2D8<NodeType >(Element::GeometryType::PointsArrayType(8)))),
      mAxisymSmallDisplacement2D9N(0, Element::GeometryType::Pointer(new Quadrilateral2D9<NodeType >(Element::GeometryType::PointsArrayType(9)))),

      // Adding the Total lagrangian elements
      mTotalLagrangian2D3N(0, Element::GeometryType::Pointer(new Triangle2D3<NodeType >(Element::GeometryType::PointsArrayType(3)))),
      mTotalLagrangian2D4N(0, Element::GeometryType::Pointer(new Quadrilateral2D4<NodeType >(Element::GeometryType::PointsArrayType(4)))),
      mTotalLagrangian2D6N(0, Element::GeometryType::Pointer(new Triangle2D6<NodeType >(Element::GeometryType::PointsArrayType(6)))),
      mTotalLagrangian2D8N(0, Element::GeometryType::Pointer(new Quadrilateral2D8<NodeType >(Element::GeometryType::PointsArrayType(8)))),
      mTotalLagrangian2D9N(0, Element::GeometryType::Pointer(new Quadrilateral2D9<NodeType >(Element::GeometryType::PointsArrayType(9)))),
      mTotalLagrangian3D4N(0, Element::GeometryType::Pointer(new Tetrahedra3D4<NodeType >(Element::GeometryType::PointsArrayType(4)))),
      mTotalLagrangian3D6N(0, Element::GeometryType::Pointer(new Prism3D6<NodeType >(Element::GeometryType::PointsArrayType(6)))),
      mTotalLagrangian3D8N(0, Element::GeometryType::Pointer(new Hexahedra3D8<NodeType >(Element::GeometryType::PointsArrayType(8)))),
      mTotalLagrangian3D10N(0, Element::GeometryType::Pointer(new Tetrahedra3D10<NodeType >(Element::GeometryType::PointsArrayType(10)))),
      mTotalLagrangian3D15N(0, Element::GeometryType::Pointer(new Prism3D15<NodeType >(Element::GeometryType::PointsArrayType(15)))),
      mTotalLagrangian3D20N(0, Element::GeometryType::Pointer(new Hexahedra3D20<NodeType >(Element::GeometryType::PointsArrayType(20)))),
      mTotalLagrangian3D27N(0, Element::GeometryType::Pointer(new Hexahedra3D27<NodeType >(Element::GeometryType::PointsArrayType(27)))),
      mAxisymTotalLagrangian2D3N(0, Element::GeometryType::Pointer(new Triangle2D3<NodeType >(Element::GeometryType::PointsArrayType(3)))),
      mAxisymTotalLagrangian2D4N(0, Element::GeometryType::Pointer(new Quadrilateral2D4<NodeType >(Element::GeometryType::PointsArrayType(4)))),
      mAxisymTotalLagrangian2D6N(0, Element::GeometryType::Pointer(new Triangle2D6<NodeType >(Element::GeometryType::PointsArrayType(6)))),
      mAxisymTotalLagrangian2D8N(0, Element::GeometryType::Pointer(new Quadrilateral2D8<NodeType >(Element::GeometryType::PointsArrayType(8)))),
      mAxisymTotalLagrangian2D9N(0, Element::GeometryType::Pointer(new Quadrilateral2D9<NodeType >(Element::GeometryType::PointsArrayType(9)))),
      // Adding the Updated lagrangian elements
      mUpdatedLagrangian2D3N(0, Element::GeometryType::Pointer(new Triangle2D3<NodeType >(Element::GeometryType::PointsArrayType(3)))),
      mUpdatedLagrangian2D4N(0, Element::GeometryType::Pointer(new Quadrilateral2D4<NodeType >(Element::GeometryType::PointsArrayType(4)))),
      mUpdatedLagrangian2D6N(0, Element::GeometryType::Pointer(new Triangle2D6<NodeType >(Element::GeometryType::PointsArrayType(6)))),
      mUpdatedLagrangian2D8N(0, Element::GeometryType::Pointer(new Quadrilateral2D8<NodeType >(Element::GeometryType::PointsArrayType(8)))),
      mUpdatedLagrangian2D9N(0, Element::GeometryType::Pointer(new Quadrilateral2D9<NodeType >(Element::GeometryType::PointsArrayType(9)))),
      mUpdatedLagrangian3D4N(0, Element::GeometryType::Pointer(new Tetrahedra3D4<NodeType >(Element::GeometryType::PointsArrayType(4)))),
      mUpdatedLagrangian3D6N(0, Element::GeometryType::Pointer(new Prism3D6<NodeType >(Element::GeometryType::PointsArrayType(6)))),
      mUpdatedLagrangian3D8N( 0, Element::GeometryType::Pointer(new Hexahedra3D8<NodeType >(Element::GeometryType::PointsArrayType(8)))),
      mUpdatedLagrangian3D10N(0, Element::GeometryType::Pointer(new Tetrahedra3D10<NodeType >(Element::GeometryType::PointsArrayType(10)))),
      mUpdatedLagrangian3D15N(0, Element::GeometryType::Pointer(new Prism3D15<NodeType >(Element::GeometryType::PointsArrayType(15)))),
      mUpdatedLagrangian3D20N(0, Element::GeometryType::Pointer(new Hexahedra3D20<NodeType >(Element::GeometryType::PointsArrayType(20)))),
      mUpdatedLagrangian3D27N(0, Element::GeometryType::Pointer(new Hexahedra3D27<NodeType >(Element::GeometryType::PointsArrayType(27)))),
      mAxisymUpdatedLagrangian2D3N(0, Element::GeometryType::Pointer(new Triangle2D3<NodeType >(Element::GeometryType::PointsArrayType(3)))),
      mAxisymUpdatedLagrangian2D4N(0, Element::GeometryType::Pointer(new Quadrilateral2D4<NodeType >(Element::GeometryType::PointsArrayType(4)))),
      mAxisymUpdatedLagrangian2D6N(0, Element::GeometryType::Pointer(new Triangle2D6<NodeType >(Element::GeometryType::PointsArrayType(6)))),
      mAxisymUpdatedLagrangian2D8N(0, Element::GeometryType::Pointer(new Quadrilateral2D8<NodeType >(Element::GeometryType::PointsArrayType(8)))),
      mAxisymUpdatedLagrangian2D9N(0, Element::GeometryType::Pointer(new Quadrilateral2D9<NodeType >(Element::GeometryType::PointsArrayType(9)))),
      // Adding the spring damper element
      mSpringDamperElement3D2N(0, Element::GeometryType::Pointer(new Line3D2<NodeType >(Element::GeometryType::PointsArrayType(2)))),
      // Adding the adjoint elements
      mAdjointFiniteDifferencingShellThinElement3D3N(0, Element::GeometryType::Pointer(new Triangle3D3<NodeType >(Element::GeometryType::PointsArrayType(3)))),
      mAdjointFiniteDifferenceCrBeamElementLinear3D2N(0, Element::GeometryType::Pointer(new Line3D2<NodeType >(Element::GeometryType::PointsArrayType(2)))),
      mAdjointFiniteDifferenceTrussElement3D2N(0, Element::GeometryType::Pointer(new Line3D2<NodeType >(Element::GeometryType::PointsArrayType(2)))),
      mAdjointFiniteDifferenceTrussLinearElement3D2N(0, Element::GeometryType::Pointer(new Line3D2<NodeType >(Element::GeometryType::PointsArrayType(2)))),
      mTotalLagrangianAdjoint2D3N(0, Element::GeometryType::Pointer(new Triangle2D3<NodeType >(Element::GeometryType::PointsArrayType(3)))),

      /* CONDITIONS */
      // Adding point load conditions
      mPointLoadCondition2D1N(0, Condition::GeometryType::Pointer(new Point2D<NodeType >(Condition::GeometryType::PointsArrayType(1)))),
      mPointLoadCondition3D1N(0, Condition::GeometryType::Pointer(new Point3D<NodeType >(Condition::GeometryType::PointsArrayType(1)))),
      mPointContactCondition2D1N(0, Condition::GeometryType::Pointer(new Point2D<NodeType >(Condition::GeometryType::PointsArrayType(1)))),
      mPointContactCondition3D1N(0, Condition::GeometryType::Pointer(new Point3D<NodeType >(Condition::GeometryType::PointsArrayType(1)))),
      mAxisymPointLoadCondition2D1N(0, Condition::GeometryType::Pointer(new Point2D<NodeType >(Condition::GeometryType::PointsArrayType(1)))),
      // Adding line load conditions
      mLineLoadCondition2D2N(0, Condition::GeometryType::Pointer(new Line2D2<NodeType >(Condition::GeometryType::PointsArrayType(2)))),
      mLineLoadCondition2D3N(0, Condition::GeometryType::Pointer(new Line2D3<NodeType >(Condition::GeometryType::PointsArrayType(3)))),
      mAxisymLineLoadCondition2D2N(0, Condition::GeometryType::Pointer(new Line2D2<NodeType >(Condition::GeometryType::PointsArrayType(2)))),
      mAxisymLineLoadCondition2D3N(0, Condition::GeometryType::Pointer(new Line2D3<NodeType >(Condition::GeometryType::PointsArrayType(3)))),
      // Adding surface load conditions
      mSurfaceLoadCondition3D3N(0, Condition::GeometryType::Pointer(new Triangle3D3<NodeType >(Condition::GeometryType::PointsArrayType(3)))),
      mSurfaceLoadCondition3D4N(0, Condition::GeometryType::Pointer(new Quadrilateral3D4<NodeType >( Condition::GeometryType::PointsArrayType(4)))),
      mSurfaceLoadCondition3D6N(0, Condition::GeometryType::Pointer(new Triangle3D6<NodeType >(Condition::GeometryType::PointsArrayType(6)))),
      mSurfaceLoadCondition3D8N(0, Condition::GeometryType::Pointer(new Quadrilateral3D8<NodeType >(Condition::GeometryType::PointsArrayType(8)))),
      mSurfaceLoadCondition3D9N(0, Condition::GeometryType::Pointer(new Quadrilateral3D9<NodeType >(Condition::GeometryType::PointsArrayType(9)))),
      // Adding point moment conditions
      mPointMomentCondition3D1N(0, Condition::GeometryType::Pointer(new Point3D<NodeType >(Condition::GeometryType::PointsArrayType(1)))),

      // Adding adjoint conditions
      mAdjointSemiAnalyticPointLoadCondition2D1N(0, Condition::GeometryType::Pointer(new Point2D<NodeType >(Condition::GeometryType::PointsArrayType(1)))),
      mAdjointSemiAnalyticPointLoadCondition3D1N(0, Condition::GeometryType::Pointer(new Point3D<NodeType >(Condition::GeometryType::PointsArrayType(1)))){}

void KratosStructuralMechanicsApplication::Register() {
    // calling base class register to register Kratos components
    KratosApplication::Register();

    KRATOS_INFO("") << "    KRATOS   ___|  |                   |                   |\n"
                    << "           \\___ \\  __|  __| |   |  __| __| |   |  __| _` | |\n"
                    << "                 | |   |    |   | (    |   |   | |   (   | |\n"
                    << "           _____/ \\__|_|   \\__,_|\\___|\\__|\\__,_|_|  \\__,_|_| MECHANICS\n"
                    << "Initializing KratosStructuralMechanicsApplication..." << std::endl;

    // General pourpose
    KRATOS_REGISTER_VARIABLE(INTEGRATION_ORDER); // The integration order considered on the element
    KRATOS_REGISTER_VARIABLE(LOCAL_MATERIAL_AXIS_1);
    KRATOS_REGISTER_VARIABLE(LOCAL_MATERIAL_AXIS_2);
    KRATOS_REGISTER_VARIABLE(LOCAL_MATERIAL_AXIS_3);
    KRATOS_REGISTER_VARIABLE(CENTER_OF_GRAVITY);
    KRATOS_REGISTER_VARIABLE(MASS_MOMENT_OF_INERTIA);
    KRATOS_REGISTER_VARIABLE(ELASTICITY_TENSOR);


    // Generalized eigenvalue problem
    KRATOS_REGISTER_VARIABLE(BUILD_LEVEL)
    KRATOS_REGISTER_VARIABLE(EIGENVALUE_VECTOR)
    KRATOS_REGISTER_VARIABLE(EIGENVECTOR_MATRIX)

    // Geometrical
    KRATOS_REGISTER_VARIABLE(AREA)
    KRATOS_REGISTER_VARIABLE(IT)
    KRATOS_REGISTER_VARIABLE(IY)
    KRATOS_REGISTER_VARIABLE(IZ)
    KRATOS_REGISTER_VARIABLE(CROSS_AREA)
    KRATOS_REGISTER_VARIABLE(MEAN_RADIUS)
    KRATOS_REGISTER_VARIABLE(SECTION_SIDES)
    KRATOS_REGISTER_VARIABLE(GEOMETRIC_STIFFNESS)
    KRATOS_REGISTER_VARIABLE(LOCAL_ELEMENT_ORIENTATION)
    KRATOS_REGISTER_VARIABLE(MATERIAL_ORIENTATION_ANGLE)
    KRATOS_REGISTER_VARIABLE(USE_CONSISTENT_MASS_MATRIX)
    KRATOS_REGISTER_VARIABLE(CONDENSED_DOF_LIST)

    // Truss generalized variables
    KRATOS_REGISTER_VARIABLE(TRUSS_PRESTRESS_PK2)
    KRATOS_REGISTER_VARIABLE(HARDENING_MODULUS_1D)
    KRATOS_REGISTER_VARIABLE(TANGENT_MODULUS)
    KRATOS_REGISTER_VARIABLE(PLASTIC_ALPHA)

    // Beam generalized variables
    KRATOS_REGISTER_VARIABLE(AREA_EFFECTIVE_Y)
    KRATOS_REGISTER_VARIABLE(AREA_EFFECTIVE_Z)
    KRATOS_REGISTER_VARIABLE(INERTIA_ROT_Y)
    KRATOS_REGISTER_VARIABLE(INERTIA_ROT_Z)
    KRATOS_REGISTER_VARIABLE(LOCAL_AXES_VECTOR)
    KRATOS_REGISTER_VARIABLE(TORSIONAL_INERTIA)
    KRATOS_REGISTER_VARIABLE(I22)
    KRATOS_REGISTER_VARIABLE(I33)
    KRATOS_REGISTER_VARIABLE(LUMPED_MASS_ROTATION_COEFFICIENT)

    //  Shell generalized variables
    KRATOS_REGISTER_VARIABLE(STENBERG_SHEAR_STABILIZATION_SUITABLE)
    KRATOS_REGISTER_VARIABLE(SHELL_OFFSET)
    KRATOS_REGISTER_VARIABLE(SHELL_STRAIN)
    KRATOS_REGISTER_VARIABLE(SHELL_FORCE)
    KRATOS_REGISTER_VARIABLE(SHELL_STRAIN_GLOBAL)
    KRATOS_REGISTER_VARIABLE(SHELL_FORCE_GLOBAL)
    KRATOS_REGISTER_VARIABLE(SHELL_CURVATURE)
    KRATOS_REGISTER_VARIABLE(SHELL_CURVATURE_GLOBAL)
    KRATOS_REGISTER_VARIABLE(SHELL_MOMENT)
    KRATOS_REGISTER_VARIABLE(SHELL_MOMENT_GLOBAL)
    KRATOS_REGISTER_VARIABLE(SHELL_STRESS_TOP_SURFACE)
    KRATOS_REGISTER_VARIABLE(SHELL_STRESS_TOP_SURFACE_GLOBAL)
    KRATOS_REGISTER_VARIABLE(SHELL_STRESS_MIDDLE_SURFACE)
    KRATOS_REGISTER_VARIABLE(SHELL_STRESS_MIDDLE_SURFACE_GLOBAL)
    KRATOS_REGISTER_VARIABLE(SHELL_STRESS_BOTTOM_SURFACE)
    KRATOS_REGISTER_VARIABLE(SHELL_STRESS_BOTTOM_SURFACE_GLOBAL)
    KRATOS_REGISTER_VARIABLE(VON_MISES_STRESS_TOP_SURFACE)
    KRATOS_REGISTER_VARIABLE(VON_MISES_STRESS_MIDDLE_SURFACE)
    KRATOS_REGISTER_VARIABLE(VON_MISES_STRESS_BOTTOM_SURFACE)
    KRATOS_REGISTER_VARIABLE(SHEAR_ANGLE)
    KRATOS_REGISTER_VARIABLE(SHELL_ORTHOTROPIC_STRESS_BOTTOM_SURFACE)
    KRATOS_REGISTER_VARIABLE(SHELL_ORTHOTROPIC_STRESS_TOP_SURFACE)
    KRATOS_REGISTER_VARIABLE(SHELL_ORTHOTROPIC_STRESS_BOTTOM_SURFACE_GLOBAL)
    KRATOS_REGISTER_VARIABLE(SHELL_ORTHOTROPIC_STRESS_TOP_SURFACE_GLOBAL)
    KRATOS_REGISTER_VARIABLE(SHELL_ORTHOTROPIC_4PLY_THROUGH_THICKNESS)
    KRATOS_REGISTER_VARIABLE(TSAI_WU_RESERVE_FACTOR)
    KRATOS_REGISTER_VARIABLE(SHELL_ORTHOTROPIC_LAMINA_STRENGTHS)

    // Shell energies
    KRATOS_REGISTER_VARIABLE(SHELL_ELEMENT_MEMBRANE_ENERGY)
    KRATOS_REGISTER_VARIABLE(SHELL_ELEMENT_BENDING_ENERGY)
    KRATOS_REGISTER_VARIABLE(SHELL_ELEMENT_SHEAR_ENERGY)
    KRATOS_REGISTER_VARIABLE(SHELL_ELEMENT_MEMBRANE_ENERGY_FRACTION)
    KRATOS_REGISTER_VARIABLE(SHELL_ELEMENT_BENDING_ENERGY_FRACTION)
    KRATOS_REGISTER_VARIABLE(SHELL_ELEMENT_SHEAR_ENERGY_FRACTION)

    // Prestresse membrane generalized vairiables
    KRATOS_REGISTER_VARIABLE( MEMBRANE_PRESTRESS )
    KRATOS_REGISTER_VARIABLE( PRESTRESS_VECTOR )
    KRATOS_REGISTER_VARIABLE( PRESTRESS_AXIS_1_GLOBAL )
    KRATOS_REGISTER_VARIABLE( PRESTRESS_AXIS_2_GLOBAL )
    KRATOS_REGISTER_VARIABLE( PRESTRESS_AXIS_1 )
    KRATOS_REGISTER_VARIABLE( PRESTRESS_AXIS_2 )
    KRATOS_REGISTER_VARIABLE( PROJECTION_TYPE_COMBO )

    // Formfinding
    KRATOS_REGISTER_VARIABLE(LAMBDA_MAX)
    KRATOS_REGISTER_VARIABLE(IS_FORMFINDING)
    KRATOS_REGISTER_VARIABLE(BASE_REF_1)
    KRATOS_REGISTER_VARIABLE(BASE_REF_2)

    // Cross section
    KRATOS_REGISTER_VARIABLE(SHELL_CROSS_SECTION)
    KRATOS_REGISTER_VARIABLE(SHELL_CROSS_SECTION_OUTPUT_PLY_ID)
    KRATOS_REGISTER_VARIABLE(SHELL_CROSS_SECTION_OUTPUT_PLY_LOCATION)
    KRATOS_REGISTER_VARIABLE(SHELL_ORTHOTROPIC_LAYERS)

    // Nodal stiffness
    KRATOS_REGISTER_3D_VARIABLE_WITH_COMPONENTS(NODAL_STIFFNESS)
    KRATOS_REGISTER_3D_VARIABLE_WITH_COMPONENTS(NODAL_DAMPING_RATIO)

    // For explicit central difference scheme
    KRATOS_REGISTER_VARIABLE(MASS_FACTOR)
    KRATOS_REGISTER_3D_VARIABLE_WITH_COMPONENTS(MIDDLE_VELOCITY)
    KRATOS_REGISTER_3D_VARIABLE_WITH_COMPONENTS(MIDDLE_ANGULAR_VELOCITY)
    KRATOS_REGISTER_3D_VARIABLE_WITH_COMPONENTS(NODAL_INERTIA)
    KRATOS_REGISTER_VARIABLE(NODAL_DISPLACEMENT_DAMPING)
    KRATOS_REGISTER_3D_VARIABLE_WITH_COMPONENTS(NODAL_ROTATION_DAMPING)

    // CONDITIONS
    /* Moment condition */
    KRATOS_REGISTER_3D_VARIABLE_WITH_COMPONENTS(POINT_MOMENT)

    // Adding the SPRISM EAS variables
    KRATOS_REGISTER_VARIABLE(ALPHA_EAS);
    KRATOS_REGISTER_VARIABLE(CONSIDER_IMPLICIT_EAS_SPRISM_ELEMENT);
    KRATOS_REGISTER_VARIABLE(CONSIDER_TOTAL_LAGRANGIAN_SPRISM_ELEMENT);
    KRATOS_REGISTER_VARIABLE(PURE_EXPLICIT_RHS_COMPUTATION);

    // Reset equations ids "flag"
    KRATOS_REGISTER_VARIABLE(RESET_EQUATION_IDS);

    // Adding the SPRISM additional variables
    KRATOS_REGISTER_VARIABLE(ANG_ROT);

    // Adding the SPRISM variable to deactivate the quadratic interpolation
    KRATOS_REGISTER_VARIABLE(CONSIDER_QUADRATIC_SPRISM_ELEMENT);

    // Strain measures
    KRATOS_REGISTER_VARIABLE(HENCKY_STRAIN_VECTOR);
    KRATOS_REGISTER_VARIABLE(HENCKY_STRAIN_TENSOR);

    KRATOS_REGISTER_VARIABLE(VON_MISES_STRESS)

    KRATOS_REGISTER_VARIABLE(REFERENCE_DEFORMATION_GRADIENT);
    KRATOS_REGISTER_VARIABLE(REFERENCE_DEFORMATION_GRADIENT_DETERMINANT);

    // Rayleigh variables
    KRATOS_REGISTER_VARIABLE(RAYLEIGH_ALPHA)
    KRATOS_REGISTER_VARIABLE(RAYLEIGH_BETA)

    // System damping
    KRATOS_REGISTER_VARIABLE(SYSTEM_DAMPING_RATIO)
    KRATOS_REGISTER_VARIABLE(SECOND_SYSTEM_DAMPING_RATIO)

    // Nodal load variables
    KRATOS_REGISTER_3D_VARIABLE_WITH_COMPONENTS(POINT_LOAD)
    KRATOS_REGISTER_3D_VARIABLE_WITH_COMPONENTS(LINE_LOAD)
    KRATOS_REGISTER_3D_VARIABLE_WITH_COMPONENTS(SURFACE_LOAD)

    // Condition load variables
    KRATOS_REGISTER_VARIABLE(POINT_LOADS_VECTOR)
    KRATOS_REGISTER_VARIABLE(LINE_LOADS_VECTOR)
    KRATOS_REGISTER_VARIABLE(SURFACE_LOADS_VECTOR)
    KRATOS_REGISTER_VARIABLE(POSITIVE_FACE_PRESSURES_VECTOR)
    KRATOS_REGISTER_VARIABLE(NEGATIVE_FACE_PRESSURES_VECTOR)

    // Constitutive laws variables
    KRATOS_REGISTER_VARIABLE(YIELD_STRESS_TENSION)
    KRATOS_REGISTER_VARIABLE(PLASTIC_STRAIN_VECTOR)
    KRATOS_REGISTER_VARIABLE(YIELD_STRESS_COMPRESSION)
    KRATOS_REGISTER_VARIABLE(DILATANCY_ANGLE)
    KRATOS_REGISTER_VARIABLE(SOFTENING_TYPE)
    KRATOS_REGISTER_VARIABLE(SOFTENING_TYPE_COMPRESSION)
    KRATOS_REGISTER_VARIABLE(HARDENING_CURVE)
    KRATOS_REGISTER_VARIABLE(VISCOUS_PARAMETER)
    KRATOS_REGISTER_VARIABLE(DELAY_TIME)
    KRATOS_REGISTER_VARIABLE(MAXIMUM_STRESS)
    KRATOS_REGISTER_VARIABLE(MAXIMUM_STRESS_POSITION)
    KRATOS_REGISTER_VARIABLE(UNIAXIAL_STRESS)
    KRATOS_REGISTER_VARIABLE(FRICTION_ANGLE)
    KRATOS_REGISTER_VARIABLE(COHESION)
    KRATOS_REGISTER_VARIABLE(DAMAGE)
    KRATOS_REGISTER_VARIABLE(THRESHOLD)
    KRATOS_REGISTER_VARIABLE(INTEGRATED_STRESS_TENSOR)
    KRATOS_REGISTER_VARIABLE(PLASTIC_STRAIN_TENSOR)
    KRATOS_REGISTER_VARIABLE(CURVE_FITTING_PARAMETERS)
    KRATOS_REGISTER_VARIABLE(PLASTIC_STRAIN_INDICATORS)
    KRATOS_REGISTER_VARIABLE(EQUIVALENT_PLASTIC_STRAIN)
    KRATOS_REGISTER_VARIABLE(KINEMATIC_PLASTICITY_PARAMETERS)
    KRATOS_REGISTER_VARIABLE(KINEMATIC_HARDENING_TYPE)
    KRATOS_REGISTER_VARIABLE(CONSIDER_PERTURBATION_THRESHOLD)
    KRATOS_REGISTER_VARIABLE(TANGENT_OPERATOR_ESTIMATION)
    KRATOS_REGISTER_VARIABLE(TENSION_STRESS_TENSOR)
    KRATOS_REGISTER_VARIABLE(COMPRESSION_STRESS_TENSOR)
    KRATOS_REGISTER_VARIABLE(TENSION_STRESS_VECTOR)
    KRATOS_REGISTER_VARIABLE(COMPRESSION_STRESS_VECTOR)
    KRATOS_REGISTER_VARIABLE(EFFECTIVE_TENSION_STRESS_VECTOR)
    KRATOS_REGISTER_VARIABLE(EFFECTIVE_COMPRESSION_STRESS_VECTOR)
    KRATOS_REGISTER_VARIABLE(EXPONENTIAL_SATURATION_YIELD_STRESS)
    KRATOS_REGISTER_VARIABLE(ACCUMULATED_PLASTIC_STRAIN)
    KRATOS_REGISTER_VARIABLE(BACK_STRESS_VECTOR)
    KRATOS_REGISTER_VARIABLE(BACK_STRESS_TENSOR)

    // D+D- Damage Constitutive laws variables
    KRATOS_REGISTER_VARIABLE(DAMAGE_TENSION)
    KRATOS_REGISTER_VARIABLE(DAMAGE_COMPRESSION)
    KRATOS_REGISTER_VARIABLE(THRESHOLD_TENSION)
    KRATOS_REGISTER_VARIABLE(THRESHOLD_COMPRESSION)
    KRATOS_REGISTER_VARIABLE(UNIAXIAL_STRESS_TENSION)
    KRATOS_REGISTER_VARIABLE(UNIAXIAL_STRESS_COMPRESSION)
    KRATOS_REGISTER_VARIABLE(FRACTURE_ENERGY_COMPRESSION)

    // D+D- Damage Constitutive laws variables, additional Masonry 2D & 3D
    KRATOS_REGISTER_VARIABLE(DAMAGE_ONSET_STRESS_COMPRESSION)
    KRATOS_REGISTER_VARIABLE(BIAXIAL_COMPRESSION_MULTIPLIER)
    KRATOS_REGISTER_VARIABLE(FRACTURE_ENERGY_TENSION)
    KRATOS_REGISTER_VARIABLE(RESIDUAL_STRESS_COMPRESSION)
    KRATOS_REGISTER_VARIABLE(BEZIER_CONTROLLER_C1)
    KRATOS_REGISTER_VARIABLE(BEZIER_CONTROLLER_C2)
    KRATOS_REGISTER_VARIABLE(BEZIER_CONTROLLER_C3)
    KRATOS_REGISTER_VARIABLE(YIELD_STRAIN_COMPRESSION)
    KRATOS_REGISTER_VARIABLE(SHEAR_COMPRESSION_REDUCTOR)
    KRATOS_REGISTER_VARIABLE(TRIAXIAL_COMPRESSION_COEFFICIENT)

    // Response function variables
    KRATOS_REGISTER_VARIABLE(RESPONSE_VALUE)
    // Adjoint variables
    KRATOS_REGISTER_3D_VARIABLE_WITH_COMPONENTS(ADJOINT_DISPLACEMENT)
    KRATOS_REGISTER_3D_VARIABLE_WITH_COMPONENTS(ADJOINT_ROTATION)
    KRATOS_REGISTER_VARIABLE(PERTURBATION_SIZE)

    // Variables for output of sensitivities
    KRATOS_REGISTER_VARIABLE( CROSS_AREA_SENSITIVITY );
    KRATOS_REGISTER_3D_VARIABLE_WITH_COMPONENTS( POINT_LOAD_SENSITIVITY );
    KRATOS_REGISTER_VARIABLE( I22_SENSITIVITY );
    KRATOS_REGISTER_VARIABLE( I33_SENSITIVITY );
    KRATOS_REGISTER_VARIABLE( THICKNESS_SENSITIVITY );
    KRATOS_REGISTER_VARIABLE( YOUNG_MODULUS_SENSITIVITY );
    KRATOS_REGISTER_VARIABLE( AREA_EFFECTIVE_Y_SENSITIVITY );
    KRATOS_REGISTER_VARIABLE( AREA_EFFECTIVE_Z_SENSITIVITY );
    KRATOS_REGISTER_VARIABLE( IS_ADJOINT );
<<<<<<< HEAD
    KRATOS_REGISTER_3D_VARIABLE_WITH_COMPONENTS( SHAPE );
    KRATOS_REGISTER_3D_VARIABLE_WITH_COMPONENTS(DISPLACEMENT_NL_SENSITIVITY)
    KRATOS_REGISTER_3D_VARIABLE_WITH_COMPONENTS(DISPLACEMENT_NL_SENSITIVITY_FIRST_ORDER)
    KRATOS_REGISTER_3D_VARIABLE_WITH_COMPONENTS(DISPLACEMENT_NL_SENSITIVITY_SECOND_ORDER)
    KRATOS_REGISTER_3D_VARIABLE_WITH_COMPONENTS(FORCE_NL_SENSITIVITY)
    KRATOS_REGISTER_3D_VARIABLE_WITH_COMPONENTS(FORCE_NL_SENSITIVITY_FIRST_ORDER)
    KRATOS_REGISTER_3D_VARIABLE_WITH_COMPONENTS(FORCE_NL_SENSITIVITY_SECOND_ORDER)
    KRATOS_REGISTER_VARIABLE( SHELL_MOMENT_GLOBAL_NL_SENSITIVITY)
    KRATOS_REGISTER_VARIABLE( SHELL_MOMENT_GLOBAL_NL_SENSITIVITY_FIRST_ORDER)
    KRATOS_REGISTER_VARIABLE( SHELL_MOMENT_GLOBAL_NL_SENSITIVITY_SECOND_ORDER)
    KRATOS_REGISTER_VARIABLE( VON_MISES_STRESS_NL_SENSITIVITY)
    KRATOS_REGISTER_VARIABLE( VON_MISES_STRESS_NL_SENSITIVITY_FIRST_ORDER)
    KRATOS_REGISTER_VARIABLE( VON_MISES_STRESS_NL_SENSITIVITY_SECOND_ORDER)
=======
>>>>>>> b5ae9d74

    // Variables to for computing parts of sensitivity analysis
    KRATOS_REGISTER_VARIABLE( TRACED_STRESS_TYPE );
    KRATOS_REGISTER_VARIABLE( STRESS_DISP_DERIV_ON_GP );
    KRATOS_REGISTER_VARIABLE( STRESS_DISP_DERIV_ON_NODE);
    KRATOS_REGISTER_VARIABLE( STRESS_DESIGN_DERIVATIVE_ON_GP );
    KRATOS_REGISTER_VARIABLE( STRESS_DESIGN_DERIVATIVE_ON_NODE);
    KRATOS_REGISTER_VARIABLE( STRESS_ON_GP  );
    KRATOS_REGISTER_VARIABLE( STRESS_ON_NODE  );
    KRATOS_REGISTER_VARIABLE( DESIGN_VARIABLE_NAME );

    // Some variables related with CL
    KRATOS_REGISTER_VARIABLE(INELASTIC_FLAG)
    KRATOS_REGISTER_VARIABLE(INFINITY_YIELD_STRESS)

    //Register the truss element
    KRATOS_REGISTER_ELEMENT("TrussElement3D2N", mTrussElement3D2N)
    KRATOS_REGISTER_ELEMENT("TrussLinearElement3D2N", mTrussLinearElement3D2N)
    KRATOS_REGISTER_ELEMENT("CableElement3D2N", mCableElement3D2N)

    // Register the beam element
    KRATOS_REGISTER_ELEMENT("CrBeamElement3D2N", mCrBeamElement3D2N)
    KRATOS_REGISTER_ELEMENT("CrLinearBeamElement3D2N", mCrLinearBeamElement3D2N)
    KRATOS_REGISTER_ELEMENT("CrBeamElement2D2N", mCrBeamElement2D2N)
    KRATOS_REGISTER_ELEMENT("CrLinearBeamElement2D2N", mCrLinearBeamElement2D2N)

    //Register the shells elements
    KRATOS_REGISTER_ELEMENT("IsotropicShellElement3D3N", mIsotropicShellElement3D3N)
    KRATOS_REGISTER_ELEMENT("ShellThickElement3D4N", mShellThickElement3D4N)
    KRATOS_REGISTER_ELEMENT("ShellThickElementCorotational3D4N", mShellThickCorotationalElement3D4N)
    KRATOS_REGISTER_ELEMENT("ShellThinElementCorotational3D4N", mShellThinCorotationalElement3D4N)
    KRATOS_REGISTER_ELEMENT("ShellThinElement3D3N", mShellThinElement3D3N)
    KRATOS_REGISTER_ELEMENT("ShellThickElementCorotational3D3N", mShellThickCorotationalElement3D3N)
    KRATOS_REGISTER_ELEMENT("ShellThinElementCorotational3D3N", mShellThinCorotationalElement3D3N)

    // Register the membrane element
    KRATOS_REGISTER_ELEMENT("PreStressMembraneElement3D3N", mPreStressMembraneElement3D3N)
    KRATOS_REGISTER_ELEMENT("PreStressMembraneElement3D4N", mPreStressMembraneElement3D4N)

    // Register the SPRISM element
    KRATOS_REGISTER_ELEMENT("SolidShellElementSprism3D6N", mSolidShellElementSprism3D6N);

    // Register the nodal concentrated element
    KRATOS_REGISTER_ELEMENT("NodalConcentratedElement2D1N", mNodalConcentratedElement2D1N);
    KRATOS_REGISTER_ELEMENT("NodalConcentratedDampedElement2D1N", mNodalConcentratedDampedElement2D1N);
    KRATOS_REGISTER_ELEMENT("NodalConcentratedElement3D1N", mNodalConcentratedElement3D1N);
    KRATOS_REGISTER_ELEMENT("NodalConcentratedDampedElement3D1N", mNodalConcentratedDampedElement3D1N);

    // SOLID ELEMENTS
    // Small displacement elements
    KRATOS_REGISTER_ELEMENT("SmallDisplacementElement2D3N", mSmallDisplacement2D3N)
    KRATOS_REGISTER_ELEMENT("SmallDisplacementElement2D4N", mSmallDisplacement2D4N)
    KRATOS_REGISTER_ELEMENT("SmallDisplacementElement2D6N", mSmallDisplacement2D6N)
    KRATOS_REGISTER_ELEMENT("SmallDisplacementElement2D8N", mSmallDisplacement2D8N)
    KRATOS_REGISTER_ELEMENT("SmallDisplacementElement2D9N", mSmallDisplacement2D9N)
    KRATOS_REGISTER_ELEMENT("SmallDisplacementElement3D4N", mSmallDisplacement3D4N)
    KRATOS_REGISTER_ELEMENT("SmallDisplacementElement3D6N", mSmallDisplacement3D6N)
    KRATOS_REGISTER_ELEMENT("SmallDisplacementElement3D8N", mSmallDisplacement3D8N)
    KRATOS_REGISTER_ELEMENT("SmallDisplacementElement3D10N", mSmallDisplacement3D10N)
    KRATOS_REGISTER_ELEMENT("SmallDisplacementElement3D15N", mSmallDisplacement3D15N)
    KRATOS_REGISTER_ELEMENT("SmallDisplacementElement3D20N", mSmallDisplacement3D20N)
    KRATOS_REGISTER_ELEMENT("SmallDisplacementElement3D27N", mSmallDisplacement3D27N)

    KRATOS_REGISTER_ELEMENT("SmallDisplacementBbarElement2D4N", mSmallDisplacementBbar2D4N)
    KRATOS_REGISTER_ELEMENT("SmallDisplacementBbarElement3D8N", mSmallDisplacementBbar3D8N)

    KRATOS_REGISTER_ELEMENT("AxisymSmallDisplacementElement2D3N", mAxisymSmallDisplacement2D3N)
    KRATOS_REGISTER_ELEMENT("AxisymSmallDisplacementElement2D4N", mAxisymSmallDisplacement2D4N)
    KRATOS_REGISTER_ELEMENT("AxisymSmallDisplacementElement2D6N", mAxisymSmallDisplacement2D6N)
    KRATOS_REGISTER_ELEMENT("AxisymSmallDisplacementElement2D8N", mAxisymSmallDisplacement2D8N)
    KRATOS_REGISTER_ELEMENT("AxisymSmallDisplacementElement2D9N", mAxisymSmallDisplacement2D9N)

    // Total lagrangian elements
    KRATOS_REGISTER_ELEMENT("TotalLagrangianElement2D3N", mTotalLagrangian2D3N)
    KRATOS_REGISTER_ELEMENT("TotalLagrangianElement2D4N", mTotalLagrangian2D4N)
    KRATOS_REGISTER_ELEMENT("TotalLagrangianElement2D6N", mTotalLagrangian2D6N)
    KRATOS_REGISTER_ELEMENT("TotalLagrangianElement2D8N", mTotalLagrangian2D8N)
    KRATOS_REGISTER_ELEMENT("TotalLagrangianElement2D9N", mTotalLagrangian2D9N)
    KRATOS_REGISTER_ELEMENT("TotalLagrangianElement3D4N", mTotalLagrangian3D4N)
    KRATOS_REGISTER_ELEMENT("TotalLagrangianElement3D6N", mTotalLagrangian3D6N)
    KRATOS_REGISTER_ELEMENT("TotalLagrangianElement3D8N", mTotalLagrangian3D8N)
    KRATOS_REGISTER_ELEMENT("TotalLagrangianElement3D10N", mTotalLagrangian3D10N)
    KRATOS_REGISTER_ELEMENT("TotalLagrangianElement3D15N", mTotalLagrangian3D15N)
    KRATOS_REGISTER_ELEMENT("TotalLagrangianElement3D20N", mTotalLagrangian3D20N)
    KRATOS_REGISTER_ELEMENT("TotalLagrangianElement3D27N", mTotalLagrangian3D27N)

    KRATOS_REGISTER_ELEMENT("AxisymTotalLagrangianElement2D3N", mAxisymTotalLagrangian2D3N)
    KRATOS_REGISTER_ELEMENT("AxisymTotalLagrangianElement2D4N", mAxisymTotalLagrangian2D4N)
    KRATOS_REGISTER_ELEMENT("AxisymTotalLagrangianElement2D6N", mAxisymTotalLagrangian2D6N)
    KRATOS_REGISTER_ELEMENT("AxisymTotalLagrangianElement2D8N", mAxisymTotalLagrangian2D8N)
    KRATOS_REGISTER_ELEMENT("AxisymTotalLagrangianElement2D9N", mAxisymTotalLagrangian2D9N)

    // Updated lagrangian elements
    KRATOS_REGISTER_ELEMENT("UpdatedLagrangianElement2D3N", mUpdatedLagrangian2D3N)
    KRATOS_REGISTER_ELEMENT("UpdatedLagrangianElement2D4N", mUpdatedLagrangian2D4N)
    KRATOS_REGISTER_ELEMENT("UpdatedLagrangianElement2D6N", mUpdatedLagrangian2D6N)
    KRATOS_REGISTER_ELEMENT("UpdatedLagrangianElement2D8N", mUpdatedLagrangian2D8N)
    KRATOS_REGISTER_ELEMENT("UpdatedLagrangianElement2D9N", mUpdatedLagrangian2D9N)
    KRATOS_REGISTER_ELEMENT("UpdatedLagrangianElement3D4N", mUpdatedLagrangian3D4N)
    KRATOS_REGISTER_ELEMENT("UpdatedLagrangianElement3D6N", mUpdatedLagrangian3D6N)
    KRATOS_REGISTER_ELEMENT("UpdatedLagrangianElement3D8N", mUpdatedLagrangian3D8N)
    KRATOS_REGISTER_ELEMENT("UpdatedLagrangianElement3D10N", mUpdatedLagrangian3D10N)
    KRATOS_REGISTER_ELEMENT("UpdatedLagrangianElement3D15N", mUpdatedLagrangian3D15N)
    KRATOS_REGISTER_ELEMENT("UpdatedLagrangianElement3D20N", mUpdatedLagrangian3D20N)
    KRATOS_REGISTER_ELEMENT("UpdatedLagrangianElement3D27N", mUpdatedLagrangian3D27N)

    KRATOS_REGISTER_ELEMENT("AxisymUpdatedLagrangianElement2D3N", mAxisymUpdatedLagrangian2D3N)
    KRATOS_REGISTER_ELEMENT("AxisymUpdatedLagrangianElement2D4N", mAxisymUpdatedLagrangian2D4N)
    KRATOS_REGISTER_ELEMENT("AxisymUpdatedLagrangianElement2D6N", mAxisymUpdatedLagrangian2D6N)
    KRATOS_REGISTER_ELEMENT("AxisymUpdatedLagrangianElement2D8N", mAxisymUpdatedLagrangian2D8N)
    KRATOS_REGISTER_ELEMENT("AxisymUpdatedLagrangianElement2D9N", mAxisymUpdatedLagrangian2D9N)

    // Register the spring damper element
    KRATOS_REGISTER_ELEMENT("SpringDamperElement3D2N", mSpringDamperElement3D2N);

    //Register the adjoint elements
    KRATOS_REGISTER_ELEMENT("AdjointFiniteDifferencingShellThinElement3D3N", mAdjointFiniteDifferencingShellThinElement3D3N )
    KRATOS_REGISTER_ELEMENT("AdjointFiniteDifferenceCrBeamElementLinear3D2N", mAdjointFiniteDifferenceCrBeamElementLinear3D2N )
    KRATOS_REGISTER_ELEMENT("AdjointFiniteDifferenceTrussElement3D2N", mAdjointFiniteDifferenceTrussElement3D2N)
    KRATOS_REGISTER_ELEMENT("AdjointFiniteDifferenceTrussLinearElement3D2N", mAdjointFiniteDifferenceTrussLinearElement3D2N)
    KRATOS_REGISTER_ELEMENT("TotalLagrangianAdjointElement2D3N", mTotalLagrangianAdjoint2D3N)

    // Register the conditions
    // Point loads
    KRATOS_REGISTER_CONDITION("PointLoadCondition2D1N", mPointLoadCondition2D1N)
    KRATOS_REGISTER_CONDITION("PointLoadCondition3D1N", mPointLoadCondition3D1N)
    KRATOS_REGISTER_CONDITION("PointContactCondition2D1N", mPointContactCondition2D1N)
    KRATOS_REGISTER_CONDITION("PointContactCondition3D1N", mPointContactCondition3D1N)

    KRATOS_REGISTER_CONDITION("AxisymPointLoadCondition2D1N", mAxisymPointLoadCondition2D1N)

    // Line loads
    KRATOS_REGISTER_CONDITION("LineLoadCondition2D2N", mLineLoadCondition2D2N)
    KRATOS_REGISTER_CONDITION("LineLoadCondition2D3N", mLineLoadCondition2D3N)

    KRATOS_REGISTER_CONDITION("AxisymLineLoadCondition2D2N", mAxisymLineLoadCondition2D2N)
    KRATOS_REGISTER_CONDITION("AxisymLineLoadCondition2D3N", mAxisymLineLoadCondition2D3N)

    // Surface loads
    KRATOS_REGISTER_CONDITION("SurfaceLoadCondition3D3N", mSurfaceLoadCondition3D3N)
    KRATOS_REGISTER_CONDITION("SurfaceLoadCondition3D4N", mSurfaceLoadCondition3D4N)
    KRATOS_REGISTER_CONDITION("SurfaceLoadCondition3D6N", mSurfaceLoadCondition3D6N)
    KRATOS_REGISTER_CONDITION("SurfaceLoadCondition3D8N", mSurfaceLoadCondition3D8N)
    KRATOS_REGISTER_CONDITION("SurfaceLoadCondition3D9N", mSurfaceLoadCondition3D9N)

    // Point moment
    KRATOS_REGISTER_CONDITION("PointMomentCondition3D1N", mPointMomentCondition3D1N);

    // Adjoint conditions
    KRATOS_REGISTER_CONDITION("AdjointSemiAnalyticPointLoadCondition2D1N", mAdjointSemiAnalyticPointLoadCondition2D1N )
    KRATOS_REGISTER_CONDITION("AdjointSemiAnalyticPointLoadCondition3D1N", mAdjointSemiAnalyticPointLoadCondition3D1N )

    // Register linear elastics laws
    KRATOS_REGISTER_CONSTITUTIVE_LAW("TrussConstitutiveLaw", mTrussConstitutiveLaw);
    KRATOS_REGISTER_CONSTITUTIVE_LAW("TrussPlasticityConstitutiveLaw", mTrussPlasticityConstitutiveLaw);
    KRATOS_REGISTER_CONSTITUTIVE_LAW("BeamConstitutiveLaw", mBeamConstitutiveLaw);
    KRATOS_REGISTER_CONSTITUTIVE_LAW("LinearElastic3DLaw", mElasticIsotropic3D);
    KRATOS_REGISTER_CONSTITUTIVE_LAW("LinearElasticPlaneStrain2DLaw", mLinearPlaneStrain);
    KRATOS_REGISTER_CONSTITUTIVE_LAW("LinearElasticPlaneStress2DLaw", mLinearPlaneStress);
    KRATOS_REGISTER_CONSTITUTIVE_LAW("ElasticPlaneStressUncoupledShear2DLaw", mElasticIsotropicPlaneStressUncoupledShear);
    KRATOS_REGISTER_CONSTITUTIVE_LAW("LinearElasticAxisym2DLaw", mAxisymElasticIsotropic);
    KRATOS_REGISTER_CONSTITUTIVE_LAW("LinearElasticOrthotropic2DLaw", mLinearElasticOrthotropic2DLaw);
    // Register hyper elastic laws
    KRATOS_REGISTER_CONSTITUTIVE_LAW("KirchhoffSaintVenant3DLaw", mHyperElasticIsotropicKirchhoff3D);
    KRATOS_REGISTER_CONSTITUTIVE_LAW("KirchhoffSaintVenantPlaneStress2DLaw", mHyperElasticIsotropicKirchhoffPlaneStress2D);
    KRATOS_REGISTER_CONSTITUTIVE_LAW("KirchhoffSaintVenantPlaneStrain2DLaw", mHyperElasticIsotropicKirchhoffPlaneStrain2D);
    KRATOS_REGISTER_CONSTITUTIVE_LAW("HyperElastic3DLaw", mHyperElasticIsotropicNeoHookean3D);
    KRATOS_REGISTER_CONSTITUTIVE_LAW("HyperElasticPlaneStrain2DLaw", mHyperElasticIsotropicNeoHookeanPlaneStrain2D);
    KRATOS_REGISTER_CONSTITUTIVE_LAW("SmallStrainJ2PlasticityPlaneStrain2DLaw", mSmallStrainJ2PlasticityPlaneStrain2D);
    KRATOS_REGISTER_CONSTITUTIVE_LAW("SmallStrainJ2Plasticity3DLaw", mSmallStrainJ2Plasticity3D);
    KRATOS_REGISTER_CONSTITUTIVE_LAW("SmallStrainIsotropicDamagePlaneStrain2DLaw", mSmallStrainIsotropicDamagePlaneStrain2D);
    KRATOS_REGISTER_CONSTITUTIVE_LAW("SmallStrainIsotropicDamage3DLaw", mSmallStrainIsotropicDamage3D);

    // Damage and plasticity
    KRATOS_REGISTER_CONSTITUTIVE_LAW("SmallStrainIsotropicPlasticityFactory", mSmallStrainIsotropicPlasticityFactory);
    KRATOS_REGISTER_CONSTITUTIVE_LAW("SmallStrainIsotropicDamageFactory", mSmallStrainIsotropicDamageFactory);
    KRATOS_REGISTER_CONSTITUTIVE_LAW("ViscousGeneralizedKelvin3D", mViscousGeneralizedKelvin3D);
    KRATOS_REGISTER_CONSTITUTIVE_LAW("ViscousGeneralizedMaxwell3D", mViscousGeneralizedMaxwell3D);
    KRATOS_REGISTER_CONSTITUTIVE_LAW("GenericSmallStrainViscoplasticity3D", mGenericSmallStrainViscoplasticity3D);
    KRATOS_REGISTER_CONSTITUTIVE_LAW("PlasticityIsotropicKinematicJ2Law", mPlasticityIsotropicKinematicJ2);

    // Custom Constitutive laws
    /// Plasticity

    /* Small strain */
    KRATOS_REGISTER_CONSTITUTIVE_LAW("SmallStrainIsotropicPlasticity3DVonMisesVonMises", mSmallStrainIsotropicPlasticity3DVonMisesVonMises);
    KRATOS_REGISTER_CONSTITUTIVE_LAW("SmallStrainIsotropicPlasticity3DVonMisesModifiedMohrCoulomb", mSmallStrainIsotropicPlasticity3DVonMisesModifiedMohrCoulomb);
    KRATOS_REGISTER_CONSTITUTIVE_LAW("SmallStrainIsotropicPlasticity3DVonMisesDruckerPrager", mSmallStrainIsotropicPlasticity3DVonMisesDruckerPrager);
    KRATOS_REGISTER_CONSTITUTIVE_LAW("SmallStrainIsotropicPlasticity3DVonMisesTresca", mSmallStrainIsotropicPlasticity3DVonMisesTresca);
    KRATOS_REGISTER_CONSTITUTIVE_LAW("SmallStrainIsotropicPlasticity3DModifiedMohrCoulombVonMises", mSmallStrainIsotropicPlasticity3DModifiedMohrCoulombVonMises);
    KRATOS_REGISTER_CONSTITUTIVE_LAW("SmallStrainIsotropicPlasticity3DModifiedMohrCoulombModifiedMohrCoulomb", mSmallStrainIsotropicPlasticity3DModifiedMohrCoulombModifiedMohrCoulomb);
    KRATOS_REGISTER_CONSTITUTIVE_LAW("SmallStrainIsotropicPlasticity3DModifiedMohrCoulombDruckerPrager", mSmallStrainIsotropicPlasticity3DModifiedMohrCoulombDruckerPrager);
    KRATOS_REGISTER_CONSTITUTIVE_LAW("SmallStrainIsotropicPlasticity3DModifiedMohrCoulombTresca", mSmallStrainIsotropicPlasticity3DModifiedMohrCoulombTresca);
    KRATOS_REGISTER_CONSTITUTIVE_LAW("SmallStrainIsotropicPlasticity3DTrescaVonMises", mSmallStrainIsotropicPlasticity3DTrescaVonMises);
    KRATOS_REGISTER_CONSTITUTIVE_LAW("SmallStrainIsotropicPlasticity3DTrescaModifiedMohrCoulomb", mSmallStrainIsotropicPlasticity3DTrescaModifiedMohrCoulomb);
    KRATOS_REGISTER_CONSTITUTIVE_LAW("SmallStrainIsotropicPlasticity3DTrescaDruckerPrager", mSmallStrainIsotropicPlasticity3DTrescaDruckerPrager);
    KRATOS_REGISTER_CONSTITUTIVE_LAW("SmallStrainIsotropicPlasticity3DTrescaTresca", mSmallStrainIsotropicPlasticity3DTrescaTresca);
    KRATOS_REGISTER_CONSTITUTIVE_LAW("SmallStrainIsotropicPlasticity3DDruckerPragerVonMises", mSmallStrainIsotropicPlasticity3DDruckerPragerVonMises);
    KRATOS_REGISTER_CONSTITUTIVE_LAW("SmallStrainIsotropicPlasticity3DDruckerPragerModifiedMohrCoulomb", mSmallStrainIsotropicPlasticity3DDruckerPragerModifiedMohrCoulomb);
    KRATOS_REGISTER_CONSTITUTIVE_LAW("SmallStrainIsotropicPlasticity3DDruckerPragerDruckerPrager", mSmallStrainIsotropicPlasticity3DDruckerPragerDruckerPrager);
    KRATOS_REGISTER_CONSTITUTIVE_LAW("SmallStrainIsotropicPlasticity3DDruckerPragerTresca", mSmallStrainIsotropicPlasticity3DDruckerPragerTresca);
    KRATOS_REGISTER_CONSTITUTIVE_LAW("SmallStrainIsotropicPlasticity3DVonMisesMohrCoulomb", mSmallStrainIsotropicPlasticity3DVonMisesMohrCoulomb);
    KRATOS_REGISTER_CONSTITUTIVE_LAW("SmallStrainIsotropicPlasticity3DMohrCoulombVonMises", mSmallStrainIsotropicPlasticity3DMohrCoulombVonMises);
    KRATOS_REGISTER_CONSTITUTIVE_LAW("SmallStrainIsotropicPlasticity3DMohrCoulombMohrCoulomb", mSmallStrainIsotropicPlasticity3DMohrCoulombMohrCoulomb);
    KRATOS_REGISTER_CONSTITUTIVE_LAW("SmallStrainIsotropicPlasticity3DMohrCoulombDruckerPrager", mSmallStrainIsotropicPlasticity3DMohrCoulombDruckerPrager);
    KRATOS_REGISTER_CONSTITUTIVE_LAW("SmallStrainIsotropicPlasticity3DMohrCoulombTresca", mSmallStrainIsotropicPlasticity3DMohrCoulombTresca);
    KRATOS_REGISTER_CONSTITUTIVE_LAW("SmallStrainIsotropicPlasticity3DTrescaMohrCoulomb", mSmallStrainIsotropicPlasticity3DTrescaMohrCoulomb);
    KRATOS_REGISTER_CONSTITUTIVE_LAW("SmallStrainIsotropicPlasticity3DDruckerPragerMohrCoulomb", mSmallStrainIsotropicPlasticity3DDruckerPragerMohrCoulomb);

    KRATOS_REGISTER_CONSTITUTIVE_LAW("SmallStrainKinematicPlasticity3DVonMisesVonMises", mSmallStrainKinematicPlasticity3DVonMisesVonMises);
    KRATOS_REGISTER_CONSTITUTIVE_LAW("SmallStrainKinematicPlasticity3DVonMisesModifiedMohrCoulomb", mSmallStrainKinematicPlasticity3DVonMisesModifiedMohrCoulomb);
    KRATOS_REGISTER_CONSTITUTIVE_LAW("SmallStrainKinematicPlasticity3DVonMisesDruckerPrager", mSmallStrainKinematicPlasticity3DVonMisesDruckerPrager);
    KRATOS_REGISTER_CONSTITUTIVE_LAW("SmallStrainKinematicPlasticity3DVonMisesTresca", mSmallStrainKinematicPlasticity3DVonMisesTresca);
    KRATOS_REGISTER_CONSTITUTIVE_LAW("SmallStrainKinematicPlasticity3DModifiedMohrCoulombVonMises", mSmallStrainKinematicPlasticity3DModifiedMohrCoulombVonMises);
    KRATOS_REGISTER_CONSTITUTIVE_LAW("SmallStrainKinematicPlasticity3DModifiedMohrCoulombModifiedMohrCoulomb", mSmallStrainKinematicPlasticity3DModifiedMohrCoulombModifiedMohrCoulomb);
    KRATOS_REGISTER_CONSTITUTIVE_LAW("SmallStrainKinematicPlasticity3DModifiedMohrCoulombDruckerPrager", mSmallStrainKinematicPlasticity3DModifiedMohrCoulombDruckerPrager);
    KRATOS_REGISTER_CONSTITUTIVE_LAW("SmallStrainKinematicPlasticity3DModifiedMohrCoulombTresca", mSmallStrainKinematicPlasticity3DModifiedMohrCoulombTresca);
    KRATOS_REGISTER_CONSTITUTIVE_LAW("SmallStrainKinematicPlasticity3DTrescaVonMises", mSmallStrainKinematicPlasticity3DTrescaVonMises);
    KRATOS_REGISTER_CONSTITUTIVE_LAW("SmallStrainKinematicPlasticity3DTrescaModifiedMohrCoulomb", mSmallStrainKinematicPlasticity3DTrescaModifiedMohrCoulomb);
    KRATOS_REGISTER_CONSTITUTIVE_LAW("SmallStrainKinematicPlasticity3DTrescaDruckerPrager", mSmallStrainKinematicPlasticity3DTrescaDruckerPrager);
    KRATOS_REGISTER_CONSTITUTIVE_LAW("SmallStrainKinematicPlasticity3DTrescaTresca", mSmallStrainKinematicPlasticity3DTrescaTresca);
    KRATOS_REGISTER_CONSTITUTIVE_LAW("SmallStrainKinematicPlasticity3DDruckerPragerVonMises", mSmallStrainKinematicPlasticity3DDruckerPragerVonMises);
    KRATOS_REGISTER_CONSTITUTIVE_LAW("SmallStrainKinematicPlasticity3DDruckerPragerModifiedMohrCoulomb", mSmallStrainKinematicPlasticity3DDruckerPragerModifiedMohrCoulomb);
    KRATOS_REGISTER_CONSTITUTIVE_LAW("SmallStrainKinematicPlasticity3DDruckerPragerDruckerPrager", mSmallStrainKinematicPlasticity3DDruckerPragerDruckerPrager);
    KRATOS_REGISTER_CONSTITUTIVE_LAW("SmallStrainKinematicPlasticity3DDruckerPragerTresca", mSmallStrainKinematicPlasticity3DDruckerPragerTresca);
    KRATOS_REGISTER_CONSTITUTIVE_LAW("SmallStrainKinematicPlasticity3DVonMisesMohrCoulomb", mSmallStrainKinematicPlasticity3DVonMisesMohrCoulomb);
    KRATOS_REGISTER_CONSTITUTIVE_LAW("SmallStrainKinematicPlasticity3DMohrCoulombVonMises", mSmallStrainKinematicPlasticity3DMohrCoulombVonMises);
    KRATOS_REGISTER_CONSTITUTIVE_LAW("SmallStrainKinematicPlasticity3DMohrCoulombMohrCoulomb", mSmallStrainKinematicPlasticity3DMohrCoulombMohrCoulomb);
    KRATOS_REGISTER_CONSTITUTIVE_LAW("SmallStrainKinematicPlasticity3DMohrCoulombDruckerPrager", mSmallStrainKinematicPlasticity3DMohrCoulombDruckerPrager);
    KRATOS_REGISTER_CONSTITUTIVE_LAW("SmallStrainKinematicPlasticity3DMohrCoulombTresca", mSmallStrainKinematicPlasticity3DMohrCoulombTresca);
    KRATOS_REGISTER_CONSTITUTIVE_LAW("SmallStrainKinematicPlasticity3DTrescaMohrCoulomb", mSmallStrainKinematicPlasticity3DTrescaMohrCoulomb);
    KRATOS_REGISTER_CONSTITUTIVE_LAW("SmallStrainKinematicPlasticity3DDruckerPragerMohrCoulomb", mSmallStrainKinematicPlasticity3DDruckerPragerMohrCoulomb);

    /* Finite strain */

    // Kirchhoff
    KRATOS_REGISTER_CONSTITUTIVE_LAW("HyperElasticIsotropicKirchhoffPlasticity3DVonMisesVonMises", mHyperElasticIsotropicKirchhoffPlasticity3DVonMisesVonMises);
    KRATOS_REGISTER_CONSTITUTIVE_LAW("HyperElasticIsotropicKirchhoffPlasticity3DVonMisesModifiedMohrCoulomb", mHyperElasticIsotropicKirchhoffPlasticity3DVonMisesModifiedMohrCoulomb);
    KRATOS_REGISTER_CONSTITUTIVE_LAW("HyperElasticIsotropicKirchhoffPlasticity3DVonMisesDruckerPrager", mHyperElasticIsotropicKirchhoffPlasticity3DVonMisesDruckerPrager);
    KRATOS_REGISTER_CONSTITUTIVE_LAW("HyperElasticIsotropicKirchhoffPlasticity3DVonMisesTresca", mHyperElasticIsotropicKirchhoffPlasticity3DVonMisesTresca);
    KRATOS_REGISTER_CONSTITUTIVE_LAW("HyperElasticIsotropicKirchhoffPlasticity3DModifiedMohrCoulombVonMises", mHyperElasticIsotropicKirchhoffPlasticity3DModifiedMohrCoulombVonMises);
    KRATOS_REGISTER_CONSTITUTIVE_LAW("HyperElasticIsotropicKirchhoffPlasticity3DModifiedMohrCoulombModifiedMohrCoulomb", mHyperElasticIsotropicKirchhoffPlasticity3DModifiedMohrCoulombModifiedMohrCoulomb);
    KRATOS_REGISTER_CONSTITUTIVE_LAW("HyperElasticIsotropicKirchhoffPlasticity3DModifiedMohrCoulombDruckerPrager", mHyperElasticIsotropicKirchhoffPlasticity3DModifiedMohrCoulombDruckerPrager);
    KRATOS_REGISTER_CONSTITUTIVE_LAW("HyperElasticIsotropicKirchhoffPlasticity3DModifiedMohrCoulombTresca", mHyperElasticIsotropicKirchhoffPlasticity3DModifiedMohrCoulombTresca);
    KRATOS_REGISTER_CONSTITUTIVE_LAW("HyperElasticIsotropicKirchhoffPlasticity3DTrescaVonMises", mHyperElasticIsotropicKirchhoffPlasticity3DTrescaVonMises);
    KRATOS_REGISTER_CONSTITUTIVE_LAW("HyperElasticIsotropicKirchhoffPlasticity3DTrescaModifiedMohrCoulomb", mHyperElasticIsotropicKirchhoffPlasticity3DTrescaModifiedMohrCoulomb);
    KRATOS_REGISTER_CONSTITUTIVE_LAW("HyperElasticIsotropicKirchhoffPlasticity3DTrescaDruckerPrager", mHyperElasticIsotropicKirchhoffPlasticity3DTrescaDruckerPrager);
    KRATOS_REGISTER_CONSTITUTIVE_LAW("HyperElasticIsotropicKirchhoffPlasticity3DTrescaTresca", mHyperElasticIsotropicKirchhoffPlasticity3DTrescaTresca);
    KRATOS_REGISTER_CONSTITUTIVE_LAW("HyperElasticIsotropicKirchhoffPlasticity3DDruckerPragerVonMises", mHyperElasticIsotropicKirchhoffPlasticity3DDruckerPragerVonMises);
    KRATOS_REGISTER_CONSTITUTIVE_LAW("HyperElasticIsotropicKirchhoffPlasticity3DDruckerPragerModifiedMohrCoulomb", mHyperElasticIsotropicKirchhoffPlasticity3DDruckerPragerModifiedMohrCoulomb);
    KRATOS_REGISTER_CONSTITUTIVE_LAW("HyperElasticIsotropicKirchhoffPlasticity3DDruckerPragerDruckerPrager", mHyperElasticIsotropicKirchhoffPlasticity3DDruckerPragerDruckerPrager);
    KRATOS_REGISTER_CONSTITUTIVE_LAW("HyperElasticIsotropicKirchhoffPlasticity3DDruckerPragerTresca", mHyperElasticIsotropicKirchhoffPlasticity3DDruckerPragerTresca);
    KRATOS_REGISTER_CONSTITUTIVE_LAW("HyperElasticIsotropicKirchhoffPlasticity3DVonMisesMohrCoulomb", mHyperElasticIsotropicKirchhoffPlasticity3DVonMisesMohrCoulomb);
    KRATOS_REGISTER_CONSTITUTIVE_LAW("HyperElasticIsotropicKirchhoffPlasticity3DMohrCoulombVonMises", mHyperElasticIsotropicKirchhoffPlasticity3DMohrCoulombVonMises);
    KRATOS_REGISTER_CONSTITUTIVE_LAW("HyperElasticIsotropicKirchhoffPlasticity3DMohrCoulombMohrCoulomb", mHyperElasticIsotropicKirchhoffPlasticity3DMohrCoulombMohrCoulomb);
    KRATOS_REGISTER_CONSTITUTIVE_LAW("HyperElasticIsotropicKirchhoffPlasticity3DMohrCoulombDruckerPrager", mHyperElasticIsotropicKirchhoffPlasticity3DMohrCoulombDruckerPrager);
    KRATOS_REGISTER_CONSTITUTIVE_LAW("HyperElasticIsotropicKirchhoffPlasticity3DMohrCoulombTresca", mHyperElasticIsotropicKirchhoffPlasticity3DMohrCoulombTresca);
    KRATOS_REGISTER_CONSTITUTIVE_LAW("HyperElasticIsotropicKirchhoffPlasticity3DTrescaMohrCoulomb", mHyperElasticIsotropicKirchhoffPlasticity3DTrescaMohrCoulomb);
    KRATOS_REGISTER_CONSTITUTIVE_LAW("HyperElasticIsotropicKirchhoffPlasticity3DDruckerPragerMohrCoulomb", mHyperElasticIsotropicKirchhoffPlasticity3DDruckerPragerMohrCoulomb);

    // Neo-Hookean
    KRATOS_REGISTER_CONSTITUTIVE_LAW("HyperElasticIsotropicNeoHookeanPlasticity3DVonMisesVonMises", mHyperElasticIsotropicNeoHookeanPlasticity3DVonMisesVonMises);
    KRATOS_REGISTER_CONSTITUTIVE_LAW("HyperElasticIsotropicNeoHookeanPlasticity3DVonMisesModifiedMohrCoulomb", mHyperElasticIsotropicNeoHookeanPlasticity3DVonMisesModifiedMohrCoulomb);
    KRATOS_REGISTER_CONSTITUTIVE_LAW("HyperElasticIsotropicNeoHookeanPlasticity3DVonMisesDruckerPrager", mHyperElasticIsotropicNeoHookeanPlasticity3DVonMisesDruckerPrager);
    KRATOS_REGISTER_CONSTITUTIVE_LAW("HyperElasticIsotropicNeoHookeanPlasticity3DVonMisesTresca", mHyperElasticIsotropicNeoHookeanPlasticity3DVonMisesTresca);
    KRATOS_REGISTER_CONSTITUTIVE_LAW("HyperElasticIsotropicNeoHookeanPlasticity3DModifiedMohrCoulombVonMises", mHyperElasticIsotropicNeoHookeanPlasticity3DModifiedMohrCoulombVonMises);
    KRATOS_REGISTER_CONSTITUTIVE_LAW("HyperElasticIsotropicNeoHookeanPlasticity3DModifiedMohrCoulombModifiedMohrCoulomb", mHyperElasticIsotropicNeoHookeanPlasticity3DModifiedMohrCoulombModifiedMohrCoulomb);
    KRATOS_REGISTER_CONSTITUTIVE_LAW("HyperElasticIsotropicNeoHookeanPlasticity3DModifiedMohrCoulombDruckerPrager", mHyperElasticIsotropicNeoHookeanPlasticity3DModifiedMohrCoulombDruckerPrager);
    KRATOS_REGISTER_CONSTITUTIVE_LAW("HyperElasticIsotropicNeoHookeanPlasticity3DModifiedMohrCoulombTresca", mHyperElasticIsotropicNeoHookeanPlasticity3DModifiedMohrCoulombTresca);
    KRATOS_REGISTER_CONSTITUTIVE_LAW("HyperElasticIsotropicNeoHookeanPlasticity3DTrescaVonMises", mHyperElasticIsotropicNeoHookeanPlasticity3DTrescaVonMises);
    KRATOS_REGISTER_CONSTITUTIVE_LAW("HyperElasticIsotropicNeoHookeanPlasticity3DTrescaModifiedMohrCoulomb", mHyperElasticIsotropicNeoHookeanPlasticity3DTrescaModifiedMohrCoulomb);
    KRATOS_REGISTER_CONSTITUTIVE_LAW("HyperElasticIsotropicNeoHookeanPlasticity3DTrescaDruckerPrager", mHyperElasticIsotropicNeoHookeanPlasticity3DTrescaDruckerPrager);
    KRATOS_REGISTER_CONSTITUTIVE_LAW("HyperElasticIsotropicNeoHookeanPlasticity3DTrescaTresca", mHyperElasticIsotropicNeoHookeanPlasticity3DTrescaTresca);
    KRATOS_REGISTER_CONSTITUTIVE_LAW("HyperElasticIsotropicNeoHookeanPlasticity3DDruckerPragerVonMises", mHyperElasticIsotropicNeoHookeanPlasticity3DDruckerPragerVonMises);
    KRATOS_REGISTER_CONSTITUTIVE_LAW("HyperElasticIsotropicNeoHookeanPlasticity3DDruckerPragerModifiedMohrCoulomb", mHyperElasticIsotropicNeoHookeanPlasticity3DDruckerPragerModifiedMohrCoulomb);
    KRATOS_REGISTER_CONSTITUTIVE_LAW("HyperElasticIsotropicNeoHookeanPlasticity3DDruckerPragerDruckerPrager", mHyperElasticIsotropicNeoHookeanPlasticity3DDruckerPragerDruckerPrager);
    KRATOS_REGISTER_CONSTITUTIVE_LAW("HyperElasticIsotropicNeoHookeanPlasticity3DDruckerPragerTresca", mHyperElasticIsotropicNeoHookeanPlasticity3DDruckerPragerTresca);
    KRATOS_REGISTER_CONSTITUTIVE_LAW("HyperElasticIsotropicNeoHookeanPlasticity3DVonMisesMohrCoulomb", mHyperElasticIsotropicNeoHookeanPlasticity3DVonMisesMohrCoulomb);
    KRATOS_REGISTER_CONSTITUTIVE_LAW("HyperElasticIsotropicNeoHookeanPlasticity3DMohrCoulombVonMises", mHyperElasticIsotropicNeoHookeanPlasticity3DMohrCoulombVonMises);
    KRATOS_REGISTER_CONSTITUTIVE_LAW("HyperElasticIsotropicNeoHookeanPlasticity3DMohrCoulombMohrCoulomb", mHyperElasticIsotropicNeoHookeanPlasticity3DMohrCoulombMohrCoulomb);
    KRATOS_REGISTER_CONSTITUTIVE_LAW("HyperElasticIsotropicNeoHookeanPlasticity3DMohrCoulombDruckerPrager", mHyperElasticIsotropicNeoHookeanPlasticity3DMohrCoulombDruckerPrager);
    KRATOS_REGISTER_CONSTITUTIVE_LAW("HyperElasticIsotropicNeoHookeanPlasticity3DMohrCoulombTresca", mHyperElasticIsotropicNeoHookeanPlasticity3DMohrCoulombTresca);
    KRATOS_REGISTER_CONSTITUTIVE_LAW("HyperElasticIsotropicNeoHookeanPlasticity3DTrescaMohrCoulomb", mHyperElasticIsotropicNeoHookeanPlasticity3DTrescaMohrCoulomb);
    KRATOS_REGISTER_CONSTITUTIVE_LAW("HyperElasticIsotropicNeoHookeanPlasticity3DDruckerPragerMohrCoulomb", mHyperElasticIsotropicNeoHookeanPlasticity3DDruckerPragerMohrCoulomb);

    /// Damage

    /* Small strain */
    KRATOS_REGISTER_CONSTITUTIVE_LAW("SmallStrainIsotropicDamage3DVonMisesVonMises", mSmallStrainIsotropicDamage3DVonMisesVonMises);
    KRATOS_REGISTER_CONSTITUTIVE_LAW("SmallStrainIsotropicDamage3DVonMisesModifiedMohrCoulomb", mSmallStrainIsotropicDamage3DVonMisesModifiedMohrCoulomb);
    KRATOS_REGISTER_CONSTITUTIVE_LAW("SmallStrainIsotropicDamage3DVonMisesDruckerPrager", mSmallStrainIsotropicDamage3DVonMisesDruckerPrager);
    KRATOS_REGISTER_CONSTITUTIVE_LAW("SmallStrainIsotropicDamage3DVonMisesTresca", mSmallStrainIsotropicDamage3DVonMisesTresca);
    KRATOS_REGISTER_CONSTITUTIVE_LAW("SmallStrainIsotropicDamage3DModifiedMohrCoulombVonMises", mSmallStrainIsotropicDamage3DModifiedMohrCoulombVonMises);
    KRATOS_REGISTER_CONSTITUTIVE_LAW("SmallStrainIsotropicDamage3DModifiedMohrCoulombModifiedMohrCoulomb", mSmallStrainIsotropicDamage3DModifiedMohrCoulombModifiedMohrCoulomb);
    KRATOS_REGISTER_CONSTITUTIVE_LAW("SmallStrainIsotropicDamage3DModifiedMohrCoulombDruckerPrager", mSmallStrainIsotropicDamage3DModifiedMohrCoulombDruckerPrager);
    KRATOS_REGISTER_CONSTITUTIVE_LAW("SmallStrainIsotropicDamage3DModifiedMohrCoulombTresca", mSmallStrainIsotropicDamage3DModifiedMohrCoulombTresca);
    KRATOS_REGISTER_CONSTITUTIVE_LAW("SmallStrainIsotropicDamage3DTrescaVonMises", mSmallStrainIsotropicDamage3DTrescaVonMises);
    KRATOS_REGISTER_CONSTITUTIVE_LAW("SmallStrainIsotropicDamage3DTrescaModifiedMohrCoulomb", mSmallStrainIsotropicDamage3DTrescaModifiedMohrCoulomb);
    KRATOS_REGISTER_CONSTITUTIVE_LAW("SmallStrainIsotropicDamage3DTrescaDruckerPrager", mSmallStrainIsotropicDamage3DTrescaDruckerPrager);
    KRATOS_REGISTER_CONSTITUTIVE_LAW("SmallStrainIsotropicDamage3DTrescaTresca", mSmallStrainIsotropicDamage3DTrescaTresca);
    KRATOS_REGISTER_CONSTITUTIVE_LAW("SmallStrainIsotropicDamage3DDruckerPragerVonMises", mSmallStrainIsotropicDamage3DDruckerPragerVonMises);
    KRATOS_REGISTER_CONSTITUTIVE_LAW("SmallStrainIsotropicDamage3DDruckerPragerModifiedMohrCoulomb", mSmallStrainIsotropicDamage3DDruckerPragerModifiedMohrCoulomb);
    KRATOS_REGISTER_CONSTITUTIVE_LAW("SmallStrainIsotropicDamage3DDruckerPragerDruckerPrager", mSmallStrainIsotropicDamage3DDruckerPragerDruckerPrager);
    KRATOS_REGISTER_CONSTITUTIVE_LAW("SmallStrainIsotropicDamage3DDruckerPragerTresca", mSmallStrainIsotropicDamage3DDruckerPragerTresca);
    KRATOS_REGISTER_CONSTITUTIVE_LAW("SmallStrainIsotropicDamage3DRankineVonMises", mSmallStrainIsotropicDamage3DRankineVonMises);
    KRATOS_REGISTER_CONSTITUTIVE_LAW("SmallStrainIsotropicDamage3DRankineModifiedMohrCoulomb", mSmallStrainIsotropicDamage3DRankineModifiedMohrCoulomb);
    KRATOS_REGISTER_CONSTITUTIVE_LAW("SmallStrainIsotropicDamage3DRankineDruckerPrager", mSmallStrainIsotropicDamage3DRankineDruckerPrager);
    KRATOS_REGISTER_CONSTITUTIVE_LAW("SmallStrainIsotropicDamage3DRankineTresca", mSmallStrainIsotropicDamage3DRankineTresca);
    KRATOS_REGISTER_CONSTITUTIVE_LAW("SmallStrainIsotropicDamage3DSimoJuVonMises", mSmallStrainIsotropicDamage3DSimoJuVonMises);
    KRATOS_REGISTER_CONSTITUTIVE_LAW("SmallStrainIsotropicDamage3DSimoJuModifiedMohrCoulomb", mSmallStrainIsotropicDamage3DSimoJuModifiedMohrCoulomb);
    KRATOS_REGISTER_CONSTITUTIVE_LAW("SmallStrainIsotropicDamage3DSimoJuDruckerPrager", mSmallStrainIsotropicDamage3DSimoJuDruckerPrager);
    KRATOS_REGISTER_CONSTITUTIVE_LAW("SmallStrainIsotropicDamage3DSimoJuTresca", mSmallStrainIsotropicDamage3DSimoJuTresca);
    KRATOS_REGISTER_CONSTITUTIVE_LAW("SmallStrainIsotropicDamage3DVonMisesMohrCoulomb", mSmallStrainIsotropicDamage3DVonMisesMohrCoulomb);
    KRATOS_REGISTER_CONSTITUTIVE_LAW("SmallStrainIsotropicDamage3DMohrCoulombVonMises", mSmallStrainIsotropicDamage3DMohrCoulombVonMises);
    KRATOS_REGISTER_CONSTITUTIVE_LAW("SmallStrainIsotropicDamage3DMohrCoulombMohrCoulomb", mSmallStrainIsotropicDamage3DMohrCoulombMohrCoulomb);
    KRATOS_REGISTER_CONSTITUTIVE_LAW("SmallStrainIsotropicDamage3DMohrCoulombDruckerPrager", mSmallStrainIsotropicDamage3DMohrCoulombDruckerPrager);
    KRATOS_REGISTER_CONSTITUTIVE_LAW("SmallStrainIsotropicDamage3DMohrCoulombTresca", mSmallStrainIsotropicDamage3DMohrCoulombTresca);
    KRATOS_REGISTER_CONSTITUTIVE_LAW("SmallStrainIsotropicDamage3DTrescaMohrCoulomb", mSmallStrainIsotropicDamage3DTrescaMohrCoulomb);
    KRATOS_REGISTER_CONSTITUTIVE_LAW("SmallStrainIsotropicDamage3DDruckerPragerMohrCoulomb", mSmallStrainIsotropicDamage3DDruckerPragerMohrCoulomb);
    KRATOS_REGISTER_CONSTITUTIVE_LAW("SmallStrainIsotropicDamage3DRankineMohrCoulomb", mSmallStrainIsotropicDamage3DRankineMohrCoulomb);
    KRATOS_REGISTER_CONSTITUTIVE_LAW("SmallStrainIsotropicDamage3DSimoJuMohrCoulomb", mSmallStrainIsotropicDamage3DSimoJuMohrCoulomb);

    KRATOS_REGISTER_CONSTITUTIVE_LAW("SmallStrainIsotropicDamage2DVonMisesVonMises", mSmallStrainIsotropicDamage2DVonMisesVonMises);
    KRATOS_REGISTER_CONSTITUTIVE_LAW("SmallStrainIsotropicDamage2DVonMisesModifiedMohrCoulomb", mSmallStrainIsotropicDamage2DVonMisesModifiedMohrCoulomb);
    KRATOS_REGISTER_CONSTITUTIVE_LAW("SmallStrainIsotropicDamage2DVonMisesDruckerPrager", mSmallStrainIsotropicDamage2DVonMisesDruckerPrager);
    KRATOS_REGISTER_CONSTITUTIVE_LAW("SmallStrainIsotropicDamage2DVonMisesTresca", mSmallStrainIsotropicDamage2DVonMisesTresca);
    KRATOS_REGISTER_CONSTITUTIVE_LAW("SmallStrainIsotropicDamage2DModifiedMohrCoulombVonMises", mSmallStrainIsotropicDamage2DModifiedMohrCoulombVonMises);
    KRATOS_REGISTER_CONSTITUTIVE_LAW("SmallStrainIsotropicDamage2DModifiedMohrCoulombModifiedMohrCoulomb", mSmallStrainIsotropicDamage2DModifiedMohrCoulombModifiedMohrCoulomb);
    KRATOS_REGISTER_CONSTITUTIVE_LAW("SmallStrainIsotropicDamage2DModifiedMohrCoulombDruckerPrager", mSmallStrainIsotropicDamage2DModifiedMohrCoulombDruckerPrager);
    KRATOS_REGISTER_CONSTITUTIVE_LAW("SmallStrainIsotropicDamage2DModifiedMohrCoulombTresca", mSmallStrainIsotropicDamage2DModifiedMohrCoulombTresca);
    KRATOS_REGISTER_CONSTITUTIVE_LAW("SmallStrainIsotropicDamage2DTrescaVonMises", mSmallStrainIsotropicDamage2DTrescaVonMises);
    KRATOS_REGISTER_CONSTITUTIVE_LAW("SmallStrainIsotropicDamage2DTrescaModifiedMohrCoulomb", mSmallStrainIsotropicDamage2DTrescaModifiedMohrCoulomb);
    KRATOS_REGISTER_CONSTITUTIVE_LAW("SmallStrainIsotropicDamage2DTrescaDruckerPrager", mSmallStrainIsotropicDamage2DTrescaDruckerPrager);
    KRATOS_REGISTER_CONSTITUTIVE_LAW("SmallStrainIsotropicDamage2DTrescaTresca", mSmallStrainIsotropicDamage2DTrescaTresca);
    KRATOS_REGISTER_CONSTITUTIVE_LAW("SmallStrainIsotropicDamage2DDruckerPragerVonMises", mSmallStrainIsotropicDamage2DDruckerPragerVonMises);
    KRATOS_REGISTER_CONSTITUTIVE_LAW("SmallStrainIsotropicDamage2DDruckerPragerModifiedMohrCoulomb", mSmallStrainIsotropicDamage2DDruckerPragerModifiedMohrCoulomb);
    KRATOS_REGISTER_CONSTITUTIVE_LAW("SmallStrainIsotropicDamage2DDruckerPragerDruckerPrager", mSmallStrainIsotropicDamage2DDruckerPragerDruckerPrager);
    KRATOS_REGISTER_CONSTITUTIVE_LAW("SmallStrainIsotropicDamage2DDruckerPragerTresca", mSmallStrainIsotropicDamage2DDruckerPragerTresca);
    KRATOS_REGISTER_CONSTITUTIVE_LAW("SmallStrainIsotropicDamage2DRankineVonMises", mSmallStrainIsotropicDamage2DRankineVonMises);
    KRATOS_REGISTER_CONSTITUTIVE_LAW("SmallStrainIsotropicDamage2DRankineModifiedMohrCoulomb", mSmallStrainIsotropicDamage2DRankineModifiedMohrCoulomb);
    KRATOS_REGISTER_CONSTITUTIVE_LAW("SmallStrainIsotropicDamage2DRankineDruckerPrager", mSmallStrainIsotropicDamage2DRankineDruckerPrager);
    KRATOS_REGISTER_CONSTITUTIVE_LAW("SmallStrainIsotropicDamage2DRankineTresca", mSmallStrainIsotropicDamage2DRankineTresca);
    KRATOS_REGISTER_CONSTITUTIVE_LAW("SmallStrainIsotropicDamage2DSimoJuVonMises", mSmallStrainIsotropicDamage2DSimoJuVonMises);
    KRATOS_REGISTER_CONSTITUTIVE_LAW("SmallStrainIsotropicDamage2DSimoJuModifiedMohrCoulomb", mSmallStrainIsotropicDamage2DSimoJuModifiedMohrCoulomb);
    KRATOS_REGISTER_CONSTITUTIVE_LAW("SmallStrainIsotropicDamage2DSimoJuDruckerPrager", mSmallStrainIsotropicDamage2DSimoJuDruckerPrager);
    KRATOS_REGISTER_CONSTITUTIVE_LAW("SmallStrainIsotropicDamage2DSimoJuTresca", mSmallStrainIsotropicDamage2DSimoJuTresca);
    KRATOS_REGISTER_CONSTITUTIVE_LAW("SmallStrainIsotropicDamage2DVonMisesMohrCoulomb", mSmallStrainIsotropicDamage2DVonMisesMohrCoulomb);
    KRATOS_REGISTER_CONSTITUTIVE_LAW("SmallStrainIsotropicDamage2DMohrCoulombVonMises", mSmallStrainIsotropicDamage2DMohrCoulombVonMises);
    KRATOS_REGISTER_CONSTITUTIVE_LAW("SmallStrainIsotropicDamage2DMohrCoulombMohrCoulomb", mSmallStrainIsotropicDamage2DMohrCoulombMohrCoulomb);
    KRATOS_REGISTER_CONSTITUTIVE_LAW("SmallStrainIsotropicDamage2DMohrCoulombDruckerPrager", mSmallStrainIsotropicDamage2DMohrCoulombDruckerPrager);
    KRATOS_REGISTER_CONSTITUTIVE_LAW("SmallStrainIsotropicDamage2DMohrCoulombTresca", mSmallStrainIsotropicDamage2DMohrCoulombTresca);
    KRATOS_REGISTER_CONSTITUTIVE_LAW("SmallStrainIsotropicDamage2DTrescaMohrCoulomb", mSmallStrainIsotropicDamage2DTrescaMohrCoulomb);
    KRATOS_REGISTER_CONSTITUTIVE_LAW("SmallStrainIsotropicDamage2DDruckerPragerMohrCoulomb", mSmallStrainIsotropicDamage2DDruckerPragerMohrCoulomb);
    KRATOS_REGISTER_CONSTITUTIVE_LAW("SmallStrainIsotropicDamage2DRankineMohrCoulomb", mSmallStrainIsotropicDamage2DRankineMohrCoulomb);
    KRATOS_REGISTER_CONSTITUTIVE_LAW("SmallStrainIsotropicDamage2DSimoJuMohrCoulomb", mSmallStrainIsotropicDamage2DSimoJuMohrCoulomb);

    // d+d- laws
    KRATOS_REGISTER_CONSTITUTIVE_LAW("SmallStrainDplusDminusDamageModifiedMohrCoulombModifiedMohrCoulomb3D", mSmallStrainDplusDminusDamageModifiedMohrCoulombModifiedMohrCoulomb3D);
    KRATOS_REGISTER_CONSTITUTIVE_LAW("SmallStrainDplusDminusDamageModifiedMohrCoulombRankine3D", mSmallStrainDplusDminusDamageModifiedMohrCoulombRankine3D);
    KRATOS_REGISTER_CONSTITUTIVE_LAW("SmallStrainDplusDminusDamageModifiedMohrCoulombSimoJu3D", mSmallStrainDplusDminusDamageModifiedMohrCoulombSimoJu3D);
    KRATOS_REGISTER_CONSTITUTIVE_LAW("SmallStrainDplusDminusDamageModifiedMohrCoulombVonMises3D", mSmallStrainDplusDminusDamageModifiedMohrCoulombVonMises3D);
    KRATOS_REGISTER_CONSTITUTIVE_LAW("SmallStrainDplusDminusDamageModifiedMohrCoulombTresca3D", mSmallStrainDplusDminusDamageModifiedMohrCoulombTresca3D);
    KRATOS_REGISTER_CONSTITUTIVE_LAW("SmallStrainDplusDminusDamageModifiedMohrCoulombDruckerPrager3D", mSmallStrainDplusDminusDamageModifiedMohrCoulombDruckerPrager3D);
    KRATOS_REGISTER_CONSTITUTIVE_LAW("SmallStrainDplusDminusDamageRankineModifiedMohrCoulomb3D", mSmallStrainDplusDminusDamageRankineModifiedMohrCoulomb3D);
    KRATOS_REGISTER_CONSTITUTIVE_LAW("SmallStrainDplusDminusDamageRankineRankine3D", mSmallStrainDplusDminusDamageRankineRankine3D);
    KRATOS_REGISTER_CONSTITUTIVE_LAW("SmallStrainDplusDminusDamageRankineSimoJu3D", mSmallStrainDplusDminusDamageRankineSimoJu3D);
    KRATOS_REGISTER_CONSTITUTIVE_LAW("SmallStrainDplusDminusDamageRankineVonMises3D", mSmallStrainDplusDminusDamageRankineVonMises3D);
    KRATOS_REGISTER_CONSTITUTIVE_LAW("SmallStrainDplusDminusDamageRankineTresca3D", mSmallStrainDplusDminusDamageRankineTresca3D);
    KRATOS_REGISTER_CONSTITUTIVE_LAW("SmallStrainDplusDminusDamageRankineDruckerPrager3D", mSmallStrainDplusDminusDamageRankineDruckerPrager3D);
    KRATOS_REGISTER_CONSTITUTIVE_LAW("SmallStrainDplusDminusDamageSimoJuModifiedMohrCoulomb3D", mSmallStrainDplusDminusDamageSimoJuModifiedMohrCoulomb3D);
    KRATOS_REGISTER_CONSTITUTIVE_LAW("SmallStrainDplusDminusDamageSimoJuRankine3D", mSmallStrainDplusDminusDamageSimoJuRankine3D);
    KRATOS_REGISTER_CONSTITUTIVE_LAW("SmallStrainDplusDminusDamageSimoJuSimoJu3D", mSmallStrainDplusDminusDamageSimoJuSimoJu3D);
    KRATOS_REGISTER_CONSTITUTIVE_LAW("SmallStrainDplusDminusDamageSimoJuVonMises3D", mSmallStrainDplusDminusDamageSimoJuVonMises3D);
    KRATOS_REGISTER_CONSTITUTIVE_LAW("SmallStrainDplusDminusDamageSimoJuTresca3D", mSmallStrainDplusDminusDamageSimoJuTresca3D);
    KRATOS_REGISTER_CONSTITUTIVE_LAW("SmallStrainDplusDminusDamageSimoJuDruckerPrager3D", mSmallStrainDplusDminusDamageSimoJuDruckerPrager3D);
    KRATOS_REGISTER_CONSTITUTIVE_LAW("SmallStrainDplusDminusDamageVonMisesModifiedMohrCoulomb3D", mSmallStrainDplusDminusDamageVonMisesModifiedMohrCoulomb3D);
    KRATOS_REGISTER_CONSTITUTIVE_LAW("SmallStrainDplusDminusDamageVonMisesRankine3D", mSmallStrainDplusDminusDamageVonMisesRankine3D);
    KRATOS_REGISTER_CONSTITUTIVE_LAW("SmallStrainDplusDminusDamageVonMisesSimoJu3D", mSmallStrainDplusDminusDamageVonMisesSimoJu3D);
    KRATOS_REGISTER_CONSTITUTIVE_LAW("SmallStrainDplusDminusDamageVonMisesVonMises3D", mSmallStrainDplusDminusDamageVonMisesVonMises3D);
    KRATOS_REGISTER_CONSTITUTIVE_LAW("SmallStrainDplusDminusDamageVonMisesTresca3D", mSmallStrainDplusDminusDamageVonMisesTresca3D);
    KRATOS_REGISTER_CONSTITUTIVE_LAW("SmallStrainDplusDminusDamageVonMisesDruckerPrager3D", mSmallStrainDplusDminusDamageVonMisesDruckerPrager3D);
    KRATOS_REGISTER_CONSTITUTIVE_LAW("SmallStrainDplusDminusDamageTrescaModifiedMohrCoulomb3D", mSmallStrainDplusDminusDamageTrescaModifiedMohrCoulomb3D);
    KRATOS_REGISTER_CONSTITUTIVE_LAW("SmallStrainDplusDminusDamageTrescaRankine3D", mSmallStrainDplusDminusDamageTrescaRankine3D);
    KRATOS_REGISTER_CONSTITUTIVE_LAW("SmallStrainDplusDminusDamageTrescaSimoJu3D", mSmallStrainDplusDminusDamageTrescaSimoJu3D);
    KRATOS_REGISTER_CONSTITUTIVE_LAW("SmallStrainDplusDminusDamageTrescaVonMises3D", mSmallStrainDplusDminusDamageTrescaVonMises3D);
    KRATOS_REGISTER_CONSTITUTIVE_LAW("SmallStrainDplusDminusDamageTrescaTresca3D", mSmallStrainDplusDminusDamageTrescaTresca3D);
    KRATOS_REGISTER_CONSTITUTIVE_LAW("SmallStrainDplusDminusDamageTrescaDruckerPrager3D", mSmallStrainDplusDminusDamageTrescaDruckerPrager3D);
    KRATOS_REGISTER_CONSTITUTIVE_LAW("SmallStrainDplusDminusDamageDruckerPragerModifiedMohrCoulomb3D", mSmallStrainDplusDminusDamageDruckerPragerModifiedMohrCoulomb3D);
    KRATOS_REGISTER_CONSTITUTIVE_LAW("SmallStrainDplusDminusDamageDruckerPragerRankine3D", mSmallStrainDplusDminusDamageDruckerPragerRankine3D);
    KRATOS_REGISTER_CONSTITUTIVE_LAW("SmallStrainDplusDminusDamageDruckerPragerSimoJu3D", mSmallStrainDplusDminusDamageDruckerPragerSimoJu3D);
    KRATOS_REGISTER_CONSTITUTIVE_LAW("SmallStrainDplusDminusDamageDruckerPragerVonMises3D", mSmallStrainDplusDminusDamageDruckerPragerVonMises3D);
    KRATOS_REGISTER_CONSTITUTIVE_LAW("SmallStrainDplusDminusDamageDruckerPragerTresca3D", mSmallStrainDplusDminusDamageDruckerPragerTresca3D);
    KRATOS_REGISTER_CONSTITUTIVE_LAW("SmallStrainDplusDminusDamageDruckerPragerDruckerPrager3D", mSmallStrainDplusDminusDamageDruckerPragerDruckerPrager3D);
    KRATOS_REGISTER_CONSTITUTIVE_LAW("SmallStrainDplusDminusDamageMohrCoulombMohrCoulomb3D", mSmallStrainDplusDminusDamageMohrCoulombMohrCoulomb3D);
    KRATOS_REGISTER_CONSTITUTIVE_LAW("SmallStrainDplusDminusDamageMohrCoulombRankine3D", mSmallStrainDplusDminusDamageMohrCoulombRankine3D);
    KRATOS_REGISTER_CONSTITUTIVE_LAW("SmallStrainDplusDminusDamageMohrCoulombSimoJu3D", mSmallStrainDplusDminusDamageMohrCoulombSimoJu3D);
    KRATOS_REGISTER_CONSTITUTIVE_LAW("SmallStrainDplusDminusDamageMohrCoulombVonMises3D", mSmallStrainDplusDminusDamageMohrCoulombVonMises3D);
    KRATOS_REGISTER_CONSTITUTIVE_LAW("SmallStrainDplusDminusDamageMohrCoulombTresca3D", mSmallStrainDplusDminusDamageMohrCoulombTresca3D);
    KRATOS_REGISTER_CONSTITUTIVE_LAW("SmallStrainDplusDminusDamageMohrCoulombDruckerPrager3D", mSmallStrainDplusDminusDamageMohrCoulombDruckerPrager3D);
    KRATOS_REGISTER_CONSTITUTIVE_LAW("SmallStrainDplusDminusDamageRankineMohrCoulomb3D", mSmallStrainDplusDminusDamageRankineMohrCoulomb3D);
    KRATOS_REGISTER_CONSTITUTIVE_LAW("SmallStrainDplusDminusDamageSimoJuMohrCoulomb3D", mSmallStrainDplusDminusDamageSimoJuMohrCoulomb3D);
    KRATOS_REGISTER_CONSTITUTIVE_LAW("SmallStrainDplusDminusDamageVonMisesMohrCoulomb3D", mSmallStrainDplusDminusDamageVonMisesMohrCoulomb3D);
    KRATOS_REGISTER_CONSTITUTIVE_LAW("SmallStrainDplusDminusDamageTrescaMohrCoulomb3D", mSmallStrainDplusDminusDamageTrescaMohrCoulomb3D);
    KRATOS_REGISTER_CONSTITUTIVE_LAW("SmallStrainDplusDminusDamageDruckerPragerMohrCoulomb3D", mSmallStrainDplusDminusDamageDruckerPragerMohrCoulomb3D);

    KRATOS_REGISTER_CONSTITUTIVE_LAW("SmallStrainDplusDminusDamageModifiedMohrCoulombModifiedMohrCoulomb2D", mSmallStrainDplusDminusDamageModifiedMohrCoulombModifiedMohrCoulomb2D);
    KRATOS_REGISTER_CONSTITUTIVE_LAW("SmallStrainDplusDminusDamageModifiedMohrCoulombRankine2D", mSmallStrainDplusDminusDamageModifiedMohrCoulombRankine2D);
    KRATOS_REGISTER_CONSTITUTIVE_LAW("SmallStrainDplusDminusDamageModifiedMohrCoulombSimoJu2D", mSmallStrainDplusDminusDamageModifiedMohrCoulombSimoJu2D);
    KRATOS_REGISTER_CONSTITUTIVE_LAW("SmallStrainDplusDminusDamageModifiedMohrCoulombVonMises2D", mSmallStrainDplusDminusDamageModifiedMohrCoulombVonMises2D);
    KRATOS_REGISTER_CONSTITUTIVE_LAW("SmallStrainDplusDminusDamageModifiedMohrCoulombTresca2D", mSmallStrainDplusDminusDamageModifiedMohrCoulombTresca2D);
    KRATOS_REGISTER_CONSTITUTIVE_LAW("SmallStrainDplusDminusDamageModifiedMohrCoulombDruckerPrager2D", mSmallStrainDplusDminusDamageModifiedMohrCoulombDruckerPrager2D);
    KRATOS_REGISTER_CONSTITUTIVE_LAW("SmallStrainDplusDminusDamageRankineModifiedMohrCoulomb2D", mSmallStrainDplusDminusDamageRankineModifiedMohrCoulomb2D);
    KRATOS_REGISTER_CONSTITUTIVE_LAW("SmallStrainDplusDminusDamageRankineRankine2D", mSmallStrainDplusDminusDamageRankineRankine2D);
    KRATOS_REGISTER_CONSTITUTIVE_LAW("SmallStrainDplusDminusDamageRankineSimoJu2D", mSmallStrainDplusDminusDamageRankineSimoJu2D);
    KRATOS_REGISTER_CONSTITUTIVE_LAW("SmallStrainDplusDminusDamageRankineVonMises2D", mSmallStrainDplusDminusDamageRankineVonMises2D);
    KRATOS_REGISTER_CONSTITUTIVE_LAW("SmallStrainDplusDminusDamageRankineTresca2D", mSmallStrainDplusDminusDamageRankineTresca2D);
    KRATOS_REGISTER_CONSTITUTIVE_LAW("SmallStrainDplusDminusDamageRankineDruckerPrager2D", mSmallStrainDplusDminusDamageRankineDruckerPrager2D);
    KRATOS_REGISTER_CONSTITUTIVE_LAW("SmallStrainDplusDminusDamageSimoJuModifiedMohrCoulomb2D", mSmallStrainDplusDminusDamageSimoJuModifiedMohrCoulomb2D);
    KRATOS_REGISTER_CONSTITUTIVE_LAW("SmallStrainDplusDminusDamageSimoJuRankine2D", mSmallStrainDplusDminusDamageSimoJuRankine2D);
    KRATOS_REGISTER_CONSTITUTIVE_LAW("SmallStrainDplusDminusDamageSimoJuSimoJu2D", mSmallStrainDplusDminusDamageSimoJuSimoJu2D);
    KRATOS_REGISTER_CONSTITUTIVE_LAW("SmallStrainDplusDminusDamageSimoJuVonMises2D", mSmallStrainDplusDminusDamageSimoJuVonMises2D);
    KRATOS_REGISTER_CONSTITUTIVE_LAW("SmallStrainDplusDminusDamageSimoJuTresca2D", mSmallStrainDplusDminusDamageSimoJuTresca2D);
    KRATOS_REGISTER_CONSTITUTIVE_LAW("SmallStrainDplusDminusDamageSimoJuDruckerPrager2D", mSmallStrainDplusDminusDamageSimoJuDruckerPrager2D);
    KRATOS_REGISTER_CONSTITUTIVE_LAW("SmallStrainDplusDminusDamageVonMisesModifiedMohrCoulomb2D", mSmallStrainDplusDminusDamageVonMisesModifiedMohrCoulomb2D);
    KRATOS_REGISTER_CONSTITUTIVE_LAW("SmallStrainDplusDminusDamageVonMisesRankine2D", mSmallStrainDplusDminusDamageVonMisesRankine2D);
    KRATOS_REGISTER_CONSTITUTIVE_LAW("SmallStrainDplusDminusDamageVonMisesSimoJu2D", mSmallStrainDplusDminusDamageVonMisesSimoJu2D);
    KRATOS_REGISTER_CONSTITUTIVE_LAW("SmallStrainDplusDminusDamageVonMisesVonMises2D", mSmallStrainDplusDminusDamageVonMisesVonMises2D);
    KRATOS_REGISTER_CONSTITUTIVE_LAW("SmallStrainDplusDminusDamageVonMisesTresca2D", mSmallStrainDplusDminusDamageVonMisesTresca2D);
    KRATOS_REGISTER_CONSTITUTIVE_LAW("SmallStrainDplusDminusDamageVonMisesDruckerPrager2D", mSmallStrainDplusDminusDamageVonMisesDruckerPrager2D);
    KRATOS_REGISTER_CONSTITUTIVE_LAW("SmallStrainDplusDminusDamageTrescaModifiedMohrCoulomb2D", mSmallStrainDplusDminusDamageTrescaModifiedMohrCoulomb2D);
    KRATOS_REGISTER_CONSTITUTIVE_LAW("SmallStrainDplusDminusDamageTrescaRankine2D", mSmallStrainDplusDminusDamageTrescaRankine2D);
    KRATOS_REGISTER_CONSTITUTIVE_LAW("SmallStrainDplusDminusDamageTrescaSimoJu2D", mSmallStrainDplusDminusDamageTrescaSimoJu2D);
    KRATOS_REGISTER_CONSTITUTIVE_LAW("SmallStrainDplusDminusDamageTrescaVonMises2D", mSmallStrainDplusDminusDamageTrescaVonMises2D);
    KRATOS_REGISTER_CONSTITUTIVE_LAW("SmallStrainDplusDminusDamageTrescaTresca2D", mSmallStrainDplusDminusDamageTrescaTresca2D);
    KRATOS_REGISTER_CONSTITUTIVE_LAW("SmallStrainDplusDminusDamageTrescaDruckerPrager2D", mSmallStrainDplusDminusDamageTrescaDruckerPrager2D);
    KRATOS_REGISTER_CONSTITUTIVE_LAW("SmallStrainDplusDminusDamageDruckerPragerModifiedMohrCoulomb2D", mSmallStrainDplusDminusDamageDruckerPragerModifiedMohrCoulomb2D);
    KRATOS_REGISTER_CONSTITUTIVE_LAW("SmallStrainDplusDminusDamageDruckerPragerRankine2D", mSmallStrainDplusDminusDamageDruckerPragerRankine2D);
    KRATOS_REGISTER_CONSTITUTIVE_LAW("SmallStrainDplusDminusDamageDruckerPragerSimoJu2D", mSmallStrainDplusDminusDamageDruckerPragerSimoJu2D);
    KRATOS_REGISTER_CONSTITUTIVE_LAW("SmallStrainDplusDminusDamageDruckerPragerVonMises2D", mSmallStrainDplusDminusDamageDruckerPragerVonMises2D);
    KRATOS_REGISTER_CONSTITUTIVE_LAW("SmallStrainDplusDminusDamageDruckerPragerTresca2D", mSmallStrainDplusDminusDamageDruckerPragerTresca2D);
    KRATOS_REGISTER_CONSTITUTIVE_LAW("SmallStrainDplusDminusDamageDruckerPragerDruckerPrager2D", mSmallStrainDplusDminusDamageDruckerPragerDruckerPrager2D);
    KRATOS_REGISTER_CONSTITUTIVE_LAW("SmallStrainDplusDminusDamageMohrCoulombMohrCoulomb2D", mSmallStrainDplusDminusDamageMohrCoulombMohrCoulomb2D);
    KRATOS_REGISTER_CONSTITUTIVE_LAW("SmallStrainDplusDminusDamageMohrCoulombRankine2D", mSmallStrainDplusDminusDamageMohrCoulombRankine2D);
    KRATOS_REGISTER_CONSTITUTIVE_LAW("SmallStrainDplusDminusDamageMohrCoulombSimoJu2D", mSmallStrainDplusDminusDamageMohrCoulombSimoJu2D);
    KRATOS_REGISTER_CONSTITUTIVE_LAW("SmallStrainDplusDminusDamageMohrCoulombVonMises2D", mSmallStrainDplusDminusDamageMohrCoulombVonMises2D);
    KRATOS_REGISTER_CONSTITUTIVE_LAW("SmallStrainDplusDminusDamageMohrCoulombTresca2D", mSmallStrainDplusDminusDamageMohrCoulombTresca2D);
    KRATOS_REGISTER_CONSTITUTIVE_LAW("SmallStrainDplusDminusDamageMohrCoulombDruckerPrager2D", mSmallStrainDplusDminusDamageMohrCoulombDruckerPrager2D);
    KRATOS_REGISTER_CONSTITUTIVE_LAW("SmallStrainDplusDminusDamageRankineMohrCoulomb2D", mSmallStrainDplusDminusDamageRankineMohrCoulomb2D);
    KRATOS_REGISTER_CONSTITUTIVE_LAW("SmallStrainDplusDminusDamageSimoJuMohrCoulomb2D", mSmallStrainDplusDminusDamageSimoJuMohrCoulomb2D);
    KRATOS_REGISTER_CONSTITUTIVE_LAW("SmallStrainDplusDminusDamageVonMisesMohrCoulomb2D", mSmallStrainDplusDminusDamageVonMisesMohrCoulomb2D);
    KRATOS_REGISTER_CONSTITUTIVE_LAW("SmallStrainDplusDminusDamageTrescaMohrCoulomb2D", mSmallStrainDplusDminusDamageTrescaMohrCoulomb2D);
    KRATOS_REGISTER_CONSTITUTIVE_LAW("SmallStrainDplusDminusDamageDruckerPragerMohrCoulomb2D", mSmallStrainDplusDminusDamageDruckerPragerMohrCoulomb2D);
    KRATOS_REGISTER_CONSTITUTIVE_LAW("DamageDPlusDMinusPlaneStressMasonry2DLaw", mDamageDPlusDMinusPlaneStressMasonry2DLaw);
    KRATOS_REGISTER_CONSTITUTIVE_LAW("DamageDPlusDMinusMasonry3DLaw", mDamageDPlusDMinusMasonry3DLaw);
}
}  // namespace Kratos.<|MERGE_RESOLUTION|>--- conflicted
+++ resolved
@@ -424,8 +424,6 @@
     KRATOS_REGISTER_VARIABLE( AREA_EFFECTIVE_Y_SENSITIVITY );
     KRATOS_REGISTER_VARIABLE( AREA_EFFECTIVE_Z_SENSITIVITY );
     KRATOS_REGISTER_VARIABLE( IS_ADJOINT );
-<<<<<<< HEAD
-    KRATOS_REGISTER_3D_VARIABLE_WITH_COMPONENTS( SHAPE );
     KRATOS_REGISTER_3D_VARIABLE_WITH_COMPONENTS(DISPLACEMENT_NL_SENSITIVITY)
     KRATOS_REGISTER_3D_VARIABLE_WITH_COMPONENTS(DISPLACEMENT_NL_SENSITIVITY_FIRST_ORDER)
     KRATOS_REGISTER_3D_VARIABLE_WITH_COMPONENTS(DISPLACEMENT_NL_SENSITIVITY_SECOND_ORDER)
@@ -438,8 +436,6 @@
     KRATOS_REGISTER_VARIABLE( VON_MISES_STRESS_NL_SENSITIVITY)
     KRATOS_REGISTER_VARIABLE( VON_MISES_STRESS_NL_SENSITIVITY_FIRST_ORDER)
     KRATOS_REGISTER_VARIABLE( VON_MISES_STRESS_NL_SENSITIVITY_SECOND_ORDER)
-=======
->>>>>>> b5ae9d74
 
     // Variables to for computing parts of sensitivity analysis
     KRATOS_REGISTER_VARIABLE( TRACED_STRESS_TYPE );
