// KRATOS  ___|  |                   |                   |
//       \___ \  __|  __| |   |  __| __| |   |  __| _` | |
//             | |   |    |   | (    |   |   | |   (   | |
//       _____/ \__|_|   \__,_|\___|\__|\__,_|_|  \__,_|_| MECHANICS
//
//  License:     BSD License
//           license: structural_mechanics_application/license.txt
//
//  Main authors: Klaus B. Sautter
//
//
//

#if !defined(KRATOS_TRUSS_ELEMENT_LINEAR_3D2N_H_INCLUDED )
#define  KRATOS_TRUSS_ELEMENT_LINEAR_3D2N_H_INCLUDED

// System includes

// External includes

// Project includes
#include "custom_elements/truss_element_3D2N.hpp"
#include "includes/define.h"
#include "includes/variables.h"

namespace Kratos
{
    /**
     * @class TrussElementLinear3D2N
     *
     * @brief This is a linear 3D-2node truss element with 3 translational dofs per node inheriting from TrussElement3D2N
     *
     * @author Klaus B Sautter
     */

    class TrussElementLinear3D2N : public TrussElement3D2N
    {
    public:
        KRATOS_CLASS_POINTER_DEFINITION(TrussElementLinear3D2N);

        TrussElementLinear3D2N() {};
        TrussElementLinear3D2N(IndexType NewId,
                        GeometryType::Pointer pGeometry);
        TrussElementLinear3D2N(IndexType NewId,
                        GeometryType::Pointer pGeometry,
                        PropertiesType::Pointer pProperties);


        ~TrussElementLinear3D2N() override;

    /**
     * @brief Creates a new element
     * @param NewId The Id of the new created element
     * @param pGeom The pointer to the geometry of the element
     * @param pProperties The pointer to property
     * @return The pointer to the created element
     */
    Element::Pointer Create(
        IndexType NewId,
        GeometryType::Pointer pGeom,
        PropertiesType::Pointer pProperties
        ) const override;

    /**
     * @brief Creates a new element
     * @param NewId The Id of the new created element
     * @param ThisNodes The array containing nodes
     * @param pProperties The pointer to property
     * @return The pointer to the created element
     */
    Element::Pointer Create(
        IndexType NewId,
        NodesArrayType const& ThisNodes,
        PropertiesType::Pointer pProperties
        ) const override;

        void CalculateLocalSystem(
            MatrixType& rLeftHandSideMatrix,
            VectorType& rRightHandSideVector,
            ProcessInfo& rCurrentProcessInfo) override;

        void CalculateRightHandSide(
            VectorType& rRightHandSideVector,
            ProcessInfo& rCurrentProcessInfo) override;

        void CalculateLeftHandSide(
            MatrixType& rLeftHandSideMatrix,
            ProcessInfo& rCurrentProcessInfo) override;

        /**
         * @brief This function adds forces from prestressing to the force vector
         * @param rRightHandSideVector The right hand side of the problem
         */
        void AddPrestressLinear(VectorType& rRightHandSideVector);

        void CalculateOnIntegrationPoints(
            const Variable<array_1d<double, 3 > >& rVariable,
            std::vector< array_1d<double, 3 > >& rOutput,
            const ProcessInfo& rCurrentProcessInfo) override;


        /**
         * @brief This function calculates the total stiffness matrix for the element
         */
        BoundedMatrix<double,msLocalSize,msLocalSize>
         CreateElementStiffnessMatrix(ProcessInfo& rCurrentProcessInfo) override;

        /**
         * @brief This function calculates the original nodal postion for the transformation matrix
         * @param rReferenceCoordinates The original coordinates
         */
        void WriteTransformationCoordinates(
            BoundedVector<double,msLocalSize>& rReferenceCoordinates) override;

		/**
         * @brief This function calculates the current linear-Lagrange strain
         */
		double CalculateLinearStrain();
		double ReturnElastoPlasticTangentModulus() const;
		double TrialStateStress();
		double TrialYieldFunction();
		bool CheckIfIsPlasticRegime();
		void UpdateInternalForces(
			BoundedVector<double,msLocalSize>& rinternalForces) override;

		void CalculateOnIntegrationPoints(
			const Variable<double>& rVariable,
			std::vector<double>& rOutput,
			const ProcessInfo& rCurrentProcessInfo) override;


        private:

<<<<<<< HEAD
			double plastic_strain = 0.00;
			double plastic_alpha = 0.00;

			//test!!!
			double test_is_plas = 0.00; 
			double test_stress_total = 0.00;

			friend class Serializer;
			void save(Serializer& rSerializer) const override;
			void load(Serializer& rSerializer) override;
	};
=======
            friend class Serializer;
            void save(Serializer& rSerializer) const override;
            void load(Serializer& rSerializer) override;
    };
>>>>>>> 9773d9d0


}


#endif
<|MERGE_RESOLUTION|>--- conflicted
+++ resolved
@@ -129,9 +129,8 @@
 			const ProcessInfo& rCurrentProcessInfo) override;
 
 
-        private:
+		private:
 
-<<<<<<< HEAD
 			double plastic_strain = 0.00;
 			double plastic_alpha = 0.00;
 
@@ -143,15 +142,9 @@
 			void save(Serializer& rSerializer) const override;
 			void load(Serializer& rSerializer) override;
 	};
-=======
-            friend class Serializer;
-            void save(Serializer& rSerializer) const override;
-            void load(Serializer& rSerializer) override;
-    };
->>>>>>> 9773d9d0
 
 
 }
 
 
-#endif
+#endif