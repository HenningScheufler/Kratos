--- conflicted
+++ resolved
@@ -142,12 +142,8 @@
       Matrix& rD,
       const double& rWeight);
 
-<<<<<<< HEAD
 
     void InitializeNonLinearIteration(ProcessInfo& rCurrentProcessInfo) override;
-=======
-    void InitializeNonLinearIteration();
->>>>>>> 13169694
 
     void CalculateAndAddNonlinearKm(
         Matrix& rK,
@@ -220,19 +216,11 @@
     void InitializeMaterial(const unsigned int& NumberIntegrationPoints);
 
     void ComputeContravariantBaseVectors(
-<<<<<<< HEAD
                         array_1d<double, 3>& rG1Contra,
                         array_1d<double, 3>& rG2Contra,
                         const unsigned int& rPointNumber);
 
     void ComputeRelevantCoSys(const unsigned int& rPointNumber,
-=======
-                        array_1d<double, 3>& rG1Contra, 
-                        array_1d<double, 3>& rG2Contra,
-                        const unsigned int& rPointNumber);
-
-    void ComputeRelevantCoSys(const unsigned int PointNumber,
->>>>>>> 13169694
              array_1d<double, 3>& rg1,array_1d<double, 3>& rg2,array_1d<double, 3>& rg3, array_1d<double, 3>& rgab,
              array_1d<double, 3>& rG3,
              array_1d<double, 3>& rE1Tot, array_1d<double, 3>& rE2Tot,array_1d<double, 3>& rE3Tot,
