--- conflicted
+++ resolved
@@ -979,17 +979,11 @@
         column(rOutput,1) = base_2;
         column(rOutput,2) = base_3;
     }
-<<<<<<< HEAD
-    if (rVariable == MEMBRANE_PRESTRESS) {
-        std::vector< Vector > prestress_matrix;
-        CalculateOnIntegrationPoints(PK2_STRESS_VECTOR,prestress_matrix,rCurrentProcessInfo);
-        const GeometryType::IntegrationPointsArrayType& r_integration_points = GetGeometry().IntegrationPoints(GetGeometry().GetDefaultIntegrationMethod());
-=======
     else if (rVariable == MEMBRANE_PRESTRESS) {
         std::vector< Vector > prestress_matrix;
         CalculateOnIntegrationPoints(PK2_STRESS_VECTOR,prestress_matrix,rCurrentProcessInfo);
         const auto& r_integration_points = GetGeometry().IntegrationPoints(GetGeometry().GetDefaultIntegrationMethod());
->>>>>>> 57a3e240
+
         rOutput = ZeroMatrix(3,r_integration_points.size());
 
         // each column represents 1 GP
