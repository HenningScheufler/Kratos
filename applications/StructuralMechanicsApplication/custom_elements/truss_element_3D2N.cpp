--- conflicted
+++ resolved
@@ -392,16 +392,8 @@
         Values.SetStrainVector(temp_strain);
         mpConstitutiveLaw->CalculateValue(Values,FORCE,temp_internal_stresses);
 
-<<<<<<< HEAD
-        double prestress = 0.00;
-        if (GetProperties().Has(TRUSS_PRESTRESS_PK2)) {
-            prestress = GetProperties()[TRUSS_PRESTRESS_PK2];
-        }
         temp_internal_stresses[0] += prestress;
 
-=======
-        temp_internal_stresses[0] += prestress;
->>>>>>> 57a3e240
         rOutput[0] = temp_internal_stresses;
     }
     if (rVariable == CAUCHY_STRESS_VECTOR) {
@@ -420,11 +412,6 @@
         if (GetProperties().Has(TRUSS_PRESTRESS_PK2)) {
             prestress = GetProperties()[TRUSS_PRESTRESS_PK2];
         }
-<<<<<<< HEAD
-        temp_internal_stresses[0] += prestress;
-=======
->>>>>>> 57a3e240
-
 
         const double l = StructuralMechanicsElementUtilities::CalculateCurrentLength3D2N(*this);
         const double L0 = StructuralMechanicsElementUtilities::CalculateReferenceLength3D2N(*this);
@@ -1099,4 +1086,4 @@
 }
 
 
-} // namespace Kratos.
+} // namespace Kratos.