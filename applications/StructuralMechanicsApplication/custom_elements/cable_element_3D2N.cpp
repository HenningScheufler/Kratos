// KRATOS  ___|  |                   |                   |
//       \___ \  __|  __| |   |  __| __| |   |  __| _` | |
//             | |   |    |   | (    |   |   | |   (   | |
//       _____/ \__|_|   \__,_|\___|\__|\__,_|_|  \__,_|_| MECHANICS
//
//  License:     BSD License
//           license: structural_mechanics_application/license.txt
//
//  Main authors: Klaus B. Sautter
//
//
//

// System includes

// External includes

// Project includes
#include "custom_elements/cable_element_3D2N.hpp"
#include "includes/define.h"
#include "structural_mechanics_application_variables.h"
#include "custom_utilities/structural_mechanics_element_utilities.h"

namespace Kratos {
CableElement3D2N::CableElement3D2N(IndexType NewId,
                                   GeometryType::Pointer pGeometry)
    : TrussElement3D2N(NewId, pGeometry) {}

CableElement3D2N::CableElement3D2N(IndexType NewId,
                                   GeometryType::Pointer pGeometry,
                                   PropertiesType::Pointer pProperties)
    : TrussElement3D2N(NewId, pGeometry, pProperties) {}

Element::Pointer
CableElement3D2N::Create(IndexType NewId, NodesArrayType const &rThisNodes,
                         PropertiesType::Pointer pProperties) const {
  const GeometryType &rGeom = this->GetGeometry();
  return Kratos::make_shared<CableElement3D2N>(NewId, rGeom.Create(rThisNodes),
                                               pProperties);
}

Element::Pointer
CableElement3D2N::Create(IndexType NewId, GeometryType::Pointer pGeom,
                         PropertiesType::Pointer pProperties) const {
  return Kratos::make_shared<CableElement3D2N>(NewId, pGeom,
                                               pProperties);
}

CableElement3D2N::~CableElement3D2N() {}

BoundedMatrix<double, TrussElement3D2N::msLocalSize,
               TrussElement3D2N::msLocalSize>
CableElement3D2N::CreateElementStiffnessMatrix(
    ProcessInfo &rCurrentProcessInfo) {

  KRATOS_TRY
  BoundedMatrix<double, msLocalSize, msLocalSize> local_stiffness_matrix =
      ZeroMatrix(msLocalSize, msLocalSize);

  if (this->mIsCompressed) {
    local_stiffness_matrix = ZeroMatrix(msLocalSize, msLocalSize);
  }

  else {
    this->CalculateElasticStiffnessMatrix(local_stiffness_matrix,
                                          rCurrentProcessInfo);
    BoundedMatrix<double, msLocalSize, msLocalSize> K_geo =
        ZeroMatrix(msLocalSize, msLocalSize);
    this->CalculateGeometricStiffnessMatrix(K_geo, rCurrentProcessInfo);

    local_stiffness_matrix += K_geo;
  }

  return local_stiffness_matrix;
  KRATOS_CATCH("")
}

void CableElement3D2N::CalculateRightHandSide(
    VectorType &rRightHandSideVector, ProcessInfo &rCurrentProcessInfo) {

  KRATOS_TRY
  rRightHandSideVector = ZeroVector(msLocalSize);

  BoundedVector<double, msLocalSize> internal_forces = ZeroVector(msLocalSize);
  this->UpdateInternalForces(internal_forces);

  if (!this->mIsCompressed) noalias(rRightHandSideVector) -= internal_forces;
  // add bodyforces
  if (this->HasSelfWeight()) noalias(rRightHandSideVector) += this->CalculateBodyForces();
  KRATOS_CATCH("")
}

void CableElement3D2N::UpdateInternalForces(
    BoundedVector<double, TrussElement3D2N::msLocalSize> &rInternalForces) {

  KRATOS_TRY;
  const double numerical_limit = std::numeric_limits<double>::epsilon();
  BoundedMatrix<double, msLocalSize, msLocalSize> transformation_matrix =
      ZeroMatrix(msLocalSize, msLocalSize);

  this->CreateTransformationMatrix(transformation_matrix);

  const double l = StructuralMechanicsElementUtilities::CalculateCurrentLength3D2N(*this);
  const double L0 = StructuralMechanicsElementUtilities::CalculateReferenceLength3D2N(*this);
  const double A = this->GetProperties()[CROSS_AREA];

  double prestress = 0.00;
  if (this->GetProperties().Has(TRUSS_PRESTRESS_PK2)) {
    prestress = this->GetProperties()[TRUSS_PRESTRESS_PK2];
  }

  Vector temp_internal_stresses = ZeroVector(msLocalSize);
  ProcessInfo temp_process_information;
  ConstitutiveLaw::Parameters Values(this->GetGeometry(),this->GetProperties(),temp_process_information);
  Vector temp_strain = ZeroVector(1);
  temp_strain[0] = this->CalculateGreenLagrangeStrain();
  Values.SetStrainVector(temp_strain);
  this->mpConstitutiveLaw->CalculateValue(Values,NORMAL_STRESS,temp_internal_stresses);


  const double normal_force =
      ((temp_internal_stresses[3] + prestress) * l * A) / L0;


  this->mIsCompressed = false;
  if ((normal_force < 0.00)&&(std::abs(l-L0)>numerical_limit)) this->mIsCompressed = true;

  // internal force vectors
  BoundedVector<double, msLocalSize> f_local = ZeroVector(msLocalSize);
  f_local[0] = -1.00 * normal_force;
  f_local[3] = 1.00 * normal_force;
  rInternalForces = ZeroVector(msLocalSize);
  noalias(rInternalForces) = prod(transformation_matrix, f_local);
  KRATOS_CATCH("");
}

<<<<<<< HEAD

BoundedVector<double,TrussElement3D2N::msLocalSize>
  CableElement3D2N::GetConstitutiveLawTrialResponse(
   const ProcessInfo& rCurrentProcessInfo, const bool rSaveInternalVariables)
{
    KRATOS_TRY;
    const double numerical_limit = std::numeric_limits<double>::epsilon();
    Vector strain_vector = ZeroVector(this->mpConstitutiveLaw->GetStrainSize());
    Vector stress_vector = ZeroVector(this->mpConstitutiveLaw->GetStrainSize());
    strain_vector[0] = this->CalculateGreenLagrangeStrain();

    Matrix temp_matrix;
    Vector temp_vector;

    this->mpConstitutiveLaw->CalculateMaterialResponse(strain_vector,
    temp_matrix,stress_vector,temp_matrix,rCurrentProcessInfo,this->GetProperties(),
    this->GetGeometry(),temp_vector,true,true,rSaveInternalVariables);

    BoundedVector<double,msLocalSize> internal_forces = ZeroVector(msLocalSize);
    const double l = StructuralMechanicsElementUtilities::CalculateCurrentLength3D2N(*this);
    const double L0 = StructuralMechanicsElementUtilities::CalculateReferenceLength3D2N(*this);
    const double A = this->GetProperties()[CROSS_AREA];
    double prestress = 0.00;
    if (this->GetProperties().Has(TRUSS_PRESTRESS_PK2)) {
      prestress = this->GetProperties()[TRUSS_PRESTRESS_PK2];
    }

    const double normal_force =
        ((stress_vector[0] + prestress) * l * A) / L0;

    this->mIsCompressed = false;
    if ((normal_force < 0.00)&&(std::abs(l-L0)>numerical_limit)) this->mIsCompressed = true;

    internal_forces[0] = -1.0 * normal_force;
    internal_forces[3] = +1.0 * normal_force;

    return internal_forces;
    KRATOS_CATCH("");
}

void CableElement3D2N::CalculateOnIntegrationPoints(
    const Variable<Vector> &rVariable, std::vector<Vector> &rOutput,
    const ProcessInfo &rCurrentProcessInfo) {
  KRATOS_TRY
  const GeometryType::IntegrationPointsArrayType &integration_points =
      GetGeometry().IntegrationPoints();
  if (rOutput.size() != integration_points.size()) {
    rOutput.resize(integration_points.size());
  }
  if (rVariable == GREEN_LAGRANGE_STRAIN_VECTOR) {
    Vector strain = ZeroVector(msDimension);
    strain[0] = this->CalculateGreenLagrangeStrain();
    strain[1] = 0.00;
    strain[2] = 0.00;
    rOutput[0] = strain;
  }
  if ((rVariable == PK2_STRESS_VECTOR) && !this->mIsCompressed) {

    array_1d<double, 3 > truss_stresses;
    array_1d<double, msDimension> temp_internal_stresses = ZeroVector(msDimension);
    ProcessInfo temp_process_information;

    ConstitutiveLaw::Parameters Values(this->GetGeometry(),this->GetProperties(),temp_process_information);
    Vector temp_strain = ZeroVector(1);
    temp_strain[0] = this->CalculateGreenLagrangeStrain();
    Values.SetStrainVector(temp_strain);
    this->mpConstitutiveLaw->CalculateValue(Values,FORCE,temp_internal_stresses);

    rOutput[0] = temp_internal_stresses;
  }


  KRATOS_CATCH("")
}


=======
>>>>>>> e51af568
void CableElement3D2N::save(Serializer &rSerializer) const {
  KRATOS_SERIALIZE_SAVE_BASE_CLASS(rSerializer, TrussElement3D2N);
  rSerializer.save("mIscompressed", this->mIsCompressed);
}
void CableElement3D2N::load(Serializer &rSerializer) {
  KRATOS_SERIALIZE_LOAD_BASE_CLASS(rSerializer, TrussElement3D2N);
  rSerializer.load("mIscompressed", this->mIsCompressed);
}
} // namespace Kratos.
<|MERGE_RESOLUTION|>--- conflicted
+++ resolved
@@ -1,224 +1,145 @@
-// KRATOS  ___|  |                   |                   |
-//       \___ \  __|  __| |   |  __| __| |   |  __| _` | |
-//             | |   |    |   | (    |   |   | |   (   | |
-//       _____/ \__|_|   \__,_|\___|\__|\__,_|_|  \__,_|_| MECHANICS
-//
-//  License:     BSD License
-//           license: structural_mechanics_application/license.txt
-//
-//  Main authors: Klaus B. Sautter
-//
-//
-//
-
-// System includes
-
-// External includes
-
-// Project includes
-#include "custom_elements/cable_element_3D2N.hpp"
-#include "includes/define.h"
-#include "structural_mechanics_application_variables.h"
-#include "custom_utilities/structural_mechanics_element_utilities.h"
-
-namespace Kratos {
-CableElement3D2N::CableElement3D2N(IndexType NewId,
-                                   GeometryType::Pointer pGeometry)
-    : TrussElement3D2N(NewId, pGeometry) {}
-
-CableElement3D2N::CableElement3D2N(IndexType NewId,
-                                   GeometryType::Pointer pGeometry,
-                                   PropertiesType::Pointer pProperties)
-    : TrussElement3D2N(NewId, pGeometry, pProperties) {}
-
-Element::Pointer
-CableElement3D2N::Create(IndexType NewId, NodesArrayType const &rThisNodes,
-                         PropertiesType::Pointer pProperties) const {
-  const GeometryType &rGeom = this->GetGeometry();
-  return Kratos::make_shared<CableElement3D2N>(NewId, rGeom.Create(rThisNodes),
-                                               pProperties);
-}
-
-Element::Pointer
-CableElement3D2N::Create(IndexType NewId, GeometryType::Pointer pGeom,
-                         PropertiesType::Pointer pProperties) const {
-  return Kratos::make_shared<CableElement3D2N>(NewId, pGeom,
-                                               pProperties);
-}
-
-CableElement3D2N::~CableElement3D2N() {}
-
-BoundedMatrix<double, TrussElement3D2N::msLocalSize,
-               TrussElement3D2N::msLocalSize>
-CableElement3D2N::CreateElementStiffnessMatrix(
-    ProcessInfo &rCurrentProcessInfo) {
-
-  KRATOS_TRY
-  BoundedMatrix<double, msLocalSize, msLocalSize> local_stiffness_matrix =
-      ZeroMatrix(msLocalSize, msLocalSize);
-
-  if (this->mIsCompressed) {
-    local_stiffness_matrix = ZeroMatrix(msLocalSize, msLocalSize);
-  }
-
-  else {
-    this->CalculateElasticStiffnessMatrix(local_stiffness_matrix,
-                                          rCurrentProcessInfo);
-    BoundedMatrix<double, msLocalSize, msLocalSize> K_geo =
-        ZeroMatrix(msLocalSize, msLocalSize);
-    this->CalculateGeometricStiffnessMatrix(K_geo, rCurrentProcessInfo);
-
-    local_stiffness_matrix += K_geo;
-  }
-
-  return local_stiffness_matrix;
-  KRATOS_CATCH("")
-}
-
-void CableElement3D2N::CalculateRightHandSide(
-    VectorType &rRightHandSideVector, ProcessInfo &rCurrentProcessInfo) {
-
-  KRATOS_TRY
-  rRightHandSideVector = ZeroVector(msLocalSize);
-
-  BoundedVector<double, msLocalSize> internal_forces = ZeroVector(msLocalSize);
-  this->UpdateInternalForces(internal_forces);
-
-  if (!this->mIsCompressed) noalias(rRightHandSideVector) -= internal_forces;
-  // add bodyforces
-  if (this->HasSelfWeight()) noalias(rRightHandSideVector) += this->CalculateBodyForces();
-  KRATOS_CATCH("")
-}
-
-void CableElement3D2N::UpdateInternalForces(
-    BoundedVector<double, TrussElement3D2N::msLocalSize> &rInternalForces) {
-
-  KRATOS_TRY;
-  const double numerical_limit = std::numeric_limits<double>::epsilon();
-  BoundedMatrix<double, msLocalSize, msLocalSize> transformation_matrix =
-      ZeroMatrix(msLocalSize, msLocalSize);
-
-  this->CreateTransformationMatrix(transformation_matrix);
-
-  const double l = StructuralMechanicsElementUtilities::CalculateCurrentLength3D2N(*this);
-  const double L0 = StructuralMechanicsElementUtilities::CalculateReferenceLength3D2N(*this);
-  const double A = this->GetProperties()[CROSS_AREA];
-
-  double prestress = 0.00;
-  if (this->GetProperties().Has(TRUSS_PRESTRESS_PK2)) {
-    prestress = this->GetProperties()[TRUSS_PRESTRESS_PK2];
-  }
-
-  Vector temp_internal_stresses = ZeroVector(msLocalSize);
-  ProcessInfo temp_process_information;
-  ConstitutiveLaw::Parameters Values(this->GetGeometry(),this->GetProperties(),temp_process_information);
-  Vector temp_strain = ZeroVector(1);
-  temp_strain[0] = this->CalculateGreenLagrangeStrain();
-  Values.SetStrainVector(temp_strain);
-  this->mpConstitutiveLaw->CalculateValue(Values,NORMAL_STRESS,temp_internal_stresses);
-
-
-  const double normal_force =
-      ((temp_internal_stresses[3] + prestress) * l * A) / L0;
-
-
-  this->mIsCompressed = false;
-  if ((normal_force < 0.00)&&(std::abs(l-L0)>numerical_limit)) this->mIsCompressed = true;
-
-  // internal force vectors
-  BoundedVector<double, msLocalSize> f_local = ZeroVector(msLocalSize);
-  f_local[0] = -1.00 * normal_force;
-  f_local[3] = 1.00 * normal_force;
-  rInternalForces = ZeroVector(msLocalSize);
-  noalias(rInternalForces) = prod(transformation_matrix, f_local);
-  KRATOS_CATCH("");
-}
-
-<<<<<<< HEAD
-
-BoundedVector<double,TrussElement3D2N::msLocalSize>
-  CableElement3D2N::GetConstitutiveLawTrialResponse(
-   const ProcessInfo& rCurrentProcessInfo, const bool rSaveInternalVariables)
-{
-    KRATOS_TRY;
-    const double numerical_limit = std::numeric_limits<double>::epsilon();
-    Vector strain_vector = ZeroVector(this->mpConstitutiveLaw->GetStrainSize());
-    Vector stress_vector = ZeroVector(this->mpConstitutiveLaw->GetStrainSize());
-    strain_vector[0] = this->CalculateGreenLagrangeStrain();
-
-    Matrix temp_matrix;
-    Vector temp_vector;
-
-    this->mpConstitutiveLaw->CalculateMaterialResponse(strain_vector,
-    temp_matrix,stress_vector,temp_matrix,rCurrentProcessInfo,this->GetProperties(),
-    this->GetGeometry(),temp_vector,true,true,rSaveInternalVariables);
-
-    BoundedVector<double,msLocalSize> internal_forces = ZeroVector(msLocalSize);
-    const double l = StructuralMechanicsElementUtilities::CalculateCurrentLength3D2N(*this);
-    const double L0 = StructuralMechanicsElementUtilities::CalculateReferenceLength3D2N(*this);
-    const double A = this->GetProperties()[CROSS_AREA];
-    double prestress = 0.00;
-    if (this->GetProperties().Has(TRUSS_PRESTRESS_PK2)) {
-      prestress = this->GetProperties()[TRUSS_PRESTRESS_PK2];
-    }
-
-    const double normal_force =
-        ((stress_vector[0] + prestress) * l * A) / L0;
-
-    this->mIsCompressed = false;
-    if ((normal_force < 0.00)&&(std::abs(l-L0)>numerical_limit)) this->mIsCompressed = true;
-
-    internal_forces[0] = -1.0 * normal_force;
-    internal_forces[3] = +1.0 * normal_force;
-
-    return internal_forces;
-    KRATOS_CATCH("");
-}
-
-void CableElement3D2N::CalculateOnIntegrationPoints(
-    const Variable<Vector> &rVariable, std::vector<Vector> &rOutput,
-    const ProcessInfo &rCurrentProcessInfo) {
-  KRATOS_TRY
-  const GeometryType::IntegrationPointsArrayType &integration_points =
-      GetGeometry().IntegrationPoints();
-  if (rOutput.size() != integration_points.size()) {
-    rOutput.resize(integration_points.size());
-  }
-  if (rVariable == GREEN_LAGRANGE_STRAIN_VECTOR) {
-    Vector strain = ZeroVector(msDimension);
-    strain[0] = this->CalculateGreenLagrangeStrain();
-    strain[1] = 0.00;
-    strain[2] = 0.00;
-    rOutput[0] = strain;
-  }
-  if ((rVariable == PK2_STRESS_VECTOR) && !this->mIsCompressed) {
-
-    array_1d<double, 3 > truss_stresses;
-    array_1d<double, msDimension> temp_internal_stresses = ZeroVector(msDimension);
-    ProcessInfo temp_process_information;
-
-    ConstitutiveLaw::Parameters Values(this->GetGeometry(),this->GetProperties(),temp_process_information);
-    Vector temp_strain = ZeroVector(1);
-    temp_strain[0] = this->CalculateGreenLagrangeStrain();
-    Values.SetStrainVector(temp_strain);
-    this->mpConstitutiveLaw->CalculateValue(Values,FORCE,temp_internal_stresses);
-
-    rOutput[0] = temp_internal_stresses;
-  }
-
-
-  KRATOS_CATCH("")
-}
-
-
-=======
->>>>>>> e51af568
-void CableElement3D2N::save(Serializer &rSerializer) const {
-  KRATOS_SERIALIZE_SAVE_BASE_CLASS(rSerializer, TrussElement3D2N);
-  rSerializer.save("mIscompressed", this->mIsCompressed);
-}
-void CableElement3D2N::load(Serializer &rSerializer) {
-  KRATOS_SERIALIZE_LOAD_BASE_CLASS(rSerializer, TrussElement3D2N);
-  rSerializer.load("mIscompressed", this->mIsCompressed);
-}
-} // namespace Kratos.
+// KRATOS  ___|  |                   |                   |
+//       \___ \  __|  __| |   |  __| __| |   |  __| _` | |
+//             | |   |    |   | (    |   |   | |   (   | |
+//       _____/ \__|_|   \__,_|\___|\__|\__,_|_|  \__,_|_| MECHANICS
+//
+//  License:     BSD License
+//           license: structural_mechanics_application/license.txt
+//
+//  Main authors: Klaus B. Sautter
+//
+//
+//
+
+// System includes
+
+// External includes
+
+// Project includes
+#include "custom_elements/cable_element_3D2N.hpp"
+#include "includes/define.h"
+#include "structural_mechanics_application_variables.h"
+#include "custom_utilities/structural_mechanics_element_utilities.h"
+
+namespace Kratos {
+CableElement3D2N::CableElement3D2N(IndexType NewId,
+                                   GeometryType::Pointer pGeometry)
+    : TrussElement3D2N(NewId, pGeometry) {}
+
+CableElement3D2N::CableElement3D2N(IndexType NewId,
+                                   GeometryType::Pointer pGeometry,
+                                   PropertiesType::Pointer pProperties)
+    : TrussElement3D2N(NewId, pGeometry, pProperties) {}
+
+Element::Pointer
+CableElement3D2N::Create(IndexType NewId, NodesArrayType const &rThisNodes,
+                         PropertiesType::Pointer pProperties) const {
+  const GeometryType &rGeom = this->GetGeometry();
+  return Kratos::make_shared<CableElement3D2N>(NewId, rGeom.Create(rThisNodes),
+                                               pProperties);
+}
+
+Element::Pointer
+CableElement3D2N::Create(IndexType NewId, GeometryType::Pointer pGeom,
+                         PropertiesType::Pointer pProperties) const {
+  return Kratos::make_shared<CableElement3D2N>(NewId, pGeom,
+                                               pProperties);
+}
+
+CableElement3D2N::~CableElement3D2N() {}
+
+BoundedMatrix<double, TrussElement3D2N::msLocalSize,
+               TrussElement3D2N::msLocalSize>
+CableElement3D2N::CreateElementStiffnessMatrix(
+    ProcessInfo &rCurrentProcessInfo) {
+
+  KRATOS_TRY
+  BoundedMatrix<double, msLocalSize, msLocalSize> local_stiffness_matrix =
+      ZeroMatrix(msLocalSize, msLocalSize);
+
+  if (this->mIsCompressed) {
+    local_stiffness_matrix = ZeroMatrix(msLocalSize, msLocalSize);
+  }
+
+  else {
+    this->CalculateElasticStiffnessMatrix(local_stiffness_matrix,
+                                          rCurrentProcessInfo);
+    BoundedMatrix<double, msLocalSize, msLocalSize> K_geo =
+        ZeroMatrix(msLocalSize, msLocalSize);
+    this->CalculateGeometricStiffnessMatrix(K_geo, rCurrentProcessInfo);
+
+    local_stiffness_matrix += K_geo;
+  }
+
+  return local_stiffness_matrix;
+  KRATOS_CATCH("")
+}
+
+void CableElement3D2N::CalculateRightHandSide(
+    VectorType &rRightHandSideVector, ProcessInfo &rCurrentProcessInfo) {
+
+  KRATOS_TRY
+  rRightHandSideVector = ZeroVector(msLocalSize);
+
+  BoundedVector<double, msLocalSize> internal_forces = ZeroVector(msLocalSize);
+  this->UpdateInternalForces(internal_forces);
+
+  if (!this->mIsCompressed) noalias(rRightHandSideVector) -= internal_forces;
+  // add bodyforces
+  if (this->HasSelfWeight()) noalias(rRightHandSideVector) += this->CalculateBodyForces();
+  KRATOS_CATCH("")
+}
+
+void CableElement3D2N::UpdateInternalForces(
+    BoundedVector<double, TrussElement3D2N::msLocalSize> &rInternalForces) {
+
+  KRATOS_TRY;
+  const double numerical_limit = std::numeric_limits<double>::epsilon();
+  BoundedMatrix<double, msLocalSize, msLocalSize> transformation_matrix =
+      ZeroMatrix(msLocalSize, msLocalSize);
+
+  this->CreateTransformationMatrix(transformation_matrix);
+
+  const double l = StructuralMechanicsElementUtilities::CalculateCurrentLength3D2N(*this);
+  const double L0 = StructuralMechanicsElementUtilities::CalculateReferenceLength3D2N(*this);
+  const double A = this->GetProperties()[CROSS_AREA];
+
+  double prestress = 0.00;
+  if (this->GetProperties().Has(TRUSS_PRESTRESS_PK2)) {
+    prestress = this->GetProperties()[TRUSS_PRESTRESS_PK2];
+  }
+
+  Vector temp_internal_stresses = ZeroVector(msLocalSize);
+  ProcessInfo temp_process_information;
+  ConstitutiveLaw::Parameters Values(this->GetGeometry(),this->GetProperties(),temp_process_information);
+  Vector temp_strain = ZeroVector(1);
+  temp_strain[0] = this->CalculateGreenLagrangeStrain();
+  Values.SetStrainVector(temp_strain);
+  this->mpConstitutiveLaw->CalculateValue(Values,NORMAL_STRESS,temp_internal_stresses);
+
+
+  const double normal_force =
+      ((temp_internal_stresses[3] + prestress) * l * A) / L0;
+
+
+  this->mIsCompressed = false;
+  if ((normal_force < 0.00)&&(std::abs(l-L0)>numerical_limit)) this->mIsCompressed = true;
+
+  // internal force vectors
+  BoundedVector<double, msLocalSize> f_local = ZeroVector(msLocalSize);
+  f_local[0] = -1.00 * normal_force;
+  f_local[3] = 1.00 * normal_force;
+  rInternalForces = ZeroVector(msLocalSize);
+  noalias(rInternalForces) = prod(transformation_matrix, f_local);
+  KRATOS_CATCH("");
+}
+
+void CableElement3D2N::save(Serializer &rSerializer) const {
+  KRATOS_SERIALIZE_SAVE_BASE_CLASS(rSerializer, TrussElement3D2N);
+  rSerializer.save("mIscompressed", this->mIsCompressed);
+}
+void CableElement3D2N::load(Serializer &rSerializer) {
+  KRATOS_SERIALIZE_LOAD_BASE_CLASS(rSerializer, TrussElement3D2N);
+  rSerializer.load("mIscompressed", this->mIsCompressed);
+}
+} // namespace Kratos.