// KRATOS  ___|  |                   |                   |
//       \___ \  __|  __| |   |  __| __| |   |  __| _` | |
//             | |   |    |   | (    |   |   | |   (   | |
//       _____/ \__|_|   \__,_|\___|\__|\__,_|_|  \__,_|_| MECHANICS
//
//  License:		 BSD License
//					 license: structural_mechanics_application/license.txt
//
//  Main authors:    Long Chen, Anna Rehr
//


// System includes


// External includes


// Project includes
#include "includes/checks.h"
#include "custom_elements/prestress_membrane_element.hpp"
#include "structural_mechanics_application_variables.h"

namespace Kratos
{

// Constructor
PrestressMembraneElement::PrestressMembraneElement( IndexType NewId, GeometryType::Pointer pGeometry )
    : Element( NewId, pGeometry )
{

}

// Constructor
PrestressMembraneElement::PrestressMembraneElement(IndexType NewId, GeometryType::Pointer pGeometry, PropertiesType::Pointer pProperties)
    : Element( NewId, pGeometry, pProperties )
{

}

//***********************************************************************************
//***********************************************************************************

Element::Pointer PrestressMembraneElement::Create(
    IndexType NewId,
    NodesArrayType const& rThisNodes,
    PropertiesType::Pointer pProperties) const

{
    return Kratos::make_shared< PrestressMembraneElement >(NewId, GetGeometry().Create(rThisNodes), pProperties);
}

//***********************************************************************************
//***********************************************************************************
// Destructor
PrestressMembraneElement::~PrestressMembraneElement()
{
}

//***********************************************************************************
//***********************************************************************************

void PrestressMembraneElement::EquationIdVector(
    EquationIdVectorType& rResult,
    ProcessInfo& rCurrentProcessInfo)

{
  KRATOS_TRY;

  unsigned int num_nodes, local_size;
  unsigned int local_index = 0;

  num_nodes = GetGeometry().size();
  local_size = num_nodes * 3;

  const unsigned int d_pos = this->GetGeometry()[0].GetDofPosition(DISPLACEMENT_X);

  if (rResult.size() != local_size)
      rResult.resize(local_size, false);

  for (unsigned int i_node = 0; i_node < num_nodes; ++i_node)
  {
      rResult[local_index++] = this->GetGeometry()[i_node].GetDof(DISPLACEMENT_X, d_pos).EquationId();
      rResult[local_index++] = this->GetGeometry()[i_node].GetDof(DISPLACEMENT_Y, d_pos + 1).EquationId();
      rResult[local_index++] = this->GetGeometry()[i_node].GetDof(DISPLACEMENT_Z, d_pos + 2).EquationId();
  }

  KRATOS_CATCH("")
}

//***********************************************************************************
//***********************************************************************************

void PrestressMembraneElement::GetDofList(
    DofsVectorType& rElementalDofList,
    ProcessInfo& rCurrentProcessInfo)

{
    unsigned int num_nodes, local_size;
    num_nodes = GetGeometry().size();
    local_size = num_nodes * 3;

    if (rElementalDofList.size() != local_size)
        rElementalDofList.resize(local_size);

    unsigned int local_index = 0;

    for (unsigned int i_node = 0; i_node < num_nodes; ++i_node)
    {
        rElementalDofList[local_index++] = this->GetGeometry()[i_node].pGetDof(DISPLACEMENT_X);
        rElementalDofList[local_index++] = this->GetGeometry()[i_node].pGetDof(DISPLACEMENT_Y);
        rElementalDofList[local_index++] = this->GetGeometry()[i_node].pGetDof(DISPLACEMENT_Z);
    }
}

//***********************************************************************************
//***********************************************************************************

void PrestressMembraneElement::Initialize()

{
    KRATOS_TRY
    if(this->Id()==1)
    std::cout<<"Element initialized"<<std::endl;

    // reading integration points and local gradients
    const GeometryType::IntegrationPointsArrayType& integration_points = GetGeometry().IntegrationPoints();

    // define container sizes
    mDetJ0.resize(integration_points.size());
    mGab0.resize(integration_points.size());
    mGVector.resize(integration_points.size(), ZeroMatrix(2, 2));

    // compute base vectors in reference configuration, metrics
    ComputeBaseVectors(integration_points);

<<<<<<< HEAD
    // initialize prestress
    ComputePrestress(integration_points.size());

    // initialize formfinding
    if(this->Has(IS_FORMFINDING))
        InitializeFormfinding(integration_points.size());
=======
    // determine if the prestress state is isotropic or anisotropic
    if(GetProperties().Has(MEMBRANE_PRESTRESS)){
        const Matrix& membrane_prestress = GetProperties()[MEMBRANE_PRESTRESS];
        const double tolerance = std::numeric_limits<double>::epsilon();
        if(std::abs(membrane_prestress(0,0) - membrane_prestress(0,1)) < tolerance && std::abs(membrane_prestress(0,2)) < tolerance)
            mAnisotropicPrestress = false;
        else
            mAnisotropicPrestress = true;
    }
    // initialize prestress matrix and prestress directions (with dummy zero values)
    unsigned int strain_size = this->GetProperties().GetValue(CONSTITUTIVE_LAW)->GetStrainSize();
    Matrix prestress_matrix(strain_size,integration_points.size(),0), prestress_direction1(3,integration_points.size(),0), prestress_direction2(3,integration_points.size(),0);
    this->SetValue(MEMBRANE_PRESTRESS,prestress_matrix);
    this->SetValue(PRESTRESS_AXIS_1_GLOBAL, prestress_direction1);
    this->SetValue(PRESTRESS_AXIS_2_GLOBAL, prestress_direction2);

    // set lambda_max
    if(GetProperties().Has(LAMBDA_MAX))
        this->SetValue(LAMBDA_MAX,GetProperties()[LAMBDA_MAX]);
    else
        this->SetValue(LAMBDA_MAX,1.2);
    mStep = 0;
>>>>>>> 8479d251

    // Initialize Material
    InitializeMaterial(integration_points.size());

    KRATOS_CATCH( "" )
}



//***********************************************************************************
//***********************************************************************************

void PrestressMembraneElement::CalculateRightHandSide(
    VectorType& rRightHandSideVector,
    ProcessInfo& rCurrentProcessInfo)

{
    //calculation flags
    const bool calculate_stiffness_matrix_flag = false;
    const bool calculate_residual_vector_flag = true;
    MatrixType temp = Matrix();

    CalculateAll(temp, rRightHandSideVector, rCurrentProcessInfo, calculate_stiffness_matrix_flag, calculate_residual_vector_flag);
}

//***********************************************************************************
//***********************************************************************************

void PrestressMembraneElement::CalculateLocalSystem(
    MatrixType& rLeftHandSideMatrix,
    VectorType& rRightHandSideVector,
    ProcessInfo& rCurrentProcessInfo)

{
    //calculation flags
    const bool calculate_stiffness_matrix_flag = true;
    const bool calculate_residual_vector_flag = true;

    CalculateAll(rLeftHandSideMatrix, rRightHandSideVector, rCurrentProcessInfo, calculate_stiffness_matrix_flag, calculate_residual_vector_flag);
}

//***********************************************************************************
//***********************************************************************************

void PrestressMembraneElement::CalculateOnIntegrationPoints(
    const Variable<Matrix>& rVariable,
    std::vector<Matrix>& Output,
    const ProcessInfo& rCurrentProcessInfo)

{
    KRATOS_ERROR << "CalculateOnIntegrationPoints not implemented yet" << std::endl;
}

//***********************************************************************************
//***********************************************************************************

void PrestressMembraneElement::CalculateMassMatrix(
    MatrixType& rMassMatrix,
    ProcessInfo& rCurrentProcessInfo)

{
    KRATOS_TRY

    // LUMPED MASS MATRIX
    unsigned int number_of_nodes = GetGeometry().size();
    unsigned int mat_size = number_of_nodes * 3;

    if (rMassMatrix.size1() != mat_size)
    {
        rMassMatrix.resize(mat_size, mat_size);
    }

    noalias(rMassMatrix) = ZeroMatrix(mat_size, mat_size);

    double total_mass = mTotalDomainInitialSize * GetProperties()[THICKNESS] * GetProperties()[DENSITY];

    Vector lump_fact;

    lump_fact = GetGeometry().LumpingFactors(lump_fact);

    for (unsigned int i = 0; i < number_of_nodes; i++)
    {
        double temp = lump_fact[i] * total_mass;

        for (unsigned int j = 0; j < 3; j++)
        {
            unsigned int index = i * 3 + j;
            rMassMatrix(index, index) = temp;
        }
    }
    if(Id()== 27){
        std::cout<<"Mass matrix calculated"<<std::endl;
    }

    KRATOS_CATCH("")
}

//***********************************************************************************
//***********************************************************************************

void PrestressMembraneElement::CalculateDampingMatrix(
    MatrixType& rDampingMatrix,
    ProcessInfo& rCurrentProcessInfo)

{
    KRATOS_TRY

    // LUMPED DAMPING MATRIX

    unsigned int number_of_nodes = GetGeometry().size();
    unsigned int mat_size = number_of_nodes * 3;

    if (rDampingMatrix.size1() != mat_size)
        rDampingMatrix.resize(mat_size, mat_size);

    rDampingMatrix = ZeroMatrix(mat_size, mat_size);

    double total_mass = mTotalDomainInitialSize * GetProperties()[THICKNESS] * GetProperties()[DENSITY];

    Vector lump_fact;

    lump_fact = GetGeometry().LumpingFactors(lump_fact);

    for (unsigned int i = 0; i < number_of_nodes; i++)
    {
        double temp = lump_fact[i] * total_mass;

        for (unsigned int j = 0; j < 3; j++)
        {
            unsigned int index = i * 3 + j;
            rDampingMatrix(index, index) = temp;
        }
    }

    if(Id()== 27){
        std::cout<<"Damping matrix calculated"<<std::endl;
    }
    KRATOS_CATCH("")
}

//***********************************************************************************
//***********************************************************************************

void PrestressMembraneElement::FinalizeSolutionStep(
    ProcessInfo& rCurrentProcessInfo)
{
    for (unsigned int i = 0; i < mConstitutiveLawVector.size(); i++)
    {
        mConstitutiveLawVector[i]->FinalizeSolutionStep(GetProperties(),
            GetGeometry(),
            row(GetGeometry().ShapeFunctionsValues(), i),
            rCurrentProcessInfo);
    }
}

//##### From here, old code

//***********************************************************************************
//***********************************************************************************

void PrestressMembraneElement::GetValuesVector(
    Vector& rValues,
    int Step)

{
    const unsigned int number_of_nodes = GetGeometry().size();
    const unsigned int mat_size = number_of_nodes * 3;

    if (rValues.size() != mat_size)
        rValues.resize(mat_size);

    for (unsigned int i = 0; i < number_of_nodes; i++)
    {
        const array_1d<double, 3>& disp = GetGeometry()[i].FastGetSolutionStepValue(DISPLACEMENT, Step);
        unsigned int index = i * 3;
        rValues[index] = disp[0];
        rValues[index + 1] = disp[1];
        rValues[index + 2] = disp[2];
    }
}

//***********************************************************************************
//***********************************************************************************

void PrestressMembraneElement::GetFirstDerivativesVector(
    Vector& rValues,
    int Step)

{
    const unsigned int number_of_nodes = GetGeometry().size();
    const unsigned int mat_size = number_of_nodes * 3;

    if (rValues.size() != mat_size)
        rValues.resize(mat_size);

    for (unsigned int i = 0; i < number_of_nodes; i++)
    {
        const array_1d<double, 3>& vel = GetGeometry()[i].FastGetSolutionStepValue(VELOCITY, Step);
        unsigned int index = i * 3;
        rValues[index] = vel[0];
        rValues[index + 1] = vel[1];
        rValues[index + 2] = vel[2];
    }

}

//***********************************************************************************
//***********************************************************************************

void PrestressMembraneElement::GetSecondDerivativesVector(
    Vector& rValues,
    int Step)

{
    const unsigned int number_of_nodes = GetGeometry().size();
    const unsigned int mat_size = number_of_nodes * 3;

    if (rValues.size() != mat_size)
        rValues.resize(mat_size);

    for (unsigned int i = 0; i < number_of_nodes; i++)
    {
        const array_1d<double, 3>& acc = GetGeometry()[i].FastGetSolutionStepValue(ACCELERATION, Step);
        unsigned int index = i * 3;
        rValues[index] = acc[0];
        rValues[index + 1] = acc[1];
        rValues[index + 2] = acc[2];
    }
}

//***********************************************************************************
//***********************************************************************************
// --------- //
//  PRIVATE  //
// --------- //
//***********************************************************************************
//***********************************************************************************

void PrestressMembraneElement::CalculateAndAddKm(
    Matrix& rK,
    Matrix& rB,
    Matrix& rD,
    const double& rWeight)

{
    KRATOS_TRY

    unsigned int dim = rB.size2();
    Matrix temp(3, dim);
    noalias(temp) = prod(rD, rB);
    temp *= rWeight;
    Matrix Km(dim, dim);
    noalias(Km) = prod(trans(rB), temp);
    noalias(rK) += Km;

    KRATOS_CATCH("")
}

//***********************************************************************************
//***********************************************************************************

void PrestressMembraneElement::CalculateAndAddNonlinearKm(
    Matrix& rK,
    Matrix& rB11,
    Matrix& rB22,
    Matrix& rB12,
    Vector& rSD,
    const double& rWeight)

{
    KRATOS_TRY;

    const unsigned int number_of_nodes = GetGeometry().size();

    for (unsigned int n = 0; n < number_of_nodes; n++)
    {
        for (unsigned int i = 0; i < 3; i++)
        {
            for (unsigned int m = 0; m <= n; m++)
            {
                unsigned int check = 3;
                if (m == n)
                    check = i + 1;
                for (unsigned int j = 0; j < check; j++)
                {
                    rK(3 * n + i, 3 * m + j) += (rSD[0] * rB11(3 * n + i, 3 * m + j) + rSD[1] * rB22(3 * n + i, 3 * m + j) + rSD[2] * rB12(3 * n + i, 3 * m + j))*rWeight;
                    rK(3 * m + i, 3 * n + j) = rK(3 * n + i, 3 * m + j);
                }
            }
        }
    }

    KRATOS_CATCH("")
}

//***********************************************************************************
//***********************************************************************************

<<<<<<< HEAD
void PrestressMembraneElement::CalculateQ( 
    bounded_matrix<double, 3, 3>& Q,
    const unsigned int& rPointNumber)
=======
void PrestressMembraneElement::CalculateQ(
    BoundedMatrix<double, 3, 3>& Q,
    Matrix& mG)
>>>>>>> 8479d251

{
    KRATOS_TRY
    Q(0, 0) = std::pow(mGVector[rPointNumber](0, 0), 2);
    Q(0, 1) = std::pow(mGVector[rPointNumber](0, 1), 2);
    Q(0, 2) = 2.00*mGVector[rPointNumber](0, 0)*mGVector[rPointNumber](0, 1);

    Q(1, 0) = std::pow(mGVector[rPointNumber](1, 0), 2);
    Q(1, 1) = std::pow(mGVector[rPointNumber](1, 1), 2);
    Q(1, 2) = 2.00*mGVector[rPointNumber](1, 0) * mGVector[rPointNumber](1, 1);

    Q(2, 0) = 2.00 * mGVector[rPointNumber](0, 0) * mGVector[rPointNumber](1, 0);
    Q(2, 1) = 2.00 * mGVector[rPointNumber](0, 1)*mGVector[rPointNumber](1, 1);
    Q(2, 2) = 2.00 * (mGVector[rPointNumber](0, 0) * mGVector[rPointNumber](1, 1) + mGVector[rPointNumber](0, 1)*mGVector[rPointNumber](1, 0));

    KRATOS_CATCH("")
}

//***********************************************************************************
//***********************************************************************************

void PrestressMembraneElement::CalculateB(
<<<<<<< HEAD
    Matrix& rB,
    const bounded_matrix<double, 3, 3>& rQ,
=======
    Matrix& B,
    BoundedMatrix<double, 3, 3>& Q,
>>>>>>> 8479d251
    const Matrix& DN_De,
    const array_1d<double, 3>& g1,
    const array_1d<double, 3>& g2)

{
    KRATOS_TRY

    const unsigned int number_of_nodes = GetGeometry().size();
    Matrix b(3, number_of_nodes * 3);

    for (unsigned int i = 0; i < number_of_nodes; i++)
    {
        unsigned int index = 3 * i;

        //first line
        b(0, index) = DN_De(i, 0) * g1[0];
        b(0, index + 1) = DN_De(i, 0) * g1[1];
        b(0, index + 2) = DN_De(i, 0) * g1[2];

        //second line
        b(1, index) = DN_De(i, 1) * g2[0];
        b(1, index + 1) = DN_De(i, 1) * g2[1];
        b(1, index + 2) = DN_De(i, 1) * g2[2];

        //third line
        b(2, index) = 0.5*(DN_De(i, 1) * g1[0] + DN_De(i, 0) * g2[0]);
        b(2, index + 1) = 0.5*(DN_De(i, 1) * g1[1] + DN_De(i, 0) * g2[1]);
        b(2, index + 2) = 0.5*(DN_De(i, 1) * g1[2] + DN_De(i, 0) * g2[2]);
    }

    rB = prod(rQ, b); 

    KRATOS_CATCH("")
}


//***********************************************************************************
//***********************************************************************************

void PrestressMembraneElement::CalculateStrain(
    Vector& rStrainVector,
    array_1d<double, 3>& rgab,
    array_1d<double, 3>& rGab)

{
    KRATOS_TRY

    rStrainVector[0] = 0.5 * (rgab[0] - rGab[0]);
    rStrainVector[1] = 0.5 * (rgab[1] - rGab[1]);
    rStrainVector[2] = 0.5 * (rgab[2] - rGab[2]);


    KRATOS_CATCH("")
}

//***********************************************************************************
//***********************************************************************************
// Anna I think this function is not used
// pleae have a look into one of the solid elemens on how to use it
// also please make it concisitent with the function from the solids, I think there are some deficiencies
void PrestressMembraneElement::CalculateAndAdd_BodyForce(
    const Vector& rN,
    const ProcessInfo& rCurrentProcessInfo,
    array_1d<double, 3>& BodyForce,
    VectorType& rRightHandSideVector,
    const double& rWeight)

{
    KRATOS_TRY

        unsigned int number_of_nodes = this->GetGeometry().size();
    const double density = this->GetProperties()[DENSITY];


    noalias(BodyForce) = ZeroVector(3);
    for (unsigned int i = 0; i<number_of_nodes; i++)
        BodyForce += rN[i] * this->GetGeometry()[i].FastGetSolutionStepValue(VOLUME_ACCELERATION);
    BodyForce *= density;

    for (unsigned int i = 0; i < number_of_nodes; i++)
    {
        int index = 3 * i;

        for (unsigned int j = 0; j < 3; j++)
            rRightHandSideVector[index + j] += rWeight * rN[i] * BodyForce[j];
    }

    KRATOS_CATCH("")
}

//***********************************************************************************
//***********************************************************************************

// Anna I think this is not used, is it needed?
void PrestressMembraneElement::CalculateAndAdd_PressureForce(
    VectorType& rResidualVector,
    const Vector& rN,
    const array_1d<double, 3>& rv3,
    const double& rPressure,
    const double& rWeight,
    const ProcessInfo& rCurrentProcessInfo)

{
    KRATOS_TRY

        unsigned int number_of_nodes = GetGeometry().size();

    for (unsigned int i = 0; i < number_of_nodes; i++)
    {
        int index = 3 * i;
        double coeff = rPressure * rN[i] * rWeight;
        rResidualVector[index] += coeff * rv3[0];
        rResidualVector[index + 1] += coeff * rv3[1];
        rResidualVector[index + 2] += coeff * rv3[2];
    }

    KRATOS_CATCH("")
}

//***********************************************************************************
//***********************************************************************************

void PrestressMembraneElement::CalculateAll(
    MatrixType& rLeftHandSideMatrix,
    VectorType& rRightHandSideVector,
    const ProcessInfo& rCurrentProcessInfo,
    const bool& rCalculateStiffnessMatrixFlag,
    const bool& rCalculateResidualVectorFlag)

{
    KRATOS_TRY

    // Initializing all needed variables
    const unsigned int number_of_nodes = GetGeometry().size();
    const unsigned int mat_size = number_of_nodes * 3;

    Vector strain_vector(3);
    Vector stress_vector(3);

    // set up Constitutive Law
    ConstitutiveLaw::Parameters Values(GetGeometry(), GetProperties(), rCurrentProcessInfo);

    // Set constitutive law flags:
    Flags &constitutive_law_options=Values.GetOptions();
    constitutive_law_options.Set(ConstitutiveLaw::USE_ELEMENT_PROVIDED_STRAIN, true);
    constitutive_law_options.Set(ConstitutiveLaw::COMPUTE_STRESS, true);
    // for formfinding: Constitutive Tensor is 0 Tensor
    if(this->Has(IS_FORMFINDING)){
        if(this->GetValue(IS_FORMFINDING))
            constitutive_law_options.Set(ConstitutiveLaw::COMPUTE_CONSTITUTIVE_TENSOR, false);
    }
    else
        constitutive_law_options.Set(ConstitutiveLaw::COMPUTE_CONSTITUTIVE_TENSOR, true);

    Values.SetStrainVector(strain_vector);       // this is the input parameter
    Values.SetStressVector(stress_vector);       // this is an output parameter

    // resizing as needed the LHS
    if (rCalculateStiffnessMatrixFlag == true)    // calculation of the matrix is required
    {
        if (rLeftHandSideMatrix.size1() != mat_size)
        {
            rLeftHandSideMatrix.resize(mat_size, mat_size);
        }

        noalias(rLeftHandSideMatrix) = ZeroMatrix(mat_size, mat_size); //resetting LHS
    }

    //resizing as needed the RHS
    if (rCalculateResidualVectorFlag == true) //calculation of the matrix is required
    {
        if (rRightHandSideVector.size() != mat_size)
        {
            rRightHandSideVector.resize(mat_size);
        }

        rRightHandSideVector = ZeroVector(mat_size); //resetting RHS
    }

<<<<<<< HEAD
=======
    // Initializing the Nodal coordinates
    // change to: BoundedMatrix
    Matrix xyz_reference;   // Nodal coordinates in the reference configuration
    Matrix xyz_actual;      // Nodal coordinates in the actual configuration

>>>>>>> 8479d251
    // reading integration points and local gradients
    const GeometryType::IntegrationPointsArrayType& integration_points = GetGeometry().IntegrationPoints();

    const GeometryType::ShapeFunctionsGradientsType& DN_De_container = GetGeometry().ShapeFunctionsLocalGradients();

    // calculating actual jacobian
    GeometryType::JacobiansType J;

    J = GetGeometry().Jacobian(J);

<<<<<<< HEAD
    for (unsigned int point_number = 0; point_number < integration_points.size(); point_number++)
    {
        // reading integration weight, shape function value and its gradients at this integration point
        const double integration_weight = integration_points[point_number].Weight();

        Matrix DN_De = DN_De_container[point_number];
=======
    for (std::size_t point_number = 0; point_number < integration_points.size(); point_number++) {
        // reading integration weight, shape function value and its gradients at this integration point
        const double IntegrationWeight = integration_points[point_number].Weight();

        Vector ShapeFunctionN = row(Ncontainer, point_number);
        Matrix DN_De = DN_DeContainer[point_number];
>>>>>>> 8479d251

        // covariant metric in deformed system
        array_1d<double, 3> gab;

        // Transformation Matrix Q
<<<<<<< HEAD
        bounded_matrix<double, 3, 3> Q;
        noalias(Q) = ZeroMatrix(3, 3);
=======
        BoundedMatrix<double, 3, 3> Q = ZeroMatrix(3, 3);
>>>>>>> 8479d251
        // basis vectors in deformed system
        array_1d<double, 3> g1, g2, g3;

<<<<<<< HEAD
        CalculateQ(Q, point_number);
        CalculateMetricDeformed(point_number, DN_De, gab, g1, g2);
        CalculateStrain(strain_vector, gab, mGab0[point_number]);

        Vector cartesian_strain_vector = prod(Q, strain_vector); //in refence configuration
=======
        CalculateQ(Q, mGVector[point_number]);
        CalculateMetricDeformed(point_number, DN_De, gab, g1, g2);
        CalculateStrain(StrainVector, gab, mGab0[point_number]);

        Vector cartesian_strain_vector = prod(Q, StrainVector); //in refence configuration
>>>>>>> 8479d251

        // Constitutive Matrices D
        Matrix D(3, 3, 0);
        Values.SetConstitutiveMatrix(D); // this is an output parameter

        //Deformation Gradient
<<<<<<< HEAD
        Values.SetDeformationGradientF(CalculateDeformationGradient(point_number));

        mConstitutiveLawVector[point_number]->CalculateMaterialResponse(Values, ConstitutiveLaw::StressMeasure_PK2);

        // Deformations for Non-linear force vector
        Vector strain_deformation;

        strain_deformation = prod(trans(D), cartesian_strain_vector);

        // Adding the pre-stress values as forces over length
        for (int i = 0; i < 3; ++i)
            strain_deformation[i] += GetValue(MEMBRANE_PRESTRESS)(i,point_number);

        if (this->Id()==35){
            std::cout<<"Membrane Prestress:"<<GetValue(MEMBRANE_PRESTRESS)<<", strain deformation: "<< strain_deformation<<std::endl;
        }
        // calculate B matrices
        Matrix B(3, mat_size);
        noalias(B) = ZeroMatrix(3, mat_size);
        CalculateB(B, Q, DN_De, g1, g2);

        // integration on the REFERENCE CONFIGURATION
        double DetJ0 = mDetJ0[point_number];
        double int_reference_weight = integration_weight * DetJ0 * GetProperties()[THICKNESS];

        // Nonlinear Deformation
        Matrix strain_local_cart_11(number_of_nodes * 3, number_of_nodes * 3);
        noalias(strain_local_cart_11) = ZeroMatrix(number_of_nodes * 3, number_of_nodes * 3);
        Matrix strain_local_cart_22(number_of_nodes * 3, number_of_nodes * 3);
        noalias(strain_local_cart_22) = ZeroMatrix(number_of_nodes * 3, number_of_nodes * 3);
        Matrix strain_local_cart_12(number_of_nodes * 3, number_of_nodes * 3);
        noalias(strain_local_cart_12) = ZeroMatrix(number_of_nodes * 3, number_of_nodes * 3);

        CalculateSecondVariationStrain(DN_De, strain_local_cart_11, strain_local_cart_22, strain_local_cart_12, Q);

        // LEFT HAND SIDE MATRIX
        if (rCalculateStiffnessMatrixFlag == true)
        {
            // adding membrane contribution to the stiffness matrix
            CalculateAndAddKm(rLeftHandSideMatrix, B, D, int_reference_weight);
=======
        const Matrix& deformation_gradient = CalculateDeformationGradient(point_number);
        Values.SetDeformationGradientF(deformation_gradient);

        mConstitutiveLawVector[point_number]->CalculateMaterialResponse(Values, ConstitutiveLaw::StressMeasure_PK2);     // Why is the curviliear strains are used here?

        // Deformations for Non-linear force vector
        Vector strain_deformation = prod(trans(D), cartesian_strain_vector);

        // Adding the pre-stress values as forces over length
        const Matrix& membrane_prestress = GetValue(MEMBRANE_PRESTRESS);
        for (std::size_t i = 0; i < 3; ++i)
            strain_deformation[i] += membrane_prestress(i,point_number);

        // Calculate B matrices
        Matrix B(3, mat_size, 0.0);
        //CalculateB(B, Q, DN_De, mG1[point_number], mG2[point_number]);
        CalculateB(B, Q, DN_De, g1, g2);

        // Integration on the REFERENCE CONFIGURATION
        const double det_J0 = mDetJ0[point_number];
        const double int_to_reference_weight = IntegrationWeight * det_J0 * GetProperties()[THICKNESS];

        // Nonlinear Deformation
        Matrix strain_local_cartesian_11(number_of_nodes * 3, number_of_nodes * 3, 0.0);
        Matrix strain_local_cartesian_22(number_of_nodes * 3, number_of_nodes * 3, 0.0);
        Matrix strain_local_cartesian_12(number_of_nodes * 3, number_of_nodes * 3, 0.0);

        CalculateSecondVariationStrain(DN_De, strain_local_cartesian_11, strain_local_cartesian_22, strain_local_cartesian_12, Q, g1, g2);

        // LEFT HAND SIDE MATRIX
        if (CalculateStiffnessMatrixFlag) { // Calculation of the matrix is required
            // Adding membrane contribution to the stiffness matrix
            CalculateAndAddKm(rLeftHandSideMatrix, B, D, int_to_reference_weight);
>>>>>>> 8479d251

            // Adding non-linear-contribution to stiffness matrix
            CalculateAndAddNonlinearKm(rLeftHandSideMatrix,
<<<<<<< HEAD
                strain_local_cart_11, strain_local_cart_22, strain_local_cart_12,
                strain_deformation,
                int_reference_weight);
        }

        // RIGHT HAND SIDE VECTOR
        if (rCalculateResidualVectorFlag == true)         // calculation of the matrix is required
        {
            // operation performed: rRighthandSideVector -= Weight* IntForce
            noalias(rRightHandSideVector) -= int_reference_weight* prod(trans(B), strain_deformation);
=======
                strain_local_cartesian_11, strain_local_cartesian_22, strain_local_cartesian_12,
                strain_deformation,
                int_to_reference_weight);
        }

        // RIGHT HAND SIDE VECTOR
        if (CalculateResidualVectorFlag) { // Calculation of the residual is required
            // operation performed: rRighthandSideVector -= Weight* IntForce
            noalias(rRightHandSideVector) -= int_to_reference_weight* prod(trans(B), strain_deformation);
>>>>>>> 8479d251
        }
    } // end loop over integration points

    KRATOS_CATCH("")
}


//************************************************************************************
//************************************************************************************
void PrestressMembraneElement::GetValueOnIntegrationPoints(const Variable<Matrix>& rVariable,
    std::vector<Matrix>& rValues, const ProcessInfo& rCurrentProcessInfo)
{
    if (rVariable == GREEN_LAGRANGE_STRAIN_TENSOR)
    {
        CalculateOnIntegrationPoints(rVariable, rValues, rCurrentProcessInfo);
    }

    if (rVariable == PK2_STRESS_TENSOR)
    {
        CalculateOnIntegrationPoints(rVariable, rValues, rCurrentProcessInfo);
    }
    // VM
    if (rVariable == CAUCHY_STRESS_TENSOR)
    {
        CalculateOnIntegrationPoints(rVariable, rValues, rCurrentProcessInfo);
    }
    // VM
}
//***********************************************************************************
//***********************************************************************************
void PrestressMembraneElement::CalculateMetricDeformed(const unsigned int& rPointNumber, Matrix DN_De,
    array_1d<double, 3>& rgab,
    array_1d<double, 3>& rg1,
    array_1d<double, 3>& rg2)
{
    GeometryType::JacobiansType J_act;
    J_act = GetGeometry().Jacobian(J_act);

<<<<<<< HEAD
=======
    //auxiliary terms
    //array_1d<double, 3> g1;
    //array_1d<double, 3> g2;
>>>>>>> 8479d251
    array_1d<double, 3> g3;

    rg1[0] = J_act[rPointNumber](0, 0);
    rg2[0] = J_act[rPointNumber](0, 1);
    rg1[1] = J_act[rPointNumber](1, 0);
    rg2[1] = J_act[rPointNumber](1, 1);
    rg1[2] = J_act[rPointNumber](2, 0);
    rg2[2] = J_act[rPointNumber](2, 1);

    //basis vector g3
    MathUtils<double>::CrossProduct(g3, rg1, rg2);
    //differential area dA
    double dA = norm_2(g3);
    //normal vector _n
    array_1d<double, 3> n = g3 / dA;

    //GetCovariantMetric
    rgab[0] = inner_prod(rg1,rg1);
    rgab[1] = inner_prod(rg2,rg2);
    rgab[2] = inner_prod(rg1,rg2);

}

//***********************************************************************************
//***********************************************************************************
void PrestressMembraneElement::CalculateSecondVariationStrain(Matrix DN_De,
<<<<<<< HEAD
    Matrix & rStrainLocalCart11,
    Matrix & rStrainLocalCart22,
    Matrix & rStrainLocalCart12,
    bounded_matrix<double, 3, 3>& rQ)
=======
    Matrix & Strain_locCartesian11,
    Matrix & Strain_locCartesian22,
    Matrix & Strain_locCartesian12,
    BoundedMatrix<double, 3, 3>& Q,
    array_1d<double, 3>& g1,
    array_1d<double, 3>& g2)
>>>>>>> 8479d251
{
    const unsigned int number_of_nodes = GetGeometry().size();

    Vector dd_strain_curvilinear(3);

    for (unsigned int n = 0; n < number_of_nodes; ++n)
    {
        for (unsigned int i = 0; i < 3; ++i)
        {
            for (unsigned int m = 0; m <= n; m++)
            {

                unsigned int limit = i + 1;
                if (m < n)
                    limit = 3;
                for (unsigned int j = 0; j < limit; j++)
                {
                    noalias(dd_strain_curvilinear) = ZeroVector(3);
                    if (j == i)
                    {
                        dd_strain_curvilinear[0] = DN_De(n, 0)*DN_De(m, 0);
                        dd_strain_curvilinear[1] = DN_De(n, 1)*DN_De(m, 1);
                        dd_strain_curvilinear[2] = 0.5*(DN_De(n, 0)*DN_De(m, 1) + DN_De(n, 1)*DN_De(m, 0));

                        rStrainLocalCart11(3 * n + i, 3 * m + j) = rQ(0, 0)*dd_strain_curvilinear[0] + rQ(0, 1)*dd_strain_curvilinear[1] + rQ(0, 2)*dd_strain_curvilinear[2];
                        rStrainLocalCart22(3 * n + i, 3 * m + j) = rQ(1, 0)*dd_strain_curvilinear[0] + rQ(1, 1)*dd_strain_curvilinear[1] + rQ(1, 2)*dd_strain_curvilinear[2];
                        rStrainLocalCart12(3 * n + i, 3 * m + j) = rQ(2, 0)*dd_strain_curvilinear[0] + rQ(2, 1)*dd_strain_curvilinear[1] + rQ(2, 2)*dd_strain_curvilinear[2];

                    }
                }
            }
        }
    }
}

//***********************************************************************************
//***********************************************************************************
void PrestressMembraneElement::ProjectPrestress(
    const unsigned int& rPointNumber){

    // definition prestress axes
    array_1d<double,3> global_prestress_axis1, global_prestress_axis2, global_prestress_axis3;
    for(unsigned int i=0; i<3;i++){
        global_prestress_axis1[i] = GetValue(PRESTRESS_AXIS_1)(i,rPointNumber);
        global_prestress_axis2[i] = GetValue(PRESTRESS_AXIS_2)(i,rPointNumber);
    }

    #ifdef KRATOS_DEBUG
        KRATOS_ERROR_IF(norm_2(global_prestress_axis1) < std::numeric_limits<double>::epsilon() && norm_2(global_prestress_axis1) > -std::numeric_limits<double>::epsilon()) << "division by zero!" << std::endl;
        KRATOS_ERROR_IF(norm_2(global_prestress_axis2) < std::numeric_limits<double>::epsilon() && norm_2(global_prestress_axis2) > -std::numeric_limits<double>::epsilon()) << "division by zero!" << std::endl;
    #endif

    // normalization global prestress axes
    global_prestress_axis1 /= norm_2(global_prestress_axis1);
    global_prestress_axis2 /= norm_2(global_prestress_axis2);

    // Compute global_prestress_axis3
    MathUtils<double>::CrossProduct(global_prestress_axis3, global_prestress_axis1, global_prestress_axis2);
    global_prestress_axis3 /= norm_2(global_prestress_axis3);

    // Compute local cartesian basis E1, E2, E3
    array_1d<double,3> E1 = column( GetValue(BASE_REF_1),rPointNumber )/norm_2(column( GetValue(BASE_REF_1),rPointNumber ));
    array_1d<double,3> E2, E3;
    MathUtils<double>::CrossProduct(E3,E1,column( GetValue(BASE_REF_2),rPointNumber ));
    E3 /= norm_2(E3);
    MathUtils<double>::CrossProduct(E2,E3,E1);
    E2 /= norm_2(E2);


    // Compute T1, T2, T3
    array_1d<double, 3> normal_projection_plane;
    MathUtils<double>::CrossProduct(normal_projection_plane, global_prestress_axis3, global_prestress_axis1);
    array_1d<double, 3> T1, T2, T3;
    MathUtils<double>::CrossProduct(T1, normal_projection_plane, E3);
    T1 /= norm_2(T1);
    MathUtils<double>::CrossProduct(T2,E3,T1);
    T2 /= norm_2(T2);
    T3 = E3;

    // Transform prestresses in the local cartesian cosy in reference configuration
<<<<<<< HEAD
    bounded_matrix<double,3,3> origin, target, tensor;
    noalias(origin) = ZeroMatrix(3,3);
    noalias(target) = ZeroMatrix(3,3);
    noalias(tensor) = ZeroMatrix(3,3);
=======
    BoundedMatrix<double,3,3> origin = ZeroMatrix(3,3);
    BoundedMatrix<double,3,3> target = ZeroMatrix(3,3);
    BoundedMatrix<double,3,3> tensor = ZeroMatrix(3,3);
>>>>>>> 8479d251

    for (int i=0;i<3;i++){
        origin(i,0) = T1(i);
        origin(i,1) = T2(i);
        origin(i,2) = T3(i);
        target(i,0) = E1(i);
        target(i,1) = E2(i);
        target(i,2) = E3(i);
    }

    tensor.clear();
    tensor(0,0) = this->GetValue(MEMBRANE_PRESTRESS)(0,rPointNumber);
    tensor(1,1) = this->GetValue(MEMBRANE_PRESTRESS)(1,rPointNumber);
    tensor(1,0) = this->GetValue(MEMBRANE_PRESTRESS)(2,rPointNumber);
    tensor(0,1) = this->GetValue(MEMBRANE_PRESTRESS)(2,rPointNumber);

    // Transformation Stress Tensor
    StructuralMechanicsMathUtilities::TensorTransformation<3>(origin,origin,target,target,tensor);

    // store prestress values in the elemental data
    Matrix& prestress_matrix = GetValue(MEMBRANE_PRESTRESS);
    prestress_matrix(0,rPointNumber) = tensor(0,0);
    prestress_matrix(1,rPointNumber) = tensor(1,1);
    prestress_matrix(2,rPointNumber) = tensor(1,0);
}
//***********************************************************************************
//***********************************************************************************

void PrestressMembraneElement::InitializeSolutionStep(ProcessInfo& rCurrentProcessInfo){
    
}
//***********************************************************************************
//***********************************************************************************
void PrestressMembraneElement::InitializeNonLinearIteration(ProcessInfo& rCurrentProcessInfo){
    // for formfinding: update basevectors (and prestress in case of anisotropy)
    //if(this->Id()>43 && this->Id()<53)
    //    std::cout<<"Base Vectors"<<this->Id()<<": "<<GetValue(BASE_REF_1)<<","<<GetValue(BASE_REF_2)<<std::endl;
    if(this->Has(IS_FORMFINDING)){
        if(this->GetValue(IS_FORMFINDING)){
            const GeometryType::IntegrationPointsArrayType& integration_points = GetGeometry().IntegrationPoints();
            if(mAnisotropicPrestress == true){
                // update prestress in the anisotropic case
                for (unsigned int point_number = 0; point_number < integration_points.size(); ++point_number){
                    if(mAnisotropicPrestress == true)
                        UpdatePrestress(point_number);
                }
            }
            //update base vectors in reference configuration, metrics
            ComputeBaseVectors(integration_points);
        }
    }
}


//***********************************************************************************
//***********************************************************************************

void PrestressMembraneElement::InitializeMaterial(const unsigned int& NumberIntegrationPoints){
    if (mConstitutiveLawVector.size() == 0)
    {
        mConstitutiveLawVector.resize(NumberIntegrationPoints);

        for (unsigned int i = 0; i < mConstitutiveLawVector.size(); i++)
        {
            mConstitutiveLawVector[i] = GetProperties()[CONSTITUTIVE_LAW]->Clone();

            mConstitutiveLawVector[i]->InitializeMaterial(GetProperties(), GetGeometry(), row(GetGeometry().ShapeFunctionsValues(), i));
        }
    }
}

//***********************************************************************************
//***********************************************************************************
void PrestressMembraneElement::UpdatePrestress(const unsigned int& rPointNumber){
    // --1--computation relevant CoSys
    array_1d<double, 3> g1, g2, g3, gab; //base vectors/metric actual config
    array_1d<double, 3> G3;  // base vector reference config
    array_1d<double, 3> E1_tot,E2_tot, E3_tot; //local cartesian base vectors initial reference config
    array_1d<double, 3> E1, E2, E3; // local cartesian base vectors initial config
    array_1d<double, 3> base_ref_contra_tot_1, base_ref_contra_tot_2; //contravariant base vectors initial reference config

    ComputeRelevantCoSys(rPointNumber, g1, g2, g3, gab, G3, E1_tot, E2_tot, E3_tot, E1, E2, E3, base_ref_contra_tot_1, base_ref_contra_tot_2);

    // --2-- computation total deformation gradient
    BoundedMatrix<double,3,3> deformation_gradient_total;
    for(unsigned int i=0; i<3; i++){
        for(unsigned int j=0; j<3; j++){
            deformation_gradient_total(i,j) = base_ref_contra_tot_1(j)*g1(i) + base_ref_contra_tot_2(j)*g2(i) + mG3Initial[rPointNumber](j)*g3(i);
        }
    }

    //--3--Compute the eigenvalues of the total deformation gradient
<<<<<<< HEAD
    bounded_matrix<double,3,3> origin, target, tensor;
    noalias(origin) = ZeroMatrix(3,3);
    noalias(target) = ZeroMatrix(3,3);
    noalias(tensor) = ZeroMatrix(3,3);
=======
    BoundedMatrix<double,3,3> origin = ZeroMatrix(3,3);
    BoundedMatrix<double,3,3> target = ZeroMatrix(3,3);
    BoundedMatrix<double,3,3> tensor = ZeroMatrix(3,3);
>>>>>>> 8479d251
    double lambda_1, lambda_2;

    ComputeEigenvaluesDeformationGradient(rPointNumber,
                    origin, target, tensor,
                    base_ref_contra_tot_1,base_ref_contra_tot_2,
                    E1_tot, E2_tot, E3_tot,
                    gab,
                    lambda_1, lambda_2);

    //--4--Compute the eigenvectors in the reference and actual configuration
<<<<<<< HEAD
    bounded_matrix<double,3,3> N_act; // eigenvectors in actual configuration
    noalias(N_act) = ZeroMatrix(3,3);
    ComputeEigenvectorsDeformationGradient(rPointNumber,
=======
    BoundedMatrix<double,3,3> N_act = ZeroMatrix(3,3); // eigenvectors in actual configuration
    ComputeEigenvectorsDeformationGradient(PointNumber,
>>>>>>> 8479d251
                                tensor, origin,
                                deformation_gradient_total,
                                E1_tot, E2_tot,
                                lambda_1, lambda_2,
                                N_act);

    //--5--Compute the modified prestress
    ModifyPrestress(rPointNumber,
                    origin, target,tensor,
                    E1, E2, E3, G3,
                    g1, g2, g3, N_act,
                    lambda_1, lambda_2);
}
//***********************************************************************************
//***********************************************************************************

void PrestressMembraneElement::ComputeRelevantCoSys(const unsigned int& rPointNumber,
             array_1d<double, 3>& rg1,array_1d<double, 3>& rg2,array_1d<double, 3>& rg3, array_1d<double, 3>& rgab,
             array_1d<double, 3>& rG3,
             array_1d<double, 3>& rE1Tot, array_1d<double, 3>& rE2Tot,array_1d<double, 3>& rE3Tot,
             array_1d<double, 3>& rE1,array_1d<double, 3>& rE2,array_1d<double, 3>& rE3,
             array_1d<double, 3>& rBaseRefContraTot1,array_1d<double, 3>& rBaseRefContraTot2){

    const GeometryType::ShapeFunctionsGradientsType& DN_De_container = GetGeometry().ShapeFunctionsLocalGradients();
    Matrix DN_De = DN_De_container[rPointNumber];
    CalculateMetricDeformed(rPointNumber, DN_De, rgab, rg1, rg2);

    // compute the out-of-plane direction and normalize it
    MathUtils<double>::CrossProduct(rg3,rg1,rg2);
    rg3 /= norm_2(rg3);

    // computation of the out-of-plane direction in the reference configuration
    MathUtils<double>::CrossProduct(rG3,column( GetValue(BASE_REF_1),rPointNumber ),column( GetValue(BASE_REF_2),rPointNumber ));
    rG3 /= norm_2(rG3);

    //Compute cartesian basis in total reference configuration
    // rE1Tot = mG1Initial/|mG1Initial|, rE3Tot = mG3Initial
    rE1Tot = mG1Initial[rPointNumber]/norm_2(mG1Initial[rPointNumber]);
    rE3Tot = mG3Initial[rPointNumber];
    MathUtils<double>::CrossProduct(rE2Tot,rE3Tot,rE1Tot);
    rE2Tot /= norm_2(rE2Tot);

    //Compute cartesian basis in (updated) reference configuration
    // rE1 = BASE_REF_1/|BASE_REF_1|, rE3 = rG3
    rE1 = column( GetValue(BASE_REF_1),rPointNumber )/norm_2(column( GetValue(BASE_REF_1),rPointNumber));
    rE3 = rG3;
    MathUtils<double>::CrossProduct(rE2,rE3,rE1);
    rE2 /= norm_2(rE2);

    // Compute contravariant basis in total Reference configuration
    // -->Compute the metric in total reference configuration
    array_1d<double, 3> metric_reference_tot;
    metric_reference_tot(0)=inner_prod(mG1Initial[rPointNumber],mG1Initial[rPointNumber]);
    metric_reference_tot(1)=inner_prod(mG2Initial[rPointNumber],mG2Initial[rPointNumber]);
    metric_reference_tot(2)=inner_prod(mG2Initial[rPointNumber],mG1Initial[rPointNumber]);

    // -->Invert metric in (total) reference configuration
    double det_metric_tot = metric_reference_tot(0)*metric_reference_tot(1)-metric_reference_tot(2)*metric_reference_tot(2);
    array_1d<double, 3> inv_metric_tot;
    #ifdef KRATOS_DEBUG
        KRATOS_ERROR_IF(det_metric_tot < std::numeric_limits<double>::epsilon() && det_metric_tot > -std::numeric_limits<double>::epsilon()) << "division by zero!" << std::endl;
    #endif
    inv_metric_tot(0) = 1.0/det_metric_tot * metric_reference_tot(1);
    inv_metric_tot(1) = 1.0/det_metric_tot * metric_reference_tot(0);
    inv_metric_tot(2) = -1.0/det_metric_tot * metric_reference_tot(2);

    // -->Compute contravariant basis (in total reference configuration)
    rBaseRefContraTot1 = inv_metric_tot(0)*mG1Initial[rPointNumber] + inv_metric_tot(2)*mG2Initial[rPointNumber];
    rBaseRefContraTot2 = inv_metric_tot(2)*mG1Initial[rPointNumber] + inv_metric_tot(1)*mG2Initial[rPointNumber];

}
//***********************************************************************************
//***********************************************************************************

<<<<<<< HEAD
void PrestressMembraneElement::ComputeEigenvaluesDeformationGradient(const unsigned int& rPointNumber,
                    bounded_matrix<double,3,3>& rOrigin, bounded_matrix<double,3,3>& rTarget, bounded_matrix<double,3,3>& rTensor,
=======
void PrestressMembraneElement::ComputeEigenvaluesDeformationGradient(const unsigned int PointNumber,
                    BoundedMatrix<double,3,3>& rOrigin, BoundedMatrix<double,3,3>& rTarget, BoundedMatrix<double,3,3>& rTensor,
>>>>>>> 8479d251
                    const array_1d<double, 3>& rBaseRefContraTot1, const array_1d<double, 3>& rBaseRefContraTot2,
                    const array_1d<double, 3>& rE1Tot, const array_1d<double, 3>& rE2Tot, const array_1d<double, 3>& rE3Tot,
                    const array_1d<double, 3>& rgab,
                    double& rLambda1, double& rLambda2){
    for (int i=0;i<3;i++){
        rOrigin(i,0) = rBaseRefContraTot1(i);
        rOrigin(i,1) = rBaseRefContraTot2(i);
        rOrigin(i,2) = mG3Initial[rPointNumber](i);
        rTarget(i,0) = rE1Tot(i);
        rTarget(i,1) = rE2Tot(i);
        rTarget(i,2) = rE3Tot(i);
    }
    rTensor.clear();
    rTensor(0,0) = rgab(0);
    rTensor(1,1) = rgab(1);
    rTensor(1,0) = rgab(2);
    rTensor(0,1) = rgab(2);

    // Transformation C rTensor
    StructuralMechanicsMathUtilities::TensorTransformation<3>(rOrigin,rOrigin,rTarget,rTarget,rTensor);

    // Compute the Eigenvalues
    // (C-lambda_i*I)N=0
    // rTensor:Eigenvalue in out-of-plane direction lambda_3 = 1 (no strain in this direction)

    //solution quadratic formula
    const double root = std::sqrt(std::abs((rTensor(0,0)+rTensor(1,1))*(rTensor(0,0)+rTensor(1,1))-4.0*(rTensor(0,0)*rTensor(1,1)-rTensor(0,1)*rTensor(1,0))));
    rLambda1 = (rTensor(0,0) + rTensor(1,1) + root)/2.0;
    rLambda2 = (rTensor(0,0) + rTensor(1,1) - root)/2.0;

    // Eigenvectors of C: lambda^2 --> root needed for "real" eigenvalues
    rLambda1 = std::sqrt(rLambda1);
    rLambda2 = std::sqrt(rLambda2);
}
//***********************************************************************************
//***********************************************************************************

<<<<<<< HEAD
void PrestressMembraneElement::ComputeEigenvectorsDeformationGradient(const unsigned int& rPointNumber,
                                bounded_matrix<double,3,3>& rTensor, bounded_matrix<double,3,3>& rOrigin,
                                const bounded_matrix<double,3,3>& rDeformationGradientTotal,
=======
void PrestressMembraneElement::ComputeEigenvectorsDeformationGradient(const unsigned int PointNumber,
                                BoundedMatrix<double,3,3>& rTensor, BoundedMatrix<double,3,3>& rOrigin,
                                const BoundedMatrix<double,3,3>& rDeformationGradientTotal,
>>>>>>> 8479d251
                                const array_1d<double, 3>& rE1Tot, const array_1d<double, 3>& rE2Tot,
                                const double Lambda1, const double Lambda2,
                                BoundedMatrix<double,3,3>& rNAct){
    //Check if rTensor is the Identity Matrix -> no deformation
    //(rTensor-lambda^2*I)=ZeroMatrix
    bool principal_strain_state = false;
    rTensor(0,0) -= Lambda1*Lambda1;
    rTensor(1,1) -= Lambda2*Lambda2;
    if (std::abs(rTensor(0,0))<1.0e-6 && std::abs(rTensor(1,0))<1.0e-6 && std::abs(rTensor(0,1))<1.0e-6 && std::abs(rTensor(1,1))<1.0e-6)
        principal_strain_state = true;

    // compute C (=rTensor)
    noalias(rTensor) = prod(trans(rDeformationGradientTotal),rDeformationGradientTotal);

    // Eigenvectors in reference configuration: N_ref
    array_1d<double, 3> N_ref_1, N_ref_2, N_ref_3;
    N_ref_3 = mG3Initial[rPointNumber];

    if (principal_strain_state) {
        N_ref_1 = rE1Tot;
        N_ref_2 = rE2Tot;
    }
    else {
        //Compute the first principal direction
        //Eigenvector lies in the plan spanned up by G1 and G2
        //-> (C-lambda^2*I)N =(C-lambda^2*I)(alpha1*G1+alpha2*G2)=B1*alpha1+B2*alpha2 =0

        rTensor(0,0) -= Lambda1*Lambda1;
        rTensor(1,1) -= Lambda1*Lambda1;
        rTensor(2,2) -= Lambda1*Lambda1;

        column(rOrigin,0) = mG1Initial[rPointNumber];
        column(rOrigin,1) = mG2Initial[rPointNumber];

<<<<<<< HEAD
        bounded_matrix<double,3,3> B;
        noalias(B) = prec_prod(rTensor, rOrigin);
=======
        BoundedMatrix<double,3,3> B;
        B = prec_prod(rTensor, rOrigin);
>>>>>>> 8479d251

        // compute alpha1 and alpha2
        double alpha_1,alpha_2;
        unsigned int imax=0;  unsigned int jmax=0;
        for (unsigned int i=0;i<3;i++){
            for (unsigned int j=0;j<2;j++){
                if(std::abs(B(i,j))>std::abs(B(imax,jmax))){
                    imax=i;
                    jmax=j;
                }
            }
        }
        if (jmax==0){
          alpha_2 = 1.0;
          alpha_1 = -B(imax,1)/B(imax,0);
        }
        else{
          alpha_1 = 1.0;
          alpha_2 = -B(imax,0)/B(imax,1);
        }
        N_ref_1 = alpha_1*mG1Initial[rPointNumber] + alpha_2*mG2Initial[rPointNumber];
        MathUtils<double>::CrossProduct(N_ref_2,N_ref_3,N_ref_1);
    }
    //Eigenvectors in the actual configuration from n=F*N
    for (unsigned int i=0;i<3;i++){
            for (unsigned int j=0;j<3;j++){
                rNAct(i,0) += rDeformationGradientTotal(i,j)*N_ref_1(j);
                rNAct(i,1) += rDeformationGradientTotal(i,j)*N_ref_2(j);
                rNAct(i,2) += rDeformationGradientTotal(i,j)*N_ref_3(j);
            }
        }

    // normalize eigenvectors
    double length;
    for (unsigned int j=0;j<3;j++){
        length = norm_2(column(rNAct,j));
        for(unsigned int i=0;i<3;i++)
            rNAct(i,j) /= length;
        }
}

//***********************************************************************************
//***********************************************************************************

<<<<<<< HEAD
void PrestressMembraneElement::ModifyPrestress(const unsigned int& rPointNumber,
                    bounded_matrix<double,3,3>& rOrigin, bounded_matrix<double,3,3>& rTarget,bounded_matrix<double,3,3>& rTensor,
=======
void PrestressMembraneElement::ModifyPrestress(const unsigned int PointNumber,
                    BoundedMatrix<double,3,3>& rOrigin, BoundedMatrix<double,3,3>& rTarget,BoundedMatrix<double,3,3>& rTensor,
>>>>>>> 8479d251
                    const array_1d<double, 3>& rE1, const array_1d<double, 3>& rE2, const array_1d<double, 3>& rE3, const array_1d<double, 3>& rG3,
                    const array_1d<double, 3>& rg1, const array_1d<double, 3>& rg2, const array_1d<double, 3>& rg3, const BoundedMatrix<double,3,3>& rNAct,
                    const double Lambda1, const double Lambda2){
    // Transform prestresses from the local cosy in reference config to the curvilinear cosy in reference config, covariant
    for (int i=0;i<3;i++){
        rOrigin(i,0) = rE1(i);
        rOrigin(i,1) = rE2(i);
        rOrigin(i,2) = rE3(i);
        rTarget(i,0) = GetValue(BASE_REF_1)(i,rPointNumber);
        rTarget(i,1) = GetValue(BASE_REF_2)(i,rPointNumber);
        rTarget(i,2) = rG3(i);
    }
    rTensor.clear();
    rTensor(0,0) = GetValue(MEMBRANE_PRESTRESS)(0,rPointNumber);
    rTensor(1,1) = GetValue(MEMBRANE_PRESTRESS)(1,rPointNumber);
    rTensor(1,0) = GetValue(MEMBRANE_PRESTRESS)(2,rPointNumber);
    rTensor(0,1) = GetValue(MEMBRANE_PRESTRESS)(2,rPointNumber);

    StructuralMechanicsMathUtilities::TensorTransformation<3>(rOrigin,rOrigin,rTarget,rTarget,rTensor);

    // Computation actual stress in the covariant basis
    double detF;
    array_1d<double, 3> G1G2, g1g2;
    MathUtils<double>::CrossProduct(G1G2,column( GetValue(BASE_REF_1),rPointNumber ),column( GetValue(BASE_REF_2),rPointNumber ));
    MathUtils<double>::CrossProduct(g1g2,rg1,rg2);
    detF = norm_2(g1g2)/norm_2(G1G2);
    rTensor(0,0) /= detF;
    rTensor(1,1) /= detF;
    rTensor(1,0) /= detF;
    rTensor(0,1) /= detF;

    // Transform the prestress in the principal directions
    for (int i=0;i<3;i++){
        rOrigin(i,0) = rg1(i);
        rOrigin(i,1) = rg2(i);
        rOrigin(i,2) = rg3(i);
        rTarget(i,0) = rNAct(i,0);
        rTarget(i,1) = rNAct(i,1);
        rTarget(i,2) = rNAct(i,2);
    }

    StructuralMechanicsMathUtilities::TensorTransformation<3>(rOrigin,rOrigin,rTarget,rTarget,rTensor);

    // compute lambda_mod
    double lambda_mod_1, lambda_mod_2;
    double lambda_max = this->GetValue(LAMBDA_MAX);
    if(Lambda1 > lambda_max)
        lambda_mod_1 = lambda_max;
    else if(Lambda1 < 1.0/lambda_max)
        lambda_mod_1 = 1.0/lambda_max;
    else
        lambda_mod_1 = Lambda1;

    if(Lambda2 > lambda_max)
        lambda_mod_2 = lambda_max;
    else if(Lambda2 < 1.0/lambda_max)
        lambda_mod_2 = 1.0/lambda_max;
    else
        lambda_mod_2 = Lambda2;

    // compute modified prestress
    rTensor(0,0) *= Lambda1*lambda_mod_2 / (Lambda2* lambda_mod_1);
    rTensor(1,1) *= Lambda2*lambda_mod_1 / (Lambda1* lambda_mod_2);

    //transform the prestress into the actual local cartesian basis
    array_1d<double, 3> e1, e2, e3;
    e1 = rg1/norm_2(rg1);
    MathUtils<double>::CrossProduct(e3,e1,rg2);
    MathUtils<double>::CrossProduct(e2,e3,e1);
    e2 /= norm_2(e2);
    e3 /= norm_2(e3);
    for (int i=0;i<3;i++){
        rOrigin(i,0) = rNAct(i,0);
        rOrigin(i,1) = rNAct(i,1);
        rOrigin(i,2) = rNAct(i,2);
        rTarget(i,0) = e1(i);
        rTarget(i,1) = e2(i);
        rTarget(i,2) = e3(i);
    }

    StructuralMechanicsMathUtilities::TensorTransformation<3>(rOrigin,rOrigin,rTarget,rTarget,rTensor);

    Matrix& prestress_modified = GetValue(MEMBRANE_PRESTRESS);
    prestress_modified(0,rPointNumber) = rTensor(0,0);
    prestress_modified(1,rPointNumber) = rTensor(1,1);
    prestress_modified(2,rPointNumber) = rTensor(1,0);

}
void PrestressMembraneElement::ComputePrestress(const unsigned int& rIntegrationPointSize){
    // initialize prestress matrix and prestress directions (with dummy zero values)
    unsigned int strain_size = this->GetProperties().GetValue(CONSTITUTIVE_LAW)->GetStrainSize();
    Matrix prestress_matrix(strain_size,rIntegrationPointSize,0), prestress_direction1(3,rIntegrationPointSize,0), prestress_direction2(3,rIntegrationPointSize,0);
    if(this->Has(MEMBRANE_PRESTRESS) == false)
        this->SetValue(MEMBRANE_PRESTRESS,prestress_matrix);
    this->SetValue(PRESTRESS_AXIS_1, prestress_direction1);
    this->SetValue(PRESTRESS_AXIS_2, prestress_direction2);


    // determine if the prestress state is isotropic or anisotropic
    if(GetProperties().Has(PRESTRESS_VECTOR)){
        Matrix& prestress_variable = this->GetValue(MEMBRANE_PRESTRESS);
        Matrix& prestress_axis_1 = this->GetValue(PRESTRESS_AXIS_1);
        Matrix& prestress_axis_2 = this->GetValue(PRESTRESS_AXIS_2);

        if(GetProperties()[PRESTRESS_VECTOR](0)== GetProperties()[PRESTRESS_VECTOR](1) && GetProperties()[PRESTRESS_VECTOR](2) == 0)
            mAnisotropicPrestress = false;

        else
            mAnisotropicPrestress = true;


        // read prestress from the material properties
        for(unsigned int point_number = 0; point_number < rIntegrationPointSize;point_number ++){
            // anisotropic case: prestress projection in the membrane
            if(mAnisotropicPrestress) {
                // Initialize Prestress
                for (unsigned int i_strain=0; i_strain<strain_size; i_strain++){
                    prestress_variable(i_strain,point_number) = GetProperties()[PRESTRESS_VECTOR](i_strain);
                    if(GetProperties().Has(PRESTRESS_AXIS_2_GLOBAL) && GetProperties().Has(PRESTRESS_AXIS_1_GLOBAL) == true){
                        prestress_axis_1(i_strain,point_number) = GetProperties()[PRESTRESS_AXIS_1_GLOBAL](i_strain);
                        prestress_axis_2(i_strain,point_number) = GetProperties()[PRESTRESS_AXIS_2_GLOBAL](i_strain);
                    }
                }
                // in case that no prestress directions are prescribed: hardcode the prestress direction
                if ((GetProperties().Has(PRESTRESS_AXIS_2_GLOBAL) == false) || (GetProperties().Has(PRESTRESS_AXIS_1_GLOBAL) == false)){
                    prestress_axis_1(0,point_number) = 1;
                    prestress_axis_1(1,point_number) = 0;
                    prestress_axis_1(2,point_number) = 0;

                    prestress_axis_2(0,point_number) = 0;
                    prestress_axis_2(1,point_number) = 1;
                    prestress_axis_2(2,point_number) = 0;
                }

                ProjectPrestress(point_number);
            }

            // in case of isotropic prestress: set prestress in the first step (no transformation necessary)
            else {
                for (unsigned int i_strain=0; i_strain<strain_size; i_strain++){
                    prestress_variable(i_strain,point_number) = GetProperties()[PRESTRESS_VECTOR](i_strain);
                }
            }
            if (this->Id()==35){
            std::cout<<"Membrane Prestress:"<<GetValue(MEMBRANE_PRESTRESS)<<", material prestress: "<< GetProperties()[PRESTRESS_VECTOR]<<std::endl;
            }
        }
    }
}

//***********************************************************************************
//***********************************************************************************

void PrestressMembraneElement::ComputeBaseVectors(const GeometryType::IntegrationPointsArrayType& rIntegrationPoints){
    // compute Jacobian
    GeometryType::JacobiansType J0;
    J0 = GetGeometry().Jacobian(J0);

    mTotalDomainInitialSize = 0.00;
    Matrix dummy;
    SetValue(BASE_REF_1,dummy);
    SetValue(BASE_REF_2, dummy);

    Matrix& base_1 = GetValue(BASE_REF_1);
    Matrix& base_2 = GetValue(BASE_REF_2);
    base_1.resize(3,rIntegrationPoints.size());
    base_2.resize(3,rIntegrationPoints.size());

    // Calculating geometry tensors in reference configuration on Integration points
    for (unsigned int point_number = 0; point_number < rIntegrationPoints.size(); point_number++)
    {
        // getting information for integration
        double integration_weight = rIntegrationPoints[point_number].Weight();

        // base vectors in reference configuration
        array_1d<double, 3> G1, G2, G3;

<<<<<<< HEAD
        G1[0] = J0[point_number](0, 0);
        G2[0] = J0[point_number](0, 1);
        G1[1] = J0[point_number](1, 0);
        G2[1] = J0[point_number](1, 1);
        G1[2] = J0[point_number](2, 0);
        G2[2] = J0[point_number](2, 1);

        // Store base vectors in reference configuration
        column(base_1,point_number) = G1;
        column(base_2,point_number) = G2;
=======
        G1[0] = J0[PointNumber](0, 0);
        G2[0] = J0[PointNumber](0, 1);
        G1[1] = J0[PointNumber](1, 0);
        G2[1] = J0[PointNumber](1, 1);
        G1[2] = J0[PointNumber](2, 0);
        G2[2] = J0[PointNumber](2, 1);

        // Store base vectors in reference configuration
        mG1[PointNumber] = G1;
        mG2[PointNumber] = G2;

>>>>>>> 8479d251
        // base vector G3
        MathUtils<double>::CrossProduct(G3, G1, G2);
        // differential area dA
        const double dA = norm_2(G3);

        KRATOS_DEBUG_ERROR_IF(dA < 1E-15) << "PrestressMembraneElement with id" << this->GetId()
                                          << "has ZERO differential area!" << std::endl;

        // normal vector n
        array_1d<double, 3> n = G3 / dA;

        // Get CovariantMetric
        mGab0[point_number][0] = std::pow(G1[0], 2) + std::pow(G1[1], 2) + std::pow(G1[2], 2);
        mGab0[point_number][1] = std::pow(G2[0], 2) + std::pow(G2[1], 2) + std::pow(G2[2], 2);
        mGab0[point_number][2] = G1[0] * G2[0] + G1[1] * G2[1] + G1[2] * G2[2];

        array_1d<double, 3> Gab_contravariant_1, Gab_contravariant_2;
        ComputeContravariantBaseVectors(Gab_contravariant_1,Gab_contravariant_2, point_number);

        // build local cartesian coordinate system
        double lg1 = norm_2(G1);
        array_1d<double, 3> E1 = G1 / lg1;
        double lg_contravariant_2 = norm_2(Gab_contravariant_2);
        array_1d<double, 3> E2 = Gab_contravariant_2 / lg_contravariant_2;

<<<<<<< HEAD
        bounded_matrix<double, 2, 2> G;
        G(0, 0) = inner_prod(E1, Gab_contravariant_1);
        G(0, 1) = inner_prod(E1, Gab_contravariant_2);
        G(1, 0) = inner_prod(E2, Gab_contravariant_1);
        G(1, 1) = inner_prod(E2, Gab_contravariant_2);
=======
        BoundedMatrix<double, 2, 2> mG;
        //BoundedMatrix<double, 2, 3> mG;
        mG(0, 0) = inner_prod(E1, Gab_contravariant_1);
        mG(0, 1) = inner_prod(E1, Gab_contravariant_2);
        mG(1, 0) = inner_prod(E2, Gab_contravariant_1);
        mG(1, 1) = inner_prod(E2, Gab_contravariant_2);
>>>>>>> 8479d251

        noalias(mGVector[point_number]) = ZeroMatrix(2, 2);
        // saving the G matrix for this point number
        noalias(mGVector[point_number]) = G;

        // Calculate the reduced mass matrix
        mDetJ0[point_number] = norm_2(G3);

        // Calculating the total area
        mTotalDomainInitialSize += mDetJ0[point_number] * integration_weight;
    }
}

//***********************************************************************************
//***********************************************************************************

void PrestressMembraneElement::ComputeContravariantBaseVectors(
<<<<<<< HEAD
                        array_1d<double, 3>& rG1Contra,
                        array_1d<double, 3>& rG2Contra,
                        const unsigned int& rPointNumber){
    // determinant metric
    double det_metric = mGab0[rPointNumber][0]*mGab0[rPointNumber][1]- mGab0[rPointNumber][2]*mGab0[rPointNumber][2];
=======
    array_1d<double, 3>& rG1Contra,
    array_1d<double, 3>& rG2Contra,
    const unsigned int& rPointNumber
    )
{
    // determinant metric
    const double inv_det_metric = 1.0/(mGab0[rPointNumber][0]*mGab0[rPointNumber][1]- mGab0[rPointNumber][2]*mGab0[rPointNumber][2]);
>>>>>>> 8479d251

    // contravariant metric
    array_1d<double, 3> metric_contra;
    metric_contra[0]=  inv_det_metric * mGab0[rPointNumber][1];
    metric_contra[1]=  inv_det_metric * mGab0[rPointNumber][0];
    metric_contra[2]= -inv_det_metric * mGab0[rPointNumber][2];

    // contravariant base vectors
    rG1Contra = metric_contra[0]*column( GetValue(BASE_REF_1),rPointNumber ) + metric_contra[2]*column( GetValue(BASE_REF_2),rPointNumber );
    rG2Contra = metric_contra[2]*column( GetValue(BASE_REF_1),rPointNumber ) + metric_contra[1]*column( GetValue(BASE_REF_2),rPointNumber );
}
//***********************************************************************************
//***********************************************************************************

const Matrix PrestressMembraneElement::CalculateDeformationGradient(const unsigned int& rPointNumber){
    // Compute contravariant base vectors in reference configuration
    array_1d<double, 3> G1_contra, G2_contra;
    ComputeContravariantBaseVectors(G1_contra, G2_contra, rPointNumber);

    // Compute G3
    array_1d<double, 3> G3;
    MathUtils<double>::CrossProduct(G3, column( GetValue(BASE_REF_1),rPointNumber ), column( GetValue(BASE_REF_2),rPointNumber ));
    G3 = G3/ norm_2(G3);

    // Compute g1, g2, g3
    const GeometryType::ShapeFunctionsGradientsType& DN_De_container = GetGeometry().ShapeFunctionsLocalGradients();
    Matrix DN_De = DN_De_container[rPointNumber];
    array_1d<double, 3> g1, g2, g3, gab;
    CalculateMetricDeformed(rPointNumber, DN_De, gab, g1, g2);

    MathUtils<double>::CrossProduct(g3,g1,g2);
    g3 /= norm_2(g3);

<<<<<<< HEAD
    bounded_matrix<double,3,3> deformation_gradient;
    for(unsigned int i=0; i<3; i++){
        for(unsigned int j=0; j<3; j++){
=======
    Matrix deformation_gradient(3, 3);
    for(std::size_t i=0; i<3; i++){
        for(std::size_t j=0; j<3; j++){
>>>>>>> 8479d251
            deformation_gradient(i,j) = G1_contra(j)*g1(i) + G2_contra(j)*g2(i) + G3(j)*g3(i);
        }
    }
    return deformation_gradient;
}
//***********************************************************************************
//***********************************************************************************

void PrestressMembraneElement::InitializeFormfinding(const unsigned int& rIntegrationPointSize){

    if(mAnisotropicPrestress == true){
        // store base vectors of the initial configuration
        mG1Initial.resize(rIntegrationPointSize);
        mG2Initial.resize(rIntegrationPointSize);
        mG3Initial.resize(rIntegrationPointSize);

        for(unsigned int point_number = 0; point_number < rIntegrationPointSize;point_number ++){
            mG1Initial[point_number] = column( GetValue(BASE_REF_1),point_number );
            mG2Initial[point_number] = column( GetValue(BASE_REF_2),point_number );

            // out-of-plane direction
            MathUtils<double>::CrossProduct(mG3Initial[point_number],mG1Initial[point_number],mG2Initial[point_number]);
            mG3Initial[point_number] /= norm_2(mG3Initial[point_number]);
        }

        // set lambda_max
        if(GetProperties().Has(LAMBDA_MAX))
            this->SetValue(LAMBDA_MAX,GetProperties()[LAMBDA_MAX]);
        else
            this->SetValue(LAMBDA_MAX,1.2);
    }
}
//***********************************************************************************
//***********************************************************************************
int PrestressMembraneElement::Check(const ProcessInfo& rCurrentProcessInfo)
{
    KRATOS_TRY
    const unsigned int number_of_nodes = this->GetGeometry().size();
    // const unsigned int dimension = this->GetGeometry().WorkingSpaceDimension();

    // Verify that the variables are correctly initialized
    KRATOS_CHECK_VARIABLE_KEY(DISPLACEMENT)
    KRATOS_CHECK_VARIABLE_KEY(VELOCITY)
    KRATOS_CHECK_VARIABLE_KEY(ACCELERATION)
    KRATOS_CHECK_VARIABLE_KEY(DENSITY)
    KRATOS_CHECK_VARIABLE_KEY(VOLUME_ACCELERATION)
    KRATOS_CHECK_VARIABLE_KEY(THICKNESS)

    // Check that the element's nodes contain all required SolutionStepData and Degrees of freedom
    for ( unsigned int i = 0; i < number_of_nodes; i++ ) {
        Node<3> &r_node = this->GetGeometry()[i];
        KRATOS_CHECK_VARIABLE_IN_NODAL_DATA(DISPLACEMENT,r_node)

        KRATOS_CHECK_DOF_IN_NODE(DISPLACEMENT_X, r_node)
        KRATOS_CHECK_DOF_IN_NODE(DISPLACEMENT_Y, r_node)
        KRATOS_CHECK_DOF_IN_NODE(DISPLACEMENT_Z, r_node)
    }

    // Verify that the constitutive law exists
    KRATOS_ERROR_IF_NOT(this->GetProperties().Has( CONSTITUTIVE_LAW )) << "Constitutive law not provided for property " << this->GetProperties().Id() << std::endl;

    // Verify that the constitutive law has the correct dimension
    const unsigned int strain_size = this->GetProperties().GetValue( CONSTITUTIVE_LAW )->GetStrainSize();
    KRATOS_ERROR_IF( strain_size != 3) << "Wrong constitutive law used. This is a membrane element! expected strain size is 3 (el id = ) " << this->Id() << std::endl;

    //check constitutive law
    if(GetValue(IS_FORMFINDING)== false){
        for (unsigned int i = 0; i < mConstitutiveLawVector.size(); i++)
        {
            mConstitutiveLawVector[i]->Check(GetProperties(), GetGeometry(), rCurrentProcessInfo);

            ConstitutiveLaw::Features LawFeatures;
            mConstitutiveLawVector[i]->GetLawFeatures(LawFeatures);

            if (LawFeatures.mOptions.IsNot(ConstitutiveLaw::PLANE_STRESS_LAW))
                KRATOS_THROW_ERROR(std::logic_error, "Constitutive law is compatible only with a plane stress 2D law for membrane element with Id", this->Id())

                if (LawFeatures.mOptions.IsNot(ConstitutiveLaw::INFINITESIMAL_STRAINS))
                    KRATOS_THROW_ERROR(std::logic_error, "Constitutive law is compatible only with a law using infinitessimal strains for membrane element with Id", this->Id())

                    if (LawFeatures.mStrainSize != 3) KRATOS_THROW_ERROR(std::logic_error, "Constitutive law expects a strain size different from 3 for membrane element with Id", this->Id())
        }
    }
    return 0;

    KRATOS_CATCH("");
}

void PrestressMembraneElement::save(Serializer& rSerializer) const
    {
      KRATOS_SERIALIZE_SAVE_BASE_CLASS(rSerializer, Element)
      rSerializer.save("ConstitutiveLawVector", mConstitutiveLawVector);
      rSerializer.save("DetJ0", mDetJ0);
      rSerializer.save("TotalDomainInitialSize", mTotalDomainInitialSize);
      rSerializer.save("G_ab", mGab0);
      rSerializer.save("G_Vector", mGVector);
      rSerializer.save("AnisotropicPrestress", mAnisotropicPrestress);
      rSerializer.save("G1Initial", mG1Initial);
      rSerializer.save("G2Initial", mG2Initial);
      rSerializer.save("G3Initial", mG3Initial);
    }

    void PrestressMembraneElement::load(Serializer& rSerializer)
    {
      KRATOS_SERIALIZE_LOAD_BASE_CLASS(rSerializer, Element)
      rSerializer.load("ConstitutiveLawVector", mConstitutiveLawVector);
      rSerializer.load("DetJ0", mDetJ0);
      rSerializer.load("TotalDomainInitialSize", mTotalDomainInitialSize);
      rSerializer.load("G_ab", mGab0);
      rSerializer.load("G_Vector", mGVector);
      rSerializer.load("AnisotropicPrestress", mAnisotropicPrestress);
      rSerializer.load("G1Initial", mG1Initial);
      rSerializer.load("G2Initial", mG2Initial);
      rSerializer.load("G3Initial", mG3Initial);
    }



//***********************************************************************************
//***********************************************************************************
} // Namespace Kratos.<|MERGE_RESOLUTION|>--- conflicted
+++ resolved
@@ -134,37 +134,12 @@
     // compute base vectors in reference configuration, metrics
     ComputeBaseVectors(integration_points);
 
-<<<<<<< HEAD
     // initialize prestress
     ComputePrestress(integration_points.size());
 
     // initialize formfinding
     if(this->Has(IS_FORMFINDING))
         InitializeFormfinding(integration_points.size());
-=======
-    // determine if the prestress state is isotropic or anisotropic
-    if(GetProperties().Has(MEMBRANE_PRESTRESS)){
-        const Matrix& membrane_prestress = GetProperties()[MEMBRANE_PRESTRESS];
-        const double tolerance = std::numeric_limits<double>::epsilon();
-        if(std::abs(membrane_prestress(0,0) - membrane_prestress(0,1)) < tolerance && std::abs(membrane_prestress(0,2)) < tolerance)
-            mAnisotropicPrestress = false;
-        else
-            mAnisotropicPrestress = true;
-    }
-    // initialize prestress matrix and prestress directions (with dummy zero values)
-    unsigned int strain_size = this->GetProperties().GetValue(CONSTITUTIVE_LAW)->GetStrainSize();
-    Matrix prestress_matrix(strain_size,integration_points.size(),0), prestress_direction1(3,integration_points.size(),0), prestress_direction2(3,integration_points.size(),0);
-    this->SetValue(MEMBRANE_PRESTRESS,prestress_matrix);
-    this->SetValue(PRESTRESS_AXIS_1_GLOBAL, prestress_direction1);
-    this->SetValue(PRESTRESS_AXIS_2_GLOBAL, prestress_direction2);
-
-    // set lambda_max
-    if(GetProperties().Has(LAMBDA_MAX))
-        this->SetValue(LAMBDA_MAX,GetProperties()[LAMBDA_MAX]);
-    else
-        this->SetValue(LAMBDA_MAX,1.2);
-    mStep = 0;
->>>>>>> 8479d251
 
     // Initialize Material
     InitializeMaterial(integration_points.size());
@@ -463,15 +438,9 @@
 //***********************************************************************************
 //***********************************************************************************
 
-<<<<<<< HEAD
 void PrestressMembraneElement::CalculateQ( 
     bounded_matrix<double, 3, 3>& Q,
     const unsigned int& rPointNumber)
-=======
-void PrestressMembraneElement::CalculateQ(
-    BoundedMatrix<double, 3, 3>& Q,
-    Matrix& mG)
->>>>>>> 8479d251
 
 {
     KRATOS_TRY
@@ -494,13 +463,8 @@
 //***********************************************************************************
 
 void PrestressMembraneElement::CalculateB(
-<<<<<<< HEAD
     Matrix& rB,
     const bounded_matrix<double, 3, 3>& rQ,
-=======
-    Matrix& B,
-    BoundedMatrix<double, 3, 3>& Q,
->>>>>>> 8479d251
     const Matrix& DN_De,
     const array_1d<double, 3>& g1,
     const array_1d<double, 3>& g2)
@@ -680,14 +644,6 @@
         rRightHandSideVector = ZeroVector(mat_size); //resetting RHS
     }
 
-<<<<<<< HEAD
-=======
-    // Initializing the Nodal coordinates
-    // change to: BoundedMatrix
-    Matrix xyz_reference;   // Nodal coordinates in the reference configuration
-    Matrix xyz_actual;      // Nodal coordinates in the actual configuration
-
->>>>>>> 8479d251
     // reading integration points and local gradients
     const GeometryType::IntegrationPointsArrayType& integration_points = GetGeometry().IntegrationPoints();
 
@@ -698,55 +654,33 @@
 
     J = GetGeometry().Jacobian(J);
 
-<<<<<<< HEAD
     for (unsigned int point_number = 0; point_number < integration_points.size(); point_number++)
     {
         // reading integration weight, shape function value and its gradients at this integration point
         const double integration_weight = integration_points[point_number].Weight();
 
         Matrix DN_De = DN_De_container[point_number];
-=======
-    for (std::size_t point_number = 0; point_number < integration_points.size(); point_number++) {
-        // reading integration weight, shape function value and its gradients at this integration point
-        const double IntegrationWeight = integration_points[point_number].Weight();
-
-        Vector ShapeFunctionN = row(Ncontainer, point_number);
-        Matrix DN_De = DN_DeContainer[point_number];
->>>>>>> 8479d251
 
         // covariant metric in deformed system
         array_1d<double, 3> gab;
 
         // Transformation Matrix Q
-<<<<<<< HEAD
         bounded_matrix<double, 3, 3> Q;
         noalias(Q) = ZeroMatrix(3, 3);
-=======
-        BoundedMatrix<double, 3, 3> Q = ZeroMatrix(3, 3);
->>>>>>> 8479d251
         // basis vectors in deformed system
         array_1d<double, 3> g1, g2, g3;
 
-<<<<<<< HEAD
         CalculateQ(Q, point_number);
         CalculateMetricDeformed(point_number, DN_De, gab, g1, g2);
         CalculateStrain(strain_vector, gab, mGab0[point_number]);
 
         Vector cartesian_strain_vector = prod(Q, strain_vector); //in refence configuration
-=======
-        CalculateQ(Q, mGVector[point_number]);
-        CalculateMetricDeformed(point_number, DN_De, gab, g1, g2);
-        CalculateStrain(StrainVector, gab, mGab0[point_number]);
-
-        Vector cartesian_strain_vector = prod(Q, StrainVector); //in refence configuration
->>>>>>> 8479d251
 
         // Constitutive Matrices D
         Matrix D(3, 3, 0);
         Values.SetConstitutiveMatrix(D); // this is an output parameter
 
         //Deformation Gradient
-<<<<<<< HEAD
         Values.SetDeformationGradientF(CalculateDeformationGradient(point_number));
 
         mConstitutiveLawVector[point_number]->CalculateMaterialResponse(Values, ConstitutiveLaw::StressMeasure_PK2);
@@ -787,45 +721,9 @@
         {
             // adding membrane contribution to the stiffness matrix
             CalculateAndAddKm(rLeftHandSideMatrix, B, D, int_reference_weight);
-=======
-        const Matrix& deformation_gradient = CalculateDeformationGradient(point_number);
-        Values.SetDeformationGradientF(deformation_gradient);
-
-        mConstitutiveLawVector[point_number]->CalculateMaterialResponse(Values, ConstitutiveLaw::StressMeasure_PK2);     // Why is the curviliear strains are used here?
-
-        // Deformations for Non-linear force vector
-        Vector strain_deformation = prod(trans(D), cartesian_strain_vector);
-
-        // Adding the pre-stress values as forces over length
-        const Matrix& membrane_prestress = GetValue(MEMBRANE_PRESTRESS);
-        for (std::size_t i = 0; i < 3; ++i)
-            strain_deformation[i] += membrane_prestress(i,point_number);
-
-        // Calculate B matrices
-        Matrix B(3, mat_size, 0.0);
-        //CalculateB(B, Q, DN_De, mG1[point_number], mG2[point_number]);
-        CalculateB(B, Q, DN_De, g1, g2);
-
-        // Integration on the REFERENCE CONFIGURATION
-        const double det_J0 = mDetJ0[point_number];
-        const double int_to_reference_weight = IntegrationWeight * det_J0 * GetProperties()[THICKNESS];
-
-        // Nonlinear Deformation
-        Matrix strain_local_cartesian_11(number_of_nodes * 3, number_of_nodes * 3, 0.0);
-        Matrix strain_local_cartesian_22(number_of_nodes * 3, number_of_nodes * 3, 0.0);
-        Matrix strain_local_cartesian_12(number_of_nodes * 3, number_of_nodes * 3, 0.0);
-
-        CalculateSecondVariationStrain(DN_De, strain_local_cartesian_11, strain_local_cartesian_22, strain_local_cartesian_12, Q, g1, g2);
-
-        // LEFT HAND SIDE MATRIX
-        if (CalculateStiffnessMatrixFlag) { // Calculation of the matrix is required
-            // Adding membrane contribution to the stiffness matrix
-            CalculateAndAddKm(rLeftHandSideMatrix, B, D, int_to_reference_weight);
->>>>>>> 8479d251
 
             // Adding non-linear-contribution to stiffness matrix
             CalculateAndAddNonlinearKm(rLeftHandSideMatrix,
-<<<<<<< HEAD
                 strain_local_cart_11, strain_local_cart_22, strain_local_cart_12,
                 strain_deformation,
                 int_reference_weight);
@@ -836,17 +734,6 @@
         {
             // operation performed: rRighthandSideVector -= Weight* IntForce
             noalias(rRightHandSideVector) -= int_reference_weight* prod(trans(B), strain_deformation);
-=======
-                strain_local_cartesian_11, strain_local_cartesian_22, strain_local_cartesian_12,
-                strain_deformation,
-                int_to_reference_weight);
-        }
-
-        // RIGHT HAND SIDE VECTOR
-        if (CalculateResidualVectorFlag) { // Calculation of the residual is required
-            // operation performed: rRighthandSideVector -= Weight* IntForce
-            noalias(rRightHandSideVector) -= int_to_reference_weight* prod(trans(B), strain_deformation);
->>>>>>> 8479d251
         }
     } // end loop over integration points
 
@@ -885,12 +772,6 @@
     GeometryType::JacobiansType J_act;
     J_act = GetGeometry().Jacobian(J_act);
 
-<<<<<<< HEAD
-=======
-    //auxiliary terms
-    //array_1d<double, 3> g1;
-    //array_1d<double, 3> g2;
->>>>>>> 8479d251
     array_1d<double, 3> g3;
 
     rg1[0] = J_act[rPointNumber](0, 0);
@@ -917,19 +798,10 @@
 //***********************************************************************************
 //***********************************************************************************
 void PrestressMembraneElement::CalculateSecondVariationStrain(Matrix DN_De,
-<<<<<<< HEAD
     Matrix & rStrainLocalCart11,
     Matrix & rStrainLocalCart22,
     Matrix & rStrainLocalCart12,
     bounded_matrix<double, 3, 3>& rQ)
-=======
-    Matrix & Strain_locCartesian11,
-    Matrix & Strain_locCartesian22,
-    Matrix & Strain_locCartesian12,
-    BoundedMatrix<double, 3, 3>& Q,
-    array_1d<double, 3>& g1,
-    array_1d<double, 3>& g2)
->>>>>>> 8479d251
 {
     const unsigned int number_of_nodes = GetGeometry().size();
 
@@ -1010,16 +882,10 @@
     T3 = E3;
 
     // Transform prestresses in the local cartesian cosy in reference configuration
-<<<<<<< HEAD
     bounded_matrix<double,3,3> origin, target, tensor;
     noalias(origin) = ZeroMatrix(3,3);
     noalias(target) = ZeroMatrix(3,3);
     noalias(tensor) = ZeroMatrix(3,3);
-=======
-    BoundedMatrix<double,3,3> origin = ZeroMatrix(3,3);
-    BoundedMatrix<double,3,3> target = ZeroMatrix(3,3);
-    BoundedMatrix<double,3,3> tensor = ZeroMatrix(3,3);
->>>>>>> 8479d251
 
     for (int i=0;i<3;i++){
         origin(i,0) = T1(i);
@@ -1112,16 +978,10 @@
     }
 
     //--3--Compute the eigenvalues of the total deformation gradient
-<<<<<<< HEAD
     bounded_matrix<double,3,3> origin, target, tensor;
     noalias(origin) = ZeroMatrix(3,3);
     noalias(target) = ZeroMatrix(3,3);
     noalias(tensor) = ZeroMatrix(3,3);
-=======
-    BoundedMatrix<double,3,3> origin = ZeroMatrix(3,3);
-    BoundedMatrix<double,3,3> target = ZeroMatrix(3,3);
-    BoundedMatrix<double,3,3> tensor = ZeroMatrix(3,3);
->>>>>>> 8479d251
     double lambda_1, lambda_2;
 
     ComputeEigenvaluesDeformationGradient(rPointNumber,
@@ -1132,14 +992,9 @@
                     lambda_1, lambda_2);
 
     //--4--Compute the eigenvectors in the reference and actual configuration
-<<<<<<< HEAD
     bounded_matrix<double,3,3> N_act; // eigenvectors in actual configuration
     noalias(N_act) = ZeroMatrix(3,3);
     ComputeEigenvectorsDeformationGradient(rPointNumber,
-=======
-    BoundedMatrix<double,3,3> N_act = ZeroMatrix(3,3); // eigenvectors in actual configuration
-    ComputeEigenvectorsDeformationGradient(PointNumber,
->>>>>>> 8479d251
                                 tensor, origin,
                                 deformation_gradient_total,
                                 E1_tot, E2_tot,
@@ -1214,13 +1069,8 @@
 //***********************************************************************************
 //***********************************************************************************
 
-<<<<<<< HEAD
 void PrestressMembraneElement::ComputeEigenvaluesDeformationGradient(const unsigned int& rPointNumber,
                     bounded_matrix<double,3,3>& rOrigin, bounded_matrix<double,3,3>& rTarget, bounded_matrix<double,3,3>& rTensor,
-=======
-void PrestressMembraneElement::ComputeEigenvaluesDeformationGradient(const unsigned int PointNumber,
-                    BoundedMatrix<double,3,3>& rOrigin, BoundedMatrix<double,3,3>& rTarget, BoundedMatrix<double,3,3>& rTensor,
->>>>>>> 8479d251
                     const array_1d<double, 3>& rBaseRefContraTot1, const array_1d<double, 3>& rBaseRefContraTot2,
                     const array_1d<double, 3>& rE1Tot, const array_1d<double, 3>& rE2Tot, const array_1d<double, 3>& rE3Tot,
                     const array_1d<double, 3>& rgab,
@@ -1258,15 +1108,9 @@
 //***********************************************************************************
 //***********************************************************************************
 
-<<<<<<< HEAD
 void PrestressMembraneElement::ComputeEigenvectorsDeformationGradient(const unsigned int& rPointNumber,
                                 bounded_matrix<double,3,3>& rTensor, bounded_matrix<double,3,3>& rOrigin,
                                 const bounded_matrix<double,3,3>& rDeformationGradientTotal,
-=======
-void PrestressMembraneElement::ComputeEigenvectorsDeformationGradient(const unsigned int PointNumber,
-                                BoundedMatrix<double,3,3>& rTensor, BoundedMatrix<double,3,3>& rOrigin,
-                                const BoundedMatrix<double,3,3>& rDeformationGradientTotal,
->>>>>>> 8479d251
                                 const array_1d<double, 3>& rE1Tot, const array_1d<double, 3>& rE2Tot,
                                 const double Lambda1, const double Lambda2,
                                 BoundedMatrix<double,3,3>& rNAct){
@@ -1301,13 +1145,8 @@
         column(rOrigin,0) = mG1Initial[rPointNumber];
         column(rOrigin,1) = mG2Initial[rPointNumber];
 
-<<<<<<< HEAD
         bounded_matrix<double,3,3> B;
         noalias(B) = prec_prod(rTensor, rOrigin);
-=======
-        BoundedMatrix<double,3,3> B;
-        B = prec_prod(rTensor, rOrigin);
->>>>>>> 8479d251
 
         // compute alpha1 and alpha2
         double alpha_1,alpha_2;
@@ -1352,13 +1191,8 @@
 //***********************************************************************************
 //***********************************************************************************
 
-<<<<<<< HEAD
 void PrestressMembraneElement::ModifyPrestress(const unsigned int& rPointNumber,
                     bounded_matrix<double,3,3>& rOrigin, bounded_matrix<double,3,3>& rTarget,bounded_matrix<double,3,3>& rTensor,
-=======
-void PrestressMembraneElement::ModifyPrestress(const unsigned int PointNumber,
-                    BoundedMatrix<double,3,3>& rOrigin, BoundedMatrix<double,3,3>& rTarget,BoundedMatrix<double,3,3>& rTensor,
->>>>>>> 8479d251
                     const array_1d<double, 3>& rE1, const array_1d<double, 3>& rE2, const array_1d<double, 3>& rE3, const array_1d<double, 3>& rG3,
                     const array_1d<double, 3>& rg1, const array_1d<double, 3>& rg2, const array_1d<double, 3>& rg3, const BoundedMatrix<double,3,3>& rNAct,
                     const double Lambda1, const double Lambda2){
@@ -1536,7 +1370,6 @@
         // base vectors in reference configuration
         array_1d<double, 3> G1, G2, G3;
 
-<<<<<<< HEAD
         G1[0] = J0[point_number](0, 0);
         G2[0] = J0[point_number](0, 1);
         G1[1] = J0[point_number](1, 0);
@@ -1547,19 +1380,6 @@
         // Store base vectors in reference configuration
         column(base_1,point_number) = G1;
         column(base_2,point_number) = G2;
-=======
-        G1[0] = J0[PointNumber](0, 0);
-        G2[0] = J0[PointNumber](0, 1);
-        G1[1] = J0[PointNumber](1, 0);
-        G2[1] = J0[PointNumber](1, 1);
-        G1[2] = J0[PointNumber](2, 0);
-        G2[2] = J0[PointNumber](2, 1);
-
-        // Store base vectors in reference configuration
-        mG1[PointNumber] = G1;
-        mG2[PointNumber] = G2;
-
->>>>>>> 8479d251
         // base vector G3
         MathUtils<double>::CrossProduct(G3, G1, G2);
         // differential area dA
@@ -1585,20 +1405,11 @@
         double lg_contravariant_2 = norm_2(Gab_contravariant_2);
         array_1d<double, 3> E2 = Gab_contravariant_2 / lg_contravariant_2;
 
-<<<<<<< HEAD
         bounded_matrix<double, 2, 2> G;
         G(0, 0) = inner_prod(E1, Gab_contravariant_1);
         G(0, 1) = inner_prod(E1, Gab_contravariant_2);
         G(1, 0) = inner_prod(E2, Gab_contravariant_1);
         G(1, 1) = inner_prod(E2, Gab_contravariant_2);
-=======
-        BoundedMatrix<double, 2, 2> mG;
-        //BoundedMatrix<double, 2, 3> mG;
-        mG(0, 0) = inner_prod(E1, Gab_contravariant_1);
-        mG(0, 1) = inner_prod(E1, Gab_contravariant_2);
-        mG(1, 0) = inner_prod(E2, Gab_contravariant_1);
-        mG(1, 1) = inner_prod(E2, Gab_contravariant_2);
->>>>>>> 8479d251
 
         noalias(mGVector[point_number]) = ZeroMatrix(2, 2);
         // saving the G matrix for this point number
@@ -1616,21 +1427,11 @@
 //***********************************************************************************
 
 void PrestressMembraneElement::ComputeContravariantBaseVectors(
-<<<<<<< HEAD
                         array_1d<double, 3>& rG1Contra,
                         array_1d<double, 3>& rG2Contra,
                         const unsigned int& rPointNumber){
     // determinant metric
     double det_metric = mGab0[rPointNumber][0]*mGab0[rPointNumber][1]- mGab0[rPointNumber][2]*mGab0[rPointNumber][2];
-=======
-    array_1d<double, 3>& rG1Contra,
-    array_1d<double, 3>& rG2Contra,
-    const unsigned int& rPointNumber
-    )
-{
-    // determinant metric
-    const double inv_det_metric = 1.0/(mGab0[rPointNumber][0]*mGab0[rPointNumber][1]- mGab0[rPointNumber][2]*mGab0[rPointNumber][2]);
->>>>>>> 8479d251
 
     // contravariant metric
     array_1d<double, 3> metric_contra;
@@ -1664,15 +1465,9 @@
     MathUtils<double>::CrossProduct(g3,g1,g2);
     g3 /= norm_2(g3);
 
-<<<<<<< HEAD
     bounded_matrix<double,3,3> deformation_gradient;
     for(unsigned int i=0; i<3; i++){
         for(unsigned int j=0; j<3; j++){
-=======
-    Matrix deformation_gradient(3, 3);
-    for(std::size_t i=0; i<3; i++){
-        for(std::size_t j=0; j<3; j++){
->>>>>>> 8479d251
             deformation_gradient(i,j) = G1_contra(j)*g1(i) + G2_contra(j)*g2(i) + G3(j)*g3(i);
         }
     }
