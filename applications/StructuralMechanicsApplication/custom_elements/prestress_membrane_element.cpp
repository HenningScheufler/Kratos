// KRATOS  ___|  |                   |                   |
//       \___ \  __|  __| |   |  __| __| |   |  __| _` | |
//             | |   |    |   | (    |   |   | |   (   | |
//       _____/ \__|_|   \__,_|\___|\__|\__,_|_|  \__,_|_| MECHANICS
//
//  License:		 BSD License
//					 license: structural_mechanics_application/license.txt
//
//  Main authors:    Long Chen
//


// System includes


// External includes


// Project includes
#include "custom_elements/prestress_membrane_element.hpp"
#include "structural_mechanics_application_variables.h"

namespace Kratos
{

// Constructor
PrestressMembraneElement::PrestressMembraneElement( IndexType NewId, GeometryType::Pointer pGeometry )
    : Element( NewId, pGeometry )
{
}

// Constructor
PrestressMembraneElement::PrestressMembraneElement(IndexType NewId, GeometryType::Pointer pGeometry, PropertiesType::Pointer pProperties)
    : Element( NewId, pGeometry, pProperties )
{
}

//***********************************************************************************
//***********************************************************************************

Element::Pointer PrestressMembraneElement::Create(
    IndexType NewId,
    NodesArrayType const& ThisNodes,
    PropertiesType::Pointer pProperties) const

{
    return boost::make_shared< PrestressMembraneElement >(NewId, GetGeometry().Create(ThisNodes), pProperties);
}

//***********************************************************************************
//***********************************************************************************
// Destructor
PrestressMembraneElement::~PrestressMembraneElement()
{
}

//***********************************************************************************
//***********************************************************************************

void PrestressMembraneElement::EquationIdVector(
    EquationIdVectorType& rResult,
    ProcessInfo& rCurrentProcessInfo)

{
  KRATOS_TRY;

  unsigned int NumNodes, LocalSize;
  unsigned int LocalIndex = 0;

  NumNodes = GetGeometry().size();
  LocalSize = NumNodes * 3;
  //const unsigned int NumNodes = GetGeometry().size();
  //const unsigned int LocalSize = NumNodes * 3;

  unsigned int dpos = this->GetGeometry()[0].GetDofPosition(DISPLACEMENT_X);

  if (rResult.size() != LocalSize)
      rResult.resize(LocalSize, false);

  for (unsigned int iNode = 0; iNode < NumNodes; ++iNode)
  {
      rResult[LocalIndex++] = this->GetGeometry()[iNode].GetDof(DISPLACEMENT_X, dpos).EquationId();
      rResult[LocalIndex++] = this->GetGeometry()[iNode].GetDof(DISPLACEMENT_Y, dpos + 1).EquationId();
      rResult[LocalIndex++] = this->GetGeometry()[iNode].GetDof(DISPLACEMENT_Z, dpos + 2).EquationId();
  }

  KRATOS_CATCH("")
}

//***********************************************************************************
//***********************************************************************************

void PrestressMembraneElement::GetDofList(
    DofsVectorType& ElementalDofList,
    ProcessInfo& rCurrentProcessInfo)

{
    unsigned int NumNodes, LocalSize;
    NumNodes = GetGeometry().size();
    LocalSize = NumNodes * 3;

    if (ElementalDofList.size() != LocalSize)
        ElementalDofList.resize(LocalSize);

    unsigned int LocalIndex = 0;

    for (unsigned int iNode = 0; iNode < NumNodes; ++iNode)
    {
        ElementalDofList[LocalIndex++] = this->GetGeometry()[iNode].pGetDof(DISPLACEMENT_X);
        ElementalDofList[LocalIndex++] = this->GetGeometry()[iNode].pGetDof(DISPLACEMENT_Y);
        ElementalDofList[LocalIndex++] = this->GetGeometry()[iNode].pGetDof(DISPLACEMENT_Z);
    }
}

//***********************************************************************************
//***********************************************************************************

void PrestressMembraneElement::Initialize()

{

    //std::cout << "PrestressMembraneElement::Initialize(): start" << this->GetId() << std::endl;
    KRATOS_TRY

    // reading integration points and local gradients
    const GeometryType::IntegrationPointsArrayType& integration_points = GetGeometry().IntegrationPoints();

    //const GeometryType::ShapeFunctionsGradientsType& DN_DeContainer = GetGeometry().ShapeFunctionsLocalGradients();

    //const Matrix& Ncontainer = GetGeometry().ShapeFunctionsValues();

    // Initialize Variables
    mdensity = GetProperties()[DENSITY];
    mThickness = 0.00;

    mTotalDomainInitialSize = 0.00;
<<<<<<< HEAD

    //// temporary set the pre-stress
    mPreStress[0] = GetProperties()[PRESTRESS_11];
    mPreStress[1] = GetProperties()[PRESTRESS_22];
    mPreStress[2] = GetProperties()[PRESTRESS_12];
=======
   
>>>>>>> b8c0a534

    //if (mPreStress[0] != mPreStress[1] || mPreStress[2] != 0.0)
    //    KRATOS_THROW_ERROR(std::invalid_argument, "Only Isotropic Pre-stress state is considered in the membrane1 implementation! Further implementation not done yet!", "");

    
    // resizing jacobian inverses containers
    mDetJ0.resize(integration_points.size());
    mGab0.resize(integration_points.size());
    mG1.resize(integration_points.size());
    mG2.resize(integration_points.size());

    GeometryType::JacobiansType J0;
    J0 = GetGeometry().Jacobian(J0);

    //KRATOS_WATCH(J0);

    mStrainsVector.resize(integration_points.size());
    mStressesVector.resize(integration_points.size());
    mCauchyStressesVector.resize(integration_points.size()); //VM

    mG_Vector.resize(integration_points.size(), ZeroMatrix(2, 2));

    
    // Calculating geometry tensors in reference configuration on Integration points
    for (unsigned int PointNumber = 0; PointNumber < integration_points.size(); PointNumber++)
    {
        // getting information for integration
        double IntegrationWeight = integration_points[PointNumber].Weight();
        //std::cout << "PrestressMembraneElement::Initialize(): 2 " << this->GetId() << std::endl;
        // base vectors
        array_1d<double, 3> g1;
        array_1d<double, 3> g2;
        array_1d<double, 3> g3;

        g1[0] = J0[PointNumber](0, 0);
        g2[0] = J0[PointNumber](0, 1);
        g1[1] = J0[PointNumber](1, 0);
        g2[1] = J0[PointNumber](1, 1);
        g1[2] = J0[PointNumber](2, 0);
        g2[2] = J0[PointNumber](2, 1);


        // Store base vectors in reference configuration
        mG1[PointNumber] = g1;
        mG2[PointNumber] = g2;

        //KRATOS_WATCH(J0);

        // base vector g3
        CrossProduct(g3, g1, g2);
        // differential area dA
        const double dA = norm_2(g3);

        if (dA == 0)
        {
            KRATOS_ERROR << "PrestressMembraneElement with id"<< this->GetId() <<"has ZERO differential area!"<< std::endl;
        }
        // normal vector n
        array_1d<double, 3> n = g3 / dA;

        // Get CovariantMetric
        mGab0[PointNumber][0] = pow(g1[0], 2) + pow(g1[1], 2) + pow(g1[2], 2);
        mGab0[PointNumber][1] = pow(g2[0], 2) + pow(g2[1], 2) + pow(g2[2], 2);
        mGab0[PointNumber][2] = g1[0] * g2[0] + g1[1] * g2[1] + g1[2] * g2[2];

        double inverse_determinant_gab = 1.0 / (mGab0[PointNumber][0] * mGab0[PointNumber][1] - mGab0[PointNumber][2] * mGab0[PointNumber][2]);

        array_1d<double, 3> gab_contravariant;
        gab_contravariant[0] = inverse_determinant_gab*mGab0[PointNumber][1];
        gab_contravariant[1] = -inverse_determinant_gab*mGab0[PointNumber][2];
        gab_contravariant[2] = inverse_determinant_gab*mGab0[PointNumber][0];

        array_1d<double, 3> gab_contravariant_1 = g1*gab_contravariant[0] + g2*gab_contravariant[1];
        array_1d<double, 3> gab_contravariant_2 = g1*gab_contravariant[1] + g2*gab_contravariant[2];
        
        // build local cartesian coordinate system
        double lg1 = norm_2(g1);
        array_1d<double, 3> e1 = g1 / lg1;
        double lg_contravariant_2 = norm_2(gab_contravariant_2);
        array_1d<double, 3> e2 = gab_contravariant_2 / lg_contravariant_2;

        boost::numeric::ublas::bounded_matrix<double, 2, 2> mG;
        //boost::numeric::ublas::bounded_matrix<double, 2, 3> mG;
        mG(0, 0) = inner_prod(e1, gab_contravariant_1);
        mG(0, 1) = inner_prod(e1, gab_contravariant_2);
        mG(1, 0) = inner_prod(e2, gab_contravariant_1);
        mG(1, 1) = inner_prod(e2, gab_contravariant_2);

        mG_Vector[PointNumber] = ZeroMatrix(2, 2);
        // saving the G matrix for this point number
        noalias(mG_Vector[PointNumber]) = mG;

        // Calculate the reduced mass matrix
        mDetJ0[PointNumber] = norm_2(g3);

        // Calculating the total area
        mTotalDomainInitialSize += mDetJ0[PointNumber] * IntegrationWeight;

    }

    // Initialize Material

    if (mConstitutiveLawVector.size() == 0)
    {
        mConstitutiveLawVector.resize(integration_points.size());

        for (unsigned int i = 0; i < mConstitutiveLawVector.size(); i++)
        {
            mConstitutiveLawVector[i] = GetProperties()[CONSTITUTIVE_LAW]->Clone();

            mConstitutiveLawVector[i]->InitializeMaterial(GetProperties(), GetGeometry(), row(GetGeometry().ShapeFunctionsValues(), i));
        }
    }

    KRATOS_CATCH( "" )
}



//***********************************************************************************
//***********************************************************************************

void PrestressMembraneElement::CalculateRightHandSide(
    VectorType& rRightHandSideVector,
    ProcessInfo& rCurrentProcessInfo)

{
    //calculation flags
    bool CalculateStiffnessMatrixFlag = false;
    bool CalculateResidualVectorFlag = true;
    MatrixType temp = Matrix();

    CalculateAll(temp, rRightHandSideVector, rCurrentProcessInfo, CalculateStiffnessMatrixFlag, CalculateResidualVectorFlag);
}

//***********************************************************************************
//***********************************************************************************

void PrestressMembraneElement::CalculateLocalSystem(
    MatrixType& rLeftHandSideMatrix,
    VectorType& rRightHandSideVector,
    ProcessInfo& rCurrentProcessInfo)

{
    //calculation flags
    bool CalculateStiffnessMatrixFlag = true;
    bool CalculateResidualVectorFlag = true;

    CalculateAll(rLeftHandSideMatrix, rRightHandSideVector, rCurrentProcessInfo, CalculateStiffnessMatrixFlag, CalculateResidualVectorFlag);
}

//***********************************************************************************
//***********************************************************************************

void PrestressMembraneElement::CalculateOnIntegrationPoints(
    const Variable<Matrix>& rVariable,
    std::vector<Matrix>& Output,
    const ProcessInfo& rCurrentProcessInfo)

{
    KRATOS_ERROR << "CalculateOnIntegrationPoints not implemented yet" << std::endl;
}

//***********************************************************************************
//***********************************************************************************

void PrestressMembraneElement::CalculateMassMatrix(
    MatrixType& rMassMatrix,
    ProcessInfo& rCurrentProcessInfo)

{
    KRATOS_TRY
    
    //rMassMatrix.resize(0,0);
    // LUMPED MASS MATRIX
    unsigned int number_of_nodes = GetGeometry().size();
    unsigned int mat_size = number_of_nodes * 3;

    if (rMassMatrix.size1() != mat_size)
    {
        rMassMatrix.resize(mat_size, mat_size);
    }

    rMassMatrix = ZeroMatrix(mat_size, mat_size);

    double TotalMass = mTotalDomainInitialSize * GetProperties()[THICKNESS] * GetProperties()[DENSITY];

    Vector LumpFact;

    LumpFact = GetGeometry().LumpingFactors(LumpFact);

    for (unsigned int i = 0; i < number_of_nodes; i++)
    {
        double temp = LumpFact[i] * TotalMass;

        for (unsigned int j = 0; j < 3; j++)
        {
            unsigned int index = i * 3 + j;
            rMassMatrix(index, index) = temp;
        }
    }

    KRATOS_CATCH("")
}

//***********************************************************************************
//***********************************************************************************

void PrestressMembraneElement::CalculateDampingMatrix(
    MatrixType& rDampingMatrix,
    ProcessInfo& rCurrentProcessInfo)

{
    KRATOS_TRY

    // LUMPED DAMPING MATRIX

    unsigned int number_of_nodes = GetGeometry().size();
    unsigned int mat_size = number_of_nodes * 3;

    if (rDampingMatrix.size1() != mat_size)
        rDampingMatrix.resize(mat_size, mat_size);

    rDampingMatrix = ZeroMatrix(mat_size, mat_size);

    double TotalMass = mTotalDomainInitialSize * GetProperties()[THICKNESS] * GetProperties()[DENSITY];

    Vector LumpFact;

    LumpFact = GetGeometry().LumpingFactors(LumpFact);

    for (unsigned int i = 0; i < number_of_nodes; i++)
    {
        double temp = LumpFact[i] * TotalMass;

        for (unsigned int j = 0; j < 3; j++)
        {
            unsigned int index = i * 3 + j;
            rDampingMatrix(index, index) = temp;
        }
    }

    KRATOS_CATCH("")
}

//***********************************************************************************
//***********************************************************************************

void PrestressMembraneElement::FinalizeSolutionStep(
    ProcessInfo& rCurrentProcessInfo)
{
    for (unsigned int i = 0; i < mConstitutiveLawVector.size(); i++)
    {
        //
        //            ConstitutiveLaw::Parameters Values (GetGeometry(),GetProperties(),rCurrentProcessInfo);
        //            Values.GetOptions().Set (ConstitutiveLaw::USE_ELEMENT_PROVIDED_STRAIN, false);
        //            Values.GetOptions().Set (ConstitutiveLaw::COMPUTE_STRESS);
        //            Values.GetOptions().Set (ConstitutiveLaw::COMPUTE_CONSTITUTIVE_TENSOR);
        //            Matrix dummy = ZeroMatrix ( 0, 0 );
        //            Vector StrainVector = mStrainsVector[i];
        //            Values.SetStrainVector (StrainVector); //this has to be the input parameter
        //            Values.SetStressVector (StressVector);
        //            Values.SetConstitutiveMatrix (dummy);
        //            Values.SetShapeFunctionsValues ( row ( GetGeometry().ShapeFunctionsValues(), PointNumber ) );
        //
        //            mConstitutiveLawVector[PointNumber]->FinalizeMaterialResponse (Values,ConstitutiveLaw::StressMeasure_PK2 );

        mConstitutiveLawVector[i]->FinalizeSolutionStep(GetProperties(),
            GetGeometry(),
            row(GetGeometry().ShapeFunctionsValues(), i),
            rCurrentProcessInfo);
    }
}

//##### From here, old code

//***********************************************************************************
//***********************************************************************************

void PrestressMembraneElement::GetValuesVector(
    Vector& values,
    int Step)

{
    const unsigned int number_of_nodes = GetGeometry().size();
    const unsigned int mat_size = number_of_nodes * 3;

    if (values.size() != mat_size)
        values.resize(mat_size);

    for (unsigned int i = 0; i < number_of_nodes; i++)
    {
        const array_1d<double, 3>& disp = GetGeometry()[i].FastGetSolutionStepValue(DISPLACEMENT, Step);
        unsigned int index = i * 3;
        values[index] = disp[0];
        values[index + 1] = disp[1];
        values[index + 2] = disp[2];
    }
}

//***********************************************************************************
//***********************************************************************************

void PrestressMembraneElement::GetFirstDerivativesVector(
    Vector& values,
    int Step)

{
    const unsigned int number_of_nodes = GetGeometry().size();
    const unsigned int mat_size = number_of_nodes * 3;

    if (values.size() != mat_size)
        values.resize(mat_size);

    for (unsigned int i = 0; i < number_of_nodes; i++)
    {
        const array_1d<double, 3>& vel = GetGeometry()[i].FastGetSolutionStepValue(VELOCITY, Step);
        unsigned int index = i * 3;
        values[index] = vel[0];
        values[index + 1] = vel[1];
        values[index + 2] = vel[2];
    }

}

//***********************************************************************************
//***********************************************************************************

void PrestressMembraneElement::GetSecondDerivativesVector(
    Vector& values,
    int Step)

{
    const unsigned int number_of_nodes = GetGeometry().size();
    const unsigned int mat_size = number_of_nodes * 3;

    if (values.size() != mat_size)
        values.resize(mat_size);

    for (unsigned int i = 0; i < number_of_nodes; i++)
    {
        const array_1d<double, 3>& acc = GetGeometry()[i].FastGetSolutionStepValue(ACCELERATION, Step);
        unsigned int index = i * 3;
        values[index] = acc[0];
        values[index + 1] = acc[1];
        values[index + 2] = acc[2];
    }
}

//***********************************************************************************
//***********************************************************************************
// --------- //
//  PRIVATE  //
// --------- //
//***********************************************************************************
//***********************************************************************************


void PrestressMembraneElement::CrossProduct(
    array_1d<double, 3>& cross,
    array_1d<double, 3>& a,
    array_1d<double, 3>& b)

{
    cross[0] = a[1] * b[2] - a[2] * b[1];
    cross[1] = a[2] * b[0] - a[0] * b[2];
    cross[2] = a[0] * b[1] - a[1] * b[0];
}

//***********************************************************************************
//***********************************************************************************

void PrestressMembraneElement::CalculateAndAddKm(
    Matrix& K,
    Matrix& B,
    Matrix& D,
    double weight)

{
    KRATOS_TRY

    unsigned int dim = B.size2();
    Matrix temp(3, dim);
    noalias(temp) = prod(D, B);
    temp *= weight;
    Matrix Km(dim, dim);
    noalias(Km) = prod(trans(B), temp);
    noalias(K) += Km;

    KRATOS_CATCH("")
}

//***********************************************************************************
//***********************************************************************************

void PrestressMembraneElement::CalculateAndAddNonlinearKm(
    Matrix& K,
    Matrix& B11,
    Matrix& B22,
    Matrix& B12,
    Vector& SD,
    double weight)

{
    KRATOS_TRY;

    unsigned int number_of_nodes = GetGeometry().size();
    Matrix TestK = ZeroMatrix(number_of_nodes * 3, number_of_nodes * 3);
    //TestK = K;
    //std::cout << " Get to CalculateAndAddNonlinearKm!" << std::endl;

    for (unsigned int n = 0; n < number_of_nodes; n++)
    {
        for (unsigned int i = 0; i < 3; i++)
        {
            for (unsigned int m = 0; m <= n; m++)
            {
                unsigned int check = 3;
                if (m == n)
                    check = i + 1;
                for (unsigned int j = 0; j < check; j++)
                {
                    /*
                    K(3 * n + i, 3 * m + j) += (SD[0] * B11(3 * n + i, 3 * m + j) + SD[1] * B22(3 * n + i, 3 * m + j) + SD[2] * B12(3 * n + i, 3 * m + j))*weight;
                    K(3 * m + j, 3 * n + i) += (SD[0] * B11(3 * n + i, 3 * m + j) + SD[1] * B22(3 * n + i, 3 * m + j) + SD[2] * B12(3 * n + i, 3 * m + j))*weight;
                    
                    
                    TestK(3*n + i, 3*m + j) += (SD[0] * B11(3 * n + i, 3 * m + j) + SD[1] * B22(3 * n + i, 3 * m + j) + SD[2] * B12(3 * n + i, 3 * m + j))*weight;                    
                    TestK(3 * m + i, 3 * n + j) = TestK(3 * n + i, 3 * m + j);
                    */
                    K(3 * n + i, 3 * m + j) += (SD[0] * B11(3 * n + i, 3 * m + j) + SD[1] * B22(3 * n + i, 3 * m + j) + SD[2] * B12(3 * n + i, 3 * m + j))*weight;
                    K(3 * m + i, 3 * n + j) = K(3 * n + i, 3 * m + j);

                    //if((3*m + i) == (3 * n + j))
                    //    K(3*m + i, 3*n + j) = K(3*n + i, 3*m + j);
                    //else
                    //    K(3 * m + j, 3 * n + i) += (SD[0] * B11(3 * n + i, 3 * m + j) + SD[1] * B22(3 * n + i, 3 * m + j) + SD[2] * B12(3 * n + i, 3 * m + j))*weight;
                }
            }
        }
    }
    //if (this->GetId() == 42) {
    //    std::cout << "############" << std::endl;
    //    KRATOS_WATCH(TestK);
    //    std::cout << "============" << std::endl;
    //    KRATOS_WATCH(K);
    //    std::cout << "############" << std::endl;

    //}

    //K = TestK;
    KRATOS_CATCH("")
}

//***********************************************************************************
//***********************************************************************************
void PrestressMembraneElement::ClearNodalForces()
{
    KRATOS_TRY

        const unsigned int number_of_nodes = GetGeometry().PointsNumber();
    for (unsigned int i = 0; i < number_of_nodes; i++)
    {
        if (GetGeometry()[i].SolutionStepsDataHas(EXTERNAL_FORCE) && GetGeometry()[i].SolutionStepsDataHas(INTERNAL_FORCE))
        {

            array_1d<double, 3 > & ExternalForce = GetGeometry()[i].FastGetSolutionStepValue(EXTERNAL_FORCE);
            array_1d<double, 3 > & InternalForce = GetGeometry()[i].FastGetSolutionStepValue(INTERNAL_FORCE);

            GetGeometry()[i].SetLock();
            ExternalForce.clear();
            InternalForce.clear();
            GetGeometry()[i].UnSetLock();

        }

    }

    KRATOS_CATCH("")
}




//***********************************************************************************
//***********************************************************************************

void PrestressMembraneElement::CalculateQ(
    boost::numeric::ublas::bounded_matrix<double, 3, 3>& Q,
    Matrix& mG)

{
    KRATOS_TRY
    Q(0, 0) = pow(mG(0, 0), 2);
    Q(0, 1) = pow(mG(0, 1), 2);
    Q(0, 2) = 2.00*mG(0, 0)*mG(0, 1);

    Q(1, 0) = pow(mG(1, 0), 2);
    Q(1, 1) = pow(mG(1, 1), 2);
    Q(1, 2) = 2.00*mG(1, 0) * mG(1, 1);

    Q(2, 0) = 2.00 * mG(0, 0) * mG(1, 0);
    Q(2, 1) = 2.00 * mG(0, 1)*mG(1, 1);
    Q(2, 2) = 2.00 * (mG(0, 0) * mG(1, 1) + mG(0, 1)*mG(1, 0));

    KRATOS_CATCH("")
}

//***********************************************************************************
//***********************************************************************************

void PrestressMembraneElement::CalculateB(
    Matrix& B,
    boost::numeric::ublas::bounded_matrix<double, 3, 3>& Q,
    const Matrix& DN_De,
    const array_1d<double, 3>& g1,
    const array_1d<double, 3>& g2)

{
    KRATOS_TRY

    const unsigned int number_of_nodes = GetGeometry().size();
    Matrix b(3, number_of_nodes * 3);

    for (unsigned int i = 0; i < number_of_nodes; i++)
    {
        unsigned int index = 3 * i;

        //first line
        b(0, index) = DN_De(i, 0) * g1[0];
        b(0, index + 1) = DN_De(i, 0) * g1[1];
        b(0, index + 2) = DN_De(i, 0) * g1[2];

        //second line
        b(1, index) = DN_De(i, 1) * g2[0];
        b(1, index + 1) = DN_De(i, 1) * g2[1];
        b(1, index + 2) = DN_De(i, 1) * g2[2];

        //third line
        b(2, index) = 0.5*(DN_De(i, 1) * g1[0] + DN_De(i, 0) * g2[0]);
        b(2, index + 1) = 0.5*(DN_De(i, 1) * g1[1] + DN_De(i, 0) * g2[1]);
        b(2, index + 2) = 0.5*(DN_De(i, 1) * g1[2] + DN_De(i, 0) * g2[2]);
    }

    B = prod(Q, b);

    KRATOS_CATCH("")
}


//***********************************************************************************
//***********************************************************************************

void PrestressMembraneElement::CalculateStrain(
    Vector& StrainVector,
    array_1d<double, 3>& gab,
    array_1d<double, 3>& gab0)

{
    KRATOS_TRY

    StrainVector[0] = 0.5 * (gab[0] - gab0[0]);
    StrainVector[1] = 0.5 * (gab[1] - gab0[1]);
    StrainVector[2] = 0.5 * (gab[2] - gab0[2]);

    KRATOS_CATCH("")
}

//***********************************************************************************
//***********************************************************************************

void PrestressMembraneElement::CalculateAndAdd_BodyForce(
    const Vector& N,
    const ProcessInfo& rCurrentProcessInfo,
    array_1d<double, 3>& BodyForce,
    VectorType& rRightHandSideVector,
    double weight)

{
    KRATOS_TRY

        unsigned int number_of_nodes = this->GetGeometry().size();
    const double density = this->GetProperties()[DENSITY];


    noalias(BodyForce) = ZeroVector(3);
    for (unsigned int i = 0; i<number_of_nodes; i++)
        BodyForce += N[i] * this->GetGeometry()[i].FastGetSolutionStepValue(VOLUME_ACCELERATION);
    BodyForce *= density;

    for (unsigned int i = 0; i < number_of_nodes; i++)
    {
        int index = 3 * i;

        for (unsigned int j = 0; j < 3; j++)
            rRightHandSideVector[index + j] += weight * N[i] * BodyForce[j];
    }

    KRATOS_CATCH("")
}

//***********************************************************************************
//***********************************************************************************

void PrestressMembraneElement::CalculateAndAdd_PressureForce(
    VectorType& residualvector,
    const Vector& N,
    const array_1d<double, 3>& v3,
    double pressure,
    double weight,
    const ProcessInfo& rCurrentProcessInfo)

{
    KRATOS_TRY

        unsigned int number_of_nodes = GetGeometry().size();

    for (unsigned int i = 0; i < number_of_nodes; i++)
    {
        int index = 3 * i;
        double coeff = pressure * N[i] * weight;
        residualvector[index] += coeff * v3[0];
        residualvector[index + 1] += coeff * v3[1];
        residualvector[index + 2] += coeff * v3[2];
    }

    KRATOS_CATCH("")
}

//***********************************************************************************
//***********************************************************************************

void PrestressMembraneElement::CalculateAll(
    MatrixType& rLeftHandSideMatrix,
    VectorType& rRightHandSideVector,
    const ProcessInfo& rCurrentProcessInfo,
    bool CalculateStiffnessMatrixFlag,
    bool CalculateResidualVectorFlag)

{
    KRATOS_TRY

    // Initializing all needed variables
    const unsigned int number_of_nodes = GetGeometry().size();
    const unsigned int mat_size = number_of_nodes * 3;
    
    // Matrix B(3, mat_size);
    // change to: array_1d<double, 3> StrainVector;
    Vector StrainVector(3);
    Vector StressVector(3);
    
    // set up Constitutive Law
    ConstitutiveLaw::Parameters Values(GetGeometry(), GetProperties(), rCurrentProcessInfo);

    // Set constitutive law flags:
    Flags &ConstitutiveLawOptions=Values.GetOptions();
    ConstitutiveLawOptions.Set(ConstitutiveLaw::USE_ELEMENT_PROVIDED_STRAIN, false);
    ConstitutiveLawOptions.Set(ConstitutiveLaw::COMPUTE_STRESS, true);
    ConstitutiveLawOptions.Set(ConstitutiveLaw::COMPUTE_CONSTITUTIVE_TENSOR, true); 
    
    Values.SetStrainVector(StrainVector);       // this is the input parameter
    Values.SetStressVector(StressVector);       // this is an output parameter

    // resizing as needed the LHS
    if (CalculateStiffnessMatrixFlag == true)    // calculation of the matrix is required
    {
        if (rLeftHandSideMatrix.size1() != mat_size)
        {
            rLeftHandSideMatrix.resize(mat_size, mat_size);
        }

        noalias(rLeftHandSideMatrix) = ZeroMatrix(mat_size, mat_size); //resetting LHS
    }

    //resizing as needed the RHS
    if (CalculateResidualVectorFlag == true) //calculation of the matrix is required
    {
        if (rRightHandSideVector.size() != mat_size)
        {
            rRightHandSideVector.resize(mat_size);
        }

        rRightHandSideVector = ZeroVector(mat_size); //resetting RHS
    }

    // Initializing the Nodal coordinates
    // change to: boost::numeric::ublas::bounded_matrix
    Matrix xyz_reference;   // Nodal coordinates in the reference configuration
    Matrix xyz_actual;      // Nodal coordinates in the actual configuration

    // reading integration points and local gradients
    const GeometryType::IntegrationPointsArrayType& integration_points = GetGeometry().IntegrationPoints();

    const GeometryType::ShapeFunctionsGradientsType& DN_DeContainer = GetGeometry().ShapeFunctionsLocalGradients();

    const Matrix& Ncontainer = GetGeometry().ShapeFunctionsValues();

    // calculating actual jacobian
    GeometryType::JacobiansType J;

    J = GetGeometry().Jacobian(J);
   
    //bool is_initialized = false;
    for (unsigned int PointNumber = 0; PointNumber < integration_points.size(); PointNumber++)
    {
        // reading integration weight, shape function value and its gradients at this integration point
        const double IntegrationWeight = integration_points[PointNumber].Weight();

        Vector ShapeFunctionN = row(Ncontainer, PointNumber);
        Matrix DN_De = DN_DeContainer[PointNumber];

        // covariant metric in deformed system
        array_1d<double, 3> gab;
        
        //bool formfingding_flag = true;

        // Transformation Matrix Q
        boost::numeric::ublas::bounded_matrix<double, 3, 3> Q = ZeroMatrix(3, 3);
        // basis vectors in deformed system
        array_1d<double, 3> g1;
        array_1d<double, 3> g2;
        array_1d<double, 3> g3;

        //if (!is_initialized)
        //{
        //    this->Initialize();
        //    is_initialized = true;
        //}

        CalculateQ(Q, mG_Vector[PointNumber]);
        CalculateMetricDeformed(PointNumber, DN_De, gab, g1, g2);
        CalculateStrain(StrainVector, gab, mGab0[PointNumber]);

        Vector CartesianStrainVector = prod(Q, StrainVector);

        // Constitutive Matrices D
        Matrix D(3, 3);
        //boost::numeric::ublas::bounded_matrix<double, 3, 3> D;

        Values.SetConstitutiveMatrix(D); // this is an output parameter

        mConstitutiveLawVector[PointNumber]->CalculateMaterialResponse(Values, ConstitutiveLaw::StressMeasure_PK2);     // Why is the curviliear strains are used here?

        // Deformations for Non-linear force vector
        Vector StrainDeformation;

        StrainDeformation = prod(trans(D), CartesianStrainVector);

        array_1d<double,3> pre_stress_tensor;   // Vector with the Cauchy Pre-Stress components in local cartesian frame
        
        // Getting the prestress values

        pre_stress_tensor(0) = GetProperties()[MEMBRANE_PRESTRESS](0);
        pre_stress_tensor(1) = GetProperties()[MEMBRANE_PRESTRESS](1);
        pre_stress_tensor(2) = GetProperties()[MEMBRANE_PRESTRESS](2);


        array_1d<double, 2> par_g1_1;
        par_g1_1(0) = 0.0;
        par_g1_1(1) = 1.0;

        CalculateTransMatrixToLocalCartesian(PointNumber, g1, g2, g3, gab, pre_stress_tensor, par_g1_1);

        // taking out the pre-stress
        // Adding the pre-stress values as forces over length
        for (int i = 0; i < 3; ++i)
        {
            StrainDeformation[i] += pre_stress_tensor[i];
        }

        // calculate B matrices
        // B matrices:
        Matrix B = ZeroMatrix(3, mat_size);
        //CalculateB(B, Q, DN_De, mG1[PointNumber], mG2[PointNumber]);
        CalculateB(B, Q, DN_De, g1, g2);

        // integration on the REFERENCE CONFIGURATION
        double DetJ0 = mDetJ0[PointNumber];
        double IntToReferenceWeight = IntegrationWeight * DetJ0 * GetProperties()[THICKNESS];

        // Nonlinear Deformation
        Matrix Strain_locCartesian_11 = ZeroMatrix(number_of_nodes * 3, number_of_nodes * 3);
        Matrix Strain_locCartesian_22 = ZeroMatrix(number_of_nodes * 3, number_of_nodes * 3);
        Matrix Strain_locCartesian_12 = ZeroMatrix(number_of_nodes * 3, number_of_nodes * 3);

        CalculateSecondVariationStrain(DN_De, Strain_locCartesian_11, Strain_locCartesian_22, Strain_locCartesian_12, Q, g1, g2);

        // LEFT HAND SIDE MATRIX
        if (CalculateStiffnessMatrixFlag == true)
        {
            // adding membrane contribution to the stiffness matrix
            CalculateAndAddKm(rLeftHandSideMatrix, B, D, IntToReferenceWeight);

            // adding non-linear-contribution to stiffness matrix
            CalculateAndAddNonlinearKm(rLeftHandSideMatrix,
                Strain_locCartesian_11, Strain_locCartesian_22, Strain_locCartesian_12,
                StrainDeformation,
                IntToReferenceWeight);
            
        }

        // RIGHT HAND SIDE VECTOR
        if (CalculateResidualVectorFlag == true)         // calculation of the matrix is required
        {
            // operation performed: rRighthandSideVector -= Weight* IntForce
            noalias(rRightHandSideVector) -= IntToReferenceWeight* prod(trans(B), StrainDeformation);
        }
    } // end loop over integration points

    KRATOS_CATCH("")
}

//***********************************************************************************
//***********************************************************************************
//
//void PrestressMembraneElement::Calculate_GlobalStressVector(
//    array_1d<double, 6>& GlobalVector,
//    Vector& LocalStressVector,
//    array_1d<double, 3>& v1,
//    array_1d<double, 3>& v2)
//
//{
//    KRATOS_TRY
//
//        array_1d<double, 6> temp;
//
//    //adding the component S11
//    noalias(temp) = VoigtTensorComponents(v1, v1);
//    temp *= LocalStressVector[0];
//    noalias(GlobalVector) += temp;
//
//    //adding the component S22
//    noalias(temp) = VoigtTensorComponents(v2, v2);
//    temp *= LocalStressVector[1];
//    noalias(GlobalVector) += temp;
//
//    //adding the component S12 (& S21)
//    noalias(temp) = VoigtTensorComponents(v1, v2);
//    noalias(temp) += VoigtTensorComponents(v2, v1);
//    temp *= LocalStressVector[2];
//    noalias(GlobalVector) += temp;
//
//    KRATOS_CATCH("")
//}
//
////***********************************************************************************
////***********************************************************************************
//
////auxiliary function needed in the calculation of output stresses
//inline array_1d<double, 6> PrestressMembraneElement::VoigtTensorComponents(
//    array_1d<double, 3>& a,
//    array_1d<double, 3>& b)
//
//{
//    array_1d<double, 6> v;
//
//    v[0] = a[0] * b[0];
//    v[1] = a[1] * b[1];
//    v[2] = a[2] * b[2];
//    v[3] = a[0] * b[1];
//    v[4] = a[1] * b[2];
//    v[5] = a[0] * b[2];
//
//    return v;
//}

//************************************************************************************
//************************************************************************************
void PrestressMembraneElement::GetValueOnIntegrationPoints(const Variable<Matrix>& rVariable,
    std::vector<Matrix>& rValues, const ProcessInfo& rCurrentProcessInfo)
{
    if (rVariable == GREEN_LAGRANGE_STRAIN_TENSOR)
    {
        CalculateOnIntegrationPoints(rVariable, rValues, rCurrentProcessInfo);
    }

    if (rVariable == PK2_STRESS_TENSOR)
    {
        CalculateOnIntegrationPoints(rVariable, rValues, rCurrentProcessInfo);
    }
    // VM
    if (rVariable == CAUCHY_STRESS_TENSOR)
    {
        CalculateOnIntegrationPoints(rVariable, rValues, rCurrentProcessInfo);
    }
    // VM
}
//***********************************************************************************
//***********************************************************************************
void PrestressMembraneElement::CalculateMetricDeformed(unsigned int& PointNumber, Matrix DN_De,
    array_1d<double, 3>& gab,
    array_1d<double, 3>& g1,
    array_1d<double, 3>& g2)
{
    //Matrix J0;
    //Jacobian(DN_De, J0);

    GeometryType::JacobiansType J_act;
    J_act = GetGeometry().Jacobian(J_act);

    //KRATOS_WATCH(J_act);

    //auxiliary terms
    //array_1d<double, 3> g1;
    //array_1d<double, 3> g2;
    array_1d<double, 3> g3;

    //double IntegrationWeight = GetGeometry().IntegrationPoints()[0].Weight();

    g1[0] = J_act[PointNumber](0, 0);
    g2[0] = J_act[PointNumber](0, 1);
    g1[1] = J_act[PointNumber](1, 0);
    g2[1] = J_act[PointNumber](1, 1);
    g1[2] = J_act[PointNumber](2, 0);
    g2[2] = J_act[PointNumber](2, 1);

    //basis vector g3
    CrossProduct(g3, g1, g2);
    //differential area dA
    double dA = norm_2(g3);
    //normal vector _n
    array_1d<double, 3> n = g3 / dA;

    //GetCovariantMetric
    gab[0] = pow(g1[0], 2) + pow(g1[1], 2) + pow(g1[2], 2);
    gab[1] = pow(g2[0], 2) + pow(g2[1], 2) + pow(g2[2], 2);
    gab[2] = g1[0] * g2[0] + g1[1] * g2[1] + g1[2] * g2[2];
}

//***********************************************************************************
//***********************************************************************************
void PrestressMembraneElement::CalculateSecondVariationStrain(Matrix DN_De,
    Matrix & Strain_locCartesian11, 
    Matrix & Strain_locCartesian22, 
    Matrix & Strain_locCartesian12, 
    boost::numeric::ublas::bounded_matrix<double, 3, 3>& Q,
    array_1d<double, 3>& g1, 
    array_1d<double, 3>& g2)
{
    const unsigned int number_of_nodes = GetGeometry().size();
    //Matrix dg3_n = ZeroMatrix(3, 3);
    //Matrix dg3_m = ZeroMatrix(3, 3);

    Vector ddStrain_curvilinear = ZeroVector(3);

    for (unsigned int n = 0; n < number_of_nodes; ++n)
    {
        for (unsigned int i = 0; i < 3; ++i)
        {
            for (unsigned int m = 0; m <= n; m++)
            {

                unsigned int limit = i + 1;
                if (m < n)
                    limit = 3;
                for (unsigned int j = 0; j < limit; j++)
                {
                    ddStrain_curvilinear = ZeroVector(3);
                    if (j == i)
                    {
                        ddStrain_curvilinear[0] = DN_De(n, 0)*DN_De(m, 0);
                        ddStrain_curvilinear[1] = DN_De(n, 1)*DN_De(m, 1);
                        ddStrain_curvilinear[2] = 0.5*(DN_De(n, 0)*DN_De(m, 1) + DN_De(n, 1)*DN_De(m, 0));

                        Strain_locCartesian11(3 * n + i, 3 * m + j) = Q(0, 0)*ddStrain_curvilinear[0] + Q(0, 1)*ddStrain_curvilinear[1] + Q(0, 2)*ddStrain_curvilinear[2];
                        Strain_locCartesian22(3 * n + i, 3 * m + j) = Q(1, 0)*ddStrain_curvilinear[0] + Q(1, 1)*ddStrain_curvilinear[1] + Q(1, 2)*ddStrain_curvilinear[2];
                        Strain_locCartesian12(3 * n + i, 3 * m + j) = Q(2, 0)*ddStrain_curvilinear[0] + Q(2, 1)*ddStrain_curvilinear[1] + Q(2, 2)*ddStrain_curvilinear[2];

                    }
                }
            }
        }
    }
}
//************************************************************************************
//************************************************************************************
void PrestressMembraneElement::CalculateMembraneElasticityTensor(
    Matrix& D
    )
{
    double NU = GetProperties()[POISSON_RATIO];
    double E = GetProperties()[YOUNG_MODULUS];
    double coeff = E / (1 - NU*NU); 
    D(0, 0) = coeff;
    D(0, 1) = NU*coeff;
    D(0, 2) = 0.0;

    D(1, 0) = NU*coeff;
    D(1, 1) = coeff;
    D(1, 2) = 0.0;

    D(2, 0) = 0.0;
    D(2, 1) = 0.0;
    D(2, 2) = 0.5*(1 - NU)*coeff;
}


//************************************************************************************
//************************************************************************************
/** \brief PrestressMembraneElement::CalculateTransMatrixToLocalCartesian
*
* returns the Pre-Stress tensor already transformed in the oppurtune base
* according to its definition. 
*
*/
void PrestressMembraneElement::CalculateTransMatrixToLocalCartesian(
    unsigned int& PointNumber,
    array_1d<double, 3>& g1,
    array_1d<double, 3>& g2,
    array_1d<double, 3>& g3,
    array_1d<double, 3>& gab,
    array_1d<double, 3> prestress,
    array_1d<double, 2> par_g1_1)
{
    //if (this->GetId() == 42 && PointNumber == 1)
    //{
    //    KRATOS_WATCH(g1);
    //    KRATOS_WATCH(g2);
    //    KRATOS_WATCH(g3);
    //    KRATOS_WATCH(gab);
    //    
    //}

    CrossProduct(g3, g1, g2);
    //if (this->GetId() == 42 && PointNumber == 1)
    //    KRATOS_WATCH(g3);
    


    array_1d<double, 3> t1; // T1 vector
    array_1d<double, 3> t2; // T2 vector
    array_1d<double, 3> t3; // T3 vector
    array_1d<double, 3> a;  // A vector for the plane definition
    array_1d<double, 3> b;  // B vector for the plane definition
    boost::numeric::ublas::bounded_matrix<double, 3, 3> Tm; // Transformation matrix

    // Hardcode the direction vector a, b
    a(0) = 1.0;
    a(1) = 0.0;
    a(2) = 0.0;

    b(0) = 0.0;
    b(1) = 1.0;
    b(2) = 0.0;

    //array_1d<double, 3> g1;
    //array_1d<double, 3> g2;
    array_1d<double, 3> g1_ref;
    array_1d<double, 3> g2_ref;
    //array_1d<double, 3> g3;
    //array_1d<double, 3> gab;
    array_1d<double, 3> g_con_1_ref;
    array_1d<double, 3> g_con_2_ref;
    
    //KRATOS_WATCH(g1);

    // contravariant metric gab_con and base vectors g_con
    double invdetGab = 1.0 / (gab[0] * gab[1] - gab[2] * gab[2]);
    double gab_con11 = invdetGab*gab[1];
    double gab_con12 = -invdetGab*gab[2];
    double gab_con22 = -invdetGab*gab[0];

    array_1d<double, 3> g_con_1 = g1*gab_con11 + g2*gab_con12;
    array_1d<double, 3> g_con_2 = g1*gab_con12 + g2*gab_con22;

    // local cartesian coordinates
    double lg1 = norm_2(g1);
    array_1d<double, 3> e1 = g1 / lg1;
    double lg_con2 = norm_2(g_con_2);
    array_1d<double, 3> e2 = g_con_2 / lg_con2;

    // array_1d<double,3> n_pre_pk2=    // Integration of the PreStress over the thickness

    // the Pre-Stress tensor is defined according to the projection definition proposed by Dr. W�chner

    // creation of T1 ==> Projection of A on the tangential plane
    CrossProduct(t1, b, g3);

    //if (this->GetId() == 42 && PointNumber == 1)
    //    KRATOS_WATCH(t1);

    
    // The frame must be orthogonal, so T3 == G3
    t3 = g3;

    // Then T2 can only be the cross product between T1 and T3
    CrossProduct(t2, t3, t1);

    //if (this->GetId() == 42 && PointNumber == 1)
    //    KRATOS_WATCH(t2);


    // Normalization of the vectors
    t1 = t1 / norm_2(t1);
    t2 = t2 / norm_2(t2);
    t3 = t3 / norm_2(t3);

    // Transformation matrix from the projected basis T to the local cartesian basis
    double eG11 = inner_prod(e1, t1);
    double eG12 = inner_prod(e1, t2);
    double eG21 = inner_prod(e2, t1);
    double eG22 = inner_prod(e2, t2);

    //if (this->GetId() == 42 && PointNumber == 1)
    //{
    //    KRATOS_WATCH(eG11);
    //    KRATOS_WATCH(eG12);
    //    KRATOS_WATCH(eG21);
    //    KRATOS_WATCH(eG22);
    //}

    
    // finally, calculating the Transformation Matrix
    Tm(0, 0) = eG11*eG11;
    Tm(0, 1) = eG12*eG12;
    Tm(0, 2) = 2.0*eG11*eG12;
    
    Tm(1, 0) = eG21*eG21;
    Tm(1, 1) = eG22*eG22;
    Tm(1, 2) = 2.0*eG21*eG22;

    Tm(2, 0) = eG11*eG21;
    Tm(2, 1) = eG12*eG22;
    Tm(2, 2) = eG11*eG22 + eG12*eG21;

    prestress = prod(Tm, prestress);

    //if (this->GetId() == 42 && PointNumber == 1)
    //{
    //    KRATOS_WATCH(Tm);
    //    KRATOS_WATCH(prestress);
    //}

}

//***********************************************************************************
//***********************************************************************************
int  PrestressMembraneElement::Check(const ProcessInfo& rCurrentProcessInfo)
{
    KRATOS_TRY

        //verify that the variables are correctly initialized

        if (VELOCITY.Key() == 0)
            KRATOS_THROW_ERROR(std::invalid_argument, "VELOCITY has Key zero! (check if the application is correctly registered", "");

            if (DISPLACEMENT.Key() == 0)
                KRATOS_THROW_ERROR(std::invalid_argument, "DISPLACEMENT has Key zero! (check if the application is correctly registered", "")

                if (ACCELERATION.Key() == 0)
                    KRATOS_THROW_ERROR(std::invalid_argument, "ACCELERATION has Key zero! (check if the application is correctly registered", "")

                    if (DENSITY.Key() == 0)
                        KRATOS_THROW_ERROR(std::invalid_argument, "DENSITY has Key zero! (check if the application is correctly registered", "")

                        if (VOLUME_ACCELERATION.Key() == 0)
                            KRATOS_THROW_ERROR(std::invalid_argument, "BODY_FORCE has Key zero! (check if the application is correctly registered", "")

                            if (THICKNESS.Key() == 0)
                                KRATOS_THROW_ERROR(std::invalid_argument, "THICKNESS has Key zero! (check if the application is correctly registered", "")

                                //verify that the dofs exist
                                for (unsigned int i = 0; i < this->GetGeometry().size(); i++)
                                {
                                    if (this->GetGeometry()[i].SolutionStepsDataHas(DISPLACEMENT) == false)
                                        KRATOS_THROW_ERROR(std::invalid_argument, "missing variable DISPLACEMENT on node ", this->GetGeometry()[i].Id())

                                        if (this->GetGeometry()[i].HasDofFor(DISPLACEMENT_X) == false || this->GetGeometry()[i].HasDofFor(DISPLACEMENT_Y) == false || this->GetGeometry()[i].HasDofFor(DISPLACEMENT_Z) == false)
                                            KRATOS_THROW_ERROR(std::invalid_argument, "missing one of the dofs for the variable DISPLACEMENT on node ", GetGeometry()[i].Id())
                                }

    //verify that the constitutive law exists
    /*if (this->GetProperties().Has(CONSTITUTIVE_LAW) == false)
    {
        KRATOS_THROW_ERROR(std::logic_error, "constitutive law not provided for property ", this->GetProperties().Id())
    }

    
    //verify that the constitutive law has the correct dimension
    if (this->GetProperties().GetValue(CONSTITUTIVE_LAW)->GetStrainSize() != 3)
        KRATOS_THROW_ERROR(std::logic_error, "wrong constitutive law used. This is a 3D element with expected strain size is 3 (el id = ) ", this->Id())

    //check constitutive law
    for (unsigned int i = 0; i < mConstitutiveLawVector.size(); i++)
    {
        mConstitutiveLawVector[i]->Check(GetProperties(), GetGeometry(), rCurrentProcessInfo);

        ConstitutiveLaw::Features LawFeatures;
        mConstitutiveLawVector[i]->GetLawFeatures(LawFeatures);

        if (LawFeatures.mOptions.IsNot(ConstitutiveLaw::PLANE_STRESS_LAW))
            KRATOS_THROW_ERROR(std::logic_error, "Constitutive law is compatible only with a plane stress 2D law for membrane element with Id", this->Id())

            if (LawFeatures.mOptions.IsNot(ConstitutiveLaw::INFINITESIMAL_STRAINS))
                KRATOS_THROW_ERROR(std::logic_error, "Constitutive law is compatible only with a law using infinitessimal strains for membrane element with Id", this->Id())

                if (LawFeatures.mStrainSize != 3) KRATOS_THROW_ERROR(std::logic_error, "Constitutive law expects a strain size different from 3 for membrane element with Id", this->Id())
    }
    */
    return 0;

    KRATOS_CATCH("");
}



//***********************************************************************************
//***********************************************************************************
} // Namespace Kratos.<|MERGE_RESOLUTION|>--- conflicted
+++ resolved
@@ -134,15 +134,7 @@
     mThickness = 0.00;
 
     mTotalDomainInitialSize = 0.00;
-<<<<<<< HEAD
-
-    //// temporary set the pre-stress
-    mPreStress[0] = GetProperties()[PRESTRESS_11];
-    mPreStress[1] = GetProperties()[PRESTRESS_22];
-    mPreStress[2] = GetProperties()[PRESTRESS_12];
-=======
    
->>>>>>> b8c0a534
 
     //if (mPreStress[0] != mPreStress[1] || mPreStress[2] != 0.0)
     //    KRATOS_THROW_ERROR(std::invalid_argument, "Only Isotropic Pre-stress state is considered in the membrane1 implementation! Further implementation not done yet!", "");
