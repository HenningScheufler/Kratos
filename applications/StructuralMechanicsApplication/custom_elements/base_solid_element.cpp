--- conflicted
+++ resolved
@@ -487,89 +487,6 @@
     KRATOS_CATCH("")
 }
 
-
-/***********************************************************************************/
-/***********************************************************************************/
-
-void BaseSolidElement::AddExplicitContribution(
-    const VectorType& rRHSVector,
-    const Variable<VectorType>& rRHSVariable,
-    Variable<double>& rDestinationVariable,
-    const ProcessInfo& rCurrentProcessInfo
-    )
-{
-    KRATOS_TRY;
-
-    auto& r_geom = this->GetGeometry();
-    const SizeType dimension = r_geom.WorkingSpaceDimension();
-    const SizeType number_of_nodes = r_geom.size();
-    const SizeType mat_size = number_of_nodes * dimension;
-
-    // Compiting the nodal mass
-    if (rDestinationVariable == NODAL_MASS ) {
-        VectorType element_mass_vector(mat_size);
-        this->CalculateLumpedMassVector(element_mass_vector);
-
-        for (IndexType i = 0; i < number_of_nodes; ++i) {
-            const IndexType index = i * dimension;
-
-            #pragma omp atomic
-            r_geom[i].GetValue(NODAL_MASS) += element_mass_vector[index];
-        }
-    }
-
-    KRATOS_CATCH("")
-}
-
-/***********************************************************************************/
-/***********************************************************************************/
-
-void BaseSolidElement::AddExplicitContribution(
-    const VectorType& rRHSVector,
-    const Variable<VectorType>& rRHSVariable,
-    Variable<array_1d<double, 3>>& rDestinationVariable,
-    const ProcessInfo& rCurrentProcessInfo
-    )
-{
-    KRATOS_TRY;
-
-    auto& r_geom = this->GetGeometry();
-    const auto& r_prop = this->GetProperties();
-    const SizeType dimension = r_geom.WorkingSpaceDimension();
-    const SizeType number_of_nodes = r_geom.size();
-    const SizeType element_size = dimension * number_of_nodes;
-
-    Vector damping_residual_contribution = ZeroVector(element_size);
-
-    // Calculate damping contribution to residual -->
-    if (r_prop.Has(RAYLEIGH_ALPHA) || r_prop.Has(RAYLEIGH_BETA)) {
-        Vector current_nodal_velocities = ZeroVector(element_size);
-        this->GetFirstDerivativesVector(current_nodal_velocities);
-
-        Matrix damping_matrix = ZeroMatrix(element_size, element_size);
-        this->CalculateDampingMatrixWithLumpedMass(damping_matrix, rCurrentProcessInfo);
-
-        // Current residual contribution due to damping
-        noalias(damping_residual_contribution) = prod(damping_matrix, current_nodal_velocities);
-    }
-
-    // Computing the force residual
-    if (rRHSVariable == RESIDUAL_VECTOR && rDestinationVariable == FORCE_RESIDUAL) {
-        for (IndexType i = 0; i < number_of_nodes; ++i) {
-            const IndexType index = dimension * i;
-
-            array_1d<double, 3>& r_force_residual = r_geom[i].FastGetSolutionStepValue(FORCE_RESIDUAL);
-
-            for (IndexType j = 0; j < dimension; ++j) {
-                #pragma omp atomic
-                r_force_residual[j] += rRHSVector[index + j] - damping_residual_contribution[index + j];
-            }
-        }
-    }
-
-    KRATOS_CATCH("")
-}
-
 /***********************************************************************************/
 /***********************************************************************************/
 
@@ -649,11 +566,7 @@
         for (IndexType i = 0; i < mat_size; ++i)
             rMassMatrix(i, i) = temp_vector[i];
     } else { // CONSISTENT MASS
-<<<<<<< HEAD
-        const double density = r_prop[DENSITY];
-=======
         const double density = StructuralMechanicsElementUtilities::GetDensityForMassMatrixComputation(*this);
->>>>>>> 54c2fd17
         const double thickness = (dimension == 2 && r_prop.Has(THICKNESS)) ? r_prop[THICKNESS] : 1.0;
 
         Matrix J0(dimension, dimension);
@@ -1581,21 +1494,12 @@
     if (rMassMatrix.size1() != mat_size || rMassMatrix.size2() != mat_size)
         rMassMatrix.resize( mat_size, mat_size, false );
     rMassMatrix = ZeroMatrix(mat_size, mat_size);
-<<<<<<< HEAD
 
     // Checking density
     KRATOS_ERROR_IF_NOT(r_prop.Has(DENSITY)) << "DENSITY has to be provided for the calculation of the MassMatrix!" << std::endl;
 
     // Getting density
-    const double density = r_prop[DENSITY];
-=======
-
-    // Checking density
-    KRATOS_ERROR_IF_NOT(r_prop.Has(DENSITY)) << "DENSITY has to be provided for the calculation of the MassMatrix!" << std::endl;
-
-    // Getting density
     const double density = StructuralMechanicsElementUtilities::GetDensityForMassMatrixComputation(*this);
->>>>>>> 54c2fd17
     const double thickness = (dimension == 2 && r_prop.Has(THICKNESS)) ? r_prop[THICKNESS] : 1.0;
 
     const IntegrationMethod integration_method =
@@ -1886,11 +1790,7 @@
     if (rMassVector.size() != mat_size)
         rMassVector.resize( mat_size, false );
 
-<<<<<<< HEAD
-    const double density = r_prop[DENSITY];
-=======
     const double density = StructuralMechanicsElementUtilities::GetDensityForMassMatrixComputation(*this);
->>>>>>> 54c2fd17
     const double thickness = (dimension == 2 && r_prop.Has(THICKNESS)) ? r_prop[THICKNESS] : 1.0;
 
     // LUMPED MASS MATRIX
@@ -1949,20 +1849,10 @@
 
     // 2.-Calculate mass matrix:
     if (alpha > std::numeric_limits<double>::epsilon()) {
-<<<<<<< HEAD
-        MatrixType mass_matrix = ZeroMatrix( mat_size, mat_size );
-        VectorType temp_vector(mat_size);
-        CalculateLumpedMassVector(temp_vector);
-        for (IndexType i = 0; i < mat_size; ++i)
-            mass_matrix(i, i) = temp_vector[i];
-
-        noalias( rDampingMatrix ) += alpha * mass_matrix;
-=======
         VectorType temp_vector(mat_size);
         CalculateLumpedMassVector(temp_vector);
         for (IndexType i = 0; i < mat_size; ++i)
             rDampingMatrix(i, i) += alpha * temp_vector[i];
->>>>>>> 54c2fd17
     }
 
     // 3.-Calculate StiffnessMatrix:
