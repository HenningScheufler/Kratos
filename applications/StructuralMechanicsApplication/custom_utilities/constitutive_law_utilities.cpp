--- conflicted
+++ resolved
@@ -943,80 +943,11 @@
 /***********************************************************************************/
 
 template<SizeType TVoigtSize>
-<<<<<<< HEAD
-void ConstitutiveLawUtilities<TVoigtSize>::CalculateAnisotropicStressMapperMatrix(
-    const Properties& rProperties,
-    BoundedMatrixVoigtType& rAs,
-    BoundedMatrixVoigtType& rAsInv
-)
-{
-    if (rAs.size1() != VoigtSize || rAs.size2() != VoigtSize) {
-        rAs.resize(VoigtSize, VoigtSize, false);
-    }
-    noalias(rAs) = ZeroMatrix(VoigtSize, VoigtSize);
-    if (rAsInv.size1() != VoigtSize || rAsInv.size2() != VoigtSize) {
-        rAsInv.resize(VoigtSize, VoigtSize, false);
-    }
-    noalias(rAsInv) = ZeroMatrix(VoigtSize, VoigtSize);
-    const Vector &r_iso_aniso_yield_ratios = rProperties[ISOTROPIC_ANISOTROPIC_YIELD_RATIO];
-    KRATOS_ERROR_IF_NOT(r_iso_aniso_yield_ratios.size() == VoigtSize) << "The length of the ISOTROPIC_ANISOTROPIC_YIELD_RATIO is not correct" << std::endl;
-
-    if (VoigtSize == 6) {
-        rAs(0, 0) = r_iso_aniso_yield_ratios(0);
-        rAs(1, 1) = r_iso_aniso_yield_ratios(1);
-        rAs(2, 2) = r_iso_aniso_yield_ratios(2);
-        rAs(3, 3) = r_iso_aniso_yield_ratios(3);
-        rAs(4, 4) = r_iso_aniso_yield_ratios(4);
-        rAs(5, 5) = r_iso_aniso_yield_ratios(5);
-    } else {
-        rAs(0, 0) = r_iso_aniso_yield_ratios(0);
-        rAs(1, 1) = r_iso_aniso_yield_ratios(1);
-        rAs(2, 2) = r_iso_aniso_yield_ratios(2);
-    }
-    for (IndexType i = 0; i < VoigtSize; ++i)
-        rAsInv(i, i) = 1.0 / rAs(i, i);
-}
-
-/***********************************************************************************/
-/***********************************************************************************/
-
-template<SizeType TVoigtSize>
-void ConstitutiveLawUtilities<TVoigtSize>:: CalculateAnisotropicStrainMapperMatrix(
-    const BoundedMatrixVoigtType& rAnisotropicElasticMatrix,
-    const BoundedMatrixVoigtType& rIsotropicElasticMatrix,
-    const BoundedMatrixVoigtType &rAs,
-    BoundedMatrixVoigtType& rAe
-)
-{
-    if (rAe.size1() != VoigtSize || rAe.size2() != VoigtSize)
-        rAe.resize(VoigtSize, VoigtSize, false);
-    noalias(rAe) = ZeroMatrix(VoigtSize, VoigtSize);
-
-    Matrix inv_isotropic_elastic_matrix(VoigtSize, VoigtSize);
-    noalias(inv_isotropic_elastic_matrix) = ZeroMatrix(VoigtSize, VoigtSize);
-    double aux_det;
-    MathUtils<double>::InvertMatrix(rIsotropicElasticMatrix, inv_isotropic_elastic_matrix, aux_det);
-    noalias(rAe) = prod(inv_isotropic_elastic_matrix, Matrix(prod(rAs, rAnisotropicElasticMatrix)));
-}
-
-/***********************************************************************************/
-/***********************************************************************************/
-
-template<SizeType TVoigtSize>
-void ConstitutiveLawUtilities<TVoigtSize>::CalculateRotationOperatorEuler1(
-    const double EulerAngle1,
-    BoundedMatrixType& rRotationOperator
-)
-{
-    if (rRotationOperator.size1() != Dimension || rRotationOperator.size2() != Dimension)
-        rRotationOperator.resize(Dimension, Dimension, false);
-=======
 void ConstitutiveLawUtilities<TVoigtSize>::CalculateRotationOperatorEuler1(
     const double EulerAngle1,
     BoundedMatrix<double, 3, 3>& rRotationOperator
 )
 {
->>>>>>> da4e985d
     noalias(rRotationOperator) = ZeroMatrix(Dimension, Dimension);
 
     const double cos_angle = std::cos(EulerAngle1 * Globals::Pi / 180.0);
@@ -1035,17 +966,9 @@
 template<SizeType TVoigtSize>
 void ConstitutiveLawUtilities<TVoigtSize>::CalculateRotationOperatorEuler2(
     const double EulerAngle2,
-<<<<<<< HEAD
-    BoundedMatrixType& rRotationOperator
-)
-{
-    if (rRotationOperator.size1() != Dimension || rRotationOperator.size2() != Dimension)
-        rRotationOperator.resize(Dimension, Dimension, false);
-=======
     BoundedMatrix<double, 3, 3>& rRotationOperator
 )
 {
->>>>>>> da4e985d
     noalias(rRotationOperator) = ZeroMatrix(Dimension, Dimension);
 
     const double cos_angle = std::cos(EulerAngle2 * Globals::Pi / 180.0);
@@ -1064,17 +987,10 @@
 template<SizeType TVoigtSize>
 void ConstitutiveLawUtilities<TVoigtSize>::CalculateRotationOperatorEuler3(
     const double EulerAngle3,
-<<<<<<< HEAD
-    BoundedMatrixType& rRotationOperator
-)
-{
-    ConstitutiveLawUtilities<TVoigtSize>::CalculateRotationOperatorEuler1(EulerAngle3, rRotationOperator);
-=======
     BoundedMatrix<double, 3, 3>& rRotationOperator
 )
 {
-    ConstitutiveLawUtilities<6>::CalculateRotationOperatorEuler1(EulerAngle3, rRotationOperator);
->>>>>>> da4e985d
+    ConstitutiveLawUtilities<TVoigtSize>::CalculateRotationOperatorEuler1(EulerAngle3, rRotationOperator);
 }
 
 /***********************************************************************************/
@@ -1085,17 +1001,9 @@
     const double EulerAngle1, // phi
     const double EulerAngle2, // theta
     const double EulerAngle3, // hi
-<<<<<<< HEAD
-    BoundedMatrixType& rRotationOperator // global to local coordinates
-)
-{
-    if (rRotationOperator.size1() != Dimension || rRotationOperator.size2() != Dimension)
-        rRotationOperator.resize(Dimension, Dimension, false);
-=======
     BoundedMatrix<double, 3, 3>& rRotationOperator // global to local coordinates
 )
 {
->>>>>>> da4e985d
     noalias(rRotationOperator) = ZeroMatrix(Dimension, Dimension);
 
     const double pi_over_180 = Globals::Pi / 180.0;
@@ -1126,11 +1034,6 @@
     BoundedMatrixVoigtType& rVoigtOperator
     )
 {
-<<<<<<< HEAD
-    if (rVoigtOperator.size1() != VoigtSize || rVoigtOperator.size2() != VoigtSize)
-        rVoigtOperator.resize(VoigtSize, VoigtSize, false);
-=======
->>>>>>> da4e985d
     rVoigtOperator.clear();
 
     const double l1 = rEulerOperator(0, 0);
