// KRATOS  ___|  |                   |                   |
//       \___ \  __|  __| |   |  __| __| |   |  __| _` | |
//             | |   |    |   | (    |   |   | |   (   | |
//       _____/ \__|_|   \__,_|\___|\__|\__,_|_|  \__,_|_| MECHANICS
//
//  License:		 BSD License
//					 license: structural_mechanics_application/license.txt
//
//  Main authors:    Riccardo Rossi
//

// System includes

// External includes

// Project includes
#include "custom_python/add_custom_utilities_to_python.h"
#include "custom_utilities/volume_calculation_under_plane_utility.h"
#include "custom_utilities/vtk_output.hpp"

//Utilities
#include "custom_utilities/formfinding_io_utility.h"
#include "custom_utilities/rayleigh_damping_coefficients_utilities.h"
#include "custom_utilities/explicit_integration_utilities.h"

<<<<<<< HEAD
namespace Kratos
{
namespace Python
{
=======
namespace Kratos {
namespace Python {
>>>>>>> 04107fe8

void AddCustomUtilitiesToPython(pybind11::module &m)
{
<<<<<<< HEAD
    using namespace pybind11;

    class_<FormfindingIOUtility>(m, "FormfindingIOUtility")
        .def(init<ModelPart &, const Parameters>())
        .def("PrintModelPart", &FormfindingIOUtility::PrintModelPart)
        .def("ReadPrestressData", &FormfindingIOUtility::ReadPrestressData)
        .def("PrintPrestressData", &FormfindingIOUtility::PrintPrestressData);

    class_<VolumeCalculationUnderPlaneUtility>(m, "VolumeCalculationUnderPlaneUtility")
        .def(init<Vector, double, Vector>())
        //.def("CalculateVolumeEnclosedByClosedSurface", &VolumeCalcUsingSurfaceUtility::CalculateVolumeEnclosedByClosedSurface)
        .def("CalculateVolume", &VolumeCalculationUnderPlaneUtility::CalculateVolume)
        .def("UpdatePositionOfPlaneBasedOnTargetVolume", &VolumeCalculationUnderPlaneUtility::UpdatePositionOfPlaneBasedOnTargetVolume)
        .def("SetPlaneParameters", &VolumeCalculationUnderPlaneUtility::SetPlaneParameters)
        .def("GetIntersectedArea", &VolumeCalculationUnderPlaneUtility::GetIntersectedArea)
        .def("GetCentre", &VolumeCalculationUnderPlaneUtility::GetCentre);

    class_<VtkOutput>(m, "VtkOutput")
        .def(init<ModelPart &, std::string, Parameters>())
        .def("PrintOutput", &VtkOutput::PrintOutput)
        .def("PrintOutput", &VtkOutput::PrintOutputSubModelPart);
}

} // namespace Python.

} // Namespace Kratos
=======
    namespace py = pybind11;

    py::class_<FormfindingIOUtility>(m,"FormfindingIOUtility")
        .def(py::init<ModelPart&, const Parameters>())
        .def("PrintModelPart",&FormfindingIOUtility::PrintModelPart)
        .def("ReadPrestressData",&FormfindingIOUtility::ReadPrestressData )
        .def("PrintPrestressData",&FormfindingIOUtility::PrintPrestressData )
        ;
    
    // RayleighDampingCoefficientsUtilities
    m.def("ComputeDampingCoefficients",&RayleighDampingCoefficientsUtilities::ComputeDampingCoefficients);
  
    // ExplicitIntegrationUtilities
    m.def("CalculateDeltaTime",&ExplicitIntegrationUtilities::CalculateDeltaTime);
}

}  // namespace Python.
} // Namespace Kratos
>>>>>>> 04107fe8
<|MERGE_RESOLUTION|>--- conflicted
+++ resolved
@@ -23,46 +23,11 @@
 #include "custom_utilities/rayleigh_damping_coefficients_utilities.h"
 #include "custom_utilities/explicit_integration_utilities.h"
 
-<<<<<<< HEAD
-namespace Kratos
-{
-namespace Python
-{
-=======
 namespace Kratos {
 namespace Python {
->>>>>>> 04107fe8
 
 void AddCustomUtilitiesToPython(pybind11::module &m)
 {
-<<<<<<< HEAD
-    using namespace pybind11;
-
-    class_<FormfindingIOUtility>(m, "FormfindingIOUtility")
-        .def(init<ModelPart &, const Parameters>())
-        .def("PrintModelPart", &FormfindingIOUtility::PrintModelPart)
-        .def("ReadPrestressData", &FormfindingIOUtility::ReadPrestressData)
-        .def("PrintPrestressData", &FormfindingIOUtility::PrintPrestressData);
-
-    class_<VolumeCalculationUnderPlaneUtility>(m, "VolumeCalculationUnderPlaneUtility")
-        .def(init<Vector, double, Vector>())
-        //.def("CalculateVolumeEnclosedByClosedSurface", &VolumeCalcUsingSurfaceUtility::CalculateVolumeEnclosedByClosedSurface)
-        .def("CalculateVolume", &VolumeCalculationUnderPlaneUtility::CalculateVolume)
-        .def("UpdatePositionOfPlaneBasedOnTargetVolume", &VolumeCalculationUnderPlaneUtility::UpdatePositionOfPlaneBasedOnTargetVolume)
-        .def("SetPlaneParameters", &VolumeCalculationUnderPlaneUtility::SetPlaneParameters)
-        .def("GetIntersectedArea", &VolumeCalculationUnderPlaneUtility::GetIntersectedArea)
-        .def("GetCentre", &VolumeCalculationUnderPlaneUtility::GetCentre);
-
-    class_<VtkOutput>(m, "VtkOutput")
-        .def(init<ModelPart &, std::string, Parameters>())
-        .def("PrintOutput", &VtkOutput::PrintOutput)
-        .def("PrintOutput", &VtkOutput::PrintOutputSubModelPart);
-}
-
-} // namespace Python.
-
-} // Namespace Kratos
-=======
     namespace py = pybind11;
 
     py::class_<FormfindingIOUtility>(m,"FormfindingIOUtility")
@@ -77,8 +42,21 @@
   
     // ExplicitIntegrationUtilities
     m.def("CalculateDeltaTime",&ExplicitIntegrationUtilities::CalculateDeltaTime);
+
+    py::class_<VolumeCalculationUnderPlaneUtility>(m, "VolumeCalculationUnderPlaneUtility")
+        .def(py::init<Vector, double, Vector>())
+        //.def("CalculateVolumeEnclosedByClosedSurface", &VolumeCalcUsingSurfaceUtility::CalculateVolumeEnclosedByClosedSurface)
+        .def("CalculateVolume", &VolumeCalculationUnderPlaneUtility::CalculateVolume)
+        .def("UpdatePositionOfPlaneBasedOnTargetVolume", &VolumeCalculationUnderPlaneUtility::UpdatePositionOfPlaneBasedOnTargetVolume)
+        .def("SetPlaneParameters", &VolumeCalculationUnderPlaneUtility::SetPlaneParameters)
+        .def("GetIntersectedArea", &VolumeCalculationUnderPlaneUtility::GetIntersectedArea)
+        .def("GetCentre", &VolumeCalculationUnderPlaneUtility::GetCentre);
+
+    /* py::class_<VtkOutput>(m, "VtkOutput")
+        .def(py::init<ModelPart &, std::string, Parameters>())
+        .def("PrintOutput", &VtkOutput::PrintOutput)
+        .def("PrintOutput", &VtkOutput::PrintOutputSubModelPart); */
 }
 
 }  // namespace Python.
-} // Namespace Kratos
->>>>>>> 04107fe8
+} // Namespace Kratos