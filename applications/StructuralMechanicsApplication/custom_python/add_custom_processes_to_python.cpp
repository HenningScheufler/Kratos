// KRATOS  ___|  |                   |                   |
//       \___ \  __|  __| |   |  __| __| |   |  __| _` | |
//             | |   |    |   | (    |   |   | |   (   | |
//       _____/ \__|_|   \__,_|\___|\__|\__,_|_|  \__,_|_| MECHANICS
//
//  License:		 BSD License
//					 license: structural_mechanics_application/license.txt
//
//  Main authors:    Vicente Mataix Ferrandiz
//

// System includes

// External includes


// Project includes
#include "custom_python/add_custom_processes_to_python.h"
#include "structural_mechanics_application_variables.h"

//Processes
#include "custom_processes/prism_neighbours_process.h"
#include "custom_processes/postprocess_eigenvalues_process.h"
#include "custom_processes/total_structural_mass_process.h"
#include "custom_processes/shell_to_solid_shell_process.h"
#include "custom_processes/solid_shell_thickness_compute_process.h"
#include "custom_processes/spr_error_process.h"
#include "custom_processes/impose_rigid_movement_process.h"

namespace Kratos {
namespace Python {

void  AddCustomProcessesToPython(pybind11::module& m)
{
    namespace py = pybind11;

    /// Processes
    py::class_<PostprocessEigenvaluesProcess, PostprocessEigenvaluesProcess::Pointer, Process>(m,"PostprocessEigenvaluesProcess")
        .def(py::init<ModelPart&, Parameters>());

    py::class_<TotalStructuralMassProcess, TotalStructuralMassProcess::Pointer, Process>(m,"TotalStructuralMassProcess")
        .def(py::init<ModelPart&>())
        .def_static("CalculateElementMass", &TotalStructuralMassProcess::CalculateElementMass);
        ;

    py::class_<SolidShellThickComputeProcess, SolidShellThickComputeProcess::Pointer, Process>(m,"SolidShellThickComputeProcess")
        .def(py::init<ModelPart&>())
        ;

<<<<<<< HEAD

/*     class_<CableNetMpcProcess, CableNetMpcProcess::Pointer, ApplyMultipointConstraintsProcess>(m,"CableNetMpcProcess")
        .def(init<ModelPart&,Parameters&>())
        .def("CoupleModelParts", &CableNetMpcProcess::CoupleModelParts)
        ;  */

    class_<PrismNeighboursProcess, PrismNeighboursProcess::Pointer, Process>(m, "PrismNeighboursProcess")
        .def(init<ModelPart&>())
        .def(init<ModelPart&, const bool >())
=======
    py::class_<PrismNeighboursProcess, PrismNeighboursProcess::Pointer, Process>(m, "PrismNeighboursProcess")
        .def(py::init<ModelPart&>())
        .def(py::init<ModelPart&, const bool >())
>>>>>>> 313f5b64
        ;

    py::class_<ShellToSolidShellProcess<3>, ShellToSolidShellProcess<3>::Pointer, Process>(m, "TriangleShellToSolidShellProcess")
        .def(py::init<ModelPart&>())
        .def(py::init< ModelPart&, Parameters >())
        ;

    py::class_<ShellToSolidShellProcess<4>, ShellToSolidShellProcess<4>::Pointer, Process>(m, "QuadrilateralShellToSolidShellProcess")
        .def(py::init<ModelPart&>())
        .def(py::init< ModelPart&, Parameters >())
        ;

    //SPR_ERROR
    py::class_<SPRErrorProcess<2>, SPRErrorProcess<2>::Pointer, Process >(m, "SPRErrorProcess2D")
        .def(py::init<ModelPart&>())
        .def(py::init<ModelPart&, Parameters>())
        ;

    py::class_<SPRErrorProcess<3>, SPRErrorProcess<3>::Pointer, Process >(m, "SPRErrorProcess3D")
        .def(py::init<ModelPart&>())
        .def(py::init<ModelPart&, Parameters>())
        ;

    py::class_<ImposeRigidMovementProcess, ImposeRigidMovementProcess::Pointer, Process>(m, "ImposeRigidMovementProcess")
        .def(py::init<ModelPart&>())
        .def(py::init< ModelPart&, Parameters >())
        ;
}

}  // namespace Python.
} // Namespace Kratos
<|MERGE_RESOLUTION|>--- conflicted
+++ resolved
@@ -47,21 +47,15 @@
         .def(py::init<ModelPart&>())
         ;
 
-<<<<<<< HEAD
 
 /*     class_<CableNetMpcProcess, CableNetMpcProcess::Pointer, ApplyMultipointConstraintsProcess>(m,"CableNetMpcProcess")
         .def(init<ModelPart&,Parameters&>())
         .def("CoupleModelParts", &CableNetMpcProcess::CoupleModelParts)
         ;  */
-
-    class_<PrismNeighboursProcess, PrismNeighboursProcess::Pointer, Process>(m, "PrismNeighboursProcess")
-        .def(init<ModelPart&>())
-        .def(init<ModelPart&, const bool >())
-=======
     py::class_<PrismNeighboursProcess, PrismNeighboursProcess::Pointer, Process>(m, "PrismNeighboursProcess")
         .def(py::init<ModelPart&>())
         .def(py::init<ModelPart&, const bool >())
->>>>>>> 313f5b64
+
         ;
 
     py::class_<ShellToSolidShellProcess<3>, ShellToSolidShellProcess<3>::Pointer, Process>(m, "TriangleShellToSolidShellProcess")
