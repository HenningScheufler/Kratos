--- conflicted
+++ resolved
@@ -298,12 +298,8 @@
     KRATOS_REGISTER_IN_PYTHON_VARIABLE(m, AREA_EFFECTIVE_Y_SENSITIVITY);
     KRATOS_REGISTER_IN_PYTHON_VARIABLE(m, AREA_EFFECTIVE_Z_SENSITIVITY);
     KRATOS_REGISTER_IN_PYTHON_VARIABLE(m, IS_ADJOINT );
-<<<<<<< HEAD
-    KRATOS_REGISTER_IN_PYTHON_3D_VARIABLE_WITH_COMPONENTS(m, SHAPE );    
     KRATOS_REGISTER_IN_PYTHON_VARIABLE(m, SHELL_FORCE_GLOBAL_SENSITIVITY )
     KRATOS_REGISTER_IN_PYTHON_VARIABLE(m, SHELL_MOMENT_GLOBAL_SENSITIVITY )
-=======
->>>>>>> 77331940
 
     // Variables to for computing parts of sensitivity analysis
     KRATOS_REGISTER_IN_PYTHON_VARIABLE(m, TRACED_STRESS_TYPE);
