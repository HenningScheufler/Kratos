from __future__ import print_function, absolute_import, division  # makes KratosMultiphysics backward compatible with python 2.6 and 2.7

# Importing the Kratos Library
import KratosMultiphysics

# Check that applications were imported in the main script
KratosMultiphysics.CheckRegisteredApplications("StructuralMechanicsApplication")

# Import applications
import KratosMultiphysics.StructuralMechanicsApplication as StructuralMechanicsApplication

# Other imports
import os


def CreateSolver(main_model_part, custom_settings):
    return MechanicalSolver(main_model_part, custom_settings)


class MechanicalSolver(object):
    """The base class for structural mechanics solvers.

    This class provides functions for importing and exporting models,
    adding nodal variables and dofs and solving each solution step.

    Derived classes must override the function _create_solution_scheme which
    constructs and returns a solution scheme. Depending on the type of
    solver, derived classes may also need to override the following functions:

    _create_solution_scheme
    _create_convergence_criterion
    _create_linear_solver
    _create_builder_and_solver
<<<<<<< HEAD
    _create_mechanical_solver
    _create_restart_utility
=======
    _create_mechanical_solution_strategy
>>>>>>> 2ddab942

    The mechanical_solution_strategy, builder_and_solver, etc. should alway be retrieved
    using the getter functions get_mechanical_solution_strategy, get_builder_and_solver,
    etc. from this base class.

    Only the member variables listed below should be accessed directly.

    Public member variables:
    settings -- Kratos parameters containing solver settings.
    main_model_part -- the model part used to construct the solver.
    """
    def __init__(self, main_model_part, custom_settings):
        default_settings = KratosMultiphysics.Parameters("""
        {
            "echo_level": 0,
            "buffer_size": 2,
            "analysis_type": "non_linear",
            "model_import_settings": {
                "input_type": "mdpa",
<<<<<<< HEAD
                "input_filename": "unknown_name"
            },
            "restart_settings" : {
                "load_restart"            : false,
                "restart_load_file_label" : 0.0,
                "save_restart"            : false,
                "restart_save_frequency"  : 1.0,
                "serializer_trace"        : "no_trace"
=======
                "input_filename": "unknown_name",
                "perform_partitioning": true,
                "input_file_label": 0
>>>>>>> 2ddab942
            },
            "computing_model_part_name" : "computing_domain",
            "material_import_settings" :{
                "materials_filename": ""
            },
            "rotation_dofs": false,
            "pressure_dofs": false,
            "reform_dofs_at_each_step": false,
            "line_search": false,
            "compute_reactions": true,
            "block_builder": true,
            "clear_storage": false,
            "move_mesh_flag": true,
            "multi_point_constraints_used": false,
            "convergence_criterion": "residual_criterion",
            "displacement_relative_tolerance": 1.0e-4,
            "displacement_absolute_tolerance": 1.0e-9,
            "residual_relative_tolerance": 1.0e-4,
            "residual_absolute_tolerance": 1.0e-9,
            "max_iteration": 10,
            "linear_solver_settings":{
                "solver_type": "SuperLUSolver",
                "max_iteration": 500,
                "tolerance": 1e-9,
                "scaling": false,
                "verbosity": 1
            },
            "problem_domain_sub_model_part_list": ["solid"],
            "processes_sub_model_part_list": [""],
            "auxiliary_variables_list" : []
        }
        """)

        # temporary warnings, to be removed
        if custom_settings.Has("bodies_list"):
            custom_settings.RemoveValue("bodies_list")
            warning = '\n::[MechanicalSolver]:: W-A-R-N-I-N-G: You have specified "bodies_list", '
            warning += 'which is deprecated and will be removed soon. \nPlease remove it from the "solver settings"!\n'
            self.print_warning_on_rank_zero("Bodies list", warning)
        if custom_settings.Has("solver_type"):
            custom_settings.RemoveValue("solver_type")
            warning = '\n::[MechanicalSolver]:: W-A-R-N-I-N-G: You have specified "solver_type", '
            warning += 'which is only needed if you use the "python_solvers_wrapper_structural". \nPlease remove it '
            warning += 'from the "solver settings" if you dont use this wrapper, this check will be removed soon!\n'
            self.print_warning_on_rank_zero("Solver type", warning)
        if custom_settings.Has("time_integration_method"):
            custom_settings.RemoveValue("time_integration_method")
            warning = '\n::[MechanicalSolver]:: W-A-R-N-I-N-G: You have specified "time_integration_method", '
            warning += 'which is only needed if you use the "python_solvers_wrapper_structural". \nPlease remove it '
            warning += 'from the "solver settings" if you dont use this wrapper, this check will be removed soon!\n'
            self.print_warning_on_rank_zero("Time integration method", warning)
        if custom_settings["model_import_settings"].Has("input_file_label"):
            custom_settings["model_import_settings"].RemoveValue("input_file_label")
            warning = '\n::[MechanicalSolver]:: W-A-R-N-I-N-G: You have specified [model_import_settings][input_file_label], '
            warning += 'which is deprecated and will be removed soon. \nPlease remove it from the "solver settings"!\n'
            self.print_warning_on_rank_zero("Input file label", warning)

        # Overwrite the default settings with user-provided parameters.
        self.settings = custom_settings
        self.settings.RecursivelyValidateAndAssignDefaults(default_settings)

        #TODO: shall obtain the computing_model_part from the MODEL once the object is implemented
        self.main_model_part = main_model_part
        self.print_on_rank_zero("::[MechanicalSolver]:: ", "Construction finished")

        if self.settings["restart_settings"]["load_restart"].GetBool() == True:
            self.main_model_part.ProcessInfo[KratosMultiphysics.IS_RESTARTED] = True

    def AddVariables(self):
        if not self.is_restarted():
            # Add displacements.
            self.main_model_part.AddNodalSolutionStepVariable(KratosMultiphysics.DISPLACEMENT)
            self.main_model_part.AddNodalSolutionStepVariable(KratosMultiphysics.REACTION)
            # Add specific variables for the problem conditions.
            self.main_model_part.AddNodalSolutionStepVariable(KratosMultiphysics.POSITIVE_FACE_PRESSURE)
            self.main_model_part.AddNodalSolutionStepVariable(KratosMultiphysics.NEGATIVE_FACE_PRESSURE)
            self.main_model_part.AddNodalSolutionStepVariable(StructuralMechanicsApplication.POINT_LOAD)
            self.main_model_part.AddNodalSolutionStepVariable(StructuralMechanicsApplication.LINE_LOAD)
            self.main_model_part.AddNodalSolutionStepVariable(StructuralMechanicsApplication.SURFACE_LOAD)
            self.main_model_part.AddNodalSolutionStepVariable(KratosMultiphysics.VOLUME_ACCELERATION)
            if self.settings["rotation_dofs"].GetBool():
                # Add specific variables for the problem (rotation dofs).
                self.main_model_part.AddNodalSolutionStepVariable(KratosMultiphysics.ROTATION)
                self.main_model_part.AddNodalSolutionStepVariable(KratosMultiphysics.TORQUE)
                self.main_model_part.AddNodalSolutionStepVariable(StructuralMechanicsApplication.POINT_MOMENT)
            if self.settings["pressure_dofs"].GetBool(): # TODO: The creation of UP and USigma elements is pending
                # Add specific variables for the problem (pressure dofs).
                self.main_model_part.AddNodalSolutionStepVariable(KratosMultiphysics.PRESSURE)
                self.main_model_part.AddNodalSolutionStepVariable(StructuralMechanicsApplication.PRESSURE_REACTION)
            # Add variables that the user defined in the ProjectParameters
            for i in range(self.settings["auxiliary_variables_list"].size()):
                variable_name = self.settings["auxiliary_variables_list"][i].GetString()
                variable = KratosMultiphysics.KratosGlobals.GetVariable(variable_name)
                self.main_model_part.AddNodalSolutionStepVariable(variable)
            self.print_on_rank_zero("::[MechanicalSolver]:: ", "Variables ADDED")

    def GetMinimumBufferSize(self):
        return 2

    def AddDofs(self):
        if not self.is_restarted():
            KratosMultiphysics.VariableUtils().AddDof(KratosMultiphysics.DISPLACEMENT_X, KratosMultiphysics.REACTION_X,self.main_model_part)
            KratosMultiphysics.VariableUtils().AddDof(KratosMultiphysics.DISPLACEMENT_Y, KratosMultiphysics.REACTION_Y,self.main_model_part)
            KratosMultiphysics.VariableUtils().AddDof(KratosMultiphysics.DISPLACEMENT_Z, KratosMultiphysics.REACTION_Z,self.main_model_part)
            if self.settings["rotation_dofs"].GetBool():
                KratosMultiphysics.VariableUtils().AddDof(KratosMultiphysics.ROTATION_X, KratosMultiphysics.TORQUE_X,self.main_model_part)
                KratosMultiphysics.VariableUtils().AddDof(KratosMultiphysics.ROTATION_Y, KratosMultiphysics.TORQUE_Y,self.main_model_part)
                KratosMultiphysics.VariableUtils().AddDof(KratosMultiphysics.ROTATION_Z, KratosMultiphysics.TORQUE_Z,self.main_model_part)
            if self.settings["pressure_dofs"].GetBool():
                KratosMultiphysics.VariableUtils().AddDof(KratosMultiphysics.PRESSURE, KratosMultiphysics.PRESSURE_REACTION,self.main_model_part)
            self.print_on_rank_zero("::[MechanicalSolver]:: ", "DOF's ADDED")

    def ImportModelPart(self):
        KratosMultiphysics.Logger.PrintInfo("::[MechanicalSolver]::", "Importing model part.")
        problem_path = os.getcwd()
        input_filename = self.settings["model_import_settings"]["input_filename"].GetString()
        if self.is_restarted():
            self.get_restart_utility().LoadRestart()
        elif(self.settings["model_import_settings"]["input_type"].GetString() == "mdpa"):
            # Import model part from mdpa file.
            KratosMultiphysics.Logger.PrintInfo("ModelpartIO", "\tReading model part from file: " + os.path.join(problem_path, input_filename) + ".mdpa")
            KratosMultiphysics.ModelPartIO(input_filename).ReadModelPart(self.main_model_part)
            KratosMultiphysics.Logger.PrintInfo("ModelpartIO", "\tFinished reading model part from mdpa file.")
            # Check and prepare computing model part and import constitutive laws.
            self._execute_after_reading()
            self._set_and_fill_buffer()
        else:
            raise Exception("Other model part input options are not yet implemented.")
        KratosMultiphysics.Logger.PrintInfo("ModelPart", self.main_model_part)
        KratosMultiphysics.Logger.PrintInfo("::[MechanicalSolver]:: ", "Finished importing model part.")

    def ExportModelPart(self):
        name_out_file = self.settings["model_import_settings"]["input_filename"].GetString()+".out"
        file = open(name_out_file + ".mdpa","w")
        file.close()
        KratosMultiphysics.ModelPartIO(name_out_file, KratosMultiphysics.IO.WRITE).WriteModelPart(self.main_model_part)

    def Initialize(self):
        """Perform initialization after adding nodal variables and dofs to the main model part. """
        self.print_on_rank_zero("::[MechanicalSolver]:: ", "Initializing ...")
        # The mechanical solution strategy is created here if it does not already exist.
        if self.settings["clear_storage"].GetBool():
            self.Clear()
        mechanical_solution_strategy = self.get_mechanical_solution_strategy()
        mechanical_solution_strategy.SetEchoLevel(self.settings["echo_level"].GetInt())
        if (self.main_model_part.ProcessInfo[KratosMultiphysics.IS_RESTARTED] == False):
            mechanical_solution_strategy.Initialize()
        else:
            # SetInitializePerformedFlag is not a member of SolvingStrategy but
            # is used by ResidualBasedNewtonRaphsonStrategy.
<<<<<<< HEAD
            try:
                mechanical_solver.SetInitializePerformedFlag(True)
            except AttributeError:
                pass
=======
            if hasattr(mechanical_solution_strategy, SetInitializePerformedFlag):
                mechanical_solution_strategy.SetInitializePerformedFlag(True)
>>>>>>> 2ddab942
        self.Check()
        self.print_on_rank_zero("::[MechanicalSolver]:: ", "Finished initialization.")

    def GetComputingModelPart(self):
        return self.main_model_part.GetSubModelPart(self.settings["computing_model_part_name"].GetString())

    def GetOutputVariables(self):
        pass

    def ComputeDeltaTime(self):
        pass

    def SaveRestart(self):
        # Check could be integrated in the utility
        # It is here intentionally, this way the utility is only created if it is actually needed!
        if (self.settings["restart_settings"]["save_restart"].GetBool() == True):
            # the check if this step is a restart-output step is done internally
            self.get_restart_utility().SaveRestart()

    def Solve(self):
        if self.settings["clear_storage"].GetBool():
            self.Clear()
        mechanical_solution_strategy = self.get_mechanical_solution_strategy()
        mechanical_solution_strategy.Solve()

    def InitializeSolutionStep(self):
        self.get_mechanical_solution_strategy().InitializeSolutionStep()

    def Predict(self):
        self.get_mechanical_solution_strategy().Predict()

    def SolveSolutionStep(self):
        is_converged = self.get_mechanical_solution_strategy().SolveSolutionStep()
        return is_converged

    def FinalizeSolutionStep(self):
        self.get_mechanical_solution_strategy().FinalizeSolutionStep()

    def SetEchoLevel(self, level):
        self.get_mechanical_solution_strategy().SetEchoLevel(level)

    def Clear(self):
        self.get_mechanical_solution_strategy().Clear()

    def Check(self):
        self.get_mechanical_solution_strategy().Check()

    #### Specific internal functions ####

    def get_solution_scheme(self):
        if not hasattr(self, '_solution_scheme'):
            self._solution_scheme = self._create_solution_scheme()
        return self._solution_scheme

    def get_convergence_criterion(self):
        if not hasattr(self, '_convergence_criterion'):
            self._convergence_criterion = self._create_convergence_criterion()
        return self._convergence_criterion

    def get_linear_solver(self):
        if not hasattr(self, '_linear_solver'):
            self._linear_solver = self._create_linear_solver()
        return self._linear_solver

    def get_builder_and_solver(self):
        if not hasattr(self, '_builder_and_solver'):
            self._builder_and_solver = self._create_builder_and_solver()
        return self._builder_and_solver

    def get_mechanical_solution_strategy(self):
        if not hasattr(self, '_mechanical_solution_strategy'):
            self._mechanical_solution_strategy = self._create_mechanical_solution_strategy()
        return self._mechanical_solution_strategy

    def get_restart_utility(self):
        if not hasattr(self, '_restart_utility'):
            self._restart_utility = self._create_restart_utility()
        return self._restart_utility

    def import_constitutive_laws(self):
        materials_filename = self.settings["material_import_settings"]["materials_filename"].GetString()
        if (materials_filename != ""):
            import read_materials_process
            # Create a dictionary of model parts.
            Model = KratosMultiphysics.Model()
            Model.AddModelPart(self.main_model_part)
            # Add constitutive laws and material properties from json file to model parts.
            read_materials_process.ReadMaterialsProcess(Model, self.settings["material_import_settings"])
            materials_imported = True
        else:
            materials_imported = False
        return materials_imported

    def validate_and_transfer_matching_settings(self, origin_settings, destination_settings):
        """Transfer matching settings from origin to destination.

        If a name in origin matches a name in destination, then the setting is
        validated against the destination.

        The typical use is for validating and extracting settings in derived classes:

        class A:
            def __init__(self, model_part, a_settings):
                default_a_settings = Parameters('''{
                    ...
                }''')
                a_settings.ValidateAndAssignDefaults(default_a_settings)
        class B(A):
            def __init__(self, model_part, custom_settings):
                b_settings = Parameters('''{
                    ...
                }''') # Here the settings contain default values.
                self.validate_and_transfer_matching_settings(custom_settings, b_settings)
                super().__init__(model_part, custom_settings)
        """
        for name, dest_value in destination_settings.items():
            if origin_settings.Has(name): # Validate and transfer value.
                orig_value = origin_settings[name]
                if dest_value.IsDouble() and orig_value.IsDouble():
                    destination_settings[name].SetDouble(origin_settings[name].GetDouble())
                elif dest_value.IsInt() and orig_value.IsInt():
                    destination_settings[name].SetInt(origin_settings[name].GetInt())
                elif dest_value.IsBool() and orig_value.IsBool():
                    destination_settings[name].SetBool(origin_settings[name].GetBool())
                elif dest_value.IsString() and orig_value.IsString():
                    destination_settings[name].SetString(origin_settings[name].GetString())
                elif dest_value.IsArray() and orig_value.IsArray():
                    if dest_value.size() != orig_value.size():
                        raise Exception('len("' + name + '") != ' + str(dest_value.size()))
                    for i in range(dest_value.size()):
                        if dest_value[i].IsDouble() and orig_value[i].IsDouble():
                            dest_value[i].SetDouble(orig_value[i].GetDouble())
                        elif dest_value[i].IsInt() and orig_value[i].IsInt():
                            dest_value[i].SetInt(orig_value[i].GetInt())
                        elif dest_value[i].IsBool() and orig_value[i].IsBool():
                            dest_value[i].SetBool(orig_value[i].GetBool())
                        elif dest_value[i].IsString() and orig_value[i].IsString():
                            dest_value[i].SetString(orig_value[i].GetString())
                        elif dest_value[i].IsSubParameter() and orig_value[i].IsSubParameter():
                            self.validate_and_transfer_matching_settings(orig_value[i], dest_value[i])
                            if len(orig_value[i].items()) != 0:
                                raise Exception('Json settings not found in default settings: ' + orig_value[i].PrettyPrintJsonString())
                        else:
                            raise Exception('Unsupported parameter type.')
                elif dest_value.IsSubParameter() and orig_value.IsSubParameter():
                    self.validate_and_transfer_matching_settings(orig_value, dest_value)
                    if len(orig_value.items()) != 0:
                        raise Exception('Json settings not found in default settings: ' + orig_value.PrettyPrintJsonString())
                else:
                    raise Exception('Unsupported parameter type.')
                origin_settings.RemoveValue(name)

    def is_restarted(self):
        return self.main_model_part.ProcessInfo[KratosMultiphysics.IS_RESTARTED] == True:

    def print_on_rank_zero(self, *args):
        # This function will be overridden in the trilinos-solvers
        KratosMultiphysics.Logger.PrintInfo(" ".join(map(str,args)))

    def print_warning_on_rank_zero(self, *args):
        # This function will be overridden in the trilinos-solvers
        KratosMultiphysics.Logger.PrintWarning(" ".join(map(str,args)))

    #### Private functions ####

    def _execute_after_reading(self):
        """Prepare computing model part and import constitutive laws. """
        # Auxiliary parameters object for the CheckAndPepareModelProcess
        params = KratosMultiphysics.Parameters("{}")
        params.AddValue("computing_model_part_name",self.settings["computing_model_part_name"])
        params.AddValue("problem_domain_sub_model_part_list",self.settings["problem_domain_sub_model_part_list"])
        params.AddValue("processes_sub_model_part_list",self.settings["processes_sub_model_part_list"])
        # Assign mesh entities from domain and process sub model parts to the computing model part.
        import check_and_prepare_model_process_structural
        check_and_prepare_model_process_structural.CheckAndPrepareModelProcess(self.main_model_part, params).Execute()

        # Import constitutive laws.
        materials_imported = self.import_constitutive_laws()
        if materials_imported:
            self.print_on_rank_zero("::[MechanicalSolver]:: ", "Constitutive law was successfully imported.")
        else:
            self.print_on_rank_zero("::[MechanicalSolver]:: ", "Constitutive law was not imported.")

    def _set_and_fill_buffer(self):
        """Prepare nodal solution step data containers and time step information. """
        # Set the buffer size for the nodal solution steps data. Existing nodal
        # solution step data may be lost.
        buffer_size = self.settings["buffer_size"].GetInt()
        if buffer_size < self.GetMinimumBufferSize():
            buffer_size = self.GetMinimumBufferSize()
        self.main_model_part.SetBufferSize(buffer_size)
        # Cycle the buffer. This sets all historical nodal solution step data to
        # the current value and initializes the time stepping in the process info.
        delta_time = self.main_model_part.ProcessInfo[KratosMultiphysics.DELTA_TIME]
        time = self.main_model_part.ProcessInfo[KratosMultiphysics.TIME]
        step =-buffer_size
        time = time - delta_time * buffer_size
        self.main_model_part.ProcessInfo.SetValue(KratosMultiphysics.TIME, time)
        for i in range(0, buffer_size):
            step = step + 1
            time = time + delta_time
            self.main_model_part.ProcessInfo.SetValue(KratosMultiphysics.STEP, step)
            self.main_model_part.CloneTimeStep(time)
        self.main_model_part.ProcessInfo[KratosMultiphysics.IS_RESTARTED] = False

    def _add_dynamic_variables(self):
        # For being consistent for Serial and Trilinos
        self.main_model_part.AddNodalSolutionStepVariable(KratosMultiphysics.VELOCITY)
        self.main_model_part.AddNodalSolutionStepVariable(KratosMultiphysics.ACCELERATION)
        if self.settings["rotation_dofs"].GetBool():
            self.main_model_part.AddNodalSolutionStepVariable(KratosMultiphysics.ANGULAR_VELOCITY)
            self.main_model_part.AddNodalSolutionStepVariable(KratosMultiphysics.ANGULAR_ACCELERATION)

    def _add_dynamic_dofs(self):
        # For being consistent for Serial and Trilinos
        KratosMultiphysics.VariableUtils().AddDof(KratosMultiphysics.VELOCITY_X,self.main_model_part)
        KratosMultiphysics.VariableUtils().AddDof(KratosMultiphysics.VELOCITY_Y,self.main_model_part)
        KratosMultiphysics.VariableUtils().AddDof(KratosMultiphysics.VELOCITY_Z,self.main_model_part)
        KratosMultiphysics.VariableUtils().AddDof(KratosMultiphysics.ACCELERATION_X,self.main_model_part)
        KratosMultiphysics.VariableUtils().AddDof(KratosMultiphysics.ACCELERATION_Y,self.main_model_part)
        KratosMultiphysics.VariableUtils().AddDof(KratosMultiphysics.ACCELERATION_Z,self.main_model_part)
        if(self.settings["rotation_dofs"].GetBool()):
            KratosMultiphysics.VariableUtils().AddDof(KratosMultiphysics.ANGULAR_VELOCITY_X,self.main_model_part)
            KratosMultiphysics.VariableUtils().AddDof(KratosMultiphysics.ANGULAR_VELOCITY_Y,self.main_model_part)
            KratosMultiphysics.VariableUtils().AddDof(KratosMultiphysics.ANGULAR_VELOCITY_Z,self.main_model_part)
            KratosMultiphysics.VariableUtils().AddDof(KratosMultiphysics.ANGULAR_ACCELERATION_X,self.main_model_part)
            KratosMultiphysics.VariableUtils().AddDof(KratosMultiphysics.ANGULAR_ACCELERATION_Y,self.main_model_part)
            KratosMultiphysics.VariableUtils().AddDof(KratosMultiphysics.ANGULAR_ACCELERATION_Z,self.main_model_part)

    def _get_restart_settings(self):
        # add the name of the input file to the restart settings
        restart_settings = self.settings["restart_settings"]
        if not restart_settings.Has("input_filename"):
            restart_settings.AddValue("input_filename", self.settings["model_import_settings"]["input_filename"])
        return restart_settings

    def _create_convergence_criterion(self):
        # Create an auxiliary Kratos parameters object to store the convergence settings.
        conv_params = KratosMultiphysics.Parameters("{}")
        conv_params.AddValue("convergence_criterion",self.settings["convergence_criterion"])
        conv_params.AddValue("rotation_dofs",self.settings["rotation_dofs"])
        conv_params.AddValue("echo_level",self.settings["echo_level"])
        conv_params.AddValue("displacement_relative_tolerance",self.settings["displacement_relative_tolerance"])
        conv_params.AddValue("displacement_absolute_tolerance",self.settings["displacement_absolute_tolerance"])
        conv_params.AddValue("residual_relative_tolerance",self.settings["residual_relative_tolerance"])
        conv_params.AddValue("residual_absolute_tolerance",self.settings["residual_absolute_tolerance"])
        import convergence_criteria_factory
        convergence_criterion = convergence_criteria_factory.convergence_criterion(conv_params)
        return convergence_criterion.mechanical_convergence_criterion

    def _create_linear_solver(self):
        import linear_solver_factory
        linear_solver = linear_solver_factory.ConstructSolver(self.settings["linear_solver_settings"])
        return linear_solver

    def _create_builder_and_solver(self):
        linear_solver = self.get_linear_solver()
        if self.settings["block_builder"].GetBool():
            if self.settings["multi_point_constraints_used"].GetBool():
                builder_and_solver = KratosMultiphysics.StructuralMechanicsApplication.ResidualBasedBlockBuilderAndSolverWithMpc(linear_solver)
            else:
                builder_and_solver = KratosMultiphysics.ResidualBasedBlockBuilderAndSolver(linear_solver)
        else:
            if self.settings["multi_point_constraints_used"].GetBool():
                raise Exception("To use MPCs you also have to set \"block_builder\" to \"true\"")
            builder_and_solver = KratosMultiphysics.ResidualBasedEliminationBuilderAndSolver(linear_solver)
        return builder_and_solver

    def _create_solution_scheme(self):
        """Create the solution scheme for the structural problem.
        """
        raise Exception("Solution Scheme creation must be implemented in the derived class.")

    def _create_mechanical_solution_strategy(self):
        analysis_type = self.settings["analysis_type"].GetString()
        if analysis_type == "linear":
            mechanical_solution_strategy = self._create_linear_strategy()
        elif analysis_type == "non_linear":
            if(self.settings["line_search"].GetBool() == False):
                mechanical_solution_strategy = self._create_newton_raphson_strategy()
            else:
                mechanical_solution_strategy = self._create_line_search_strategy()
        else:
            err_msg =  "The requested analysis type \"" + analysis_type + "\" is not available!\n"
            err_msg += "Available options are: \"linear\", \"non_linear\""
            raise Exception(err_msg)
        return mechanical_solution_strategy

    def _create_linear_strategy(self):
        computing_model_part = self.GetComputingModelPart()
        mechanical_scheme = self.get_solution_scheme()
        linear_solver = self.get_linear_solver()
        builder_and_solver = self.get_builder_and_solver()
        return KratosMultiphysics.ResidualBasedLinearStrategy(computing_model_part,
                                                              mechanical_scheme,
                                                              linear_solver,
                                                              builder_and_solver,
                                                              self.settings["compute_reactions"].GetBool(),
                                                              self.settings["reform_dofs_at_each_step"].GetBool(),
                                                              False,
                                                              self.settings["move_mesh_flag"].GetBool())

    def _create_newton_raphson_strategy(self):
        computing_model_part = self.GetComputingModelPart()
        mechanical_scheme = self.get_solution_scheme()
        linear_solver = self.get_linear_solver()
        mechanical_convergence_criterion = self.get_convergence_criterion()
        builder_and_solver = self.get_builder_and_solver()
        return KratosMultiphysics.ResidualBasedNewtonRaphsonStrategy(computing_model_part,
                                                                     mechanical_scheme,
                                                                     linear_solver,
                                                                     mechanical_convergence_criterion,
                                                                     builder_and_solver,
                                                                     self.settings["max_iteration"].GetInt(),
                                                                     self.settings["compute_reactions"].GetBool(),
                                                                     self.settings["reform_dofs_at_each_step"].GetBool(),
                                                                     self.settings["move_mesh_flag"].GetBool())

    def _create_line_search_strategy(self):
        computing_model_part = self.GetComputingModelPart()
        mechanical_scheme = self.get_solution_scheme()
        linear_solver = self.get_linear_solver()
        mechanical_convergence_criterion = self.get_convergence_criterion()
        builder_and_solver = self.get_builder_and_solver()
        return KratosMultiphysics.LineSearchStrategy(computing_model_part,
                                                     mechanical_scheme,
                                                     linear_solver,
                                                     mechanical_convergence_criterion,
                                                     builder_and_solver,
                                                     self.settings["max_iteration"].GetInt(),
                                                     self.settings["compute_reactions"].GetBool(),
                                                     self.settings["reform_dofs_at_each_step"].GetBool(),
                                                     self.settings["move_mesh_flag"].GetBool())

<<<<<<< HEAD
    def _create_restart_utility(self):
        """Create the restart utility. Has to be overridden for MPI/trilinos-solvers"""
        import restart_utility
        rest_utility = restart_utility.RestartUtility(self.main_model_part,
                                                      self._get_restart_settings())
        return rest_utility

=======
>>>>>>> 2ddab942

<|MERGE_RESOLUTION|>--- conflicted
+++ resolved
@@ -31,12 +31,8 @@
     _create_convergence_criterion
     _create_linear_solver
     _create_builder_and_solver
-<<<<<<< HEAD
-    _create_mechanical_solver
+    _create_mechanical_solution_strategy
     _create_restart_utility
-=======
-    _create_mechanical_solution_strategy
->>>>>>> 2ddab942
 
     The mechanical_solution_strategy, builder_and_solver, etc. should alway be retrieved
     using the getter functions get_mechanical_solution_strategy, get_builder_and_solver,
@@ -56,8 +52,8 @@
             "analysis_type": "non_linear",
             "model_import_settings": {
                 "input_type": "mdpa",
-<<<<<<< HEAD
-                "input_filename": "unknown_name"
+                "input_filename": "unknown_name",
+                "perform_partitioning": true,
             },
             "restart_settings" : {
                 "load_restart"            : false,
@@ -65,11 +61,6 @@
                 "save_restart"            : false,
                 "restart_save_frequency"  : 1.0,
                 "serializer_trace"        : "no_trace"
-=======
-                "input_filename": "unknown_name",
-                "perform_partitioning": true,
-                "input_file_label": 0
->>>>>>> 2ddab942
             },
             "computing_model_part_name" : "computing_domain",
             "material_import_settings" :{
@@ -220,15 +211,10 @@
         else:
             # SetInitializePerformedFlag is not a member of SolvingStrategy but
             # is used by ResidualBasedNewtonRaphsonStrategy.
-<<<<<<< HEAD
             try:
-                mechanical_solver.SetInitializePerformedFlag(True)
+                mechanical_solution_strategy.SetInitializePerformedFlag(True)
             except AttributeError:
                 pass
-=======
-            if hasattr(mechanical_solution_strategy, SetInitializePerformedFlag):
-                mechanical_solution_strategy.SetInitializePerformedFlag(True)
->>>>>>> 2ddab942
         self.Check()
         self.print_on_rank_zero("::[MechanicalSolver]:: ", "Finished initialization.")
 
@@ -563,7 +549,6 @@
                                                      self.settings["reform_dofs_at_each_step"].GetBool(),
                                                      self.settings["move_mesh_flag"].GetBool())
 
-<<<<<<< HEAD
     def _create_restart_utility(self):
         """Create the restart utility. Has to be overridden for MPI/trilinos-solvers"""
         import restart_utility
@@ -571,6 +556,4 @@
                                                       self._get_restart_settings())
         return rest_utility
 
-=======
->>>>>>> 2ddab942
-
+
