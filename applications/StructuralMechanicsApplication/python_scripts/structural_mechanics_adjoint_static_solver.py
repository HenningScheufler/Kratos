--- conflicted
+++ resolved
@@ -22,11 +22,7 @@
             "response_function_settings" : {},
             "sensitivity_settings" : {}
         }""")
-<<<<<<< HEAD
-        this_defaults.AddMissingParameters(super().GetDefaultSettings())
-=======
         this_defaults.AddMissingParameters(super().GetDefaultParameters())
->>>>>>> 57f8e233
         return this_defaults
 
     def AddVariables(self):
