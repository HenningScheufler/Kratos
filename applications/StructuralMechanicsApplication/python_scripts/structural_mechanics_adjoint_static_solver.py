from __future__ import print_function, absolute_import, division  # makes KratosMultiphysics backward compatible with python 2.6 and 2.7

# Importing the Kratos Library
import KratosMultiphysics

# Check that applications were imported in the main script
KratosMultiphysics.CheckRegisteredApplications("StructuralMechanicsApplication")

# Import applications
import KratosMultiphysics.StructuralMechanicsApplication as StructuralMechanicsApplication

import structural_mechanics_solver

def CreateSolver(model, custom_settings):
    return StructuralMechanicsAdjointStaticSolver(model, custom_settings)

class StructuralMechanicsAdjointStaticSolver(structural_mechanics_solver.MechanicalSolver):

    def __init__(self, model, custom_settings):

        adjoint_settings = KratosMultiphysics.Parameters("""
        {
            "scheme_settings" : {
                "scheme_type": "adjoint_structural"
            }
        }
        """)

        self.validate_and_transfer_matching_settings(custom_settings, adjoint_settings)
        self.scheme_settings = adjoint_settings["scheme_settings"]

        self.response_function_settings = custom_settings["response_function_settings"].Clone()
        custom_settings.RemoveValue("response_function_settings")
        # Construct the base solver.
        super(StructuralMechanicsAdjointStaticSolver, self).__init__(model, custom_settings)
        self.print_on_rank_zero("::[AdjointMechanicalSolver]:: ", "Construction finished")

    def AddVariables(self):
        super(StructuralMechanicsAdjointStaticSolver, self).AddVariables()
        self.main_model_part.AddNodalSolutionStepVariable(StructuralMechanicsApplication.ADJOINT_DISPLACEMENT)
        if self.settings["rotation_dofs"].GetBool():
            self.main_model_part.AddNodalSolutionStepVariable(StructuralMechanicsApplication.ADJOINT_ROTATION)
        # TODO evaluate if these variables should be historical
        self.main_model_part.AddNodalSolutionStepVariable(KratosMultiphysics.SHAPE_SENSITIVITY)
        self.main_model_part.AddNodalSolutionStepVariable(StructuralMechanicsApplication.POINT_LOAD_SENSITIVITY)
        self.print_on_rank_zero("::[AdjointMechanicalSolver]:: ", "Variables ADDED")

    def PrepareModelPart(self):
        if(self.main_model_part.ProcessInfo[KratosMultiphysics.DOMAIN_SIZE]!= 3):
            raise Exception("there are currently only 3D adjoint elements available")
<<<<<<< HEAD
        super(StructuralMechanicsAdjointStaticSolver, self).PrepareModelPartForSolver()
        # TODO Why does replacement need to happen after reading materials?
        StructuralMechanicsApplication.ReplaceElementsAndConditionsForAdjointProblemProcess(self.main_model_part).Execute()
=======
        StructuralMechanicsApplication.ReplaceElementsAndConditionsForAdjointProblemProcess(self.main_model_part).Execute()
        super(StructuralMechanicsAdjointStaticSolver, self).PrepareModelPart()
>>>>>>> 5fa4ae0e
        self.print_on_rank_zero("::[AdjointMechanicalSolver]:: ", "ModelPart prepared for Solver.")

    def AddDofs(self):
        KratosMultiphysics.VariableUtils().AddDof(StructuralMechanicsApplication.ADJOINT_DISPLACEMENT_X, self.main_model_part)
        KratosMultiphysics.VariableUtils().AddDof(StructuralMechanicsApplication.ADJOINT_DISPLACEMENT_Y, self.main_model_part)
        KratosMultiphysics.VariableUtils().AddDof(StructuralMechanicsApplication.ADJOINT_DISPLACEMENT_Z, self.main_model_part)
        if self.settings["rotation_dofs"].GetBool():
            KratosMultiphysics.VariableUtils().AddDof(StructuralMechanicsApplication.ADJOINT_ROTATION_X, self.main_model_part)
            KratosMultiphysics.VariableUtils().AddDof(StructuralMechanicsApplication.ADJOINT_ROTATION_Y, self.main_model_part)
            KratosMultiphysics.VariableUtils().AddDof(StructuralMechanicsApplication.ADJOINT_ROTATION_Z, self.main_model_part)
        self.print_on_rank_zero("::[AdjointMechanicalSolver]:: ", "DOF's ADDED.")

    def Initialize(self):
        """Perform initialization after adding nodal variables and dofs to the main model part. """
        if self.response_function_settings["response_type"].GetString() == "adjoint_local_stress":
            self.response_function = StructuralMechanicsApplication.AdjointLocalStressResponseFunction(self.main_model_part, self.response_function_settings)
        elif self.response_function_settings["response_type"].GetString() == "adjoint_nodal_displacement":
            self.response_function = StructuralMechanicsApplication.AdjointNodalDisplacementResponseFunction(self.main_model_part, self.response_function_settings)
        elif self.response_function_settings["response_type"].GetString() == "adjoint_strain_energy":
            self.response_function = StructuralMechanicsApplication.AdjointStrainEnergyResponseFunction(self.main_model_part, self.response_function_settings)
        else:
            raise Exception("invalid response_type: " + self.response_function_settings["response_type"].GetString())

        super(StructuralMechanicsAdjointStaticSolver, self).Initialize()

        self.print_on_rank_zero("::[AdjointMechanicalSolver]:: ", "Finished initialization.")

    def Solve(self):
        if self.response_function_settings["response_type"].GetString() == "adjoint_strain_energy":
            self._SolveSolutionStepSpecialStrainEnergy()
        else:
            if self.settings["clear_storage"].GetBool():
                self.Clear()
            mechanical_solution_strategy = self.get_mechanical_solution_strategy()
            mechanical_solution_strategy.Solve()

    def SolveSolutionStep(self):
        if self.response_function_settings["response_type"].GetString() == "adjoint_strain_energy":
            self._SolveSolutionStepSpecialStrainEnergy()
        else:
            super(StructuralMechanicsAdjointStaticSolver, self).SolveSolutionStep()

    def _SolveSolutionStepSpecialStrainEnergy(self):
        self.response_function.Initialize()
        for node in self.main_model_part.Nodes:
            adjoint_displacement = 0.5 * node.GetSolutionStepValue(KratosMultiphysics.DISPLACEMENT)
            node.SetSolutionStepValue(StructuralMechanicsApplication.ADJOINT_DISPLACEMENT, adjoint_displacement )
            if self.settings["rotation_dofs"].GetBool():
                adjoint_rotation = 0.5 * node.GetSolutionStepValue(KratosMultiphysics.ROTATION)
                node.SetSolutionStepValue(StructuralMechanicsApplication.ADJOINT_ROTATION, adjoint_rotation )

        #self.response_function.FinalizeSolutionStep()

    def _create_mechanical_solution_strategy(self):
        computing_model_part = self.GetComputingModelPart()
        mechanical_scheme = self.get_solution_scheme()
        linear_solver = self.get_linear_solver()
        builder_and_solver = self.get_builder_and_solver()
        calculate_reaction_flag = False
        reform_dof_set_at_each_step = False
        calculate_norm_dx_flag = False
        move_mesh_flag = False

        return KratosMultiphysics.ResidualBasedLinearStrategy(computing_model_part,
                                                              mechanical_scheme,
                                                              linear_solver,
                                                              builder_and_solver,
                                                              calculate_reaction_flag,
                                                              reform_dof_set_at_each_step,
                                                              calculate_norm_dx_flag,
                                                              move_mesh_flag)

    def _create_solution_scheme(self):
        return StructuralMechanicsApplication.AdjointStructuralStaticScheme(self.scheme_settings, self.response_function)<|MERGE_RESOLUTION|>--- conflicted
+++ resolved
@@ -48,14 +48,9 @@
     def PrepareModelPart(self):
         if(self.main_model_part.ProcessInfo[KratosMultiphysics.DOMAIN_SIZE]!= 3):
             raise Exception("there are currently only 3D adjoint elements available")
-<<<<<<< HEAD
-        super(StructuralMechanicsAdjointStaticSolver, self).PrepareModelPartForSolver()
+        super(StructuralMechanicsAdjointStaticSolver, self).PrepareModelPart()
         # TODO Why does replacement need to happen after reading materials?
         StructuralMechanicsApplication.ReplaceElementsAndConditionsForAdjointProblemProcess(self.main_model_part).Execute()
-=======
-        StructuralMechanicsApplication.ReplaceElementsAndConditionsForAdjointProblemProcess(self.main_model_part).Execute()
-        super(StructuralMechanicsAdjointStaticSolver, self).PrepareModelPart()
->>>>>>> 5fa4ae0e
         self.print_on_rank_zero("::[AdjointMechanicalSolver]:: ", "ModelPart prepared for Solver.")
 
     def AddDofs(self):
