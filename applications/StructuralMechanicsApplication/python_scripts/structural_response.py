"""This module contains the available structural response functions and their base class"""
from __future__ import print_function, absolute_import, division

# importing the Kratos Library
import KratosMultiphysics
from KratosMultiphysics import Parameters, Logger
import KratosMultiphysics.StructuralMechanicsApplication as StructuralMechanicsApplication
from KratosMultiphysics.StructuralMechanicsApplication.structural_mechanics_analysis import StructuralMechanicsAnalysis

import time as timer

def _GetModelPart(model, solver_settings):
    #TODO can be removed once model is fully available
    model_part_name = solver_settings["model_part_name"].GetString()
    if not model.HasModelPart(model_part_name):
        model_part = model.CreateModelPart(model_part_name, 2)
        domain_size = solver_settings["domain_size"].GetInt()
        if domain_size < 0:
            raise Exception('Please specify a "domain_size" >= 0!')
        model_part.ProcessInfo.SetValue(KratosMultiphysics.DOMAIN_SIZE, domain_size)
    else:
        model_part = model.GetModelPart(model_part_name)

    return model_part

# ==============================================================================
class ResponseFunctionBase(object):
    """The base class for structural response functions. Each response function
    is able to calculate its response value and gradient.
    All the necessary steps have to be implemented, like e.g. initializing,
    solving of primal (and adjoint) analysis ...
    """

    def RunCalculation(self, calculate_gradient):
        self.Initialize()
        self.InitializeSolutionStep()
        self.CalculateValue()
        if calculate_gradient:
            self.CalculateGradient()
        self.FinalizeSolutionStep()
        self.Finalize()

    def Initialize(self):
        pass

    def InitializeSolutionStep(self):
        pass

    def CalculateValue(self):
        raise NotImplementedError("CalculateValue needs to be implemented by the derived class")

    def CalculateGradient(self):
        raise NotImplementedError("CalculateGradient needs to be implemented by the derived class")

    def FinalizeSolutionStep(self):
        pass

    def Finalize(self):
        pass

    def GetValue(self):
        raise NotImplementedError("GetValue needs to be implemented by the derived class")

    def GetShapeGradient(self):
        raise NotImplementedError("GetShapeGradient needs to be implemented by the derived class")

# ==============================================================================
class StrainEnergyResponseFunction(ResponseFunctionBase):
    """Linear strain energy response function. It triggers the primal analysis and
    uses the primal analysis results to calculate response value and gradient.

    Attributes
    ----------
    primal_model_part : Model part of the primal analysis object
    primal_analysis : Primal analysis object of the response function
    response_function_utility: Cpp utilities object doing the actual computation of response value and gradient.
    """

    def __init__(self, identifier, response_settings, model):
        self.identifier = identifier

        with open(response_settings["primal_settings"].GetString()) as parameters_file:
            ProjectParametersPrimal = Parameters(parameters_file.read())

        self.primal_model_part = _GetModelPart(model, ProjectParametersPrimal["solver_settings"])

        self.primal_analysis = StructuralMechanicsAnalysis(model, ProjectParametersPrimal)
        self.primal_model_part.AddNodalSolutionStepVariable(KratosMultiphysics.SHAPE_SENSITIVITY)

        self.response_function_utility = StructuralMechanicsApplication.StrainEnergyResponseFunctionUtility(self.primal_model_part, response_settings)

    def Initialize(self):
        self.primal_analysis.Initialize()
        self.response_function_utility.Initialize()

    def InitializeSolutionStep(self):
        self.primal_analysis.time = self.primal_analysis._GetSolver().AdvanceInTime(self.primal_analysis.time)
        self.primal_analysis.InitializeSolutionStep()

    def CalculateValue(self):
        Logger.PrintInfo("StrainEnergyResponse", "Starting primal analysis for response", self.identifier)

        startTime = timer.time()
        self.primal_analysis._GetSolver().Predict()
        self.primal_analysis._GetSolver().SolveSolutionStep()
        Logger.PrintInfo("StrainEnergyResponse", "Time needed for solving the primal analysis",round(timer.time() - startTime,2),"s")

        startTime = timer.time()
        value = self.response_function_utility.CalculateValue()
        self.primal_model_part.ProcessInfo[StructuralMechanicsApplication.RESPONSE_VALUE] = value
        Logger.PrintInfo("StrainEnergyResponse", "Time needed for calculating the response value",round(timer.time() - startTime,2),"s")

    def CalculateGradient(self):
        Logger.PrintInfo("StrainEnergyResponse", "Starting gradient calculation for response", self.identifier)

        startTime = timer.time()
        self.response_function_utility.CalculateGradient()
        Logger.PrintInfo("StrainEnergyResponse", "Time needed for calculating gradients",round(timer.time() - startTime,2),"s")

    def FinalizeSolutionStep(self):
        self.primal_analysis.FinalizeSolutionStep()
        self.primal_analysis.OutputSolutionStep()

    def Finalize(self):
        self.primal_analysis.Finalize()

    def GetValue(self):
        return self.primal_model_part.ProcessInfo[StructuralMechanicsApplication.RESPONSE_VALUE]

    def GetShapeGradient(self):
        gradient = {}
        for node in self.primal_model_part.Nodes:
            gradient[node.Id] = node.GetSolutionStepValue(KratosMultiphysics.SHAPE_SENSITIVITY)
        return gradient

# ==============================================================================
class EigenFrequencyResponseFunction(StrainEnergyResponseFunction):
    """Eigenfrequency response function. The internal procedure is the same as
    for the StrainEnergyResponseFunction. It triggers the primal analysis and
    uses the primal analysis results to calculate response value and gradient.
    Only the response_function_utility is a different object.

    Attributes
    ----------
    primal_model_part : Model part of the primal analysis object
    primal_analysis : Primal analysis object of the response function
    response_function_utility: Cpp utilities object doing the actual computation of response value and gradient.
    """

    def __init__(self, identifier, response_settings, model):
        self.identifier = identifier

        with open(response_settings["primal_settings"].GetString()) as parameters_file:
            ProjectParametersPrimal = Parameters(parameters_file.read())

        eigen_solver_settings = ProjectParametersPrimal["solver_settings"]["eigensolver_settings"]

        max_required_eigenfrequency = int(max(response_settings["traced_eigenfrequencies"].GetVector()))
        if max_required_eigenfrequency is not eigen_solver_settings["number_of_eigenvalues"].GetInt():
            Logger.PrintWarning("EigenFrequencyResponse", "Specified number of eigenvalues in the primal analysis and the max required eigenvalue according the response settings do not match!!!")
            Logger.PrintWarning("EigenFrequencyResponse", "Primal parameters were adjusted accordingly!\n")
            eigen_solver_settings["number_of_eigenvalues"].SetInt(max_required_eigenfrequency)

        if not eigen_solver_settings.Has("normalize_eigenvectors"):
            eigen_solver_settings.AddEmptyValue("normalize_eigenvectors")
            eigen_solver_settings["normalize_eigenvectors"].SetBool(True)
            Logger.PrintWarning("EigenFrequencyResponse", "Eigenfrequency response function requires mass normalization of eigenvectors!")
            Logger.PrintWarning("EigenFrequencyResponse", "Primal parameters were adjusted accordingly!\n")

        if not eigen_solver_settings["normalize_eigenvectors"].GetBool():
            eigen_solver_settings["normalize_eigenvectors"].SetBool(True)
            Logger.PrintWarning("EigenFrequencyResponse", "Eigenfrequency response function requires mass normalization of eigenvectors!")
            Logger.PrintWarning("EigenFrequencyResponse", "Primal parameters were adjusted accordingly!\n")

        self.primal_model_part = _GetModelPart(model, ProjectParametersPrimal["solver_settings"])

        self.primal_analysis = StructuralMechanicsAnalysis(model, ProjectParametersPrimal)
        self.primal_model_part.AddNodalSolutionStepVariable(KratosMultiphysics.SHAPE_SENSITIVITY)

        self.response_function_utility = StructuralMechanicsApplication.EigenfrequencyResponseFunctionUtility(self.primal_model_part, response_settings)

# ==============================================================================
class MassResponseFunction(ResponseFunctionBase):
    """Mass response function. It reads the materials for the model part and
    calculates response value and gradient.

    Attributes
    ----------
    model_part : Model part object of the response function
    response_function_utility: Cpp utilities object doing the actual computation of response value and gradient.
    """

    def __init__(self, identifier, response_settings, model):
        self.identifier = identifier

        self.response_settings = response_settings
        self.model = model
        self.model_part_needs_to_be_imported = False

        model_part_name = response_settings["model_part_name"].GetString()
        input_type = response_settings["model_import_settings"]["input_type"].GetString()
        if input_type == "mdpa":
            self.model_part = self.model.CreateModelPart(model_part_name, 2)
            domain_size = response_settings["domain_size"].GetInt()
            if domain_size not in [2, 3]:
                raise Exception("MassResponseFunction: Invalid 'domain_size': {}".format(domain_size))
            self.model_part.ProcessInfo.SetValue(KratosMultiphysics.DOMAIN_SIZE, domain_size)
            self.model_part_needs_to_be_imported = True
        elif input_type == "use_input_model_part":
            self.model_part = self.model.GetModelPart(model_part_name)
        else:
            raise Exception("Other model part input options are not yet implemented.")

        self.response_function_utility = StructuralMechanicsApplication.MassResponseFunctionUtility(self.model_part, response_settings)

        self.model_part.AddNodalSolutionStepVariable(KratosMultiphysics.SHAPE_SENSITIVITY)

    def Initialize(self):
        if self.model_part_needs_to_be_imported:
            # import model part
            model_part_io = KratosMultiphysics.ModelPartIO(self.response_settings["model_import_settings"]["input_filename"].GetString())
            model_part_io.ReadModelPart(self.model_part)

        # Add constitutive laws and material properties from json file to model parts.
        material_settings = KratosMultiphysics.Parameters("""{"Parameters": {} }""")
        materials_file_name = self.response_settings["material_import_settings"]["materials_filename"]
        material_settings["Parameters"].AddValue("materials_filename", materials_file_name)
        KratosMultiphysics.ReadMaterialsUtility(material_settings, self.model)
        self.response_function_utility.Initialize()

    def CalculateValue(self):
        Logger.PrintInfo("MassResponse", "Starting primal analysis for response", self.identifier)

        startTime = timer.time()
        value = self.response_function_utility.CalculateValue()
        self.model_part.ProcessInfo[StructuralMechanicsApplication.RESPONSE_VALUE] = value
        Logger.PrintInfo("MassResponse", "Time needed for calculating the response value = ",round(timer.time() - startTime,2),"s")

    def CalculateGradient(self):
        Logger.PrintInfo("MassResponse", "Starting gradient calculation for response", self.identifier)

        startTime = timer.time()
        self.response_function_utility.CalculateGradient()
        Logger.PrintInfo("MassResponse", "Time needed for calculating gradients",round(timer.time() - startTime,2),"s")

    def GetValue(self):
        return self.model_part.ProcessInfo[StructuralMechanicsApplication.RESPONSE_VALUE]

    def GetShapeGradient(self):
        gradient = {}
        for node in self.model_part.Nodes:
            gradient[node.Id] = node.GetSolutionStepValue(KratosMultiphysics.SHAPE_SENSITIVITY)
        return gradient

# ==============================================================================
class AdjointResponseFunction(ResponseFunctionBase):
    """Linear static adjoint strain energy response function.
    - runs the primal analysis (writes the primal results to an .h5 file)
    - reads the primal results from the .h5 file into the adjoint model part
    - uses primal results to calculate value
    - uses primal results to calculate gradient by running the adjoint analysis

    Attributes
    ----------
    primal_analysis : Primal analysis object of the response function
    adjoint_analysis : Adjoint analysis object of the response function
    """
    def __init__(self, identifier, response_settings, model):
        self.identifier = identifier
        self.response_settings = response_settings

        # Create the primal solver
        with open(self.response_settings["primal_settings"].GetString(),'r') as parameter_file:
            primal_parameters = Parameters( parameter_file.read() )

        self.primal_model_part = _GetModelPart(model, primal_parameters["solver_settings"])

        self.primal_analysis = StructuralMechanicsAnalysis(model, primal_parameters)

        # Create the adjoint solver
        adjoint_parameters = self._GetAdjointParameters()
        adjoint_model = KratosMultiphysics.Model()
        self.adjoint_model_part = _GetModelPart(adjoint_model, adjoint_parameters["solver_settings"])

        # TODO find out why it is not possible to use the same model_part
        self.adjoint_analysis = StructuralMechanicsAnalysis(adjoint_model, adjoint_parameters)

        self.primal_state_variables = [KratosMultiphysics.DISPLACEMENT]
        if primal_parameters["solver_settings"].Has("rotation_dofs"):
            if primal_parameters["solver_settings"]["rotation_dofs"].GetBool():
                self.primal_state_variables.append(KratosMultiphysics.ROTATION)

    def Initialize(self):
        self.primal_analysis.Initialize()
        self.adjoint_analysis.Initialize()

    def InitializeSolutionStep(self):
        # Run the primal analysis.
        # TODO if primal_analysis.status==solved: return
        Logger.PrintInfo(self._GetLabel(), "Starting primal analysis for response:", self.identifier)
        startTime = timer.time()
        if not self.primal_analysis.time < self.primal_analysis.end_time:
            self.primal_analysis.end_time += 1
        self.primal_analysis.RunSolutionLoop()
        Logger.PrintInfo(self._GetLabel(), "Time needed for solving the primal analysis = ",round(timer.time() - startTime,2),"s")

    def CalculateValue(self):
        startTime = timer.time()
        value = self._GetResponseFunctionUtility().CalculateValue(self.primal_model_part)
        Logger.PrintInfo(self._GetLabel(), "Time needed for calculating the response value = ",round(timer.time() - startTime,2),"s")

        self.primal_model_part.ProcessInfo[StructuralMechanicsApplication.RESPONSE_VALUE] = value

    def CalculateGradient(self):
        # synchronize the modelparts
        self._SynchronizeAdjointFromPrimal()
        startTime = timer.time()
        Logger.PrintInfo(self._GetLabel(), "Starting adjoint analysis for response:", self.identifier)
        if not self.adjoint_analysis.time < self.adjoint_analysis.end_time:
            self.adjoint_analysis.end_time += 1
        self.adjoint_analysis.RunSolutionLoop()
        Logger.PrintInfo(self._GetLabel(), "Time needed for solving the adjoint analysis = ",round(timer.time() - startTime,2),"s")

    def GetValue(self):
        return self.primal_model_part.ProcessInfo[StructuralMechanicsApplication.RESPONSE_VALUE]

    def GetShapeGradient(self):
        gradient = {}
        for node in self.adjoint_model_part.Nodes:
            gradient[node.Id] = node.GetSolutionStepValue(KratosMultiphysics.SHAPE_SENSITIVITY)
        return gradient

    def Finalize(self):
        self.primal_analysis.Finalize()
        self.adjoint_analysis.Finalize()

    def _GetResponseFunctionUtility(self):
        return self.adjoint_analysis._GetSolver().response_function

    def _SynchronizeAdjointFromPrimal(self):
        Logger.PrintInfo(self._GetLabel(), "Synchronize primal and adjoint modelpart for response:", self.identifier)

        if len(self.primal_model_part.Nodes) != len(self.adjoint_model_part.Nodes):
            raise RuntimeError("_SynchronizeAdjointFromPrimal: Model parts have a different number of nodes!")

        # TODO this should happen automatically
        for primal_node, adjoint_node in zip(self.primal_model_part.Nodes, self.adjoint_model_part.Nodes):
            adjoint_node.X0 = primal_node.X0
            adjoint_node.Y0 = primal_node.Y0
            adjoint_node.Z0 = primal_node.Z0
            adjoint_node.X = primal_node.X
            adjoint_node.Y = primal_node.Y
            adjoint_node.Z = primal_node.Z

        # Put primal solution on adjoint model - for "auto" setting, else it has to be done by the user e.g. using hdf5 process
        if self.response_settings["adjoint_settings"].GetString() == "auto":
            Logger.PrintInfo(self._GetLabel(), "Transfer primal state to adjoint model part.")
            variable_utils = KratosMultiphysics.VariableUtils()
            for variable in self.primal_state_variables:
                variable_utils.CopyModelPartNodalVar(variable, self.primal_model_part, self.adjoint_model_part, 0)


    def _GetAdjointParameters(self):

        adjoint_settings = self.response_settings["adjoint_settings"].GetString()

        if adjoint_settings == "auto":
            Logger.PrintInfo(self._GetLabel(), "Automatic set up adjoint parameters for response:", self.identifier)

            with open(self.response_settings["primal_settings"].GetString(),'r') as parameter_file:
                primal_parameters = Parameters( parameter_file.read() )

            # check that HDF5 process is not there
            if primal_parameters["processes"].Has("list_other_processes"):
                for i in range(0,primal_parameters["processes"]["list_other_processes"].size()):
                    process = primal_parameters["processes"]["list_other_processes"][i]
                    raise Exception("Auto setup of adjoint parameters does not support {} in list_other_processes".format(process["python_module"].GetString()))

            # clone primal settings as base for adjoint
            adjoint_parameters = primal_parameters.Clone()

            # analysis settings
            solver_settings = adjoint_parameters["solver_settings"]
            primal_solver_type = solver_settings["solver_type"].GetString()
            if primal_solver_type != "static":
                raise Exception("Auto setup of adjoint parameters does not support {} solver_type. Only available for 'static'".format(primal_solver_type))
            solver_settings["solver_type"].SetString("adjoint_"+primal_solver_type)

            if not solver_settings.Has("compute_reactions"):
                solver_settings.AddEmptyValue("compute_reactions")
            solver_settings["compute_reactions"].SetBool(False)

            if not solver_settings.Has("move_mesh_flag"):
                solver_settings.AddEmptyValue("move_mesh_flag")
            solver_settings["move_mesh_flag"].SetBool(False)

            if solver_settings.Has("scheme_settings"):
                depr_msg = '\nDEPRECATION-WARNING: "scheme_settings" is deprecated, please remove it from your json parameters.\n'
                Logger.PrintWarning(__name__, depr_msg)
                solver_settings.RemoveValue("scheme_settings")

            if solver_settings["model_import_settings"]["input_type"].GetString() == "use_input_model_part":
                solver_settings["model_import_settings"]["input_type"].SetString("mdpa")
                solver_settings["model_import_settings"].AddEmptyValue("input_filename")
                model_part_name = solver_settings["model_part_name"].GetString()
                solver_settings["model_import_settings"]["input_filename"].SetString(model_part_name)

            # Dirichlet conditions: change variables
            for i in range(0,primal_parameters["processes"]["constraints_process_list"].size()):
                process = adjoint_parameters["processes"]["constraints_process_list"][i]
                variable_name = process["Parameters"]["variable_name"].GetString()
                process["Parameters"]["variable_name"].SetString("ADJOINT_"+variable_name)

            # Neumann conditions - do not modify to read the same load values as in primal:

            # Output process:
            # TODO how to add the output process? How find out about the variables?
            if adjoint_parameters.Has("output_processes"):
<<<<<<< HEAD
                Logger.PrintInfo("> Output process is removed for adjoint analysis. To enable it define adjoint_parameters yourself.")
=======
                Logger.PrintInfo(self._GetLabel(), "Output process is removed for adjoint analysis. To enable it define adjoint_parameters yourself.")
>>>>>>> 2e225780
                adjoint_parameters.RemoveValue("output_processes")

            # sensitivity settings
            adjoint_parameters["solver_settings"].AddValue("sensitivity_settings", self.response_settings["sensitivity_settings"])

            # response settings
            adjoint_parameters["solver_settings"].AddValue("response_function_settings", self.response_settings)

        else: # adjoint parameters file is explicitely given - do not change it.
            with open(self.response_settings["adjoint_settings"].GetString(),'r') as parameter_file:
                adjoint_parameters = Parameters( parameter_file.read() )

        return adjoint_parameters


    def _GetLabel(self):
        type_labels = {
            "adjoint_nodal_displacement" : "NodalDisplacement",
            "adjoint_linear_strain_energy" : "StrainEnergy",
            "adjoint_local_stress" : "LocalStress",
            "adjoint_max_stress" : "MaxStress",
            "adjoint_nodal_reaction" : "NodalReaction"
        }
        response_type = self.response_settings["response_type"].GetString()
        return "Adjoint" + type_labels[response_type] + "Response"<|MERGE_RESOLUTION|>--- conflicted
+++ resolved
@@ -416,11 +416,7 @@
             # Output process:
             # TODO how to add the output process? How find out about the variables?
             if adjoint_parameters.Has("output_processes"):
-<<<<<<< HEAD
-                Logger.PrintInfo("> Output process is removed for adjoint analysis. To enable it define adjoint_parameters yourself.")
-=======
                 Logger.PrintInfo(self._GetLabel(), "Output process is removed for adjoint analysis. To enable it define adjoint_parameters yourself.")
->>>>>>> 2e225780
                 adjoint_parameters.RemoveValue("output_processes")
 
             # sensitivity settings
