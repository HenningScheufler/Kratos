--- conflicted
+++ resolved
@@ -25,13 +25,11 @@
     elif response_type == "adjoint_local_stress":
         return structural_response.AdjointResponseFunction(response_id, response_settings, model)
 
-<<<<<<< HEAD
     elif response_type == "adjoint_non_linear_strain_energy":
         return structural_response.NonlinearAdjointStrainEnergy(response_id, response_settings, model)
-=======
+
     elif response_type == "adjoint_nodal_reaction":
         return structural_response.AdjointResponseFunction(response_id, response_settings, model)
->>>>>>> 84befd2a
 
     else:
         raise NameError("The type of the following response function is not specified: "+ response_id +
