--- conflicted
+++ resolved
@@ -37,11 +37,7 @@
             "rayleigh_alpha"             : 0.0,
             "rayleigh_beta"              : 0.0
         }""")
-<<<<<<< HEAD
-        this_defaults.AddMissingParameters(super().GetDefaultSettings())
-=======
         this_defaults.AddMissingParameters(super().GetDefaultParameters())
->>>>>>> 57f8e233
         return this_defaults
 
     def AddVariables(self):
