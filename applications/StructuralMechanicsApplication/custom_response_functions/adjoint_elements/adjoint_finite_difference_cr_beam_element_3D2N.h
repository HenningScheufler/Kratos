// KRATOS  ___|  |                   |                   |
//       \___ \  __|  __| |   |  __| __| |   |  __| _` | |
//             | |   |    |   | (    |   |   | |   (   | |
//       _____/ \__|_|   \__,_|\___|\__|\__,_|_|  \__,_|_| MECHANICS
//
//  License:     BSD License
//           license: structural_mechanics_application/license.txt
//
//  Main authors:    Martin Fusseder, https://github.com/MFusseder
//


#if !defined(ADJOINT_FINITE_DIFFERENCE_CR_BEAM_ELEMENT_H_INCLUDED )
#define  ADJOINT_FINITE_DIFFERENCE_CR_BEAM_ELEMENT_H_INCLUDED

#include "adjoint_finite_difference_base_element.h"

namespace Kratos
{

template <typename TPrimalElement>
class AdjointFiniteDifferenceCrBeamElement
    : public AdjointFiniteDifferencingBaseElement<TPrimalElement>
{
public:
    // redefine the typedefs because of templated base class
    typedef AdjointFiniteDifferencingBaseElement<TPrimalElement> BaseType;
    typedef typename BaseType::SizeType SizeType;
    typedef typename BaseType::IndexType IndexType;
    typedef typename BaseType::GeometryType GeometryType;
    typedef typename BaseType::PropertiesType PropertiesType;
    typedef typename BaseType::NodesArrayType NodesArrayType;
    typedef typename BaseType::VectorType VectorType;
    typedef typename BaseType::MatrixType MatrixType;
    typedef typename BaseType::EquationIdVectorType EquationIdVectorType;
    typedef typename BaseType::DofsVectorType DofsVectorType;
    typedef typename BaseType::DofsArrayType DofsArrayType;
    typedef typename BaseType::IntegrationMethod IntegrationMethod;
    typedef typename BaseType::GeometryDataType GeometryDataType;

    KRATOS_CLASS_INTRUSIVE_POINTER_DEFINITION(AdjointFiniteDifferenceCrBeamElement);

    AdjointFiniteDifferenceCrBeamElement(IndexType NewId = 0)
    : BaseType(NewId, true), mPrimalBeamElement(NewId, this->pGetGeometry())
    {
    }

    AdjointFiniteDifferenceCrBeamElement(IndexType NewId, typename GeometryType::Pointer pGeometry)
    : BaseType(NewId, pGeometry, true), mPrimalBeamElement(NewId, pGeometry)
    {
    }

    AdjointFiniteDifferenceCrBeamElement(IndexType NewId,
                        typename GeometryType::Pointer pGeometry,
                        typename PropertiesType::Pointer pProperties)
    : BaseType(NewId, pGeometry, pProperties, true), mPrimalBeamElement(NewId, pGeometry, pProperties)
    {
    }

    Element::Pointer Create(IndexType NewId,
                              NodesArrayType const& ThisNodes,
                              typename PropertiesType::Pointer pProperties) const override
    {
        return Kratos::make_intrusive<AdjointFiniteDifferenceCrBeamElement<TPrimalElement>>(
            NewId, this->GetGeometry().Create(ThisNodes), pProperties);
    }

    Element::Pointer Create(IndexType NewId,
                              typename GeometryType::Pointer pGeometry,
                              typename PropertiesType::Pointer pProperties) const override
    {
        return Kratos::make_intrusive<AdjointFiniteDifferenceCrBeamElement<TPrimalElement>>(
            NewId, pGeometry, pProperties);
    }

<<<<<<< HEAD
    void Calculate(const Variable<Vector >& rVariable,
               Vector& rOutput,
               const ProcessInfo& rCurrentProcessInfo) override;

=======
>>>>>>> 6fe96c4b
    void CalculateOnIntegrationPoints(const Variable<array_1d<double, 3 > >& rVariable,
                 std::vector< array_1d<double, 3 > >& rOutput,
                const ProcessInfo& rCurrentProcessInfo) override;

    int Check(const ProcessInfo& rCurrentProcessInfo) override;

protected:
    TPrimalElement mPrimalBeamElement;


private:
    friend class Serializer;
    void save(Serializer& rSerializer) const override;
    void load(Serializer& rSerializer) override;
};


}

#endif<|MERGE_RESOLUTION|>--- conflicted
+++ resolved
@@ -73,13 +73,6 @@
             NewId, pGeometry, pProperties);
     }
 
-<<<<<<< HEAD
-    void Calculate(const Variable<Vector >& rVariable,
-               Vector& rOutput,
-               const ProcessInfo& rCurrentProcessInfo) override;
-
-=======
->>>>>>> 6fe96c4b
     void CalculateOnIntegrationPoints(const Variable<array_1d<double, 3 > >& rVariable,
                  std::vector< array_1d<double, 3 > >& rOutput,
                 const ProcessInfo& rCurrentProcessInfo) override;
