// KRATOS  ___|  |                   |                   |
//       \___ \  __|  __| |   |  __| __| |   |  __| _` | |
//             | |   |    |   | (    |   |   | |   (   | |
//       _____/ \__|_|   \__,_|\___|\__|\__,_|_|  \__,_|_| MECHANICS
//
//  License:		 BSD License
//					 license: structural_mechanics_application/license.txt
//
//  Main authors:    Martin Fusseder, https://github.com/MFusseder
//

// System includes

// External includes

// Project includes
#include "adjoint_local_stress_response_function.h"
#include "custom_response_functions/adjoint_elements/adjoint_finite_difference_base_element.h"
#include "utilities/compare_elements_and_conditions_utility.h"

namespace Kratos
{
    AdjointLocalStressResponseFunction::AdjointLocalStressResponseFunction(ModelPart& rModelPart, Parameters ResponseSettings)
    : AdjointStructuralResponseFunction(rModelPart, ResponseSettings)
    {
        // Get traced element
        const int id_of_traced_element = ResponseSettings["traced_element_id"].GetInt();
        mpTracedElement = rModelPart.pGetElement(id_of_traced_element);

        // Tell traced element the stress type
        mTracedStressType = StressResponseDefinitions::ConvertStringToTracedStressType(ResponseSettings["stress_type"].GetString());
        mpTracedElement->SetValue(TRACED_STRESS_TYPE, static_cast<int>(mTracedStressType) );

        // Get info how and where to treat the stress
        mStressTreatment = StressResponseDefinitions::ConvertStringToStressTreatment( ResponseSettings["stress_treatment"].GetString() );

        if(mStressTreatment == StressTreatment::GaussPoint || mStressTreatment == StressTreatment::Node) {
            mIdOfLocation = ResponseSettings["stress_location"].GetInt();
            KRATOS_ERROR_IF(mIdOfLocation < 1) << "Chose a 'stress_location' > 0. Specified 'stress_location': " << mIdOfLocation << std::endl;
        }

<<<<<<< HEAD
        if(ResponseSettings.Has("add_particular_solution"))
            mAddParticularSolution = ResponseSettings["add_particular_solution"].GetBool();
=======
        if(ResponseSettings.Has("add_particular_solution")) {
            mAddParticularSolution = ResponseSettings["add_particular_solution"].GetBool();
        }
>>>>>>> 6fe96c4b
    }

    AdjointLocalStressResponseFunction::~AdjointLocalStressResponseFunction(){}

    void AdjointLocalStressResponseFunction::FinalizeSolutionStep()
    {
        KRATOS_TRY;

<<<<<<< HEAD
        if(mAddParticularSolution)
            this->CalculateParticularSolution();
=======
        if(mAddParticularSolution) {
            this->CalculateParticularSolution();
        }
>>>>>>> 6fe96c4b

        KRATOS_CATCH("");
    }

    void AdjointLocalStressResponseFunction::CalculateGradient(const Element& rAdjointElement,
                                   const Matrix& rResidualGradient,
                                   Vector& rResponseGradient,
                                   const ProcessInfo& rProcessInfo)
    {
        KRATOS_TRY

        if(rAdjointElement.Id() == mpTracedElement->Id())
        {
            Matrix stress_displacement_derivative;

            if(mStressTreatment == StressTreatment::Mean)
            {
                mpTracedElement->Calculate(STRESS_DISP_DERIV_ON_GP, stress_displacement_derivative, rProcessInfo);
                this->ExtractMeanStressDerivative(stress_displacement_derivative, rResponseGradient);
            }
            else if(mStressTreatment == StressTreatment::GaussPoint)
            {
                mpTracedElement->Calculate(STRESS_DISP_DERIV_ON_GP, stress_displacement_derivative, rProcessInfo);
                this->ExtractGaussPointStressDerivative(stress_displacement_derivative, rResponseGradient);
            }
            else if(mStressTreatment == StressTreatment::Node)
            {
                mpTracedElement->Calculate(STRESS_DISP_DERIV_ON_NODE, stress_displacement_derivative, rProcessInfo);
                this->ExtractNodeStressDerivative(stress_displacement_derivative, rResponseGradient);
            }

            KRATOS_ERROR_IF(rResponseGradient.size() != rResidualGradient.size1())
                 << "Size of stress displacement derivative does not fit!" << std::endl;

            rResponseGradient *= (-1);
        }
        else
        {
            if(rResponseGradient.size() != rResidualGradient.size1())
                rResponseGradient.resize(rResidualGradient.size1(), false);

            rResponseGradient.clear();
        }

        KRATOS_CATCH("");
    }

    void AdjointLocalStressResponseFunction::CalculatePartialSensitivity(Element& rAdjointElement,
                                             const Variable<double>& rVariable,
                                             const Matrix& rSensitivityMatrix,
                                             Vector& rSensitivityGradient,
                                             const ProcessInfo& rProcessInfo)
    {
        KRATOS_TRY

        if(rAdjointElement.Id() == mpTracedElement->Id())
        {
            if( rAdjointElement.GetProperties().Has(rVariable) )
            {
                ProcessInfo process_info = rProcessInfo;
                this->CalculateElementContributionToPartialSensitivity(rAdjointElement, rVariable.Name(), rSensitivityMatrix,
                                                                    rSensitivityGradient, process_info);
            }
            else
            {
                rSensitivityGradient = ZeroVector(rSensitivityMatrix.size1());
            }
        }
        else
            rSensitivityGradient = ZeroVector(rSensitivityMatrix.size1());

        KRATOS_CATCH("")
    }

    void AdjointLocalStressResponseFunction::CalculatePartialSensitivity(Condition& rAdjointCondition,
                                             const Variable<double>& rVariable,
                                             const Matrix& rSensitivityMatrix,
                                             Vector& rSensitivityGradient,
                                             const ProcessInfo& rProcessInfo)
    {
        KRATOS_TRY;

        rSensitivityGradient = ZeroVector(rSensitivityMatrix.size1());

        KRATOS_CATCH("");
    }

    void AdjointLocalStressResponseFunction::CalculatePartialSensitivity(Element& rAdjointElement,
                                             const Variable<array_1d<double, 3>>& rVariable,
                                             const Matrix& rSensitivityMatrix,
                                             Vector& rSensitivityGradient,
                                             const ProcessInfo& rProcessInfo)
    {
        KRATOS_TRY;

        if(rAdjointElement.Id() == mpTracedElement->Id())
        {
            ProcessInfo process_info = rProcessInfo;
            this->CalculateElementContributionToPartialSensitivity(rAdjointElement, rVariable.Name(), rSensitivityMatrix,
                                                                    rSensitivityGradient, process_info);
        }
        else
            rSensitivityGradient = ZeroVector(rSensitivityMatrix.size1());

        KRATOS_CATCH("");
    }

    void AdjointLocalStressResponseFunction::CalculatePartialSensitivity(Condition& rAdjointCondition,
                                             const Variable<array_1d<double, 3>>& rVariable,
                                             const Matrix& rSensitivityMatrix,
                                             Vector& rSensitivityGradient,
                                             const ProcessInfo& rProcessInfo)
    {
        KRATOS_TRY;

        rSensitivityGradient = ZeroVector(rSensitivityMatrix.size1());

        KRATOS_CATCH("");
    }

    double AdjointLocalStressResponseFunction::CalculateValue(ModelPart& rModelPart)
    {
        KRATOS_TRY;

        double stress_value = 0.0;

        if(mStressTreatment == StressTreatment::Mean)
            stress_value = CalculateMeanElementStress(rModelPart);
        else if (mStressTreatment == StressTreatment::GaussPoint)
            stress_value = CalculateGaussPointStress(rModelPart);
        else if (mStressTreatment == StressTreatment::Node)
            stress_value = CalculateNodeStress(rModelPart);
        return stress_value;

        KRATOS_CATCH("");
    }

    double AdjointLocalStressResponseFunction::CalculateMeanElementStress(ModelPart& rModelPart)
    {
        double stress_value = 0.0;

        Vector element_stress;

        Element& r_element = rModelPart.GetElement(mpTracedElement->Id());
        StressCalculation::CalculateStressOnGP(r_element, mTracedStressType, element_stress, rModelPart.GetProcessInfo());

        const SizeType stress_vec_size = element_stress.size();

        for(IndexType i = 0; i < stress_vec_size; ++i)
            stress_value += element_stress[i];

        stress_value /= stress_vec_size;

        return stress_value;
    }

    double AdjointLocalStressResponseFunction::CalculateGaussPointStress(ModelPart& rModelPart)
    {
        Vector element_stress;

        Element& r_element = rModelPart.GetElement(mpTracedElement->Id());
        StressCalculation::CalculateStressOnGP(r_element, mTracedStressType, element_stress, rModelPart.GetProcessInfo());

        const SizeType stress_vec_size = element_stress.size();

        if(stress_vec_size >= mIdOfLocation)
            return element_stress[mIdOfLocation - 1];

        KRATOS_ERROR << "Chosen Gauss-Point is not available. Chose 'stress_location' between 1 and " <<
                        stress_vec_size  << "!"<< std::endl;
    }

    double AdjointLocalStressResponseFunction::CalculateNodeStress(ModelPart& rModelPart)
    {
        Vector element_stress;

        Element& r_element = rModelPart.GetElement(mpTracedElement->Id());
        StressCalculation::CalculateStressOnNode(r_element, mTracedStressType, element_stress, rModelPart.GetProcessInfo());

        const SizeType num_ele_nodes = mpTracedElement->GetGeometry().PointsNumber();

        if(num_ele_nodes >= mIdOfLocation)
            return element_stress[mIdOfLocation - 1];

        KRATOS_ERROR << "Chosen Node is not available. The element has only " <<
                        num_ele_nodes  << " nodes."<< std::endl;

    }

    void AdjointLocalStressResponseFunction::CalculateElementContributionToPartialSensitivity(Element& rAdjointElement,
                                      const std::string& rVariableName,
                                      const Matrix& rSensitivityMatrix,
                                      Vector& rSensitivityGradient,
                                      ProcessInfo& rProcessInfo)
    {
        KRATOS_TRY;

        rAdjointElement.SetValue(DESIGN_VARIABLE_NAME, rVariableName);

        Matrix stress_design_variable_derivative;

        if(mStressTreatment == StressTreatment::Mean)
        {
            rAdjointElement.Calculate(STRESS_DESIGN_DERIVATIVE_ON_GP, stress_design_variable_derivative, rProcessInfo);
            if (stress_design_variable_derivative.size1() == 0)
                rSensitivityGradient = ZeroVector(0);
            else
                this->ExtractMeanStressDerivative(stress_design_variable_derivative, rSensitivityGradient);
        }
        else if(mStressTreatment == StressTreatment::GaussPoint)
        {
            rAdjointElement.Calculate(STRESS_DESIGN_DERIVATIVE_ON_GP, stress_design_variable_derivative, rProcessInfo);
            if (stress_design_variable_derivative.size1() == 0)
                rSensitivityGradient = ZeroVector(0);
            else
                this->ExtractGaussPointStressDerivative(stress_design_variable_derivative, rSensitivityGradient);
        }
        else if(mStressTreatment == StressTreatment::Node)
        {
            rAdjointElement.Calculate(STRESS_DESIGN_DERIVATIVE_ON_NODE, stress_design_variable_derivative, rProcessInfo);
            if (stress_design_variable_derivative.size1() == 0)
                rSensitivityGradient = ZeroVector(0);
            else
                this->ExtractNodeStressDerivative(stress_design_variable_derivative, rSensitivityGradient);
        }

        KRATOS_ERROR_IF(rSensitivityGradient.size() != rSensitivityMatrix.size1())
             << "Size of partial stress design variable derivative does not fit!" << rVariableName <<
                rSensitivityGradient.size() << " vs " <<rSensitivityMatrix.size1() << std::endl;

        rAdjointElement.SetValue(DESIGN_VARIABLE_NAME, "");

        KRATOS_CATCH("");
    }

    void AdjointLocalStressResponseFunction::ExtractMeanStressDerivative(const Matrix& rStressDerivativesMatrix, Vector& rResponseGradient)
    {
        KRATOS_TRY;

        const SizeType num_of_derivatives_per_stress = rStressDerivativesMatrix.size1();
        const SizeType num_of_stress_positions = rStressDerivativesMatrix.size2();
        double stress_derivative_value = 0.0;

        if(rResponseGradient.size() != num_of_derivatives_per_stress)
            rResponseGradient.resize(num_of_derivatives_per_stress, false);

        for (IndexType deriv_it = 0 ; deriv_it < num_of_derivatives_per_stress; ++deriv_it)
        {
            for(IndexType stress_it = 0; stress_it < num_of_stress_positions; ++stress_it)
                stress_derivative_value += rStressDerivativesMatrix(deriv_it, stress_it);

            stress_derivative_value /= num_of_stress_positions;

            rResponseGradient[deriv_it] = stress_derivative_value;
            stress_derivative_value = 0.0;
        }

        KRATOS_CATCH("");
    }

    void AdjointLocalStressResponseFunction::ExtractNodeStressDerivative(const Matrix& rStressDerivativesMatrix, Vector& rResponseGradient)
    {
        KRATOS_TRY;

        const SizeType num_of_derivatives_per_stress = rStressDerivativesMatrix.size1();
        const SizeType num_of_stress_positions = rStressDerivativesMatrix.size2();

        if(rResponseGradient.size() != num_of_derivatives_per_stress)
            rResponseGradient.resize(num_of_derivatives_per_stress, false);

        KRATOS_ERROR_IF_NOT(num_of_stress_positions >= mIdOfLocation ) << "Chosen node is not available. The element has only " <<
                            num_of_stress_positions << " nodes."<< std::endl;

        for (IndexType deriv_it = 0 ; deriv_it < num_of_derivatives_per_stress; ++deriv_it)
            rResponseGradient[deriv_it] = rStressDerivativesMatrix(deriv_it, (mIdOfLocation-1));

        KRATOS_CATCH("");
    }

    void AdjointLocalStressResponseFunction::ExtractGaussPointStressDerivative(const Matrix& rStressDerivativesMatrix, Vector& rResponseGradient)
    {
        KRATOS_TRY;

        const SizeType num_of_derivatives_per_stress = rStressDerivativesMatrix.size1();
        const SizeType num_of_stress_positions = rStressDerivativesMatrix.size2();

        if(rResponseGradient.size() != num_of_derivatives_per_stress)
            rResponseGradient.resize(num_of_derivatives_per_stress, false);

        KRATOS_ERROR_IF_NOT(num_of_stress_positions >= mIdOfLocation ) <<
                "Chosen Gauss-Point is not available. Chose 'stress_location' between 1 and " <<
                                num_of_stress_positions  << "!"<< std::endl;

        for (IndexType deriv_it = 0 ; deriv_it < num_of_derivatives_per_stress; ++deriv_it)
            rResponseGradient[deriv_it] = rStressDerivativesMatrix(deriv_it, (mIdOfLocation-1));

        KRATOS_CATCH("");
    }

    void AdjointLocalStressResponseFunction::CalculateParticularSolution() const
    {
        KRATOS_TRY;

        std::string element_name;
        CompareElementsAndConditionsUtility::GetRegisteredName(*mpTracedElement, element_name);

<<<<<<< HEAD
        if(element_name == "AdjointFiniteDifferenceCrBeamElementLinear3D2N" || element_name == "AdjointFiniteDifferenceTrussLinearElement3D2N")
        {
=======
        if(element_name == "AdjointFiniteDifferenceCrBeamElementLinear3D2N" || element_name == "AdjointFiniteDifferenceTrussLinearElement3D2N") {
>>>>>>> 6fe96c4b
            Vector particular_solution;
            // delivers particular solution of influence function in local coordinates
            this->CalculateParticularSolutionLinearElement2N(particular_solution);
            // transform particular solution into global coordinates
<<<<<<< HEAD
            mpTracedElement->Calculate(ADJOINT_PARTICULAR_DISPLACEMENT, particular_solution, mrModelPart.GetProcessInfo());
            mpTracedElement->SetValue(ADJOINT_PARTICULAR_DISPLACEMENT, particular_solution);
        }
        else
            KRATOS_ERROR << "CalculateParticularSolution not available for " << element_name << "!" << std::endl;
=======
            Matrix transformation_matrix;
            mpTracedElement->Calculate(LOCAL_ELEMENT_ORIENTATION, transformation_matrix, mrModelPart.GetProcessInfo());
            KRATOS_ERROR_IF_NOT(transformation_matrix.size1() == particular_solution.size())
                << "Size of transformation matrix does not fit!" << std::endl;
            particular_solution = prod(transformation_matrix, particular_solution);
            // set particular solution as non-historical result
            mpTracedElement->SetValue(ADJOINT_PARTICULAR_DISPLACEMENT, particular_solution);
        } else {
            KRATOS_ERROR << "CalculateParticularSolution not available for " << element_name << "!" << std::endl;
        }
>>>>>>> 6fe96c4b

        KRATOS_CATCH("");
    }

    void AdjointLocalStressResponseFunction::CalculateParticularSolutionLinearElement2N(Vector& rResult) const
    {
        KRATOS_TRY;

        DofsVectorType dofs_of_element;
        mpTracedElement->GetDofList(dofs_of_element, mrModelPart.GetProcessInfo());
        rResult = ZeroVector(dofs_of_element.size());

<<<<<<< HEAD
        std::string dof_label;
        this->FindCorrespondingDofLabel(dof_label);

        if(mStressTreatment == StressTreatment::Mean)
        {
            this->CalculateMeanParticularSolutionLinearElement2N(rResult, dofs_of_element, dof_label);
        }
        else if(mStressTreatment == StressTreatment::GaussPoint)
        {
            this->CalculateGPParticularSolutionLinearElement2N(rResult, dofs_of_element, dof_label);
        }
        else if(mStressTreatment == StressTreatment::Node)
        {
            this->CalculateNodeParticularSolutionLinearElement2N(rResult, dofs_of_element, dof_label);
=======
        Array1DComponentsPointerType p_traced_dof;
        this->FindVariableComponent(p_traced_dof);

        if(mStressTreatment == StressTreatment::Mean) {
            this->CalculateMeanParticularSolutionLinearElement2N(rResult, dofs_of_element, p_traced_dof);
        } else if(mStressTreatment == StressTreatment::GaussPoint) {
            this->CalculateGPParticularSolutionLinearElement2N(rResult, dofs_of_element, p_traced_dof);
        } else if(mStressTreatment == StressTreatment::Node) {
            this->CalculateNodeParticularSolutionLinearElement2N(rResult, dofs_of_element, p_traced_dof);
>>>>>>> 6fe96c4b
        }

        KRATOS_CATCH("");
    }

    void AdjointLocalStressResponseFunction::CalculateMeanParticularSolutionLinearElement2N(Vector& rResult,
<<<<<<< HEAD
                        DofsVectorType &rElementalDofList, const std::string& rDofLabel) const
    {
        KRATOS_TRY;

        if(rResult.size() != rElementalDofList.size())
            rResult.resize(rElementalDofList.size());
=======
                        DofsVectorType &rElementalDofList, const Array1DComponentsPointerType TracedDof) const
    {
        KRATOS_TRY;

        if(rResult.size() != rElementalDofList.size()) {
            rResult.resize(rElementalDofList.size());
        }
>>>>>>> 6fe96c4b

        const unsigned int num_GP = mpTracedElement->GetGeometry().IntegrationPointsNumber(mpTracedElement->GetIntegrationMethod());
        const double prefactor = 1.0 / (1.0 + num_GP);

        const IndexType id_node_1 = mpTracedElement->GetGeometry()[0].Id();
        const IndexType id_node_2 = mpTracedElement->GetGeometry()[1].Id();

<<<<<<< HEAD
        for(IndexType gp_it = 0; gp_it < num_GP; ++gp_it)
        {
            for(IndexType i = 0; i < rElementalDofList.size(); ++i)
            {
                if (rElementalDofList[i]->GetVariable().Name() == rDofLabel)
                {
                    if (rElementalDofList[i]->Id() == id_node_1)
                        rResult[i] += prefactor * (num_GP - gp_it);
                    else if (rElementalDofList[i]->Id() == id_node_2)
                        rResult[i] += -prefactor * (gp_it + 1);
=======
        for(IndexType gp_it = 0; gp_it < num_GP; ++gp_it) {
            for(IndexType i = 0; i < rElementalDofList.size(); ++i) {
                if (rElementalDofList[i]->GetVariable() == *TracedDof) {
                    if (rElementalDofList[i]->Id() == id_node_1) {
                        rResult[i] += prefactor * (num_GP - gp_it);
                    } else if (rElementalDofList[i]->Id() == id_node_2) {
                        rResult[i] += -prefactor * (gp_it + 1);
                    }
>>>>>>> 6fe96c4b
                }
            }
        }
        rResult /= num_GP;

        KRATOS_CATCH("");
    }

    void AdjointLocalStressResponseFunction::CalculateGPParticularSolutionLinearElement2N(Vector& rResult,
<<<<<<< HEAD
                            DofsVectorType &rElementalDofList, const std::string& rDofLabel) const
    {
        KRATOS_TRY;

        if(rResult.size() != rElementalDofList.size())
            rResult.resize(rElementalDofList.size());
=======
                            DofsVectorType &rElementalDofList, const Array1DComponentsPointerType TracedDof) const
    {
        KRATOS_TRY;

        if(rResult.size() != rElementalDofList.size()) {
            rResult.resize(rElementalDofList.size());
        }
>>>>>>> 6fe96c4b

        const unsigned int num_GP = mpTracedElement->GetGeometry().IntegrationPointsNumber(mpTracedElement->GetIntegrationMethod());
        const double prefactor = 1.0 / (1.0 + num_GP);

        const IndexType id_node_1 = mpTracedElement->GetGeometry()[0].Id();
        const IndexType id_node_2 = mpTracedElement->GetGeometry()[1].Id();

<<<<<<< HEAD
        for(IndexType i = 0; i < rElementalDofList.size(); ++i)
        {
            if (rElementalDofList[i]->GetVariable().Name() == rDofLabel)
            {
                if (rElementalDofList[i]->Id() == id_node_1)
                    rResult[i] = prefactor * (num_GP + 1 - mIdOfLocation);
                else if (rElementalDofList[i]->Id() == id_node_2)
                    rResult[i] = -prefactor * mIdOfLocation;
=======
        for(IndexType i = 0; i < rElementalDofList.size(); ++i) {
            if (rElementalDofList[i]->GetVariable() == *TracedDof) {
                if (rElementalDofList[i]->Id() == id_node_1) {
                    rResult[i] = prefactor * (num_GP + 1 - mIdOfLocation);
                } else if (rElementalDofList[i]->Id() == id_node_2) {
                    rResult[i] = -prefactor * mIdOfLocation;
                }
>>>>>>> 6fe96c4b
            }
        }

        KRATOS_CATCH("");
    }

    void AdjointLocalStressResponseFunction::CalculateNodeParticularSolutionLinearElement2N(Vector& rResult,
<<<<<<< HEAD
                     DofsVectorType &rElementalDofList, const std::string& rDofLabel) const
    {
        KRATOS_TRY;

        if(rResult.size() != rElementalDofList.size())
            rResult.resize(rElementalDofList.size());

        for(IndexType i = 0; i < rElementalDofList.size(); ++i)
        {
            if (rElementalDofList[i]->Id() == mpTracedElement->GetGeometry()[mIdOfLocation-1].Id() &&
                rElementalDofList[i]->GetVariable().Name() == rDofLabel)
            {
                if (mIdOfLocation == 1)
                    rResult[i] = 1.0;
                else if (mIdOfLocation == 2)
                    rResult[i] = -1.0;
=======
                     DofsVectorType &rElementalDofList, const Array1DComponentsPointerType TracedDof) const
    {
        KRATOS_TRY;

        if(rResult.size() != rElementalDofList.size()) {
            rResult.resize(rElementalDofList.size());
        }

        for(IndexType i = 0; i < rElementalDofList.size(); ++i) {
            if (rElementalDofList[i]->Id() == mpTracedElement->GetGeometry()[mIdOfLocation-1].Id() &&
                rElementalDofList[i]->GetVariable() == *TracedDof) {
                if (mIdOfLocation == 1) {
                    rResult[i] = 1.0;
                } else if (mIdOfLocation == 2) {
                    rResult[i] = -1.0;
                }
>>>>>>> 6fe96c4b
            }
        }

        KRATOS_CATCH("");
    }

<<<<<<< HEAD
    void AdjointLocalStressResponseFunction::FindCorrespondingDofLabel(std::string& rDofLabel) const
=======
    void AdjointLocalStressResponseFunction::FindVariableComponent(Array1DComponentsPointerType& rTracedDof) const
>>>>>>> 6fe96c4b
    {
        KRATOS_TRY;

        switch (mTracedStressType)
        {
            case TracedStressType::MX:
            {
<<<<<<< HEAD
                rDofLabel = "ADJOINT_ROTATION_X";
=======
                rTracedDof = &ADJOINT_ROTATION_X;
>>>>>>> 6fe96c4b
                break;
            }
            case TracedStressType::MY:
            {
<<<<<<< HEAD
                rDofLabel = "ADJOINT_ROTATION_Y";
=======
                rTracedDof = &ADJOINT_ROTATION_Y;
>>>>>>> 6fe96c4b
                break;
            }
            case TracedStressType::MZ:
            {
<<<<<<< HEAD
                rDofLabel = "ADJOINT_ROTATION_Z";
=======
                rTracedDof = &ADJOINT_ROTATION_Z;
>>>>>>> 6fe96c4b
                break;
            }
            case TracedStressType::FX:
            {
<<<<<<< HEAD
                rDofLabel = "ADJOINT_DISPLACEMENT_X";
=======
                rTracedDof = &ADJOINT_DISPLACEMENT_X;
>>>>>>> 6fe96c4b
                break;
            }
            case TracedStressType::FY:
            {
<<<<<<< HEAD
                rDofLabel = "ADJOINT_DISPLACEMENT_Y";
=======
                rTracedDof = &ADJOINT_DISPLACEMENT_Y;
>>>>>>> 6fe96c4b
                break;
            }
            case TracedStressType::FZ:
            {
<<<<<<< HEAD
                rDofLabel = "ADJOINT_DISPLACEMENT_Z";
=======
                rTracedDof = &ADJOINT_DISPLACEMENT_Z;
>>>>>>> 6fe96c4b
                break;
            }
            default:
                KRATOS_ERROR << "Invalid stress type! Stress type not supported for particular solution!" << std::endl;
        }

        KRATOS_CATCH("");
    }

} // namespace Kratos.
<|MERGE_RESOLUTION|>--- conflicted
+++ resolved
@@ -39,14 +39,9 @@
             KRATOS_ERROR_IF(mIdOfLocation < 1) << "Chose a 'stress_location' > 0. Specified 'stress_location': " << mIdOfLocation << std::endl;
         }
 
-<<<<<<< HEAD
-        if(ResponseSettings.Has("add_particular_solution"))
-            mAddParticularSolution = ResponseSettings["add_particular_solution"].GetBool();
-=======
         if(ResponseSettings.Has("add_particular_solution")) {
             mAddParticularSolution = ResponseSettings["add_particular_solution"].GetBool();
         }
->>>>>>> 6fe96c4b
     }
 
     AdjointLocalStressResponseFunction::~AdjointLocalStressResponseFunction(){}
@@ -55,14 +50,9 @@
     {
         KRATOS_TRY;
 
-<<<<<<< HEAD
-        if(mAddParticularSolution)
-            this->CalculateParticularSolution();
-=======
         if(mAddParticularSolution) {
             this->CalculateParticularSolution();
         }
->>>>>>> 6fe96c4b
 
         KRATOS_CATCH("");
     }
@@ -369,23 +359,11 @@
         std::string element_name;
         CompareElementsAndConditionsUtility::GetRegisteredName(*mpTracedElement, element_name);
 
-<<<<<<< HEAD
-        if(element_name == "AdjointFiniteDifferenceCrBeamElementLinear3D2N" || element_name == "AdjointFiniteDifferenceTrussLinearElement3D2N")
-        {
-=======
         if(element_name == "AdjointFiniteDifferenceCrBeamElementLinear3D2N" || element_name == "AdjointFiniteDifferenceTrussLinearElement3D2N") {
->>>>>>> 6fe96c4b
             Vector particular_solution;
             // delivers particular solution of influence function in local coordinates
             this->CalculateParticularSolutionLinearElement2N(particular_solution);
             // transform particular solution into global coordinates
-<<<<<<< HEAD
-            mpTracedElement->Calculate(ADJOINT_PARTICULAR_DISPLACEMENT, particular_solution, mrModelPart.GetProcessInfo());
-            mpTracedElement->SetValue(ADJOINT_PARTICULAR_DISPLACEMENT, particular_solution);
-        }
-        else
-            KRATOS_ERROR << "CalculateParticularSolution not available for " << element_name << "!" << std::endl;
-=======
             Matrix transformation_matrix;
             mpTracedElement->Calculate(LOCAL_ELEMENT_ORIENTATION, transformation_matrix, mrModelPart.GetProcessInfo());
             KRATOS_ERROR_IF_NOT(transformation_matrix.size1() == particular_solution.size())
@@ -396,7 +374,6 @@
         } else {
             KRATOS_ERROR << "CalculateParticularSolution not available for " << element_name << "!" << std::endl;
         }
->>>>>>> 6fe96c4b
 
         KRATOS_CATCH("");
     }
@@ -409,22 +386,6 @@
         mpTracedElement->GetDofList(dofs_of_element, mrModelPart.GetProcessInfo());
         rResult = ZeroVector(dofs_of_element.size());
 
-<<<<<<< HEAD
-        std::string dof_label;
-        this->FindCorrespondingDofLabel(dof_label);
-
-        if(mStressTreatment == StressTreatment::Mean)
-        {
-            this->CalculateMeanParticularSolutionLinearElement2N(rResult, dofs_of_element, dof_label);
-        }
-        else if(mStressTreatment == StressTreatment::GaussPoint)
-        {
-            this->CalculateGPParticularSolutionLinearElement2N(rResult, dofs_of_element, dof_label);
-        }
-        else if(mStressTreatment == StressTreatment::Node)
-        {
-            this->CalculateNodeParticularSolutionLinearElement2N(rResult, dofs_of_element, dof_label);
-=======
         Array1DComponentsPointerType p_traced_dof;
         this->FindVariableComponent(p_traced_dof);
 
@@ -434,21 +395,12 @@
             this->CalculateGPParticularSolutionLinearElement2N(rResult, dofs_of_element, p_traced_dof);
         } else if(mStressTreatment == StressTreatment::Node) {
             this->CalculateNodeParticularSolutionLinearElement2N(rResult, dofs_of_element, p_traced_dof);
->>>>>>> 6fe96c4b
         }
 
         KRATOS_CATCH("");
     }
 
     void AdjointLocalStressResponseFunction::CalculateMeanParticularSolutionLinearElement2N(Vector& rResult,
-<<<<<<< HEAD
-                        DofsVectorType &rElementalDofList, const std::string& rDofLabel) const
-    {
-        KRATOS_TRY;
-
-        if(rResult.size() != rElementalDofList.size())
-            rResult.resize(rElementalDofList.size());
-=======
                         DofsVectorType &rElementalDofList, const Array1DComponentsPointerType TracedDof) const
     {
         KRATOS_TRY;
@@ -456,7 +408,6 @@
         if(rResult.size() != rElementalDofList.size()) {
             rResult.resize(rElementalDofList.size());
         }
->>>>>>> 6fe96c4b
 
         const unsigned int num_GP = mpTracedElement->GetGeometry().IntegrationPointsNumber(mpTracedElement->GetIntegrationMethod());
         const double prefactor = 1.0 / (1.0 + num_GP);
@@ -464,18 +415,6 @@
         const IndexType id_node_1 = mpTracedElement->GetGeometry()[0].Id();
         const IndexType id_node_2 = mpTracedElement->GetGeometry()[1].Id();
 
-<<<<<<< HEAD
-        for(IndexType gp_it = 0; gp_it < num_GP; ++gp_it)
-        {
-            for(IndexType i = 0; i < rElementalDofList.size(); ++i)
-            {
-                if (rElementalDofList[i]->GetVariable().Name() == rDofLabel)
-                {
-                    if (rElementalDofList[i]->Id() == id_node_1)
-                        rResult[i] += prefactor * (num_GP - gp_it);
-                    else if (rElementalDofList[i]->Id() == id_node_2)
-                        rResult[i] += -prefactor * (gp_it + 1);
-=======
         for(IndexType gp_it = 0; gp_it < num_GP; ++gp_it) {
             for(IndexType i = 0; i < rElementalDofList.size(); ++i) {
                 if (rElementalDofList[i]->GetVariable() == *TracedDof) {
@@ -484,7 +423,6 @@
                     } else if (rElementalDofList[i]->Id() == id_node_2) {
                         rResult[i] += -prefactor * (gp_it + 1);
                     }
->>>>>>> 6fe96c4b
                 }
             }
         }
@@ -494,14 +432,6 @@
     }
 
     void AdjointLocalStressResponseFunction::CalculateGPParticularSolutionLinearElement2N(Vector& rResult,
-<<<<<<< HEAD
-                            DofsVectorType &rElementalDofList, const std::string& rDofLabel) const
-    {
-        KRATOS_TRY;
-
-        if(rResult.size() != rElementalDofList.size())
-            rResult.resize(rElementalDofList.size());
-=======
                             DofsVectorType &rElementalDofList, const Array1DComponentsPointerType TracedDof) const
     {
         KRATOS_TRY;
@@ -509,7 +439,6 @@
         if(rResult.size() != rElementalDofList.size()) {
             rResult.resize(rElementalDofList.size());
         }
->>>>>>> 6fe96c4b
 
         const unsigned int num_GP = mpTracedElement->GetGeometry().IntegrationPointsNumber(mpTracedElement->GetIntegrationMethod());
         const double prefactor = 1.0 / (1.0 + num_GP);
@@ -517,16 +446,6 @@
         const IndexType id_node_1 = mpTracedElement->GetGeometry()[0].Id();
         const IndexType id_node_2 = mpTracedElement->GetGeometry()[1].Id();
 
-<<<<<<< HEAD
-        for(IndexType i = 0; i < rElementalDofList.size(); ++i)
-        {
-            if (rElementalDofList[i]->GetVariable().Name() == rDofLabel)
-            {
-                if (rElementalDofList[i]->Id() == id_node_1)
-                    rResult[i] = prefactor * (num_GP + 1 - mIdOfLocation);
-                else if (rElementalDofList[i]->Id() == id_node_2)
-                    rResult[i] = -prefactor * mIdOfLocation;
-=======
         for(IndexType i = 0; i < rElementalDofList.size(); ++i) {
             if (rElementalDofList[i]->GetVariable() == *TracedDof) {
                 if (rElementalDofList[i]->Id() == id_node_1) {
@@ -534,7 +453,6 @@
                 } else if (rElementalDofList[i]->Id() == id_node_2) {
                     rResult[i] = -prefactor * mIdOfLocation;
                 }
->>>>>>> 6fe96c4b
             }
         }
 
@@ -542,24 +460,6 @@
     }
 
     void AdjointLocalStressResponseFunction::CalculateNodeParticularSolutionLinearElement2N(Vector& rResult,
-<<<<<<< HEAD
-                     DofsVectorType &rElementalDofList, const std::string& rDofLabel) const
-    {
-        KRATOS_TRY;
-
-        if(rResult.size() != rElementalDofList.size())
-            rResult.resize(rElementalDofList.size());
-
-        for(IndexType i = 0; i < rElementalDofList.size(); ++i)
-        {
-            if (rElementalDofList[i]->Id() == mpTracedElement->GetGeometry()[mIdOfLocation-1].Id() &&
-                rElementalDofList[i]->GetVariable().Name() == rDofLabel)
-            {
-                if (mIdOfLocation == 1)
-                    rResult[i] = 1.0;
-                else if (mIdOfLocation == 2)
-                    rResult[i] = -1.0;
-=======
                      DofsVectorType &rElementalDofList, const Array1DComponentsPointerType TracedDof) const
     {
         KRATOS_TRY;
@@ -576,18 +476,13 @@
                 } else if (mIdOfLocation == 2) {
                     rResult[i] = -1.0;
                 }
->>>>>>> 6fe96c4b
-            }
-        }
-
-        KRATOS_CATCH("");
-    }
-
-<<<<<<< HEAD
-    void AdjointLocalStressResponseFunction::FindCorrespondingDofLabel(std::string& rDofLabel) const
-=======
+            }
+        }
+
+        KRATOS_CATCH("");
+    }
+
     void AdjointLocalStressResponseFunction::FindVariableComponent(Array1DComponentsPointerType& rTracedDof) const
->>>>>>> 6fe96c4b
     {
         KRATOS_TRY;
 
@@ -595,56 +490,32 @@
         {
             case TracedStressType::MX:
             {
-<<<<<<< HEAD
-                rDofLabel = "ADJOINT_ROTATION_X";
-=======
                 rTracedDof = &ADJOINT_ROTATION_X;
->>>>>>> 6fe96c4b
                 break;
             }
             case TracedStressType::MY:
             {
-<<<<<<< HEAD
-                rDofLabel = "ADJOINT_ROTATION_Y";
-=======
                 rTracedDof = &ADJOINT_ROTATION_Y;
->>>>>>> 6fe96c4b
                 break;
             }
             case TracedStressType::MZ:
             {
-<<<<<<< HEAD
-                rDofLabel = "ADJOINT_ROTATION_Z";
-=======
                 rTracedDof = &ADJOINT_ROTATION_Z;
->>>>>>> 6fe96c4b
                 break;
             }
             case TracedStressType::FX:
             {
-<<<<<<< HEAD
-                rDofLabel = "ADJOINT_DISPLACEMENT_X";
-=======
                 rTracedDof = &ADJOINT_DISPLACEMENT_X;
->>>>>>> 6fe96c4b
                 break;
             }
             case TracedStressType::FY:
             {
-<<<<<<< HEAD
-                rDofLabel = "ADJOINT_DISPLACEMENT_Y";
-=======
                 rTracedDof = &ADJOINT_DISPLACEMENT_Y;
->>>>>>> 6fe96c4b
                 break;
             }
             case TracedStressType::FZ:
             {
-<<<<<<< HEAD
-                rDofLabel = "ADJOINT_DISPLACEMENT_Z";
-=======
                 rTracedDof = &ADJOINT_DISPLACEMENT_Z;
->>>>>>> 6fe96c4b
                 break;
             }
             default:
