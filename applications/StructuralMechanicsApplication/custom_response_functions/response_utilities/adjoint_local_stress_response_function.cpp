--- conflicted
+++ resolved
@@ -17,11 +17,8 @@
 #include "adjoint_local_stress_response_function.h"
 #include "custom_response_functions/adjoint_elements/adjoint_finite_difference_base_element.h"
 #include "utilities/compare_elements_and_conditions_utility.h"
-<<<<<<< HEAD
 #include "custom_response_functions/adjoint_elements/generalized_influence_functions_extension.h"
 //MFusseder TODO remove include
-=======
->>>>>>> 29ed9524
 
 namespace Kratos
 {
@@ -58,7 +55,6 @@
         if(mAddParticularSolution)
             this->CalculateParticularSolution();
 
-<<<<<<< HEAD
         // MFusseder delete the following it is just for testing ------------------------------
         Parameters test_parameters = Parameters(R"(
         {
@@ -74,8 +70,6 @@
         }
         // --------------------------------------------------------------------------------------
 
-=======
->>>>>>> 29ed9524
         KRATOS_CATCH("");
     }
 
@@ -365,18 +359,10 @@
     {
         KRATOS_TRY;
 
-<<<<<<< HEAD
-        AdjointFiniteDifferencingBaseElement::Pointer p_adjoint_element = dynamic_pointer_cast<AdjointFiniteDifferencingBaseElement>(mpTracedElement);
-        std::string element_name;
-        CompareElementsAndConditionsUtility::GetRegisteredName(*(p_adjoint_element->pGetPrimalElement()), element_name);
-
-        if(element_name == "CrLinearBeamElement3D2N" || element_name == "TrussLinearElement3D2N")
-=======
         std::string element_name;
         CompareElementsAndConditionsUtility::GetRegisteredName(*mpTracedElement, element_name);
 
         if(element_name == "AdjointFiniteDifferenceCrBeamElementLinear3D2N" || element_name == "AdjointFiniteDifferenceTrussLinearElement3D2N")
->>>>>>> 29ed9524
         {
             Vector particular_solution;
             // delivers particular solution of influence function in local coordinates
