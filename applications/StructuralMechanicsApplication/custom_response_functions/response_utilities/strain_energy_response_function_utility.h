// KRATOS  ___|  |                   |                   |
//       \___ \  __|  __| |   |  __| __| |   |  __| _` | |
//             | |   |    |   | (    |   |   | |   (   | |
//       _____/ \__|_|   \__,_|\___|\__|\__,_|_|  \__,_|_| MECHANICS
//
//  License:     BSD License
//	             license: structural_mechanics_application/license.txt
//
//  Main authors:    Baumgaertner Daniel, https://github.com/dbaumgaertner
//                   Geiser Armin, https://github.com/armingeiser
//

#ifndef STRAIN_ENERGY_RESPONSE_FUNCTION_UTILITY_H
#define STRAIN_ENERGY_RESPONSE_FUNCTION_UTILITY_H

// ------------------------------------------------------------------------------
// System includes
// ------------------------------------------------------------------------------
#include <iostream>
#include <string>

// ------------------------------------------------------------------------------
// External includes
// ------------------------------------------------------------------------------

// ------------------------------------------------------------------------------
// Project includes
// ------------------------------------------------------------------------------
#include "includes/define.h"
#include "includes/kratos_parameters.h"
#include "includes/model_part.h"
#include "utilities/variable_utils.h"
#include "processes/find_nodal_neighbours_process.h"
#include "finite_difference_utility.h"

// ==============================================================================

namespace Kratos
{

///@name Kratos Globals
///@{

///@}
///@name Type Definitions
///@{

///@}
///@name  Enum's
///@{

///@}
///@name  Functions
///@{

///@}
///@name Kratos Classes
///@{

/// Short class definition.
/** Detail class definition.

 */

class StrainEnergyResponseFunctionUtility
{
public:
	///@name Type Definitions
	///@{

	typedef array_1d<double, 3> array_3d;

	/// Pointer definition of StrainEnergyResponseFunctionUtility
	KRATOS_CLASS_POINTER_DEFINITION(StrainEnergyResponseFunctionUtility);

	///@}
	///@name Life Cycle
	///@{

	/// Default constructor.
	StrainEnergyResponseFunctionUtility(ModelPart& model_part, Parameters responseSettings)
	: mrModelPart(model_part)
	{
		// Set gradient mode
		std::string gradient_mode = responseSettings["gradient_mode"].GetString();

		if (gradient_mode.compare("semi_analytic") == 0)
		{
			double delta = responseSettings["step_size"].GetDouble();
			mDelta = delta;
			mAdaptiveDelta = responseSettings.Has("adaptive_step_size") ? responseSettings["adaptive_step_size"].GetBool() : false;
		}
		else
			KRATOS_ERROR << "Specified gradient_mode '" << gradient_mode << "' not recognized. The only option is: semi_analytic" << std::endl;

	}

	/// Destructor.
	virtual ~StrainEnergyResponseFunctionUtility()
	{
	}

	///@}
	///@name Operators
	///@{

	///@}
	///@name Operations
	///@{

	// ==============================================================================
	void Initialize()
	{
	}

	// --------------------------------------------------------------------------
	double CalculateValue()
	{
		KRATOS_TRY;

		const ProcessInfo &CurrentProcessInfo = mrModelPart.GetProcessInfo();
		double strain_energy = 0.0;

		// Sum all elemental strain energy values calculated as: W_e = u_e^T K_e u_e
		for (auto& elem_i : mrModelPart.Elements())
		{
			const bool element_is_active = elem_i.IsDefined(ACTIVE) ? elem_i.Is(ACTIVE) : true;
			if(element_is_active)
			{
				Matrix LHS;
				Vector RHS;
				Vector u;

				// Get state solution relevant for energy calculation
				const auto& rConstElemRef = elem_i;
				rConstElemRef.GetValuesVector(u,0);

				elem_i.CalculateLocalSystem(LHS,RHS,CurrentProcessInfo);

				// Compute strain energy
				strain_energy += 0.5 * inner_prod(u,prod(LHS,u));
			}
		}

		return strain_energy;

		KRATOS_CATCH("");
	}

	// --------------------------------------------------------------------------
	void CalculateGradient()
	{
		KRATOS_TRY;

		// Formula computed in general notation:
		// \frac{dF}{dx} = \frac{\partial F}{\partial x}
		//                 - \lambda^T \frac{\partial R_S}{\partial x}

		// Adjoint variable:
		// \lambda       = \frac{1}{2} u^T

		// Correspondingly in specific notation for given response function
		// \frac{dF}{dx} = \frac{1}{2} u^T \cdot \frac{\partial f_{ext}}{\partial x}
		//                 + \frac{1}{2} u^T \cdot ( \frac{\partial f_{ext}}{\partial x} - \frac{\partial K}{\partial x} )

		// First gradients are initialized
		VariableUtils().SetHistoricalVariableToZero(SHAPE_SENSITIVITY, mrModelPart.Nodes());


		// Gradient calculation
		// 1st step: Calculate partial derivative of response function w.r.t. node coordinates
		// 2nd step: Calculate adjoint field
		// 3rd step: Calculate partial derivative of state equation w.r.t. node coordinates and multiply with adjoint field

		// Semi analytic sensitivities
		CalculateResponseDerivativePartByFiniteDifferencing();
		CalculateAdjointField();
		CalculateStateDerivativePartByFiniteDifferencing();

		KRATOS_CATCH("");
	}

	// ==============================================================================

	///@}
	///@name Access
	///@{

	///@}
	///@name Inquiry
	///@{

	///@}
	///@name Input and output
	///@{

	/// Turn back information as a string.
	std::string Info() const
	{
		return "StrainEnergyResponseFunctionUtility";
	}

	/// Print information about this object.
	virtual void PrintInfo(std::ostream &rOStream) const
	{
		rOStream << "StrainEnergyResponseFunctionUtility";
	}

	/// Print object's data.
	virtual void PrintData(std::ostream &rOStream) const
	{
	}

	///@}
	///@name Friends
	///@{

	///@}

protected:
	///@name Protected static Member Variables
	///@{

	///@}
	///@name Protected member Variables
	///@{

	///@}
	///@name Protected Operators
	///@{

	///@}
	///@name Protected Operations
	///@{

	// ==============================================================================
	void CalculateAdjointField()
	{
		KRATOS_TRY;

		// Adjoint field may be directly obtained from state solution

		KRATOS_CATCH("");
	}

	// --------------------------------------------------------------------------
	void CalculateStateDerivativePartByFiniteDifferencing()
	{
		KRATOS_TRY;

		// Working variables
		const ProcessInfo &CurrentProcessInfo = mrModelPart.GetProcessInfo();

		// Computation of: \frac{1}{2} u^T \cdot ( - \frac{\partial K}{\partial x} )
		for (auto& elem_i : mrModelPart.Elements())
		{
			const bool element_is_active = elem_i.IsDefined(ACTIVE) ? elem_i.Is(ACTIVE) : true;
			if(element_is_active)
			{
				Vector u;
				Vector lambda;
				Vector RHS;

				// Get state solution
				const auto& rConstElemRef = elem_i;
				rConstElemRef.GetValuesVector(u,0);

				// Get adjoint variables (Corresponds to 1/2*u)
				lambda = 0.5*u;

<<<<<<< HEAD

			double delta = mDelta;
			if (mAdaptiveDelta){
				delta *= elem_i.GetGeometry().DomainSize();
			}

			// Semi-analytic computation of partial derivative of state equation w.r.t. node coordinates
			elem_i.CalculateRightHandSide(RHS, CurrentProcessInfo);
			for (auto& node_i : elem_i.GetGeometry())
			{
				array_3d gradient_contribution(3, 0.0);
				Vector derived_RHS = Vector(0);

				// x-direction
				FiniteDifferenceUtility::CalculateRightHandSideDerivative(elem_i, RHS, SHAPE_SENSITIVITY_X, node_i, delta, derived_RHS, CurrentProcessInfo);
				gradient_contribution[0] = inner_prod(lambda, derived_RHS);

                // y-direction
				FiniteDifferenceUtility::CalculateRightHandSideDerivative(elem_i, RHS, SHAPE_SENSITIVITY_Y, node_i, delta, derived_RHS, CurrentProcessInfo);
				gradient_contribution[1] = inner_prod(lambda, derived_RHS);

                // z-direction
				FiniteDifferenceUtility::CalculateRightHandSideDerivative(elem_i, RHS, SHAPE_SENSITIVITY_Z, node_i, delta, derived_RHS, CurrentProcessInfo);
				gradient_contribution[2] = inner_prod(lambda, derived_RHS);
=======
				// Semi-analytic computation of partial derivative of state equation w.r.t. node coordinates
				elem_i.CalculateRightHandSide(RHS, CurrentProcessInfo);
				for (auto& node_i : elem_i.GetGeometry())
				{
					array_3d gradient_contribution(3, 0.0);
					Vector derived_RHS = Vector(0);

					// x-direction
					FiniteDifferenceUtility::CalculateRightHandSideDerivative(elem_i, RHS, SHAPE_SENSITIVITY_X, node_i, mDelta, derived_RHS, CurrentProcessInfo);
					gradient_contribution[0] = inner_prod(lambda, derived_RHS);

					// y-direction
					FiniteDifferenceUtility::CalculateRightHandSideDerivative(elem_i, RHS, SHAPE_SENSITIVITY_Y, node_i, mDelta, derived_RHS, CurrentProcessInfo);
					gradient_contribution[1] = inner_prod(lambda, derived_RHS);

					// z-direction
					FiniteDifferenceUtility::CalculateRightHandSideDerivative(elem_i, RHS, SHAPE_SENSITIVITY_Z, node_i, mDelta, derived_RHS, CurrentProcessInfo);
					gradient_contribution[2] = inner_prod(lambda, derived_RHS);
>>>>>>> f245eea0

					// Assemble sensitivity to node
					noalias(node_i.FastGetSolutionStepValue(SHAPE_SENSITIVITY)) += gradient_contribution;
				}
			}
		}

		// Computation of \frac{1}{2} u^T \cdot ( \frac{\partial f_{ext}}{\partial x} )
		for (auto& cond_i : mrModelPart.Conditions())
		{
			//detect if the condition is active or not. If the user did not make any choice the element
			//is active by default
			const bool condition_is_active = cond_i.IsDefined(ACTIVE) ? cond_i.Is(ACTIVE) : true;
			if (condition_is_active)
			{
				Vector u;
				Vector lambda;
				Vector RHS;

				// Get adjoint variables (Corresponds to 1/2*u)
				const auto& rConstCondRef = cond_i;
				rConstCondRef.GetValuesVector(u,0);
				lambda = 0.5*u;

				// Semi-analytic computation of partial derivative of force vector w.r.t. node coordinates
				cond_i.CalculateRightHandSide(RHS, CurrentProcessInfo);
				for (auto& node_i : cond_i.GetGeometry())
				{
					array_3d gradient_contribution(3, 0.0);
					Vector perturbed_RHS = Vector(0);

					// Pertubation, gradient analysis and recovery of x
					node_i.X0() += mDelta;
					cond_i.CalculateRightHandSide(perturbed_RHS, CurrentProcessInfo);
					gradient_contribution[0] = inner_prod(lambda, (perturbed_RHS - RHS) / mDelta);
					node_i.X0() -= mDelta;

					// Reset pertubed vector
					perturbed_RHS = Vector(0);

					// Pertubation, gradient analysis and recovery of y
					node_i.Y0() += mDelta;
					cond_i.CalculateRightHandSide(perturbed_RHS, CurrentProcessInfo);
					gradient_contribution[1] = inner_prod(lambda, (perturbed_RHS - RHS) / mDelta);
					node_i.Y0() -= mDelta;

					// Reset pertubed vector
					perturbed_RHS = Vector(0);

					// Pertubation, gradient analysis and recovery of z
					node_i.Z0() += mDelta;
					cond_i.CalculateRightHandSide(perturbed_RHS, CurrentProcessInfo);
					gradient_contribution[2] = inner_prod(lambda, (perturbed_RHS - RHS) / mDelta);
					node_i.Z0() -= mDelta;

					// Assemble shape gradient to node
					noalias(node_i.FastGetSolutionStepValue(SHAPE_SENSITIVITY)) += gradient_contribution;
				}
			}
		}

		KRATOS_CATCH("");
	}

	// --------------------------------------------------------------------------
	void CalculateResponseDerivativePartByFiniteDifferencing()
	{
		KRATOS_TRY;

		// Working variables
		const ProcessInfo &CurrentProcessInfo = mrModelPart.GetProcessInfo();

		// Computation of \frac{1}{2} u^T \cdot ( \frac{\partial f_{ext}}{\partial x} )
		for (auto& cond_i : mrModelPart.Conditions())
		{
			//detect if the condition is active or not. If the user did not make any choice the element
			//is active by default
			const bool condition_is_active = cond_i.IsDefined(ACTIVE) ? cond_i.Is(ACTIVE) : true;
			if (condition_is_active)
			{
				Vector u;
				Vector RHS;

				// Get state solution
				const auto& rConstCondRef = cond_i;
				rConstCondRef.GetValuesVector(u,0);

				// Perform finite differencing of RHS vector
				cond_i.CalculateRightHandSide(RHS, CurrentProcessInfo);
				for (auto& node_i : cond_i.GetGeometry())
				{
					array_3d gradient_contribution(3, 0.0);
					Vector perturbed_RHS = Vector(0);

					// Pertubation, gradient analysis and recovery of x
					node_i.X0() += mDelta;
					cond_i.CalculateRightHandSide(perturbed_RHS, CurrentProcessInfo);
					gradient_contribution[0] = inner_prod(0.5*u, (perturbed_RHS - RHS) / mDelta);
					node_i.X0() -= mDelta;

					// Reset pertubed vector
					perturbed_RHS = Vector(0);

					// Pertubation, gradient analysis and recovery of y
					node_i.Y0() += mDelta;
					cond_i.CalculateRightHandSide(perturbed_RHS, CurrentProcessInfo);
					gradient_contribution[1] = inner_prod(0.5*u, (perturbed_RHS - RHS) / mDelta);
					node_i.Y0() -= mDelta;

					// Reset pertubed vector
					perturbed_RHS = Vector(0);

					// Pertubation, gradient analysis and recovery of z
					node_i.Z0() += mDelta;
					cond_i.CalculateRightHandSide(perturbed_RHS, CurrentProcessInfo);
					gradient_contribution[2] = inner_prod(0.5*u, (perturbed_RHS - RHS) / mDelta);
					node_i.Z0() -= mDelta;

					// Assemble shape gradient to node
					noalias(node_i.FastGetSolutionStepValue(SHAPE_SENSITIVITY)) += gradient_contribution;
				}
			}
		}
		KRATOS_CATCH("");
	}

	// ==============================================================================

	///@}
	///@name Protected  Access
	///@{

	///@}
	///@name Protected Inquiry
	///@{

	///@}
	///@name Protected LifeCycle
	///@{

	///@}

private:
	///@name Static Member Variables
	///@{

	///@}
	///@name Member Variables
	///@{

	ModelPart &mrModelPart;
	double mDelta;
	bool mAdaptiveDelta = false;

	///@}
///@name Private Operators
	///@{

	///@}
	///@name Private Operations
	///@{

	///@}
	///@name Private  Access
	///@{

	///@}
	///@name Private Inquiry
	///@{

	///@}
	///@name Un accessible methods
	///@{

	/// Assignment operator.
	//      StrainEnergyResponseFunctionUtility& operator=(StrainEnergyResponseFunctionUtility const& rOther);

	/// Copy constructor.
	//      StrainEnergyResponseFunctionUtility(StrainEnergyResponseFunctionUtility const& rOther);

	///@}

}; // Class StrainEnergyResponseFunctionUtility

///@}

///@name Type Definitions
///@{

///@}
///@name Input and output
///@{

///@}

} // namespace Kratos.

#endif // STRAIN_ENERGY_RESPONSE_FUNCTION_UTILITY_H<|MERGE_RESOLUTION|>--- conflicted
+++ resolved
@@ -268,32 +268,11 @@
 				// Get adjoint variables (Corresponds to 1/2*u)
 				lambda = 0.5*u;
 
-<<<<<<< HEAD
-
-			double delta = mDelta;
-			if (mAdaptiveDelta){
-				delta *= elem_i.GetGeometry().DomainSize();
-			}
-
-			// Semi-analytic computation of partial derivative of state equation w.r.t. node coordinates
-			elem_i.CalculateRightHandSide(RHS, CurrentProcessInfo);
-			for (auto& node_i : elem_i.GetGeometry())
-			{
-				array_3d gradient_contribution(3, 0.0);
-				Vector derived_RHS = Vector(0);
-
-				// x-direction
-				FiniteDifferenceUtility::CalculateRightHandSideDerivative(elem_i, RHS, SHAPE_SENSITIVITY_X, node_i, delta, derived_RHS, CurrentProcessInfo);
-				gradient_contribution[0] = inner_prod(lambda, derived_RHS);
-
-                // y-direction
-				FiniteDifferenceUtility::CalculateRightHandSideDerivative(elem_i, RHS, SHAPE_SENSITIVITY_Y, node_i, delta, derived_RHS, CurrentProcessInfo);
-				gradient_contribution[1] = inner_prod(lambda, derived_RHS);
-
-                // z-direction
-				FiniteDifferenceUtility::CalculateRightHandSideDerivative(elem_i, RHS, SHAPE_SENSITIVITY_Z, node_i, delta, derived_RHS, CurrentProcessInfo);
-				gradient_contribution[2] = inner_prod(lambda, derived_RHS);
-=======
+				double delta = mDelta;
+				if (mAdaptiveDelta){
+					delta *= elem_i.GetGeometry().DomainSize();
+				}
+
 				// Semi-analytic computation of partial derivative of state equation w.r.t. node coordinates
 				elem_i.CalculateRightHandSide(RHS, CurrentProcessInfo);
 				for (auto& node_i : elem_i.GetGeometry())
@@ -302,17 +281,16 @@
 					Vector derived_RHS = Vector(0);
 
 					// x-direction
-					FiniteDifferenceUtility::CalculateRightHandSideDerivative(elem_i, RHS, SHAPE_SENSITIVITY_X, node_i, mDelta, derived_RHS, CurrentProcessInfo);
+					FiniteDifferenceUtility::CalculateRightHandSideDerivative(elem_i, RHS, SHAPE_SENSITIVITY_X, node_i, delta, derived_RHS, CurrentProcessInfo);
 					gradient_contribution[0] = inner_prod(lambda, derived_RHS);
 
 					// y-direction
-					FiniteDifferenceUtility::CalculateRightHandSideDerivative(elem_i, RHS, SHAPE_SENSITIVITY_Y, node_i, mDelta, derived_RHS, CurrentProcessInfo);
+					FiniteDifferenceUtility::CalculateRightHandSideDerivative(elem_i, RHS, SHAPE_SENSITIVITY_Y, node_i, delta, derived_RHS, CurrentProcessInfo);
 					gradient_contribution[1] = inner_prod(lambda, derived_RHS);
 
 					// z-direction
-					FiniteDifferenceUtility::CalculateRightHandSideDerivative(elem_i, RHS, SHAPE_SENSITIVITY_Z, node_i, mDelta, derived_RHS, CurrentProcessInfo);
+					FiniteDifferenceUtility::CalculateRightHandSideDerivative(elem_i, RHS, SHAPE_SENSITIVITY_Z, node_i, delta, derived_RHS, CurrentProcessInfo);
 					gradient_contribution[2] = inner_prod(lambda, derived_RHS);
->>>>>>> f245eea0
 
 					// Assemble sensitivity to node
 					noalias(node_i.FastGetSolutionStepValue(SHAPE_SENSITIVITY)) += gradient_contribution;
