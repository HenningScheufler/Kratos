--- conflicted
+++ resolved
@@ -56,10 +56,7 @@
     ///@{
 
     typedef Element::DofsVectorType DofsVectorType;
-<<<<<<< HEAD
-=======
     typedef VariableComponent<VectorComponentAdaptor<array_1d<double, 3> > >* Array1DComponentsPointerType;
->>>>>>> 6fe96c4b
 
     ///@}
     ///@name Pointer Definitions
@@ -213,15 +210,6 @@
 
     void CalculateParticularSolutionLinearElement2N(Vector& rResult) const;
 
-<<<<<<< HEAD
-    void CalculateMeanParticularSolutionLinearElement2N(Vector& rResult, DofsVectorType &rElementalDofList, const std::string& rDofLabel)const;
-
-    void CalculateGPParticularSolutionLinearElement2N(Vector& rResult, DofsVectorType &rElementalDofList, const std::string& rDofLabel) const;
-
-    void CalculateNodeParticularSolutionLinearElement2N(Vector& rResult, DofsVectorType &rElementalDofList, const std::string& rDofLabel) const;
-
-    void FindCorrespondingDofLabel(std::string& rDofLabel) const;
-=======
     void CalculateMeanParticularSolutionLinearElement2N(Vector& rResult, DofsVectorType &rElementalDofList, const Array1DComponentsPointerType TracedDof) const;
 
     void CalculateGPParticularSolutionLinearElement2N(Vector& rResult, DofsVectorType &rElementalDofList, const Array1DComponentsPointerType TracedDof) const;
@@ -229,7 +217,6 @@
     void CalculateNodeParticularSolutionLinearElement2N(Vector& rResult, DofsVectorType &rElementalDofList, const Array1DComponentsPointerType TracedDof) const;
 
     void FindVariableComponent(Array1DComponentsPointerType& rTracedDof) const;
->>>>>>> 6fe96c4b
 
     ///@}
     ///@name Private  Access
