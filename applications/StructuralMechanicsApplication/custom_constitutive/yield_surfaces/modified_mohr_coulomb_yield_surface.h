// KRATOS  ___|  |                   |                   |
//       \___ \  __|  __| |   |  __| __| |   |  __| _` | |
//             | |   |    |   | (    |   |   | |   (   | |
//       _____/ \__|_|   \__,_|\___|\__|\__,_|_|  \__,_|_| MECHANICS
//
//  License:         BSD License
//                   license: structural_mechanics_application/license.txt
//
//  Main authors:    Alejandro Cornejo & Lucia Barbu
//

#if !defined(KRATOS_MODIFIED_MOHR_COULOMB_YIELD_SURFACE_H_INCLUDED)
#define KRATOS_MODIFIED_MOHR_COULOMB_YIELD_SURFACE_H_INCLUDED

// System includes

// Project includes
#include "includes/checks.h"
#include "custom_constitutive/yield_surfaces/generic_yield_surface.h"

namespace Kratos
{
///@name Kratos Globals
///@{

///@}
///@name Type Definitions
///@{

///@}
///@name  Enum's
///@{

///@}
///@name  Functions
///@{

///@}
///@name Kratos Classes
///@{
/**
 * @class ModifiedMohrCoulombYieldSurface
 * @ingroup StructuralMechanicsApplication
 * @brief
 * @details
 * @tparam TPlasticPotentialType The plastic potential considered
 * @tparam TVoigtSize The number of components on the Voigt notation
 * @author Alejandro Cornejo & Lucia Barbu
 */
template <class TPlasticPotentialType>
class KRATOS_API(STRUCTURAL_MECHANICS_APPLICATION) ModifiedMohrCoulombYieldSurface
{
  public:
    ///@name Type Definitions
    ///@{

    /// The type of potential plasticity
    typedef TPlasticPotentialType PlasticPotentialType;

    /// Counted pointer of ModifiedMohrCoulombYieldSurface
    KRATOS_CLASS_POINTER_DEFINITION(ModifiedMohrCoulombYieldSurface);

    static constexpr double tolerance = std::numeric_limits<double>::epsilon();

    ///@}
    ///@name Life Cycle
    ///@{

    /// Initialization constructor.
    ModifiedMohrCoulombYieldSurface()
    {
    }

    /// Copy constructor
    ModifiedMohrCoulombYieldSurface(ModifiedMohrCoulombYieldSurface const &rOther)
    {
    }

    /// Assignment operator
    ModifiedMohrCoulombYieldSurface &operator=(ModifiedMohrCoulombYieldSurface const &rOther)
    {
        return *this;
    }

    /// Destructor
    virtual ~ModifiedMohrCoulombYieldSurface(){};

    ///@}
    ///@name Operators
    ///@{
    ///@}
    ///@name Operations
    ///@{

    /**
     * @brief This method the uniaxial equivalent stress
     * @param StressVector The stress vector
     * @param StrainVector The StrainVector vector
     * @param rMaterialProperties The material properties
     */
    static void CalculateEquivalentStress(
        const Vector &StressVector,
        const Vector &StrainVector,
        double &rEqStress,
        const Properties &rMaterialProperties
        )
    {
        const double yield_compression = rMaterialProperties[YIELD_STRESS_COMPRESSION];
        const double yield_tension = rMaterialProperties[YIELD_STRESS_TENSION];
        double friction_angle = rMaterialProperties[FRICTION_ANGLE] * Globals::Pi / 180.0; // In radians!

        // Check input variables
        if (friction_angle < tolerance) {
            friction_angle = 32.0 * Globals::Pi / 180.0;
            KRATOS_WARNING("ModifiedMohrCoulombYieldSurface") << "Friction Angle not defined, assumed equal to 32 deg " << std::endl;
        }

        double K1, K2, K3, Rmorh, R, alpha_r, theta;
        R = std::abs(yield_compression / yield_tension);
        Rmorh = std::pow(std::tan((Globals::Pi / 4.0) + friction_angle / 2.0), 2);
        alpha_r = R / Rmorh;
        double sin_phi = std::sin(friction_angle);

        double I1, J2, J3;
        ConstitutiveLawUtilities::CalculateI1Invariant(StressVector, I1);
        Vector Deviator = ZeroVector(6);
        ConstitutiveLawUtilities::CalculateJ2Invariant(StressVector, I1, Deviator, J2);
        ConstitutiveLawUtilities::CalculateJ3Invariant(Deviator, J3);

        K1 = 0.5 * (1.0 + alpha_r) - 0.5 * (1.0 - alpha_r) * sin_phi;
        K2 = 0.5 * (1.0 + alpha_r) - 0.5 * (1.0 - alpha_r) / sin_phi;
        K3 = 0.5 * (1.0 + alpha_r) * sin_phi - 0.5 * (1.0 - alpha_r);

        // Check Modified Mohr-Coulomb criterion
        if (I1 == 0.0) {
            rEqStress = 0.0;
        } else {
            ConstitutiveLawUtilities::CalculateLodeAngle(J2, J3, theta);
            rEqStress = (2.0 * std::tan(Globals::Pi * 0.25 + friction_angle * 0.5) / std::cos(friction_angle)) * ((I1 * K3 / 3.0) +
                        std::sqrt(J2) * (K1 * std::cos(theta) - K2 * std::sin(theta) * sin_phi / std::sqrt(3.0)));
        }
    }

    /**
     * @brief This method returns the initial uniaxial stress threshold
     * @param rThreshold The uniaxial stress threshold
     * @param rMaterialProperties The material properties
     */
    static void GetInitialUniaxialThreshold(const Properties &rMaterialProperties, double &rThreshold)
    {
        rThreshold = std::abs(rMaterialProperties[YIELD_STRESS_COMPRESSION]);
    }

    /**
     * @brief This method calculates the derivative of the plastic potential DG/DS
     * @param StressVector The stress vector
     * @param Deviator The deviatoric part of the stress vector
     * @param J2 The second invariant of the Deviator
     * @param rg The derivative of the plastic potential
     * @param rMaterialProperties The material properties
     */
    static void CalculatePlasticPotentialDerivative(
        const Vector &StressVector,
        const Vector &Deviator,
        const double J2,
        Vector &GFlux,
        const Properties &rMaterialProperties)
    {
        TPlasticPotentialType::CalculatePlasticPotentialDerivative(StressVector, Deviator, J2, GFlux, rMaterialProperties);
    }

    /**
     * @brief This method returns the damage parameter needed in the exp/linear expressions of damage
     * @param AParameter The damage parameter
     * @param rMaterialProperties The material properties
     * @param CharacteristicLength The equivalent length of the FE
     */
    static void CalculateDamageParameter(
        const Properties &rMaterialProperties,
        double &AParameter,
        const double CharacteristicLength)
    {
        const double Gf = rMaterialProperties[FRACTURE_ENERGY];
        const double E = rMaterialProperties[YOUNG_MODULUS];
        const double sigma_c = rMaterialProperties[YIELD_STRESS_COMPRESSION];
        const double sigma_t = rMaterialProperties[YIELD_STRESS_TENSION];
        const double n = sigma_c / sigma_t;

        if (rMaterialProperties[SOFTENING_TYPE] == static_cast<int>(SofteningType::Exponential)) {
            AParameter = 1.00 / (Gf * n * n * E / (CharacteristicLength * std::pow(sigma_c, 2)) - 0.5);
            KRATOS_DEBUG_ERROR_IF(AParameter < 0.0) << "Fracture energy is too low, increase FRACTURE_ENERGY..." << std::endl;
        } else { // linear
            AParameter = -std::pow(sigma_c, 2) / (2.0 * E * Gf * n * n / CharacteristicLength);
        }
    }

    /**
     * @brief This  script  calculates  the derivatives  of the Yield Surf
    according   to   NAYAK-ZIENKIEWICZ   paper International
    journal for numerical methods in engineering vol 113-135 1972.
     As:            DF/DS = c1*V1 + c2*V2 + c3*V3
     * @param StressVector The stress vector
     * @param Deviator The deviatoric part of the stress vector
     * @param J2 The second invariant of the Deviator
     * @param rFFlux The derivative of the yield surface
     * @param rMaterialProperties The material properties
     */
    static void CalculateYieldSurfaceDerivative(
        const Vector &StressVector,
        const Vector &Deviator,
        const double J2,
        Vector &rFFlux,
        const Properties &rMaterialProperties)
    {
        Vector FirstVector, SecondVector, ThirdVector;

        ConstitutiveLawUtilities::CalculateFirstVector(FirstVector);
        ConstitutiveLawUtilities::CalculateSecondVector(Deviator, J2, SecondVector);
        ConstitutiveLawUtilities::CalculateThirdVector(Deviator, J2, ThirdVector);

        double J3, lode_angle;
        ConstitutiveLawUtilities::CalculateJ3Invariant(Deviator, J3);
        ConstitutiveLawUtilities::CalculateLodeAngle(J2, J3, lode_angle);

        const double Checker = std::abs(lode_angle * 180.0 / Globals::Pi);

        double c1, c2, c3;
        const double friction_angle = rMaterialProperties[FRICTION_ANGLE] * Globals::Pi / 180.0;
        const double sin_phi = std::sin(friction_angle);
        const double cons_phi = std::cos(friction_angle);
        const double sin_theta = std::sin(lode_angle);
        const double cos_theta = std::cos(lode_angle);
        const double cos_3theta = std::cos(3.0 * lode_angle);
        const double tan_theta = std::tan(lode_angle);
        const double tan_3theta = std::tan(3.0 * lode_angle);
        const double Root3 = std::sqrt(3.0);

        const double compr_yield = rMaterialProperties[YIELD_STRESS_COMPRESSION];
        const double tens_yield = rMaterialProperties[YIELD_STRESS_TENSION];
        const double n = compr_yield / tens_yield;

        const double dilatancy = rMaterialProperties[DILATANCY_ANGLE] * Globals::Pi / 180.0;
        ;
        const double angle_phi = (Globals::Pi * 0.25) + dilatancy * 0.5;
        const double alpha = n / (std::tan(angle_phi) * std::tan(angle_phi));

        const double CFL = 2.0 * std::tan(angle_phi) / cons_phi;

        const double K1 = 0.5 * (1.0 + alpha) - 0.5 * (1.0 - alpha) * sin_phi;
        const double K2 = 0.5 * (1.0 + alpha) - 0.5 * (1.0 - alpha) / sin_phi;
        const double K3 = 0.5 * (1.0 + alpha) * sin_phi - 0.5 * (1.0 - alpha);

        if (std::abs(sin_phi) > tolerance)
            c1 = CFL * K3 / 3.0;
        else
            c1 = 0.0; // check

        if (Checker < 29.0) {
            c2 = cos_theta * CFL * (K1 * (1 + tan_theta * tan_3theta) + K2 * sin_phi * (tan_3theta - tan_theta) / Root3);
            c3 = CFL * (K1 * Root3 * sin_theta + K2 * sin_phi * cos_theta) / (2.0 * J2 * cos_3theta);
        } else {
            c3 = 0.0;
            double aux = 1.0;
            if (lode_angle > tolerance)
                aux = -1.0;
            c2 = 0.5 * CFL * (K1 * Root3 + aux * K2 * sin_phi / Root3);
        }
        noalias(rFFlux) = c1 * FirstVector + c2 * SecondVector + c3 * ThirdVector;
    }

    /**
     * @brief This method defines the check to be performed in the yield surface
     * @return 0 if OK, 1 otherwise
     */
    static int Check(const Properties& rMaterialProperties)
    {
        KRATOS_CHECK_VARIABLE_KEY(YIELD_STRESS_TENSION);
        KRATOS_CHECK_VARIABLE_KEY(YIELD_STRESS_COMPRESSION);
        KRATOS_CHECK_VARIABLE_KEY(FRACTURE_ENERGY);
        KRATOS_CHECK_VARIABLE_KEY(YOUNG_MODULUS);

        KRATOS_ERROR_IF_NOT(rMaterialProperties.Has(YIELD_STRESS_TENSION)) << "YIELD_STRESS_TENSION is not a defined value" << std::endl;
        KRATOS_ERROR_IF_NOT(rMaterialProperties.Has(YIELD_STRESS_COMPRESSION)) << "YIELD_STRESS_COMPRESSION is not a defined value" << std::endl;
        KRATOS_ERROR_IF_NOT(rMaterialProperties.Has(FRACTURE_ENERGY)) << "FRACTURE_ENERGY is not a defined value" << std::endl;
        KRATOS_ERROR_IF_NOT(rMaterialProperties.Has(YOUNG_MODULUS)) << "YOUNG_MODULUS is not a defined value" << std::endl;

        const double yield_compression = rMaterialProperties[YIELD_STRESS_COMPRESSION];
        const double yield_tension = rMaterialProperties[YIELD_STRESS_TENSION];

        KRATOS_ERROR_IF(yield_compression < tolerance) << "Yield stress in compression almost zero or negative, include YIELD_STRESS_COMPRESSION in definition";
        KRATOS_ERROR_IF(yield_tension < tolerance) << "Yield stress in tension almost zero or negative, include YIELD_STRESS_TENSION in definition";

<<<<<<< HEAD
        return 0;
=======
        return TPlasticPotentialType::Check(rMaterialProperties);
>>>>>>> f86de290
    }

    ///@}
    ///@name Access
    ///@{

    ///@}
    ///@name Inquiry
    ///@{

    ///@}
    ///@name Input and output
    ///@{

    ///@}
    ///@name Friends
    ///@{

    ///@}

  protected:
    ///@name Protected static Member Variables
    ///@{

    ///@}
    ///@name Protected member Variables
    ///@{

    ///@}
    ///@name Protected Operators
    ///@{

    ///@}
    ///@name Protected Operations
    ///@{

    ///@}
    ///@name Protected  Access
    ///@{

    ///@}
    ///@name Protected Inquiry
    ///@{

    ///@}
    ///@name Protected LifeCycle
    ///@{

    ///@}
  private:
    ///@name Static Member Variables
    ///@{

    ///@}
    ///@name Member Variables
    ///@{

    ///@}
    ///@name Private Operators
    ///@{

    ///@}
    ///@name Private Operations
    ///@{

    ///@}
    ///@name Private  Access
    ///@{

    ///@}
    ///@name Private Inquiry
    ///@{

    ///@}
    ///@name Un accessible methods
    ///@{

    // Serialization

    friend class Serializer;

    void save(Serializer &rSerializer) const
    {
    }

    void load(Serializer &rSerializer)
    {
    }

    ///@}

}; // Class ModifiedMohrCoulombYieldSurface

///@}

///@name Type Definitions
///@{

///@}
///@name Input and output
///@{

///@}

} // namespace Kratos.
#endif<|MERGE_RESOLUTION|>--- conflicted
+++ resolved
@@ -290,11 +290,7 @@
         KRATOS_ERROR_IF(yield_compression < tolerance) << "Yield stress in compression almost zero or negative, include YIELD_STRESS_COMPRESSION in definition";
         KRATOS_ERROR_IF(yield_tension < tolerance) << "Yield stress in tension almost zero or negative, include YIELD_STRESS_TENSION in definition";
 
-<<<<<<< HEAD
-        return 0;
-=======
         return TPlasticPotentialType::Check(rMaterialProperties);
->>>>>>> f86de290
     }
 
     ///@}
