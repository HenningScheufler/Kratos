--- conflicted
+++ resolved
@@ -131,11 +131,7 @@
 
     if (wake == 0) // Normal element
     {
-<<<<<<< HEAD
-        if (r_this.IsNot(INLET) and (r_this.Is(ACTIVE) or r_this.IsNotDefined(ACTIVE))) {
-=======
         if ((r_this.IsNot(INLET)) and (r_this.Is(ACTIVE) or r_this.IsNotDefined(ACTIVE))) {
->>>>>>> d9b429ee
             if (rResult.size() != TNumNodes + 1) {
                 rResult.resize(TNumNodes + 1, false);
             }
