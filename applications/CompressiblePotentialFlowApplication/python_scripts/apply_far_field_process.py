import KratosMultiphysics
import KratosMultiphysics.CompressiblePotentialFlowApplication as CompressiblePotentialFlowApplication
#from CompressiblePotentialFlowApplication import*

def Factory(settings, Model):
    if( not isinstance(settings,KratosMultiphysics.Parameters) ):
        raise Exception("expected input shall be a Parameters object, encapsulating a json string")
    return ApplyFarFieldProcess(Model, settings["Parameters"])

## All the processes python should be derived from "Process"
class ApplyFarFieldProcess(KratosMultiphysics.Process):
    def __init__(self, Model, settings ):
        KratosMultiphysics.Process.__init__(self)
        
        default_parameters = KratosMultiphysics.Parameters( """
            {
                "model_part_name":"PLEASE_CHOOSE_MODEL_PART_NAME",
                "inlet_phi": 1.0,
                "velocity_infinity": [1.0,0.0,0],
                "density_infinity"  : 1.225,
                "mach_infinity": 0.3,
                "gamma": 1.4
            }  """ );
        
            
        settings.ValidateAndAssignDefaults(default_parameters);
        
        self.model_part = Model[settings["model_part_name"].GetString()]
        self.fluid_model_part = self.model_part.GetRootModelPart()

        self.inlet_phi = settings["inlet_phi"].GetDouble()
        self.velocity_infinity = KratosMultiphysics.Vector(3)
        self.velocity_infinity[0] = settings["velocity_infinity"][0].GetDouble()
        self.velocity_infinity[1] = settings["velocity_infinity"][1].GetDouble()
        self.velocity_infinity[2] = settings["velocity_infinity"][2].GetDouble()
<<<<<<< HEAD
        self.density_infinity = settings["density_infinity"].GetDouble()
        self.mach_infinity = settings["mach_infinity"].GetDouble()
        self.gamma = settings["gamma"].GetDouble()
=======
        #self.density_infinity = settings["density_infinity"].GetDouble() #TODO: must read this from the properties
        self.inlet_phi = settings["inlet_phi"].GetDouble()
        self.model_part.ProcessInfo.SetValue(CompressiblePotentialFlowApplication.VELOCITY_INFINITY,self.velocity_infinity)
        
        
>>>>>>> 161d0aef
        

        # For the conditions
        self.fluid_model_part.GetProperties()[0].SetValue(CompressiblePotentialFlowApplication.DENSITY_INFINITY, self.density_infinity)

        # For the elements
        self.fluid_model_part.GetProperties()[1].SetValue(CompressiblePotentialFlowApplication.VELOCITY_INFINITY, self.velocity_infinity)
        self.fluid_model_part.GetProperties()[1].SetValue(CompressiblePotentialFlowApplication.DENSITY_INFINITY, self.density_infinity)
        self.fluid_model_part.GetProperties()[1].SetValue(CompressiblePotentialFlowApplication.MACH_INFINITY, self.mach_infinity)
        self.fluid_model_part.GetProperties()[1].SetValue(CompressiblePotentialFlowApplication.GAMMA, self.gamma)

    def Execute(self):
        #KratosMultiphysics.VariableUtils().SetVectorVar(CompressiblePotentialFlowApplication.VELOCITY_INFINITY, self.velocity_infinity, self.model_part.Conditions)
        for cond in self.model_part.Conditions:
            cond.SetValue(CompressiblePotentialFlowApplication.VELOCITY_INFINITY, self.velocity_infinity)

        #select the first node
        for node in self.model_part.Nodes:
            node1 = node
            break
        
        #find the node with the minimal x
        x0 = node1.X
        y0 = node1.X
        z0 = node1.X

        pos = 1e30
        for node in self.model_part.Nodes:
            dx = node.X - x0
            dy = node.Y - y0
            dz = node.Z - z0
            
            tmp = dx*self.velocity_infinity[0] + dy*self.velocity_infinity[1] + dz*self.velocity_infinity[2]
            
            if(tmp < pos):
                pos = tmp

        for node in self.model_part.Nodes:
            dx = node.X - x0
            dy = node.Y - y0
            dz = node.Z - z0
            
            tmp = dx*self.velocity_infinity[0] + dy*self.velocity_infinity[1] + dz*self.velocity_infinity[2]
            
            if(tmp < pos+1e-9):
                node.Fix(CompressiblePotentialFlowApplication.VELOCITY_POTENTIAL)
                node.SetSolutionStepValue(CompressiblePotentialFlowApplication.VELOCITY_POTENTIAL,0,self.inlet_phi)
                if self.model_part.HasNodalSolutionStepVariable(CompressiblePotentialFlowApplication.ADJOINT_VELOCITY_POTENTIAL):
                    node.Fix(CompressiblePotentialFlowApplication.ADJOINT_VELOCITY_POTENTIAL)
                    node.SetSolutionStepValue(CompressiblePotentialFlowApplication.ADJOINT_VELOCITY_POTENTIAL,0,0.0)
        
    def ExecuteInitializeSolutionStep(self):
        self.Execute()
        
        <|MERGE_RESOLUTION|>--- conflicted
+++ resolved
@@ -33,17 +33,14 @@
         self.velocity_infinity[0] = settings["velocity_infinity"][0].GetDouble()
         self.velocity_infinity[1] = settings["velocity_infinity"][1].GetDouble()
         self.velocity_infinity[2] = settings["velocity_infinity"][2].GetDouble()
-<<<<<<< HEAD
         self.density_infinity = settings["density_infinity"].GetDouble()
         self.mach_infinity = settings["mach_infinity"].GetDouble()
         self.gamma = settings["gamma"].GetDouble()
-=======
         #self.density_infinity = settings["density_infinity"].GetDouble() #TODO: must read this from the properties
         self.inlet_phi = settings["inlet_phi"].GetDouble()
         self.model_part.ProcessInfo.SetValue(CompressiblePotentialFlowApplication.VELOCITY_INFINITY,self.velocity_infinity)
         
         
->>>>>>> 161d0aef
         
 
         # For the conditions
