import KratosMultiphysics
import KratosMultiphysics.CompressiblePotentialFlowApplication as CPFApp
import math

def DotProduct(A,B):
    result = 0
    for i in range(len(A)):
        result += A[i]*B[i]
    return result

def Factory(settings, Model):
    if( not isinstance(settings,KratosMultiphysics.Parameters) ):
        raise Exception("expected input shall be a Parameters object, encapsulating a json string")
    return ApplyFarFieldProcess(Model, settings["Parameters"])

## All the processes python should be derived from "Process"
class ApplyFarFieldProcess(KratosMultiphysics.Process):
    def __init__(self, Model, settings ):
        KratosMultiphysics.Process.__init__(self)

        default_parameters = KratosMultiphysics.Parameters( """
            {
                "model_part_name":"PLEASE_CHOOSE_MODEL_PART_NAME",
                "inlet_phi": 1.0,
<<<<<<< HEAD
                "mach_infinity": 0.01,
                "angle_of_attack": 0.0,
                "density_infinity"  : 1.0,
                "speed_of_sound": 340,
                "gamma": 1.4,
                "pressure_infinity": 101325,
                "initialize_flow_field": true
            }  """)

        settings.ValidateAndAssignDefaults(default_parameters)

        self.far_field_model_part = Model[settings["model_part_name"].GetString()]
        self.fluid_model_part = self.far_field_model_part.GetRootModelPart()

        self.inlet_phi_0 = settings["inlet_phi"].GetDouble()
        self.density_inf = settings["density_infinity"].GetDouble()
        self.mach_inf = settings["mach_infinity"].GetDouble()
        self.gamma = settings["gamma"].GetDouble()
        self.aoa = settings["angle_of_attack"].GetDouble()
        self.pressure_inf = settings["pressure_infinity"].GetDouble()
        self.a_inf = settings["speed_of_sound"].GetDouble()
        self.initialize = settings["initialize_flow_field"].GetBool()

        # Computing free stream velocity
        self.u_inf = self.mach_inf * self.a_inf
        self.velocity_inf = KratosMultiphysics.Vector(3)
        self.velocity_inf[0] = round(self.u_inf*math.cos(self.aoa),8)
        self.velocity_inf[1] = round(self.u_inf*math.sin(self.aoa),8)
        self.velocity_inf[2] = 0.0

        # For the model part
        self.far_field_model_part.ProcessInfo.SetValue(CPFApp.VELOCITY_INFINITY, self.velocity_inf)

        # For the conditions
        self.fluid_model_part.GetProperties()[0].SetValue(CPFApp.DENSITY_INFINITY, self.density_inf)

        # For the elements
        self.fluid_model_part.GetProperties()[1].SetValue(CPFApp.VELOCITY_INFINITY, self.velocity_inf)
        self.fluid_model_part.GetProperties()[1].SetValue(CPFApp.DENSITY_INFINITY, self.density_inf)
        self.fluid_model_part.GetProperties()[1].SetValue(CPFApp.MACH_INFINITY, self.mach_inf)
        self.fluid_model_part.GetProperties()[1].SetValue(CPFApp.GAMMA, self.gamma)
        self.fluid_model_part.GetProperties()[1].SetValue(CPFApp.AOA, self.aoa)
        self.fluid_model_part.GetProperties()[1].SetValue(KratosMultiphysics.SOUND_VELOCITY, self.a_inf)
        self.fluid_model_part.GetProperties()[1].SetValue(CPFApp.PRESSURE_INFINITY, self.pressure_inf)
=======
                "velocity_infinity": [1.0,0.0,0]
            }  """ );


        settings.ValidateAndAssignDefaults(default_parameters);

        self.model_part = Model[settings["model_part_name"].GetString()]
        self.velocity_infinity = KratosMultiphysics.Vector(3)#array('d', [1.0, 2.0, 3.14])#np.array([0,0,0])#np.zeros(3)#vector(3)
        self.velocity_infinity[0] = settings["velocity_infinity"][0].GetDouble()
        self.velocity_infinity[1] = settings["velocity_infinity"][1].GetDouble()
        self.velocity_infinity[2] = settings["velocity_infinity"][2].GetDouble()
        #self.density_infinity = settings["density_infinity"].GetDouble() #TODO: must read this from the properties
        self.inlet_phi = settings["inlet_phi"].GetDouble()
        self.model_part.ProcessInfo.SetValue(CompressiblePotentialFlowApplication.VELOCITY_INFINITY,self.velocity_infinity)


>>>>>>> 528e0937

    def Execute(self):
        #KratosMultiphysics.VariableUtils().SetVectorVar(CPFApp.VELOCITY_INFINITY, self.velocity_inf, self.far_field_model_part.Conditions)
        for cond in self.far_field_model_part.Conditions:
            cond.SetValue(CPFApp.VELOCITY_INFINITY, self.velocity_inf)

        # Select the first node in the mesh as reference
        for node in self.far_field_model_part.Nodes:
            x0 = node.X
            y0 = node.Y
            z0 = node.Z
            break
<<<<<<< HEAD
=======

        #find the node with the minimal x
        x0 = node1.X
        y0 = node1.X
        z0 = node1.X
>>>>>>> 528e0937

        # Find smallest distance_to_reference
        pos = 1e30
        for node in self.far_field_model_part.Nodes:
            # Computing distance to reference
            dx = node.X - x0
            dy = node.Y - y0
            dz = node.Z - z0
<<<<<<< HEAD

            distance_to_reference = dx*self.velocity_inf[0] + dy*self.velocity_inf[1] + dz*self.velocity_inf[2]

            if(distance_to_reference < pos):
                pos = distance_to_reference
                self.reference_inlet_node = node

        # Fix nodes in the inlet
        for cond in self.far_field_model_part.Conditions:
            normal = cond.GetValue(KratosMultiphysics.NORMAL)
            projection = DotProduct(normal,self.velocity_inf)

            if( projection < 0):
                for node in cond.GetNodes():
                    # Computing distance to reference
                    dx = node.X - self.reference_inlet_node.X
                    dy = node.Y - self.reference_inlet_node.Y
                    dz = node.Z - self.reference_inlet_node.Z

                    inlet_phi = dx*self.velocity_inf[0] + dy*self.velocity_inf[1] + dz*self.velocity_inf[2]
                    node.Fix(CPFApp.VELOCITY_POTENTIAL)
                    node.SetSolutionStepValue(CPFApp.VELOCITY_POTENTIAL,0,inlet_phi + self.inlet_phi_0)
                    if self.far_field_model_part.HasNodalSolutionStepVariable(CPFApp.ADJOINT_VELOCITY_POTENTIAL):
                        node.Fix(CPFApp.ADJOINT_VELOCITY_POTENTIAL)
                        node.SetSolutionStepValue(CPFApp.ADJOINT_VELOCITY_POTENTIAL,0,inlet_phi)

        if(self.initialize):
            for node in self.fluid_model_part.Nodes:
                # Computing distance to reference
                dx = node.X - self.reference_inlet_node.X
                dy = node.Y - self.reference_inlet_node.Y
                dz = node.Z - self.reference_inlet_node.Z

                initial_phi = dx*self.velocity_inf[0] + dy*self.velocity_inf[1] + dz*self.velocity_inf[2]
                node.SetSolutionStepValue(CPFApp.VELOCITY_POTENTIAL,0,initial_phi + self.inlet_phi_0)
                node.SetSolutionStepValue(CPFApp.AUXILIARY_VELOCITY_POTENTIAL,0,initial_phi + self.inlet_phi_0)
                #TODO: How to initialize the adjoint potential field?
                '''
                if self.far_field_model_part.HasNodalSolutionStepVariable(CPFApp.ADJOINT_VELOCITY_POTENTIAL):
                        node.SetSolutionStepValue(CPFApp.ADJOINT_VELOCITY_POTENTIAL,0,initial_phi)
                        node.SetSolutionStepValue(CPFApp.ADJOINT_AUXILIARY_VELOCITY_POTENTIAL,0,initial_phi)
                '''

    def ExecuteInitializeSolutionStep(self):
        self.Execute()
=======

            tmp = dx*self.velocity_infinity[0] + dy*self.velocity_infinity[1] + dz*self.velocity_infinity[2]

            if(tmp < pos):
                pos = tmp

        for node in self.model_part.Nodes:
            dx = node.X - x0
            dy = node.Y - y0
            dz = node.Z - z0

            tmp = dx*self.velocity_infinity[0] + dy*self.velocity_infinity[1] + dz*self.velocity_infinity[2]

            if(tmp < pos+1e-9):
                node.Fix(CompressiblePotentialFlowApplication.VELOCITY_POTENTIAL)
                node.SetSolutionStepValue(CompressiblePotentialFlowApplication.VELOCITY_POTENTIAL,0,self.inlet_phi)
                if self.model_part.HasNodalSolutionStepVariable(CompressiblePotentialFlowApplication.ADJOINT_VELOCITY_POTENTIAL):
                    node.Fix(CompressiblePotentialFlowApplication.ADJOINT_VELOCITY_POTENTIAL)
                    node.SetSolutionStepValue(CompressiblePotentialFlowApplication.ADJOINT_VELOCITY_POTENTIAL,0,0.0)

    def ExecuteInitializeSolutionStep(self):
        self.Execute()
>>>>>>> 528e0937
<|MERGE_RESOLUTION|>--- conflicted
+++ resolved
@@ -22,7 +22,6 @@
             {
                 "model_part_name":"PLEASE_CHOOSE_MODEL_PART_NAME",
                 "inlet_phi": 1.0,
-<<<<<<< HEAD
                 "mach_infinity": 0.01,
                 "angle_of_attack": 0.0,
                 "density_infinity"  : 1.0,
@@ -67,24 +66,6 @@
         self.fluid_model_part.GetProperties()[1].SetValue(CPFApp.AOA, self.aoa)
         self.fluid_model_part.GetProperties()[1].SetValue(KratosMultiphysics.SOUND_VELOCITY, self.a_inf)
         self.fluid_model_part.GetProperties()[1].SetValue(CPFApp.PRESSURE_INFINITY, self.pressure_inf)
-=======
-                "velocity_infinity": [1.0,0.0,0]
-            }  """ );
-
-
-        settings.ValidateAndAssignDefaults(default_parameters);
-
-        self.model_part = Model[settings["model_part_name"].GetString()]
-        self.velocity_infinity = KratosMultiphysics.Vector(3)#array('d', [1.0, 2.0, 3.14])#np.array([0,0,0])#np.zeros(3)#vector(3)
-        self.velocity_infinity[0] = settings["velocity_infinity"][0].GetDouble()
-        self.velocity_infinity[1] = settings["velocity_infinity"][1].GetDouble()
-        self.velocity_infinity[2] = settings["velocity_infinity"][2].GetDouble()
-        #self.density_infinity = settings["density_infinity"].GetDouble() #TODO: must read this from the properties
-        self.inlet_phi = settings["inlet_phi"].GetDouble()
-        self.model_part.ProcessInfo.SetValue(CompressiblePotentialFlowApplication.VELOCITY_INFINITY,self.velocity_infinity)
-
-
->>>>>>> 528e0937
 
     def Execute(self):
         #KratosMultiphysics.VariableUtils().SetVectorVar(CPFApp.VELOCITY_INFINITY, self.velocity_inf, self.far_field_model_part.Conditions)
@@ -97,14 +78,6 @@
             y0 = node.Y
             z0 = node.Z
             break
-<<<<<<< HEAD
-=======
-
-        #find the node with the minimal x
-        x0 = node1.X
-        y0 = node1.X
-        z0 = node1.X
->>>>>>> 528e0937
 
         # Find smallest distance_to_reference
         pos = 1e30
@@ -113,7 +86,6 @@
             dx = node.X - x0
             dy = node.Y - y0
             dz = node.Z - z0
-<<<<<<< HEAD
 
             distance_to_reference = dx*self.velocity_inf[0] + dy*self.velocity_inf[1] + dz*self.velocity_inf[2]
 
@@ -158,28 +130,4 @@
                 '''
 
     def ExecuteInitializeSolutionStep(self):
-        self.Execute()
-=======
-
-            tmp = dx*self.velocity_infinity[0] + dy*self.velocity_infinity[1] + dz*self.velocity_infinity[2]
-
-            if(tmp < pos):
-                pos = tmp
-
-        for node in self.model_part.Nodes:
-            dx = node.X - x0
-            dy = node.Y - y0
-            dz = node.Z - z0
-
-            tmp = dx*self.velocity_infinity[0] + dy*self.velocity_infinity[1] + dz*self.velocity_infinity[2]
-
-            if(tmp < pos+1e-9):
-                node.Fix(CompressiblePotentialFlowApplication.VELOCITY_POTENTIAL)
-                node.SetSolutionStepValue(CompressiblePotentialFlowApplication.VELOCITY_POTENTIAL,0,self.inlet_phi)
-                if self.model_part.HasNodalSolutionStepVariable(CompressiblePotentialFlowApplication.ADJOINT_VELOCITY_POTENTIAL):
-                    node.Fix(CompressiblePotentialFlowApplication.ADJOINT_VELOCITY_POTENTIAL)
-                    node.SetSolutionStepValue(CompressiblePotentialFlowApplication.ADJOINT_VELOCITY_POTENTIAL,0,0.0)
-
-    def ExecuteInitializeSolutionStep(self):
-        self.Execute()
->>>>>>> 528e0937
+        self.Execute()