import KratosMultiphysics
import KratosMultiphysics.FluidDynamicsApplication as KratosCFD
import KratosMultiphysics.CompressiblePotentialFlowApplication as CPFApp
import math

def DotProduct(A,B):
    result = 0
    for i,j in zip(A,B):
        result += i*j
    return result

def Factory(settings, Model):
    if( not isinstance(settings,KratosMultiphysics.Parameters) ):
        raise Exception("expected input shall be a Parameters object, encapsulating a json string")
    return ApplyFarFieldProcess(Model, settings["Parameters"])

## All the processes python should be derived from "Process"
class ApplyFarFieldProcess(KratosMultiphysics.Process):
    def __init__(self, Model, settings ):
        KratosMultiphysics.Process.__init__(self)

        default_parameters = KratosMultiphysics.Parameters( """
            {
                "model_part_name":"",
                "angle_of_attack": 0.0,
                "mach_infinity": 0.02941176471,
                "free_stream_density"  : 1.0,
                "speed_of_sound": 340,
                "heat_capacity_ratio": 1.4,
                "inlet_potential": 1.0,
                "mach_number_limit": 0.94,
<<<<<<< HEAD
=======
                "mach_number_squared_limit": -1,
>>>>>>> c3cabfdd
                "critical_mach": 0.99,
                "upwind_factor_constant": 1.0,
                "initialize_flow_field": true,
                "perturbation_field": false
            }  """ )
        settings.ValidateAndAssignDefaults(default_parameters)


        self.far_field_model_part = Model[settings["model_part_name"].GetString()]
        self.fluid_model_part = self.far_field_model_part.GetRootModelPart()

        self.angle_of_attack = settings["angle_of_attack"].GetDouble()
        self.free_stream_mach = settings["mach_infinity"].GetDouble()
        self.density_inf = settings["free_stream_density"].GetDouble()
        self.free_stream_speed_of_sound = settings["speed_of_sound"].GetDouble()
        self.heat_capacity_ratio = settings["heat_capacity_ratio"].GetDouble()
        self.inlet_potential_0 = settings["inlet_potential"].GetDouble()
        self.mach_number_limit = settings["mach_number_limit"].GetDouble()
        self.critical_mach = settings["critical_mach"].GetDouble()
        self.upwind_factor_constant = settings["upwind_factor_constant"].GetDouble()
        self.initialize_flow_field = settings["initialize_flow_field"].GetBool()
        self.perturbation_field = settings["perturbation_field"].GetBool()
        if(self.perturbation_field):
            self.initialize_flow_field = False

        # Computing free stream velocity
        self.u_inf = self.free_stream_mach * self.free_stream_speed_of_sound
        self.free_stream_velocity = KratosMultiphysics.Vector(3)
        self.free_stream_velocity[0] = round(self.u_inf*math.cos(self.angle_of_attack),8)
        self.free_stream_velocity[1] = round(self.u_inf*math.sin(self.angle_of_attack),8)
        self.free_stream_velocity[2] = 0.0

        self.fluid_model_part.ProcessInfo.SetValue(CPFApp.FREE_STREAM_MACH,self.free_stream_mach)
        self.fluid_model_part.ProcessInfo.SetValue(CPFApp.FREE_STREAM_VELOCITY,self.free_stream_velocity)
        self.fluid_model_part.ProcessInfo.SetValue(CPFApp.FREE_STREAM_DENSITY,self.density_inf)
        self.fluid_model_part.ProcessInfo.SetValue(KratosMultiphysics.SOUND_VELOCITY,self.free_stream_speed_of_sound)
        self.fluid_model_part.ProcessInfo.SetValue(KratosCFD.HEAT_CAPACITY_RATIO,self.heat_capacity_ratio)
<<<<<<< HEAD
        self.fluid_model_part.ProcessInfo.SetValue(CPFApp.MACH_LIMIT,self.mach_number_limit)
=======

        if self.mach_number_squared_limit > 0.0:
            self.fluid_model_part.ProcessInfo.SetValue(CPFApp.MACH_LIMIT,math.sqrt(self.mach_number_squared_limit))
            warn_msg = 'Both mach_number_squared_limit and mach_number_limit are defined. Using mach_number_squared_limit = ' + str(self.mach_number_squared_limit)
            KratosMultiphysics.Logger.PrintWarning('ApplyFarFieldProcess', warn_msg)
        else:
            self.fluid_model_part.ProcessInfo.SetValue(CPFApp.MACH_LIMIT,self.mach_number_limit)

>>>>>>> c3cabfdd
        self.fluid_model_part.ProcessInfo.SetValue(CPFApp.CRITICAL_MACH,self.critical_mach)
        self.fluid_model_part.ProcessInfo.SetValue(CPFApp.UPWIND_FACTOR_CONSTANT,self.upwind_factor_constant)

    def ExecuteInitializeSolutionStep(self):
        far_field_process=CPFApp.ApplyFarFieldProcess(self.far_field_model_part, self.inlet_potential_0, self.initialize_flow_field, self.perturbation_field)
        far_field_process.Execute()

        # self.Execute()

    def Execute(self):
        reference_inlet_node = self._FindFarthestUpstreamBoundaryNode()
        self._AssignFarFieldBoundaryConditions(reference_inlet_node)

        if(self.initialize_flow_field):
            for node in self.fluid_model_part.Nodes:
                initial_potential = DotProduct( node - reference_inlet_node, self.free_stream_velocity)
                node.SetSolutionStepValue(CPFApp.VELOCITY_POTENTIAL,0,initial_potential + self.inlet_potential_0)
                node.SetSolutionStepValue(CPFApp.AUXILIARY_VELOCITY_POTENTIAL,0,initial_potential + self.inlet_potential_0)

    def _FindFarthestUpstreamBoundaryNode(self):
        # The farthest upstream boundary node is the node with smallest
        # projection of its position vector onto the free stream velocity.

        # Find the farthest upstream boundary node
        temporal_smallest_projection = 1e30
        for node in self.far_field_model_part.Nodes:
            # Projecting the node position vector onto the free stream velocity
            distance_projection = DotProduct(node, self.free_stream_velocity)

            if(distance_projection < temporal_smallest_projection):
                temporal_smallest_projection = distance_projection
                reference_inlet_node = node

        return reference_inlet_node

    def _AssignFarFieldBoundaryConditions(self, reference_inlet_node):
        # A Dirichlet condition is applied at the inlet nodes and
        # a Neumann condition is applied at the outlet nodes
        for cond in self.far_field_model_part.Conditions:
            normal = cond.GetGeometry().Normal()

            # Computing the projection of the free stream velocity onto the normal
            velocity_projection = DotProduct(normal, self.free_stream_velocity)

            if( velocity_projection < 0):
                # A negative projection means inflow (i.e. inlet condition)
                self._AssignDirichletFarFieldBoundaryCondition(reference_inlet_node, cond)
            else:
                # A positive projection means outlow (i.e. outlet condition)
                self._AssignNeumannFarFieldBoundaryCondition(cond)

    def _AssignDirichletFarFieldBoundaryCondition(self, reference_inlet_node, cond):
        for node in cond.GetNodes():
            # Computing the value of the potential at the inlet
            if(self.perturbation_field):
                inlet_potential = 0.0
            else:
                inlet_potential = DotProduct( node - reference_inlet_node, self.free_stream_velocity)

            # Fixing the potential at the inlet nodes
            node.Fix(CPFApp.VELOCITY_POTENTIAL)
            node.SetSolutionStepValue(CPFApp.VELOCITY_POTENTIAL,0,inlet_potential + self.inlet_potential_0)

            # Applying Dirichlet condition in the adjoint problem
            if self.far_field_model_part.HasNodalSolutionStepVariable(CPFApp.ADJOINT_VELOCITY_POTENTIAL):
                node.Fix(CPFApp.ADJOINT_VELOCITY_POTENTIAL)
                node.SetSolutionStepValue(CPFApp.ADJOINT_VELOCITY_POTENTIAL,0,inlet_potential)

    def _AssignNeumannFarFieldBoundaryCondition(self, cond):
        cond.SetValue(CPFApp.FREE_STREAM_VELOCITY, self.free_stream_velocity)

<|MERGE_RESOLUTION|>--- conflicted
+++ resolved
@@ -29,10 +29,7 @@
                 "heat_capacity_ratio": 1.4,
                 "inlet_potential": 1.0,
                 "mach_number_limit": 0.94,
-<<<<<<< HEAD
-=======
                 "mach_number_squared_limit": -1,
->>>>>>> c3cabfdd
                 "critical_mach": 0.99,
                 "upwind_factor_constant": 1.0,
                 "initialize_flow_field": true,
@@ -51,6 +48,7 @@
         self.heat_capacity_ratio = settings["heat_capacity_ratio"].GetDouble()
         self.inlet_potential_0 = settings["inlet_potential"].GetDouble()
         self.mach_number_limit = settings["mach_number_limit"].GetDouble()
+        self.mach_number_squared_limit = settings["mach_number_squared_limit"].GetDouble()
         self.critical_mach = settings["critical_mach"].GetDouble()
         self.upwind_factor_constant = settings["upwind_factor_constant"].GetDouble()
         self.initialize_flow_field = settings["initialize_flow_field"].GetBool()
@@ -70,9 +68,6 @@
         self.fluid_model_part.ProcessInfo.SetValue(CPFApp.FREE_STREAM_DENSITY,self.density_inf)
         self.fluid_model_part.ProcessInfo.SetValue(KratosMultiphysics.SOUND_VELOCITY,self.free_stream_speed_of_sound)
         self.fluid_model_part.ProcessInfo.SetValue(KratosCFD.HEAT_CAPACITY_RATIO,self.heat_capacity_ratio)
-<<<<<<< HEAD
-        self.fluid_model_part.ProcessInfo.SetValue(CPFApp.MACH_LIMIT,self.mach_number_limit)
-=======
 
         if self.mach_number_squared_limit > 0.0:
             self.fluid_model_part.ProcessInfo.SetValue(CPFApp.MACH_LIMIT,math.sqrt(self.mach_number_squared_limit))
@@ -81,7 +76,6 @@
         else:
             self.fluid_model_part.ProcessInfo.SetValue(CPFApp.MACH_LIMIT,self.mach_number_limit)
 
->>>>>>> c3cabfdd
         self.fluid_model_part.ProcessInfo.SetValue(CPFApp.CRITICAL_MACH,self.critical_mach)
         self.fluid_model_part.ProcessInfo.SetValue(CPFApp.UPWIND_FACTOR_CONSTANT,self.upwind_factor_constant)
 
