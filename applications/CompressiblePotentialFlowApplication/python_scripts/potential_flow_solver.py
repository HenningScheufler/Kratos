--- conflicted
+++ resolved
@@ -5,15 +5,6 @@
 import KratosMultiphysics
 from python_solver import PythonSolver
 
-<<<<<<< HEAD
-def CreateSolver(model, custom_settings):
-    return PotentialSolver(model, custom_settings["solver_settings"])
-
-class PotentialSolver(PythonSolver):
-    def __init__(self, model, custom_settings):
-        self.MoveMeshFlag = False
-
-=======
 import KratosMultiphysics.CompressiblePotentialFlowApplication as KCPFApp
 
 # Importing the base class
@@ -29,19 +20,14 @@
         super(LaplacianSolver, self).__init__(model, custom_settings)
         self.move_mesh_flag = False
 
->>>>>>> 3c288a89
         ##settings string in json format
         default_settings = KratosMultiphysics.Parameters("""
         {
             "model_part_name"        : "model",
             "domain_size"            : 2,
             "solver_type": "potential_flow_solver",
-<<<<<<< HEAD
-            "problem_type"	         : "incompressible",
-=======
             "domain_size"     : 2,
             "model_part_name" : "MainModelPart",
->>>>>>> 3c288a89
             "echo_level": 1,
             "relative_tolerance": 1e-5,
             "absolute_tolerance": 1e-9,
@@ -79,32 +65,10 @@
 
         }""")
 
-<<<<<<< HEAD
-            # "linear_solver_settings"       : {
-            #      "solver_type"     : "SkylineLUFactorizationSolver"
-            #   }
-
-=======
         # Overwrite the default settings with user-provided parameters.
->>>>>>> 3c288a89
         self.settings = custom_settings
         self.settings.ValidateAndAssignDefaults(default_settings)
-        model_part_name = self.settings["model_part_name"].GetString()
-
-        if model_part_name == "":
-            raise Exception('Please specify a model_part name!')
-
-        # This will be changed once the Model is fully supported!
-        if self.model.HasModelPart(model_part_name):
-            self.main_model_part = self.model[model_part_name]
-        else:
-            self.main_model_part = self.model.CreateModelPart(model_part_name)
-            domain_size = self.settings["domain_size"].GetInt()
-            if domain_size < 0:
-                raise Exception('Please specify a "domain_size" >= 0!')
-            self.main_model_part.ProcessInfo.SetValue(KratosMultiphysics.DOMAIN_SIZE, domain_size)
-
-<<<<<<< HEAD
+
         model_part_name = self.settings["model_part_name"].GetString()
         super(PotentialSolver,self).__init__(model, self.settings)
 
@@ -121,44 +85,17 @@
         self.domain_size = custom_settings["domain_size"].GetInt()
         self.main_model_part.ProcessInfo.SetValue(KratosMultiphysics.DOMAIN_SIZE, self.domain_size)
         self.main_model_part.ProcessInfo.SetValue(KratosMultiphysics.DENSITY, 1.225)
-        self.main_model_part.ProcessInfo.SetValue(KratosMultiphysics.WATER_PRESSURE,2)#n_parameter
-        self.main_model_part.ProcessInfo.SetValue(KratosMultiphysics.TEMPERATURE,self.settings["penalty"].GetDouble())# alpha penalty
-        self.main_model_part.ProcessInfo.SetValue(KratosMultiphysics.INITIAL_PENALTY,0.0)#penalty kutta
         self.main_model_part.ProcessInfo.SetValue(KratosMultiphysics.MIU,5)#geometry angle
         self.main_model_part.ProcessInfo.SetValue(KratosMultiphysics.LAMBDA, 1.4)
         self.main_model_part.ProcessInfo.SetValue(KratosMultiphysics.SOUND_VELOCITY, 340.0)
 
 
         #construct the linear solvers
-=======
-        # Construct the linear solvers
->>>>>>> 3c288a89
         import KratosMultiphysics.python_linear_solver_factory as linear_solver_factory
         self.linear_solver = linear_solver_factory.ConstructSolver(self.settings["linear_solver_settings"])
         self.perturbate_model_part=False
 
     def AddVariables(self):
-<<<<<<< HEAD
-        self.main_model_part.AddNodalSolutionStepVariable(KratosMultiphysics.CompressiblePotentialFlowApplication.POSITIVE_POTENTIAL)
-        self.main_model_part.AddNodalSolutionStepVariable(KratosMultiphysics.CompressiblePotentialFlowApplication.NEGATIVE_POTENTIAL)
-        self.main_model_part.AddNodalSolutionStepVariable(KratosMultiphysics.CompressiblePotentialFlowApplication.POSITIVE_GRADIENT)
-        self.main_model_part.AddNodalSolutionStepVariable(KratosMultiphysics.CompressiblePotentialFlowApplication.NEGATIVE_GRADIENT)
-        self.main_model_part.AddNodalSolutionStepVariable(KratosMultiphysics.DISTANCE)
-        self.main_model_part.AddNodalSolutionStepVariable(KratosMultiphysics.NORMAL)
-        self.main_model_part.AddNodalSolutionStepVariable(KratosMultiphysics.DISTANCE_GRADIENT)
-        self.main_model_part.AddNodalSolutionStepVariable(KratosMultiphysics.FLAG_VARIABLE)
-        self.main_model_part.AddNodalSolutionStepVariable(KratosMultiphysics.NODAL_AREA)
-        self.main_model_part.AddNodalSolutionStepVariable(KratosMultiphysics.NODAL_H)
-        self.main_model_part.AddNodalSolutionStepVariable(KratosMultiphysics.TEMPERATURE)
-        self.main_model_part.AddNodalSolutionStepVariable(KratosMultiphysics.FLAG_VARIABLE)
-        self.main_model_part.AddNodalSolutionStepVariable(KratosMultiphysics.CompressiblePotentialFlowApplication.VELOCITY_INFINITY)
-        self.main_model_part.AddNodalSolutionStepVariable(KratosMultiphysics.CompressiblePotentialFlowApplication.WAKE_DISTANCE)
-        self.main_model_part.AddNodalSolutionStepVariable(KratosMultiphysics.CompressiblePotentialFlowApplication.LEVEL_SET_DISTANCE)
-
-    def AddDofs(self):
-        KratosMultiphysics.VariableUtils().AddDof(KratosMultiphysics.CompressiblePotentialFlowApplication.POSITIVE_POTENTIAL, self.main_model_part)
-        KratosMultiphysics.VariableUtils().AddDof(KratosMultiphysics.CompressiblePotentialFlowApplication.NEGATIVE_POTENTIAL, self.main_model_part)
-=======
         # Degrees of freedom
         self.main_model_part.AddNodalSolutionStepVariable(KCPFApp.VELOCITY_POTENTIAL)
         self.main_model_part.AddNodalSolutionStepVariable(KCPFApp.AUXILIARY_VELOCITY_POTENTIAL)
@@ -170,13 +107,11 @@
     def AddDofs(self):
         KratosMultiphysics.VariableUtils().AddDof(KCPFApp.VELOCITY_POTENTIAL, self.main_model_part)
         KratosMultiphysics.VariableUtils().AddDof(KCPFApp.AUXILIARY_VELOCITY_POTENTIAL, self.main_model_part)
->>>>>>> 3c288a89
 
     def Initialize(self):
 
         time_scheme = KratosMultiphysics.ResidualBasedIncrementalUpdateStaticScheme()
 
-<<<<<<< HEAD
 
         if self.settings["problem_type"].GetString() == "compressible" or self.settings["problem_type"].GetString() == "compressible_full":
             conv_criteria = KratosMultiphysics.ResidualCriteria(
@@ -219,43 +154,6 @@
         if self.solver_imports_model_part:
             if(self.settings["model_import_settings"]["input_type"].GetString() == "mdpa"):
                 #here it would be the place to import restart data if required
-=======
-        self.incompressible_solution_stratety = KratosMultiphysics.ResidualBasedLinearStrategy(
-            self.main_model_part,
-            time_scheme,
-            self.linear_solver,
-            self.settings["compute_reactions"].GetBool(),
-            self.settings["reform_dofs_at_each_step"].GetBool(),
-            self.settings["calculate_solution_norm"].GetBool(),
-            self.move_mesh_flag)
-
-        (self.incompressible_solution_stratety).SetEchoLevel(self.settings["echo_level"].GetInt())
-        self.incompressible_solution_stratety.Initialize()
-
-    def Check(self):
-        self.incompressible_solution_stratety.Check()
-
-    def ImportModelPart(self):
-
-        if(self.settings["model_import_settings"]["input_type"].GetString() == "mdpa"):
-            #here it would be the place to import restart data if required
-            print(self.settings["model_import_settings"]["input_filename"].GetString())
-            KratosMultiphysics.ModelPartIO(self.settings["model_import_settings"]["input_filename"].GetString()).ReadModelPart(self.main_model_part)
-
-            throw_errors = False
-            KratosMultiphysics.TetrahedralMeshOrientationCheck(self.main_model_part,throw_errors).Execute()
-            #here we replace the dummy elements we read with proper elements
-            self.settings.AddEmptyValue("element_replace_settings")
-            if(self.main_model_part.ProcessInfo[KratosMultiphysics.DOMAIN_SIZE] == 3):
-                self.settings["element_replace_settings"] = KratosMultiphysics.Parameters("""
-                    {
-                    "element_name":"CompressiblePotentialFlowElement3D4N",
-                    "condition_name": "PotentialWallCondition3D3N"
-                    }
-                    """)
-            elif(self.main_model_part.ProcessInfo[KratosMultiphysics.DOMAIN_SIZE] != 2):
-                raise Exception("Domain size is not 2 or 3!!")
->>>>>>> 3c288a89
 
                 self._ImportModelPart(self.main_model_part,self.settings["model_import_settings"])
 
@@ -301,95 +199,19 @@
                             """)
                     else:
                         raise Exception("Domain size is not 2 or 3!!")
-                elif (self.settings["problem_type"].GetString() == "incompressible_stresses"):
-                    if(self.domain_size == 2):
-                        element_replace_settings["element_replace_settings"] = KratosMultiphysics.Parameters("""
-                            {
-                            "element_name":"IncompressibleStressesPotentialFlowElement2D3N",
-                            "condition_name": "IncompressiblePotentialWallCondition2D2N"
-                            }
-                            """)
-                    else:
-                        raise Exception("Domain size is not 2!!")
                 else:
-                    raise Exception("Domain size is not 2 or 3!!")
-            elif (self.settings["problem_type"].GetString() == "compressible_full"):
-                if(self.domain_size == 2):
-                    self.settings["element_replace_settings"] = KratosMultiphysics.Parameters("""
-                        {
-                        "element_name":"CompressibleFullPotentialFlowElement2D3N",
-                        "condition_name": "CompressiblePotentialWallCondition2D2N"
-                        }
-                        """)
-                else:
-                    raise Exception("Domain size is not 2!!")
-            elif (self.settings["problem_type"].GetString() == "incompressible_stresses"):
-                if(self.domain_size == 2):
-                    self.settings["element_replace_settings"] = KratosMultiphysics.Parameters("""
-                        {
-                        "element_name":"IncompressibleStressesPotentialFlowElement2D3N",
-                        "condition_name": "IncompressibleStressesPotentialWallCondition2D2N"
-                        }
-                        """)
-                else:
-                    raise Exception("Domain size is not 2!!")
-            elif (self.settings["problem_type"].GetString() == "incompressible_alpha"):
-                if(self.domain_size == 2):
-                    self.settings["element_replace_settings"] = KratosMultiphysics.Parameters("""
-                        {
-                        "element_name":"IncompressibleAlphaPotentialFlowElement2D3N",
-                        "condition_name": "IncompressibleStressesPotentialWallCondition2D2N"
-                        }
-                        """)
-                else:
-                    raise Exception("Domain size is not 2!!")
-            elif (self.settings["problem_type"].GetString() == "incompressible_alpha_full"):
-                if(self.domain_size == 2):
-                    self.settings["element_replace_settings"] = KratosMultiphysics.Parameters("""
-                        {
-                        "element_name":"IncompressibleAlphaFullPotentialFlowElement2D3N",
-                        "condition_name": "IncompressiblePotentialWallCondition2D2N"
-                        }
-                        """)
-                else:
-                    raise Exception("Domain size is not 2!!")
-            elif (self.settings["problem_type"].GetString() == "incompressible_stresses_mix"):
-                if(self.domain_size == 2):
-                    self.settings["element_replace_settings"] = KratosMultiphysics.Parameters("""
-                        {
-                        "element_name":"IncompressibleStressesMixPotentialFlowElement2D3N",
-                        "condition_name": "IncompressibleStressesPotentialWallCondition2D2N"
-                        }
-                        """)
-                else:
-                    raise Exception("Domain size is not 2!!")
-            else:
-                raise Exception("Problem type not defined!!")
+                    raise Exception("Problem type not defined!!")
             
             KratosMultiphysics.ReplaceElementsAndConditionsProcess(self.main_model_part, self.settings["element_replace_settings"]).Execute()
 
         # else:
-            # raise Exception("other input options are not yet implemented")
-        self.PerturbateModelPart()
+        # raise Exception("other input options are not yet implemented")
         print("Solving",self.settings["problem_type"].GetString() ,"case")
         current_buffer_size = self.main_model_part.GetBufferSize()
         if(self.GetMinimumBufferSize() > current_buffer_size):
             self.main_model_part.SetBufferSize( self.GetMinimumBufferSize() )
 
         print ("model reading finished")
-    def PerturbateModelPart(self):
-        if self.perturbate_model_part:
-            epsilon=self.settings["epsilon"].GetDouble()
-            node_id=self.settings["node_id"].GetInt()
-            idim=self.settings["dimension"].GetInt()
-            if idim==0:
-                self.main_model_part.GetNode(node_id,0).X += epsilon
-            elif idim==1:
-                self.main_model_part.GetNode(node_id,0).Y += epsilon
-            else :
-                raise("dimension error")
-
-
 
     def GetMinimumBufferSize(self):
         return 1
@@ -406,35 +228,9 @@
     def SolveSolutionStep(self):
         self.incompressible_solution_stratety.SolveSolutionStep()
 
-<<<<<<< HEAD
-    def AdvanceInTime(self, current_time):
-        dt = 1 #self._ComputeDeltaTime()
-        new_time = current_time + dt
-
-        # self.main_model_part.CloneTimeStep(new_time)
-        self.main_model_part.ProcessInfo[KratosMultiphysics.STEP] += 1
-
-        return new_time
-
-    def InitializeSolutionStep(self):
-        self.solver.InitializeSolutionStep()
-
-
-    def SolveSolutionStep(self):
-        (self.solver).Solve()
-
-    def FinalizeSolutionStep(self):
-        self.solver.FinalizeSolutionStep()
-
-    def Predict(self):
-        self.solver.Predict()
-
-    #
-=======
     def FinalizeSolutionStep(self):
         self.incompressible_solution_stratety.FinalizeSolutionStep()
 
->>>>>>> 3c288a89
     def SetEchoLevel(self, level):
         self.incompressible_solution_stratety.SetEchoLevel(level)
 
