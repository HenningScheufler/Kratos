import KratosMultiphysics
import KratosMultiphysics.CompressiblePotentialFlowApplication as CPFApp
import math

def Factory(settings, Model):
    if(not isinstance(settings, KratosMultiphysics.Parameters)):
        raise Exception(
            "expected input shall be a Parameters object, encapsulating a json string")

    return DefineWakeProcess2D(Model, settings["Parameters"])

# TODO Implement this process in C++ and make it open mp parallel to save time selecting the wake elements
class DefineWakeProcess2D(KratosMultiphysics.Process):
    def __init__(self, Model, settings):
        # Call the base Kratos process constructor
        KratosMultiphysics.Process.__init__(self)

<<<<<<< HEAD
        default_settings = KratosMultiphysics.Parameters("""
            {
                "mesh_id"                   : 0,
                "upper_surface_model_part_name" : "please specify the model part that contains the upper surface nodes",
                "lower_surface_model_part_name" : "please specify the model part that contains the lower surface nodes",
                "fluid_part_name"           : "MainModelPart",
                "wake_direction"                 : [1.0,0.0,0.0],
                "epsilon"    : 1e-9
            }
            """)

=======
        # Check default settings
        default_settings = KratosMultiphysics.Parameters(r'''{
            "model_part_name": "",
            "wake_direction": [1.0,0.0,0.0],
            "epsilon": 1e-9
        }''')
>>>>>>> 6aef6a70
        settings.ValidateAndAssignDefaults(default_settings)

        # Extract and check data from custom settings
        self.wake_direction = settings["wake_direction"].GetVector()
        if(self.wake_direction.Size() != 3):
            raise Exception('The wake direction should be a vector with 3 components!')

        body_model_part_name = settings["model_part_name"].GetString()
        if body_model_part_name == "":
            err_msg = "Empty model_part_name in DefineWakeProcess2D\n"
            err_msg += "Please specify the model part that contains the body surface nodes"
            raise Exception(err_msg)
        self.body_model_part = Model[body_model_part_name]

        self.epsilon = settings["epsilon"].GetDouble()

        dnorm = math.sqrt(
            self.wake_direction[0]**2 + self.wake_direction[1]**2 + self.wake_direction[2]**2)
        self.wake_direction[0] /= dnorm
        self.wake_direction[1] /= dnorm
        self.wake_direction[2] /= dnorm

        self.wake_normal = KratosMultiphysics.Vector(3)
        self.wake_normal[0] = -self.wake_direction[1]
        self.wake_normal[1] = self.wake_direction[0]
        self.wake_normal[2] = 0.0

        self.fluid_model_part = self.body_model_part.GetRootModelPart()
        self.trailing_edge_model_part = self.fluid_model_part.CreateSubModelPart("trailing_edge_model_part")

        # Call the nodal normal calculation util
        KratosMultiphysics.NormalCalculationUtils().CalculateOnSimplex(
            self.fluid_model_part, self.fluid_model_part.ProcessInfo[KratosMultiphysics.DOMAIN_SIZE])

        # Find nodal neigbours util call
        avg_elem_num = 10
        avg_node_num = 10
        KratosMultiphysics.FindNodalNeighboursProcess(
            self.fluid_model_part, avg_elem_num, avg_node_num).Execute()

        for cond in self.upper_surface_model_part.Conditions:
            for node in cond.GetNodes():
                node.Set(KratosMultiphysics.SOLID)
        for cond in self.lower_surface_model_part.Conditions:
            for node in cond.GetNodes():
                node.Set(KratosMultiphysics.SOLID)

    def ExecuteInitialize(self):
        # Save the trailing edge for further computations
        self.SaveTrailingEdgeNode()
        # Check which elements are cut and mark them as wake
        self.MarkWakeElements()
        # Mark the elements touching the trailing edge from below as kutta
        self.MarkKuttaElements()
        # Mark the trailing edge element that is further downstream as wake
        self.MarkWakeTEElement()

    def SaveTrailingEdgeNode(self):
        # This function finds and saves the trailing edge for further computations
        max_x_coordinate = -1e30
        for node in self.body_model_part.Nodes:
            if(node.X > max_x_coordinate):
                max_x_coordinate = node.X
                self.te = node

        self.te.SetValue(CPFApp.TRAILING_EDGE, True)

    def MarkWakeElements(self):
        # This function checks which elements are cut by the wake
        # and marks them as wake elements
        KratosMultiphysics.Logger.PrintInfo('...Selecting wake elements...')

        for elem in self.fluid_model_part.Elements:
            # Mark and save the elements touching the trailing edge
            self.MarkTrailingEdgeElements(elem)

            # Elements downstream the trailing edge can be wake elements
            potentially_wake = self.SelectPotentiallyWakeElements(elem)

            if(potentially_wake):
                # Compute the nodal distances of the element to the wake
                distances_to_wake = self.ComputeDistancesToWake(elem)

                # Selecting the cut (wake) elements
                wake_element = self.SelectWakeElements(distances_to_wake)

                if(wake_element):
                    elem.SetValue(CPFApp.WAKE, True)
                    elem.SetValue(
                        KratosMultiphysics.ELEMENTAL_DISTANCES, distances_to_wake)
                    counter=0
                    for node in elem.GetNodes():
                        node.SetSolutionStepValue(KratosMultiphysics.DISTANCE,distances_to_wake[counter])
                        counter += 1

        KratosMultiphysics.Logger.PrintInfo('...Selecting wake elements finished...')

    def MarkTrailingEdgeElements(self, elem):
        # This function marks the elements touching the trailing
        # edge and saves them in the trailing_edge_model_part for
        # further computations
        for elnode in elem.GetNodes():
            if(elnode.GetValue(CPFApp.TRAILING_EDGE)):
                elem.SetValue(CPFApp.TRAILING_EDGE, True)
                self.trailing_edge_model_part.Elements.append(elem)
                break

    def SelectPotentiallyWakeElements(self, elem):
        # This function selects the elements downstream the
        # trailing edge as potentially wake elements

        # Compute the distance from the element's center to
        # the trailing edge
        x_distance_to_te = elem.GetGeometry().Center().X - self.te.X
        y_distance_to_te = elem.GetGeometry().Center().Y - self.te.Y

        # Compute the projection of the distance in the wake direction
        projection_on_wake = x_distance_to_te*self.wake_direction[0] + \
            y_distance_to_te*self.wake_direction[1]

        # Elements downstream the trailing edge can be wake elements
        if(projection_on_wake > 0):
            return True
        else:
            return False

    def ComputeDistancesToWake(self, elem):
        # This function computes the distance of the element nodes
        # to the wake
        nodal_distances_to_wake = KratosMultiphysics.Vector(3)
        counter = 0
        for elnode in elem.GetNodes():
            # Compute the distance from the node to the trailing edge
            x_distance_to_te = elnode.X - self.te.X
            y_distance_to_te = elnode.Y - self.te.Y

            # Compute the projection of the distance vector in the wake normal direction
            distance_to_wake = x_distance_to_te*self.wake_normal[0] + \
                y_distance_to_te*self.wake_normal[1]

            # Nodes laying on the wake have a positive distance
            if(abs(distance_to_wake) < self.epsilon):
                distance_to_wake = self.epsilon

            nodal_distances_to_wake[counter] = distance_to_wake
            counter += 1

        return nodal_distances_to_wake

    @staticmethod
    def SelectWakeElements(distances_to_wake):
        # This function checks whether the element is cut by the wake

        # Initialize counters
        number_of_nodes_with_positive_distance = 0
        number_of_nodes_with_negative_distance = 0

        # Count how many element nodes are above and below the wake
        for nodal_distance_to_wake in distances_to_wake:
            if(nodal_distance_to_wake < 0.0):
                number_of_nodes_with_negative_distance += 1
            else:
                number_of_nodes_with_positive_distance += 1

        # Elements with nodes above and below the wake are wake elements
        return(number_of_nodes_with_negative_distance > 0 and number_of_nodes_with_positive_distance > 0)

    def MarkKuttaElements(self):
        # This function selects the kutta elements. Kutta elements
        # are touching the trailing edge from below.
        for elem in self.trailing_edge_model_part.Elements:
            # Compute the distance from the element center to the trailing edge
            x_distance_to_te = elem.GetGeometry().Center().X - self.te.X
            y_distance_to_te = elem.GetGeometry().Center().Y - self.te.Y

            # Compute the projection of the distance vector in the wake normal direction
            distance_to_wake = x_distance_to_te*self.wake_normal[0] + \
                y_distance_to_te*self.wake_normal[1]

            # Marking the elements under the trailing edge as kutta
            if(distance_to_wake < 0.0):
                elem.SetValue(CPFApp.KUTTA, True)

    @staticmethod
    def CheckIfElemIsCutByWake(elem):
        nneg=0
        distances = elem.GetValue(KratosMultiphysics.ELEMENTAL_DISTANCES)
        for nodal_distance in distances:
            if nodal_distance<0:
                nneg += 1

        return nneg==1

    def MarkWakeTEElement(self):
        # This function finds the trailing edge element that is further downstream
        # and marks it as wake trailing edge element. The rest of trailing edge elements are
        # unassigned from the wake.

        for elem in self.trailing_edge_model_part.Elements:
            if (elem.GetValue(CPFApp.WAKE)):
                if(self.CheckIfElemIsCutByWake(elem)): #TE Element
                    elem.Set(KratosMultiphysics.STRUCTURE)
                    elem.SetValue(CPFApp.KUTTA, False)
                else: #Rest of elements touching the trailing edge but not part of the wake
                    elem.SetValue(CPFApp.WAKE, False)<|MERGE_RESOLUTION|>--- conflicted
+++ resolved
@@ -15,26 +15,12 @@
         # Call the base Kratos process constructor
         KratosMultiphysics.Process.__init__(self)
 
-<<<<<<< HEAD
-        default_settings = KratosMultiphysics.Parameters("""
-            {
-                "mesh_id"                   : 0,
-                "upper_surface_model_part_name" : "please specify the model part that contains the upper surface nodes",
-                "lower_surface_model_part_name" : "please specify the model part that contains the lower surface nodes",
-                "fluid_part_name"           : "MainModelPart",
-                "wake_direction"                 : [1.0,0.0,0.0],
-                "epsilon"    : 1e-9
-            }
-            """)
-
-=======
         # Check default settings
         default_settings = KratosMultiphysics.Parameters(r'''{
             "model_part_name": "",
             "wake_direction": [1.0,0.0,0.0],
             "epsilon": 1e-9
         }''')
->>>>>>> 6aef6a70
         settings.ValidateAndAssignDefaults(default_settings)
 
         # Extract and check data from custom settings
@@ -75,10 +61,7 @@
         KratosMultiphysics.FindNodalNeighboursProcess(
             self.fluid_model_part, avg_elem_num, avg_node_num).Execute()
 
-        for cond in self.upper_surface_model_part.Conditions:
-            for node in cond.GetNodes():
-                node.Set(KratosMultiphysics.SOLID)
-        for cond in self.lower_surface_model_part.Conditions:
+        for cond in self.body_model_part.Conditions:
             for node in cond.GetNodes():
                 node.Set(KratosMultiphysics.SOLID)
 
