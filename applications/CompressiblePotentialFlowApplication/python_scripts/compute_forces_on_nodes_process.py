import KratosMultiphysics
import KratosMultiphysics.CompressiblePotentialFlowApplication as CPFApp

def Factory(settings, Model):
    if(not isinstance(settings, KratosMultiphysics.Parameters)):
        raise Exception(
            "expected input shall be a Parameters object, encapsulating a json string")
    return ComputeForcesOnNodesProcess(Model, settings["Parameters"])

# all the processes python processes should be derived from "python_process"

class ComputeForcesOnNodesProcess(KratosMultiphysics.Process):
    def __init__(self, Model, settings):
        KratosMultiphysics.Process.__init__(self)

        default_parameters = KratosMultiphysics.Parameters(r'''{
            "model_part_name": "",
            "create_output_file": false,
            "output_variables" : []
        }''')

        settings.ValidateAndAssignDefaults(default_parameters)

        self.body_model_part = Model[settings["model_part_name"].GetString()]
        self.create_output_file = settings["create_output_file"].GetBool()
        self.output_variables = settings["output_variables"]

    def ExecuteFinalizeSolutionStep(self):
        self.Execute()

    def Execute(self):
        KratosMultiphysics.Logger.PrintInfo('ComputeForcesOnNodesProcess', 'Computing reactions on nodes')
<<<<<<< HEAD
        KratosMultiphysics.Logger.PrintInfo(self.output_variables)
=======

        KratosMultiphysics.VariableUtils().SetHistoricalVariableToZero(KratosMultiphysics.REACTION, self.body_model_part.Nodes)
>>>>>>> 9528c523

        free_stream_velocity = self.body_model_part.ProcessInfo.GetValue(CPFApp.FREE_STREAM_VELOCITY)
        free_stream_density = self.body_model_part.ProcessInfo.GetValue(CPFApp.FREE_STREAM_DENSITY)
        free_stream_velocity_norm = free_stream_velocity.norm_2()
        dynamic_pressure = 0.5*free_stream_density*free_stream_velocity_norm**2

        for cond in self.body_model_part.Conditions:
            condition_normal = cond.GetGeometry().Normal()
            pressure_coefficient = cond.GetValue(KratosMultiphysics.PRESSURE)

            for node in cond.GetNodes():
<<<<<<< HEAD
                # KratosMultiphysics.Logger.PrintInfo("Printing Condition and Nodal Values")
                # KratosMultiphysics.Logger.PrintInfo("condition_normal   ",condition_normal)
                KratosMultiphysics.Logger.PrintInfo("pressure_coefficient   ",pressure_coefficient)
                # KratosMultiphysics.Logger.PrintInfo("dynamic_pressure   ",dynamic_pressure)
=======
>>>>>>> 9528c523
                added_force = condition_normal*(pressure_coefficient/2.0)*dynamic_pressure
                nodal_force = node.GetSolutionStepValue(KratosMultiphysics.REACTION) + added_force
                node.SetSolutionStepValue(KratosMultiphysics.REACTION, nodal_force)

        total_force = KratosMultiphysics.VariableUtils().SumHistoricalNodeVectorVariable(KratosMultiphysics.REACTION, self.body_model_part, 0)


        KratosMultiphysics.Logger.PrintInfo('ComputeForcesOnNodesProcess','Lift Force = ', total_force[1])
        KratosMultiphysics.Logger.PrintInfo('ComputeForcesOnNodesProcess','Drag Force = ', total_force[0])
        KratosMultiphysics.Logger.PrintInfo('ComputeForcesOnNodesProcess','Side Force = ', total_force[2])

        if self.create_output_file:
            with open("cl_points_with_lift.dat", 'w') as cl_file:
                cl_file.write('{0:15.12f}'.format(total_force[1]/dynamic_pressure))<|MERGE_RESOLUTION|>--- conflicted
+++ resolved
@@ -30,12 +30,9 @@
 
     def Execute(self):
         KratosMultiphysics.Logger.PrintInfo('ComputeForcesOnNodesProcess', 'Computing reactions on nodes')
-<<<<<<< HEAD
-        KratosMultiphysics.Logger.PrintInfo(self.output_variables)
-=======
 
         KratosMultiphysics.VariableUtils().SetHistoricalVariableToZero(KratosMultiphysics.REACTION, self.body_model_part.Nodes)
->>>>>>> 9528c523
+
 
         free_stream_velocity = self.body_model_part.ProcessInfo.GetValue(CPFApp.FREE_STREAM_VELOCITY)
         free_stream_density = self.body_model_part.ProcessInfo.GetValue(CPFApp.FREE_STREAM_DENSITY)
@@ -47,13 +44,7 @@
             pressure_coefficient = cond.GetValue(KratosMultiphysics.PRESSURE)
 
             for node in cond.GetNodes():
-<<<<<<< HEAD
-                # KratosMultiphysics.Logger.PrintInfo("Printing Condition and Nodal Values")
-                # KratosMultiphysics.Logger.PrintInfo("condition_normal   ",condition_normal)
-                KratosMultiphysics.Logger.PrintInfo("pressure_coefficient   ",pressure_coefficient)
-                # KratosMultiphysics.Logger.PrintInfo("dynamic_pressure   ",dynamic_pressure)
-=======
->>>>>>> 9528c523
+
                 added_force = condition_normal*(pressure_coefficient/2.0)*dynamic_pressure
                 nodal_force = node.GetSolutionStepValue(KratosMultiphysics.REACTION) + added_force
                 node.SetSolutionStepValue(KratosMultiphysics.REACTION, nodal_force)
