from __future__ import print_function, absolute_import, division #makes KratosMultiphysics backward compatible with python 2.6 and 2.7
# importing the Kratos Library
import KratosMultiphysics
import KratosMultiphysics.CompressiblePotentialFlowApplication as KCPFApp
from KratosMultiphysics.CompressiblePotentialFlowApplication.potential_flow_solver import PotentialFlowSolver
from KratosMultiphysics.StructuralMechanicsApplication import ReplaceMultipleElementsAndConditionsProcess

def CreateSolver(model, custom_settings):
    return PotentialFlowAdjointSolver(model, custom_settings)

class PotentialFlowAdjointSolver(PotentialFlowSolver):
    def __init__(self, model, custom_settings):

        self.response_function_settings = custom_settings["response_function_settings"].Clone()
        self.sensitivity_settings = custom_settings["sensitivity_settings"].Clone()
        custom_settings.RemoveValue("response_function_settings")
        custom_settings.RemoveValue("sensitivity_settings")
        # Construct the base solver.
        super(PotentialFlowAdjointSolver, self).__init__(model, custom_settings)

        KratosMultiphysics.Logger.PrintInfo("::[PotentialFlowAdjointSolver]:: ", "Construction finished")

    def AddVariables(self):
        super(PotentialFlowAdjointSolver, self).AddVariables()
        self.main_model_part.AddNodalSolutionStepVariable(KCPFApp.ADJOINT_VELOCITY_POTENTIAL)
        self.main_model_part.AddNodalSolutionStepVariable(KCPFApp.ADJOINT_AUXILIARY_VELOCITY_POTENTIAL)
        self.main_model_part.AddNodalSolutionStepVariable(KratosMultiphysics.SHAPE_SENSITIVITY)
        self.main_model_part.AddNodalSolutionStepVariable(KratosMultiphysics.NORMAL_SENSITIVITY)

        KratosMultiphysics.Logger.PrintInfo("::[PotentialFlowAdjointSolver]:: ", "Variables ADDED")

    def AddDofs(self):
        KratosMultiphysics.VariableUtils().AddDof(KCPFApp.ADJOINT_VELOCITY_POTENTIAL, self.main_model_part)
        KratosMultiphysics.VariableUtils().AddDof(KCPFApp.ADJOINT_AUXILIARY_VELOCITY_POTENTIAL, self.main_model_part)

    def Initialize(self):
        """Perform initialization after adding nodal variables and dofs to the main model part. """
        if self.response_function_settings["response_type"].GetString() == "adjoint_lift_jump_coordinates":
            self.response_function = KCPFApp.AdjointLiftJumpCoordinatesResponseFunction(self.main_model_part, self.response_function_settings)
        else:
            raise Exception("invalid response_type: " + self.response_function_settings["response_type"].GetString())

        self.sensitivity_builder=KratosMultiphysics.SensitivityBuilder(self.sensitivity_settings,self.main_model_part, self.response_function)
        self.sensitivity_builder.Initialize()

        scheme = KratosMultiphysics.ResidualBasedAdjointStaticScheme(self.response_function)

        builder_and_solver = KratosMultiphysics.ResidualBasedBlockBuilderAndSolver(self.linear_solver)
        self.solver = KratosMultiphysics.ResidualBasedLinearStrategy(
            self.main_model_part,
            scheme,
            self.linear_solver,
            builder_and_solver,
            self.settings["compute_reactions"].GetBool(),
            self.settings["reform_dofs_at_each_step"].GetBool(),
            self.settings["calculate_solution_norm"].GetBool(),
            self.settings["move_mesh_flag"].GetBool())

        self.solver.SetEchoLevel(self.settings["echo_level"].GetInt())
        self.solver.Check()

        self.response_function.Initialize()

        KratosMultiphysics.Logger.PrintInfo("::[PotentialFlowAdjointSolver]:: ", "Finished initialization.")

    def PrepareModelPart(self):
        super(PotentialFlowAdjointSolver, self).PrepareModelPart()
       # defines how the primal elements should be replaced with their adjoint counterparts
        replacement_settings = KratosMultiphysics.Parameters("""
            {
                "element_name_table" :
                {
<<<<<<< HEAD
                    "IncompressiblePotentialFlowElement2D3N" : "AdjointIncompressiblePotentialFlowElement2D3N",
                    "EmbeddedIncompressiblePotentialFlowElement2D3N" : "AdjointEmbeddedIncompressiblePotentialFlowElement2D3N"

=======
                    "IncompressiblePotentialFlowElement2D3N" : "AdjointPotentialFlowElement2D3N"
>>>>>>> c7fa9f79
                },
                "condition_name_table" :
                {
                    "PotentialWallCondition2D2N"             : "AdjointPotentialWallCondition2D2N"
                }
            }
        """)

        ReplaceMultipleElementsAndConditionsProcess(self.main_model_part, replacement_settings).Execute()

        KratosMultiphysics.Logger.PrintInfo("::[PotentialFlowAdjointSolver]:: ", "ModelPart prepared for Solver.")

    def InitializeSolutionStep(self):
        super(PotentialFlowAdjointSolver, self).InitializeSolutionStep()
        self.response_function.InitializeSolutionStep()

    def FinalizeSolutionStep(self):
        super(PotentialFlowAdjointSolver, self).FinalizeSolutionStep()
        print(self.response_function.CalculateValue(self.main_model_part))
        self.response_function.FinalizeSolutionStep()
        self.sensitivity_builder.UpdateSensitivities()
<|MERGE_RESOLUTION|>--- conflicted
+++ resolved
@@ -70,13 +70,8 @@
             {
                 "element_name_table" :
                 {
-<<<<<<< HEAD
-                    "IncompressiblePotentialFlowElement2D3N" : "AdjointIncompressiblePotentialFlowElement2D3N",
+                    "IncompressiblePotentialFlowElement2D3N" : "AdjointPotentialFlowElement2D3N"
                     "EmbeddedIncompressiblePotentialFlowElement2D3N" : "AdjointEmbeddedIncompressiblePotentialFlowElement2D3N"
-
-=======
-                    "IncompressiblePotentialFlowElement2D3N" : "AdjointPotentialFlowElement2D3N"
->>>>>>> c7fa9f79
                 },
                 "condition_name_table" :
                 {
