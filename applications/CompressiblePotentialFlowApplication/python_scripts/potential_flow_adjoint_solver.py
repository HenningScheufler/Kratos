--- conflicted
+++ resolved
@@ -90,14 +90,9 @@
         KratosMultiphysics.VariableUtils().AddDof(KCPFApp.ADJOINT_AUXILIARY_VELOCITY_POTENTIAL, self.main_model_part)
 
     def Initialize(self):
-<<<<<<< HEAD
         self.response_function_settings.AddEmptyValue("reference_chord").SetDouble(self.reference_chord)
-
-        self._ComputeNodalNeighbours()
-=======
         # Call base solver Initialize() to calculate the nodal neighbours and initialize the strategy
         super(PotentialFlowAdjointSolver, self).Initialize()
->>>>>>> e21d1eee
 
         # Initialize the response function and the sensitivity builder
         self._GetResponseFunction().Initialize()
