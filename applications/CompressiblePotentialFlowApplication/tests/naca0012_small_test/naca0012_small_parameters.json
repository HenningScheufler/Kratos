{
    "problem_data"                     : {
        "problem_name"    : "naca0012",
        "parallel_type"   : "OpenMP",
        "echo_level"      : 0,
        "start_time"      : 0.0,
        "end_time"        : 1
    },
    "solver_settings"                  : {
        "solver_type"            : "potential_flow",
        "domain_size"     : 2,
        "model_part_name" : "MainModelPart",
        "model_import_settings"  : {
            "input_type"     : "mdpa",
            "input_filename" : "naca0012_small"
        },
        "maximum_iterations"     : 10,
        "echo_level"             : 0,
        "linear_solver_settings"  : {
                "solver_type"             : "ExternalSolversApplication.super_lu",
                "verbosity"               : 0
        },
        "volume_model_part_name" : "Parts_Parts_Auto1",
        "skin_parts"             : ["PotentialWallCondition2D_Far_field_Auto1","Body2D_Body"],
        "no_skin_parts"          : []
    },
    "processes" : {
        "initial_conditions_process_list"  : [],
        "boundary_conditions_process_list" : [{
            "python_module" : "apply_far_field_process",
            "kratos_module" : "KratosMultiphysics.CompressiblePotentialFlowApplication",
            "process_name"  : "FarFieldProcess",
            "Parameters"    : {
                "model_part_name"   : "MainModelPart.PotentialWallCondition2D_Far_field_Auto1",
                "inlet_phi"         : 1.0,
                "velocity_infinity" : [10.0,0.0,0.0]
            }
        },{
            "python_module" : "define_wake_process_2d",
            "kratos_module" : "KratosMultiphysics.CompressiblePotentialFlowApplication",
            "process_name"  : "DefineWakeProcess",
            "Parameters"    : {
                "model_part_name" : "MainModelPart.Body2D_Body",
                "wake_direction"  : [1.0,0.0,0.0],
                "epsilon"         : 1e-9
            }
        },{
            "python_module" : "compute_lift_process",
            "kratos_module" : "KratosMultiphysics.CompressiblePotentialFlowApplication",
            "process_name"  : "ComputeLiftProcess3D",
            "Parameters"    : {
                "model_part_name" : "MainModelPart.Body2D_Body",
                "velocity_infinity" : [10.0,0.0,0.0],
                "create_output_file": true
            }
        },{
<<<<<<< HEAD
            "python_module" : "forces_elements_to_nodes_process",
            "kratos_module" : "KratosMultiphysics.CompressiblePotentialFlowApplication",
            "process_name"  : "ComputeLiftProcess3D",
            "Parameters"    : {
=======
            "python_module" : "compute_moment_process",
            "kratos_module" : "KratosMultiphysics.CompressiblePotentialFlowApplication",
            "process_name"  : "ComputeMomentProcess3D",
            "Parameters"    : {
                "reference_point" : [0.0,0.0,0.0],
>>>>>>> 310b2f21
                "model_part_name" : "MainModelPart.Body2D_Body",
                "velocity_infinity" : [10.0,0.0,0.0],
                "create_output_file": true
            }
        },{
            "python_module" : "placeholder_process",
            "kratos_module" : "KratosMultiphysics.CompressiblePotentialFlowApplication",
            "process_name"  : "PlaceholderProcess",
            "Parameters"    : {
                "model_part_name" : "MainModelPart.Body2D_Body"
            }
        },{
            "python_module" : "placeholder_process",
            "kratos_module" : "KratosMultiphysics.CompressiblePotentialFlowApplication",
            "process_name"  : "PlaceholderProcess",
            "Parameters"    : {
                "model_part_name" : "MainModelPart.Body2D_LowerSurface"
            }
        }],
        "auxiliar_process_list" :[{
            "kratos_module"   : "KratosMultiphysics",
            "python_module"   : "point_output_process",
            "help"            : "",
            "process_name"    : "PointOutputProcess",
            "Parameters" : {
                "position"         : [1.0, 0.5, 0.0],
                "model_part_name"  : "MainModelPart",
                "output_file_settings": {
                    "file_name"  : "naca0012_test_probe1.dat"
                },
                "output_variables" : ["VELOCITY_POTENTIAL"]
            }
         },{
            "python_module"   : "compare_two_files_check_process",
            "kratos_module"   : "KratosMultiphysics",
            "help"            : "",
            "process_name"    : "CompareTwoFilesCheckProcess",
            "Parameters" :{
                "output_file_name"    : "naca0012_test_probe1.dat",
                "reference_file_name" : "naca0012_test_probe1_ref.dat",
                "comparison_type"     : "dat_file",
                "remove_output_file"    : true,
                "tolerance"             : 1e-9,
                "relative_tolerance"    : 1e-12
            }
        },{
            "python_module"   : "compare_two_files_check_process",
            "kratos_module"   : "KratosMultiphysics",
            "help"            : "",
            "process_name"    : "CompareTwoFilesCheckProcess",
            "Parameters" :{
                "output_file_name"    : "cl.dat",
                "reference_file_name" : "cl_ref.dat",
                "comparison_type"     : "dat_file",
                "remove_output_file"    : true,
                "tolerance"             : 1e-9,
                "relative_tolerance"    : 1e-9
            }
        },{
            "python_module"   : "compare_two_files_check_process",
            "kratos_module"   : "KratosMultiphysics",
            "help"            : "",
            "process_name"    : "CompareTwoFilesCheckProcess",
            "Parameters" :{
<<<<<<< HEAD
                "output_file_name"    : "cl_points_with_lift.dat",
                "reference_file_name" : "cl_ref.dat",
=======
                "output_file_name"    : "moment.dat",
                "reference_file_name" : "moment_ref.dat",
>>>>>>> 310b2f21
                "comparison_type"     : "dat_file",
                "remove_output_file"    : true,
                "tolerance"             : 1e-9,
                "relative_tolerance"    : 1e-9
            }
        }]
    }
}<|MERGE_RESOLUTION|>--- conflicted
+++ resolved
@@ -54,18 +54,11 @@
                 "create_output_file": true
             }
         },{
-<<<<<<< HEAD
-            "python_module" : "forces_elements_to_nodes_process",
-            "kratos_module" : "KratosMultiphysics.CompressiblePotentialFlowApplication",
-            "process_name"  : "ComputeLiftProcess3D",
-            "Parameters"    : {
-=======
             "python_module" : "compute_moment_process",
             "kratos_module" : "KratosMultiphysics.CompressiblePotentialFlowApplication",
             "process_name"  : "ComputeMomentProcess3D",
             "Parameters"    : {
                 "reference_point" : [0.0,0.0,0.0],
->>>>>>> 310b2f21
                 "model_part_name" : "MainModelPart.Body2D_Body",
                 "velocity_infinity" : [10.0,0.0,0.0],
                 "create_output_file": true
@@ -130,13 +123,8 @@
             "help"            : "",
             "process_name"    : "CompareTwoFilesCheckProcess",
             "Parameters" :{
-<<<<<<< HEAD
-                "output_file_name"    : "cl_points_with_lift.dat",
-                "reference_file_name" : "cl_ref.dat",
-=======
                 "output_file_name"    : "moment.dat",
                 "reference_file_name" : "moment_ref.dat",
->>>>>>> 310b2f21
                 "comparison_type"     : "dat_file",
                 "remove_output_file"    : true,
                 "tolerance"             : 1e-9,
