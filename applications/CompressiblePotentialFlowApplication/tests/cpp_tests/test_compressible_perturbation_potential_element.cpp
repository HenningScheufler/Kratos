--- conflicted
+++ resolved
@@ -502,8 +502,6 @@
     pElement->GetValue(WAKE) = true;
 
     const std::array<double, 6> potential{1.0, 31.0, 150.0, 6.0, 75.0, 55.0};
-<<<<<<< HEAD
-=======
     AssignPotentialsToWakeCompressiblePerturbationElement(pElement, distances, potential);
 
     // Compute LHS
@@ -606,116 +604,6 @@
     pElement->GetGeometry()[number_of_nodes-1].SetValue(TRAILING_EDGE, true);
 
     const std::array<double, 6> potential{1.0, 151.0, 190.0, 6.0, 165.0, 195.0};
->>>>>>> 043ee77a
-    AssignPotentialsToWakeCompressiblePerturbationElement(pElement, distances, potential);
-
-    // Compute LHS
-    Matrix LHS = ZeroMatrix(6, 6);
-
-    const ProcessInfo& r_current_process_info = model_part.GetProcessInfo();
-    pElement->CalculateLeftHandSide(LHS, r_current_process_info);
-
-    // Check the LHS values
-<<<<<<< HEAD
-    std::array<double,36> reference{0.2730300317674839,-0.4101190902695764,0.1370890585020925,0,0,0,-0.6125,1.225,-0.6125,0.6125,-1.225,0.6125,0,-0.6125,0.6125,-0,0.6125,-0.6125,-0.6125,0.6125,-0,0.6125,-0.6125,0,0,0,0,-0.1405503745970895,0.6402833143676492,-0.4997329397705597,0,0,0,-0.02643811017306578,-0.4997329397705597,0.5261710499436255};
-=======
-    std::array<double,36> reference{0.4851881876577658,-0.4851881876577658,0,0,0,0,-0.6125,1.225,-0.6125,0.6125,
-    -1.225,0.6125,0,-0.1212970469144414,0.1212970469144414,0,0,0,-0.6125,0.6125,-0,0.6125,-0.6125,0,0,0,0,
-    -0.4851881876577658,0.9703763753155316,-0.4851881876577658,0,0,0,0,-0.3638911407433243,0.3638911407433243};
->>>>>>> 043ee77a
-
-    for (unsigned int i = 0; i < LHS.size1(); i++) {
-        for (unsigned int j = 0; j < LHS.size2(); j++) {
-            KRATOS_CHECK_NEAR(LHS(i, j), reference[6 * i + j], 1e-16);
-        }
-    }
-}
-
-<<<<<<< HEAD
-KRATOS_TEST_CASE_IN_SUITE(WakeCompressiblePerturbationPotentialFlowElementLHSClamping, CompressiblePotentialApplicationFastSuite) {
-    Model this_model;
-    ModelPart& model_part = this_model.CreateModelPart("Main", 3);
-
-    GenerateCompressiblePerturbationElement(model_part);
-    Element::Pointer pElement = model_part.pGetElement(1);
-
-    BoundedVector<double,3> distances = AssignDistancesToPerturbationCompressibleElement();
-
-    pElement->GetValue(WAKE_ELEMENTAL_DISTANCES) = distances;
-    pElement->GetValue(WAKE) = true;
-
-    const std::array<double, 6> potential{1.0, 151.0, 190.0, 6.0, 165.0, 195.0};
-    AssignPotentialsToWakeCompressiblePerturbationElement(pElement, distances, potential);
-
-    // Compute LHS
-    Matrix LHS = ZeroMatrix(6, 6);
-
-    const ProcessInfo& r_current_process_info = model_part.GetProcessInfo();
-    pElement->CalculateLeftHandSide(LHS, r_current_process_info);
-
-    // Check the LHS values
-    std::array<double,36> reference{0.4851881876577658,-0.4851881876577658,0,0,0,0,-0.6125,1.225,-0.6125,0.6125,
-    -1.225,0.6125,0,-0.6125,0.6125,-0,0.6125,-0.6125,-0.6125,0.6125,-0,0.6125,-0.6125,0,0,0,0,-0.4851881876577658,0.9703763753155316,-0.4851881876577658,0,0,0,0,-0.4851881876577658,0.4851881876577658};
-
-    for (unsigned int i = 0; i < LHS.size1(); i++) {
-        for (unsigned int j = 0; j < LHS.size2(); j++) {
-            KRATOS_CHECK_NEAR(LHS(i, j), reference[6 * i + j], 1e-16);
-        }
-    }
-}
-
-KRATOS_TEST_CASE_IN_SUITE(WakeStructureCompressiblePerturbationPotentialFlowElementLHS, CompressiblePotentialApplicationFastSuite) {
-    Model this_model;
-    ModelPart& model_part = this_model.CreateModelPart("Main", 3);
-
-    GenerateCompressiblePerturbationElement(model_part);
-    Element::Pointer pElement = model_part.pGetElement(1);
-    const unsigned int number_of_nodes = pElement->GetGeometry().size();
-
-    BoundedVector<double,3> distances = AssignDistancesToPerturbationCompressibleElement();
-
-    pElement->GetValue(WAKE_ELEMENTAL_DISTANCES) = distances;
-    pElement->GetValue(WAKE) = true;
-    pElement->Set(STRUCTURE);
-    pElement->GetGeometry()[number_of_nodes-1].SetValue(TRAILING_EDGE, true);
-
-    const std::array<double, 6> potential{1.0, 31.0, 150.0, 6.0, 75.0, 55.0};
-    AssignPotentialsToWakeCompressiblePerturbationElement(pElement, distances, potential);
-
-    // Compute LHS
-    Matrix LHS = ZeroMatrix(6, 6);
-
-    const ProcessInfo& r_current_process_info = model_part.GetProcessInfo();
-    pElement->CalculateLeftHandSide(LHS, r_current_process_info);
-
-    // Check the LHS values
-    std::array<double,36> reference{0.2730300317674839,-0.4101190902695764,0.1370890585020925,0,0,0,-0.6125,1.225,
-    -0.6125,0.6125,-1.225,0.6125,0.03427226462552314,-0.1525584723345968,0.1182862077090737,0,0,0,-0.6125,0.6125,
-    -0,0.6125,-0.6125,0,0,0,0,-0.1405503745970895,0.6402833143676492,-0.4997329397705597,0,0,0,-0.01982858262979934,-0.3747997048279197,0.3946282874577191};
-
-    for (unsigned int i = 0; i < LHS.size1(); i++) {
-        for (unsigned int j = 0; j < LHS.size2(); j++) {
-            KRATOS_CHECK_NEAR(LHS(i, j), reference[6 * i + j], 1e-16);
-        }
-    }
-}
-
-KRATOS_TEST_CASE_IN_SUITE(WakeStructureCompressiblePerturbationPotentialFlowElementLHSClamping, CompressiblePotentialApplicationFastSuite) {
-    Model this_model;
-    ModelPart& model_part = this_model.CreateModelPart("Main", 3);
-
-    GenerateCompressiblePerturbationElement(model_part);
-    Element::Pointer pElement = model_part.pGetElement(1);
-    const unsigned int number_of_nodes = pElement->GetGeometry().size();
-
-    BoundedVector<double,3> distances = AssignDistancesToPerturbationCompressibleElement();
-
-    pElement->GetValue(WAKE_ELEMENTAL_DISTANCES) = distances;
-    pElement->GetValue(WAKE) = true;
-    pElement->Set(STRUCTURE);
-    pElement->GetGeometry()[number_of_nodes-1].SetValue(TRAILING_EDGE, true);
-
-    const std::array<double, 6> potential{1.0, 151.0, 190.0, 6.0, 165.0, 195.0};
     AssignPotentialsToWakeCompressiblePerturbationElement(pElement, distances, potential);
 
     // Compute LHS
@@ -736,8 +624,6 @@
     }
 }
 
-=======
->>>>>>> 043ee77a
 KRATOS_TEST_CASE_IN_SUITE(PingWakeCompressiblePerturbationPotentialFlowElementLHS, CompressiblePotentialApplicationFastSuite) {
     Model this_model;
     ModelPart& model_part = this_model.CreateModelPart("Main", 3);
@@ -800,57 +686,33 @@
 
     ComputeWakeElementalSensitivities(model_part, LHS_finite_diference, LHS_analytical, potential);
 
-<<<<<<< HEAD
     for (unsigned int i = 0; i < LHS_finite_diference.size1(); i++) {
         for (unsigned int j = 0; j < LHS_finite_diference.size2(); j++) {
-            if(std::abs(LHS_finite_diference(i,j)-LHS_analytical(i,j)) > 1e-10){
-                KRATOS_WATCH(i)
-                KRATOS_WATCH(j)
-                KRATOS_WATCH(std::abs(LHS_finite_diference(i,j)-LHS_analytical(i,j)))
-            }
-=======
-    PrintTestElementInfo(model_part);
+            KRATOS_CHECK_NEAR(LHS_finite_diference(i,j), LHS_analytical(i,j), 1e-10);
+        }
+    }
+}
+
+KRATOS_TEST_CASE_IN_SUITE(PingWakeStructureCompressiblePerturbationPotentialFlowElementLHSClamping, CompressiblePotentialApplicationFastSuite) {
+    Model this_model;
+    ModelPart& model_part = this_model.CreateModelPart("Main", 3);
+
+    GenerateCompressiblePerturbationElement(model_part);
+    Element::Pointer pElement = model_part.pGetElement(1);
+    const unsigned int number_of_nodes = pElement->GetGeometry().size();
+
+    pElement->Set(STRUCTURE);
+    pElement->GetGeometry()[number_of_nodes-1].SetValue(TRAILING_EDGE, true);
+
+    const std::array<double, 6> potential{1.285837, 170.29384, 135.1583, 6.0, 196.345, 114.0};
+
+    Matrix LHS_finite_diference = ZeroMatrix(2*number_of_nodes, 2*number_of_nodes);
+    Matrix LHS_analytical = ZeroMatrix(2*number_of_nodes, 2*number_of_nodes);
+
+    ComputeWakeElementalSensitivities(model_part, LHS_finite_diference, LHS_analytical, potential);
 
     for (unsigned int i = 0; i < LHS_finite_diference.size1(); i++) {
         for (unsigned int j = 0; j < LHS_finite_diference.size2(); j++) {
->>>>>>> 043ee77a
-            KRATOS_CHECK_NEAR(LHS_finite_diference(i,j), LHS_analytical(i,j), 1e-10);
-        }
-    }
-}
-
-KRATOS_TEST_CASE_IN_SUITE(PingWakeStructureCompressiblePerturbationPotentialFlowElementLHSClamping, CompressiblePotentialApplicationFastSuite) {
-    Model this_model;
-    ModelPart& model_part = this_model.CreateModelPart("Main", 3);
-
-    GenerateCompressiblePerturbationElement(model_part);
-    Element::Pointer pElement = model_part.pGetElement(1);
-    const unsigned int number_of_nodes = pElement->GetGeometry().size();
-
-    pElement->Set(STRUCTURE);
-    pElement->GetGeometry()[number_of_nodes-1].SetValue(TRAILING_EDGE, true);
-
-    const std::array<double, 6> potential{1.285837, 170.29384, 135.1583, 6.0, 196.345, 114.0};
-
-    Matrix LHS_finite_diference = ZeroMatrix(2*number_of_nodes, 2*number_of_nodes);
-    Matrix LHS_analytical = ZeroMatrix(2*number_of_nodes, 2*number_of_nodes);
-
-    ComputeWakeElementalSensitivities(model_part, LHS_finite_diference, LHS_analytical, potential);
-
-<<<<<<< HEAD
-    for (unsigned int i = 0; i < LHS_finite_diference.size1(); i++) {
-        for (unsigned int j = 0; j < LHS_finite_diference.size2(); j++) {
-            if(std::abs(LHS_finite_diference(i,j)-LHS_analytical(i,j)) > 1e-10){
-                KRATOS_WATCH(i)
-                KRATOS_WATCH(j)
-                KRATOS_WATCH(std::abs(LHS_finite_diference(i,j)-LHS_analytical(i,j)))
-            }
-=======
-    PrintTestElementInfo(model_part);
-
-    for (unsigned int i = 0; i < LHS_finite_diference.size1(); i++) {
-        for (unsigned int j = 0; j < LHS_finite_diference.size2(); j++) {
->>>>>>> 043ee77a
             KRATOS_CHECK_NEAR(LHS_finite_diference(i,j), LHS_analytical(i,j), 1e-10);
         }
     }
