--- conflicted
+++ resolved
@@ -12,14 +12,6 @@
 
 import os
 
-<<<<<<< HEAD
-# Check other applications dependency
-hdf5_is_available = kratos_utilities.CheckIfApplicationsAvailable("HDF5Application")
-eigensolver_is_available = kratos_utilities.CheckIfApplicationsAvailable("EigenSolversApplication")
-externalsolvers_is_available = kratos_utilities.CheckIfApplicationsAvailable("ExternalSolversApplication")
-meshing_is_available = kratos_utilities.CheckIfApplicationsAvailable("MeshingApplication")
-=======
->>>>>>> 2691b8ec
 try:
     import stl
     numpy_stl_is_available = True
@@ -46,13 +38,6 @@
 
     @UnitTest.skipIfApplicationsNotAvailable("LinearSolversApplication", "HDF5Application")
     def test_Naca0012SmallAdjoint(self):
-<<<<<<< HEAD
-        if not externalsolvers_is_available:
-            self.skipTest("Missing required application: ExternalSolversApplication")
-        if not hdf5_is_available:
-            self.skipTest("Missing required application: HDF5Application")
-=======
->>>>>>> 2691b8ec
         file_name = "naca0012_small_sensitivities"
         settings_file_name_primal = file_name + "_primal_parameters.json"
         settings_file_name_adjoint = file_name + "_adjoint_parameters.json"
@@ -75,13 +60,6 @@
 
     @UnitTest.skipIfApplicationsNotAvailable("LinearSolversApplication")
     def test_Naca0012SmallCompressible(self):
-<<<<<<< HEAD
-        if not externalsolvers_is_available:
-            self.skipTest("Missing required application: ExternalSolversApplication")
-        if not eigensolver_is_available:
-            self.skipTest("Missing required application: EigenSolversApplication")
-=======
->>>>>>> 2691b8ec
         file_name = "naca0012_small_compressible"
         settings_file_name = file_name + "_parameters.json"
         work_folder = "naca0012_small_compressible_test"
@@ -99,11 +77,6 @@
 
     @UnitTest.skipIfApplicationsNotAvailable("LinearSolversApplication")
     def test_Naca0012SmallTransonic(self):
-<<<<<<< HEAD
-        if not eigensolver_is_available:
-            self.skipTest("Missing required application: EigenSolversApplication")
-=======
->>>>>>> 2691b8ec
         file_name = "naca0012_small_transonic"
         settings_file_name = file_name + "_parameters.json"
         work_folder = "naca0012_small_transonic_test"
@@ -119,11 +92,6 @@
 
     @UnitTest.skipIfApplicationsNotAvailable("LinearSolversApplication")
     def test_Naca0012SmallPerturbationCompressible(self):
-<<<<<<< HEAD
-        if not eigensolver_is_available:
-            self.skipTest("Missing required application: EigenSolversApplication")
-=======
->>>>>>> 2691b8ec
         file_name = "naca0012_small_perturbation_compressible"
         settings_file_name = file_name + "_parameters.json"
         work_folder = "naca0012_small_perturbation_compressible_test"
