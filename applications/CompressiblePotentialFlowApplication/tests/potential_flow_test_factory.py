from __future__ import print_function, absolute_import, division  # makes KratosMultiphysics backward compatible with python 2.6 and 2.7

# Importing the Kratos Library
import KratosMultiphysics

# Import KratosUnittest
import KratosMultiphysics.KratosUnittest as UnitTest

# Other imports
from KratosMultiphysics.CompressiblePotentialFlowApplication.potential_flow_analysis import PotentialFlowAnalysis
import KratosMultiphysics.kratos_utilities as kratos_utilities
import os

class WorkFolderScope:
    def __init__(self, work_folder):
        self.currentPath = os.getcwd()
        self.scope = os.path.abspath(os.path.join(os.path.dirname(os.path.realpath(__file__)),work_folder))

    def __enter__(self):
        os.chdir(self.scope)

    def __exit__(self, exc_type, exc_value, traceback):
        os.chdir(self.currentPath)

class PotentialFlowTestFactory(UnitTest.TestCase):

    def setUp(self):
        # Set to true to get post-process files for the test
        self.print_output = False

    def test_execution(self):

        with WorkFolderScope(self.work_folder):
            self._run_test()

            kratos_utilities.DeleteFileIfExisting("naca0012_Case_5.time")

    def _run_test(self):
        model = KratosMultiphysics.Model()
        with open(self.file_name + "_parameters.json",'r') as parameter_file:
            ProjectParameters = KratosMultiphysics.Parameters(parameter_file.read())

        if self.print_output:
            ProjectParameters.AddValue("output_processes", KratosMultiphysics.Parameters(r'''{
                "gid_output" : [{
                    "python_module" : "gid_output_process",
                    "kratos_module" : "KratosMultiphysics",
                    "process_name"  : "GiDOutputProcess",
                    "help"          : "This process writes postprocessing files for GiD",
                    "Parameters"    : {
                        "model_part_name"        : "MainModelPart",
                        "output_name"            : "naca0012",
                        "postprocess_parameters" : {
                            "result_file_configuration" : {
                                "gidpost_flags"       : {
                                    "GiDPostMode"           : "GiD_PostBinary",
                                    "WriteDeformedMeshFlag" : "WriteDeformed",
                                    "WriteConditionsFlag"   : "WriteConditions",
                                    "MultiFileFlag"         : "SingleFile"
                                },
                                "file_label"          : "step",
                                "output_control_type" : "step",
                                "output_frequency"    : 1,
                                "body_output"         : true,
                                "node_output"         : false,
                                "skin_output"         : false,
                                "plane_output"        : [],
<<<<<<< HEAD
                                "nodal_nonhistorical_results" : ["POTENTIAL_JUMP","TRAILING_EDGE","WAKE"],
                                "nodal_results"       : ["VELOCITY_POTENTIAL","AUXILIARY_VELOCITY_POTENTIAL"],
                                "gauss_point_results" : ["PRESSURE","VELOCITY","VELOCITY_LOWER","PRESSURE_LOWER","WAKE","KUTTA"],
                                "elemental_conditional_flags_results": ["STRUCTURE"]
=======
                                "nodal_results"       : ["VELOCITY_POTENTIAL","AUXILIARY_VELOCITY_POTENTIAL","DISTANCE"],
                                "nodal_nonhistorical_results": ["TRAILING_EDGE"],
                                "elemental_conditional_flags_results": ["STRUCTURE"],
                                "gauss_point_results" : ["PRESSURE","VELOCITY","VELOCITY_LOWER","PRESSURE_LOWER","WAKE","ELEMENTAL_DISTANCES","KUTTA"]
>>>>>>> c8c34397
                            },
                            "point_data_configuration"  : []
                        }
                    }
                }]
            }'''))

        potential_flow_analysis = PotentialFlowAnalysis(model,ProjectParameters)
        potential_flow_analysis.Run()

class Naca0012SmallTest(PotentialFlowTestFactory):
    file_name = "naca0012_small"
    work_folder = "naca0012_small_test"

if __name__ == '__main__':
    UnitTest.main()<|MERGE_RESOLUTION|>--- conflicted
+++ resolved
@@ -65,17 +65,10 @@
                                 "node_output"         : false,
                                 "skin_output"         : false,
                                 "plane_output"        : [],
-<<<<<<< HEAD
                                 "nodal_nonhistorical_results" : ["POTENTIAL_JUMP","TRAILING_EDGE","WAKE"],
-                                "nodal_results"       : ["VELOCITY_POTENTIAL","AUXILIARY_VELOCITY_POTENTIAL"],
-                                "gauss_point_results" : ["PRESSURE","VELOCITY","VELOCITY_LOWER","PRESSURE_LOWER","WAKE","KUTTA"],
+                                "nodal_results"       : ["VELOCITY_POTENTIAL","AUXILIARY_VELOCITY_POTENTIAL","DISTANCE"],
+                                "gauss_point_results" : ["PRESSURE","VELOCITY","VELOCITY_LOWER","PRESSURE_LOWER","WAKE","KUTTA","ELEMENTAL_DISTANCES"],
                                 "elemental_conditional_flags_results": ["STRUCTURE"]
-=======
-                                "nodal_results"       : ["VELOCITY_POTENTIAL","AUXILIARY_VELOCITY_POTENTIAL","DISTANCE"],
-                                "nodal_nonhistorical_results": ["TRAILING_EDGE"],
-                                "elemental_conditional_flags_results": ["STRUCTURE"],
-                                "gauss_point_results" : ["PRESSURE","VELOCITY","VELOCITY_LOWER","PRESSURE_LOWER","WAKE","ELEMENTAL_DISTANCES","KUTTA"]
->>>>>>> c8c34397
                             },
                             "point_data_configuration"  : []
                         }
