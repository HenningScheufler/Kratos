--- conflicted
+++ resolved
@@ -101,13 +101,8 @@
 
     const IncompressiblePotentialFlowElement<2,3> mIncompressiblePotentialFlowElement2D3N;
 
-<<<<<<< HEAD
-		const IncompressiblePotentialFlowElement<2,3> mIncompressiblePotentialFlowElement2D3N;
-
-=======
     const PotentialWallCondition<2,2> mPotentialWallCondition2D2N;
     const PotentialWallCondition<3,3> mPotentialWallCondition3D3N;
->>>>>>> 40d6a000
 
     ///@}
     ///@name Un accessible methods
