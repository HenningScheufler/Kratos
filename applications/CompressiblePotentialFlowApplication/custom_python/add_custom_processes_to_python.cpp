//    |  /           |
//    ' /   __| _` | __|  _ \   __|
//    . \  |   (   | |   (   |\__ `
//   _|\_\_|  \__,_|\__|\___/ ____/
//                   Multi-Physics
//
//  License:		 BSD License
//					 Kratos default license: kratos/license.txt
//
//  Main authors:    Riccardo Rossi
//

// System includes

// External includes


// Project includes
#include "includes/define.h"
#include "custom_python/add_custom_processes_to_python.h"
#include "custom_processes/kutta_condition_process.h"
#include "custom_processes/move_model_part_process.h"
<<<<<<< HEAD
#include "custom_processes/compute_embedded_lift_process.h"
#include "custom_processes/project_sensitivity_to_skin_process.cpp"

=======
#include "custom_processes/define_2d_wake_process.h"
#include "custom_processes/apply_far_field_process.h"
#include "custom_processes/compute_embedded_lift_process.h"
#include "custom_processes/define_embedded_wake_process.h"
>>>>>>> f37002e5

namespace Kratos {
namespace Python {

void  AddCustomProcessesToPython(pybind11::module& m)
{
	namespace py = pybind11;

    py::class_<KuttaConditionProcess, KuttaConditionProcess::Pointer, Process >
        (m, "KuttaConditionProcess")
        .def(py::init<ModelPart&>())
        ;

    py::class_<MoveModelPartProcess, MoveModelPartProcess::Pointer, Process >
        (m, "MoveModelPartProcess")
        .def(py::init<ModelPart&, Parameters>())
        ;
<<<<<<< HEAD
=======

    py::class_<Define2DWakeProcess, Define2DWakeProcess::Pointer, Process >
        (m, "Define2DWakeProcess")
        .def(py::init<ModelPart&, const double>())
        ;

    py::class_<ApplyFarFieldProcess, ApplyFarFieldProcess::Pointer, Process >
        (m, "ApplyFarFieldProcess")
        .def(py::init<ModelPart&, const double, const bool>())
        ;

    py::class_<ComputeEmbeddedLiftProcess<2,3>, ComputeEmbeddedLiftProcess<2,3>::Pointer, Process >
        (m, "ComputeEmbeddedLiftProcess2D")
        .def(py::init<ModelPart&, Vector&>())
        ;

    py::class_<DefineEmbeddedWakeProcess, DefineEmbeddedWakeProcess::Pointer, Process >
        (m, "DefineEmbeddedWakeProcess")
        .def(py::init<ModelPart&, ModelPart&>())
        ;

}
>>>>>>> f37002e5

    py::class_<ComputeEmbeddedLiftProcess, ComputeEmbeddedLiftProcess::Pointer, Process >
        (m, "ComputeEmbeddedLiftProcess")
        .def(py::init<ModelPart&, Vector&>())
        ;

    py::class_<ProjectSensitivityToSkinProcess, ProjectSensitivityToSkinProcess::Pointer, Process >
        (m, "ProjectSensitivityToSkinProcess")
        .def(py::init<ModelPart&, ModelPart&>())
        ;

}

}
} // Namespace Kratos<|MERGE_RESOLUTION|>--- conflicted
+++ resolved
@@ -20,16 +20,12 @@
 #include "custom_python/add_custom_processes_to_python.h"
 #include "custom_processes/kutta_condition_process.h"
 #include "custom_processes/move_model_part_process.h"
-<<<<<<< HEAD
-#include "custom_processes/compute_embedded_lift_process.h"
-#include "custom_processes/project_sensitivity_to_skin_process.cpp"
-
-=======
 #include "custom_processes/define_2d_wake_process.h"
 #include "custom_processes/apply_far_field_process.h"
 #include "custom_processes/compute_embedded_lift_process.h"
 #include "custom_processes/define_embedded_wake_process.h"
->>>>>>> f37002e5
+#include "custom_processes/project_sensitivity_to_skin_process.cpp"
+
 
 namespace Kratos {
 namespace Python {
@@ -47,8 +43,6 @@
         (m, "MoveModelPartProcess")
         .def(py::init<ModelPart&, Parameters>())
         ;
-<<<<<<< HEAD
-=======
 
     py::class_<Define2DWakeProcess, Define2DWakeProcess::Pointer, Process >
         (m, "Define2DWakeProcess")
@@ -70,14 +64,6 @@
         .def(py::init<ModelPart&, ModelPart&>())
         ;
 
-}
->>>>>>> f37002e5
-
-    py::class_<ComputeEmbeddedLiftProcess, ComputeEmbeddedLiftProcess::Pointer, Process >
-        (m, "ComputeEmbeddedLiftProcess")
-        .def(py::init<ModelPart&, Vector&>())
-        ;
-
     py::class_<ProjectSensitivityToSkinProcess, ProjectSensitivityToSkinProcess::Pointer, Process >
         (m, "ProjectSensitivityToSkinProcess")
         .def(py::init<ModelPart&, ModelPart&>())
