--- conflicted
+++ resolved
@@ -20,12 +20,9 @@
 #include "custom_python/add_custom_processes_to_python.h"
 #include "custom_processes/kutta_condition_process.h"
 #include "custom_processes/move_model_part_process.h"
-<<<<<<< HEAD
 #include "custom_processes/metrics_potential_hessian_process.h"
 #include "custom_processes/compute_custom_nodal_gradient_process.h"
-=======
 #include "custom_processes/define_2d_wake_process.h"
->>>>>>> d6006a71
 
 namespace Kratos {
 namespace Python {
@@ -44,7 +41,6 @@
         .def(py::init<ModelPart&, Parameters>())
         ;
 
-<<<<<<< HEAD
     // HESSIAN PROCESS
     py::class_<ComputePotentialHessianSolMetricProcess, ComputePotentialHessianSolMetricProcess::Pointer, Process>
     (m, "ComputePotentialHessianSolMetricProcess")
@@ -61,12 +57,11 @@
     py::class_<ComputeCustomNodalGradient<ComputeCustomNodalGradientSettings::SaveAsNonHistoricalVariable>, ComputeCustomNodalGradient<ComputeCustomNodalGradientSettings::SaveAsNonHistoricalVariable>::Pointer, Process>(m,"ComputeNonHistoricalCustomNodalGradientProcess")
     .def(py::init<ModelPart&, Variable<array_1d<double,3> >& , Variable<double>& >())
     ;
-=======
+
     py::class_<Define2DWakeProcess, Define2DWakeProcess::Pointer, Process >
         (m, "Define2DWakeProcess")
         .def(py::init<ModelPart&, const double>())
         ;
->>>>>>> d6006a71
 }
 
 }  // namespace Python.
