//    |  /           |
//    ' /   __| _` | __|  _ \   __|
//    . \  |   (   | |   (   |\__ `
//   _|\_\_|  \__,_|\__|\___/ ____/
//                   Multi-Physics
//
//  License:		 BSD License
//					 Kratos default license: kratos/license.txt
//
//  Main authors:    Riccardo Rossi
//

// System includes

// External includes


// Project includes
#include "includes/define.h"
#include "custom_python/add_custom_processes_to_python.h"
#include "custom_processes/kutta_condition_process.h"
<<<<<<< HEAD
#include "custom_processes/compute_lift_level_set_process.h"
#include "custom_processes/metrics_potential_levelset_process.h"
=======
#include "custom_processes/move_model_part_process.h"
#include "custom_processes/define_2d_wake_process.h"
#include "custom_processes/apply_far_field_process.h"
#include "custom_processes/compute_embedded_lift_process.h"
#include "custom_processes/define_embedded_wake_process.h"
#include "custom_processes/compute_nodal_potential_flow_velocity_process.h"
>>>>>>> 2f521eae

namespace Kratos {
namespace Python {

void  AddCustomProcessesToPython(pybind11::module& m)
{
	namespace py = pybind11;

    py::class_<KuttaConditionProcess, KuttaConditionProcess::Pointer, Process >
        (m, "KuttaConditionProcess")
        .def(py::init<ModelPart&>())
        ;
<<<<<<< HEAD
=======

    py::class_<MoveModelPartProcess, MoveModelPartProcess::Pointer, Process >
        (m, "MoveModelPartProcess")
        .def(py::init<ModelPart&, Parameters>())
        ;

    py::class_<Define2DWakeProcess, Define2DWakeProcess::Pointer, Process >
        (m, "Define2DWakeProcess")
        .def(py::init<ModelPart&, const double>())
        ;

    py::class_<ApplyFarFieldProcess, ApplyFarFieldProcess::Pointer, Process >
        (m, "ApplyFarFieldProcess")
        .def(py::init<ModelPart&, const double, const bool>())
        ;

    py::class_<ComputeEmbeddedLiftProcess<2,3>, ComputeEmbeddedLiftProcess<2,3>::Pointer, Process >
        (m, "ComputeEmbeddedLiftProcess2D")
        .def(py::init<ModelPart&, Vector&>())
        ;

    py::class_<ComputeEmbeddedLiftProcess<3,4>, ComputeEmbeddedLiftProcess<3,4>::Pointer, Process >
        (m, "ComputeEmbeddedLiftProcess3D")
        .def(py::init<ModelPart&, Vector&>())
        ;

    py::class_<DefineEmbeddedWakeProcess, DefineEmbeddedWakeProcess::Pointer, Process >
        (m, "DefineEmbeddedWakeProcess")
        .def(py::init<ModelPart&, ModelPart&>())
        ;

    py::class_<ComputeNodalPotentialFlowVelocityProcess, ComputeNodalPotentialFlowVelocityProcess::Pointer, Process>
        (m,"ComputeNodalPotentialFlowVelocityProcess")
        .def(py::init<ModelPart&>())
    ;
}
>>>>>>> 2f521eae

    py::class_<ComputeLiftLevelSetProcess, ComputeLiftLevelSetProcess::Pointer, Process >
        (m, "ComputeLiftLevelSetProcess")
        .def(py::init<ModelPart&,Vector&>())
        ;

    py::class_<ComputePotentialLevelSetSolMetricProcess<2>, ComputePotentialLevelSetSolMetricProcess<2>::Pointer, Process>
        (m, "ComputePotentialLevelSetSolMetricProcess2D")
        .def(py::init<ModelPart&, const Variable<array_1d<double,3>>>())
        .def(py::init<ModelPart&, const Variable<array_1d<double,3>>, Parameters>())
        ;
}

}
} // Namespace Kratos<|MERGE_RESOLUTION|>--- conflicted
+++ resolved
@@ -19,17 +19,12 @@
 #include "includes/define.h"
 #include "custom_python/add_custom_processes_to_python.h"
 #include "custom_processes/kutta_condition_process.h"
-<<<<<<< HEAD
-#include "custom_processes/compute_lift_level_set_process.h"
-#include "custom_processes/metrics_potential_levelset_process.h"
-=======
-#include "custom_processes/move_model_part_process.h"
 #include "custom_processes/define_2d_wake_process.h"
 #include "custom_processes/apply_far_field_process.h"
 #include "custom_processes/compute_embedded_lift_process.h"
 #include "custom_processes/define_embedded_wake_process.h"
 #include "custom_processes/compute_nodal_potential_flow_velocity_process.h"
->>>>>>> 2f521eae
+#include "custom_processes/metrics_potential_levelset_process.h"
 
 namespace Kratos {
 namespace Python {
@@ -42,8 +37,6 @@
         (m, "KuttaConditionProcess")
         .def(py::init<ModelPart&>())
         ;
-<<<<<<< HEAD
-=======
 
     py::class_<MoveModelPartProcess, MoveModelPartProcess::Pointer, Process >
         (m, "MoveModelPartProcess")
@@ -79,13 +72,6 @@
         (m,"ComputeNodalPotentialFlowVelocityProcess")
         .def(py::init<ModelPart&>())
     ;
-}
->>>>>>> 2f521eae
-
-    py::class_<ComputeLiftLevelSetProcess, ComputeLiftLevelSetProcess::Pointer, Process >
-        (m, "ComputeLiftLevelSetProcess")
-        .def(py::init<ModelPart&,Vector&>())
-        ;
 
     py::class_<ComputePotentialLevelSetSolMetricProcess<2>, ComputePotentialLevelSetSolMetricProcess<2>::Pointer, Process>
         (m, "ComputePotentialLevelSetSolMetricProcess2D")
