--- conflicted
+++ resolved
@@ -775,18 +775,10 @@
          ProcessInfo SomeProcessInfo;
          std::vector<double> Values;
 
-<<<<<<< HEAD
-         SolidElement* pBaseClassPointer = this;
-         pBaseClassPointer->GetValueOnIntegrationPoints( SHEAR_MODULUS, Values, SomeProcessInfo);
-         AlphaStabilization /= Values[0];
-
-         pBaseClassPointer->GetValueOnIntegrationPoints( BULK_MODULUS, Values, SomeProcessInfo);
-=======
          SolidElement::GetValueOnIntegrationPoints( SHEAR_MODULUS, Values, SomeProcessInfo);
          AlphaStabilization /= Values[0];
 
          SolidElement::GetValueOnIntegrationPoints( BULK_MODULUS, Values, SomeProcessInfo);
->>>>>>> 1d82ac0c
          AlphaStabilization *= Values[0];
 
       }
@@ -837,13 +829,8 @@
 
       ProcessInfo CurrentProcessInfo;
       std::vector<double> Mmodulus;
-<<<<<<< HEAD
-      SolidElement* pBaseClassPointer = this;
-      pBaseClassPointer->GetValueOnIntegrationPoints(M_MODULUS, Mmodulus, CurrentProcessInfo);
-=======
 
       SolidElement::GetValueOnIntegrationPoints(M_MODULUS, Mmodulus, CurrentProcessInfo);
->>>>>>> 1d82ac0c
       Caux = 1.0/Mmodulus[0];
 
       double he;
@@ -1091,12 +1078,7 @@
 
       ProcessInfo CurrentProcessInfo;
       std::vector<double> Mmodulus;
-<<<<<<< HEAD
-      SolidElement* pBaseClassPointer = this;
-      pBaseClassPointer->GetValueOnIntegrationPoints(M_MODULUS, Mmodulus, CurrentProcessInfo);
-=======
       SolidElement::GetValueOnIntegrationPoints(M_MODULUS, Mmodulus, CurrentProcessInfo);
->>>>>>> 1d82ac0c
       Caux = 1.0/Mmodulus[0];
 
       double he;
