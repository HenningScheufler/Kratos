//
//   Project Name:        KratosPfemSolidMechanicsApplication $
//   Created by:          $Author:                  LMonforte $
//   Last modified by:    $Co-Author:                         $
//   Date:                $Date:                    July 2015 $
//   Revision:            $Revision:                      0.0 $
//
//

#if !defined(KRATOS_AXISYM_UPDATED_LAGRANGIAN_U_wP_ELEMENT_H_INCLUDED )
#define  KRATOS_AXISYM_UPDATED_LAGRANGIAN_U_wP_ELEMENT_H_INCLUDED


// System includes

// External includes

// Project includes
<<<<<<< HEAD
#include "custom_elements/axisym_updated_lagrangian_element.hpp"
=======
#include "custom_elements/solid_elements/axisymmetric_updated_lagrangian_element.hpp"
>>>>>>> f97a51ca

namespace Kratos
{
///@name Kratos Globals
///@{
///@}
///@name Type Definitions
///@{
///@}
///@name  Enum's
///@{
///@}
///@name  Functions
///@{
///@}
///@name Kratos Classes
///@{

/// Axisymmetric Updated Lagrangian Large Displacement Lagrangian U-Pw Element.


class AxisymUpdatedLagrangianUwPElement
<<<<<<< HEAD
    : public AxisymUpdatedLagrangianElement
=======
    : public AxisymmetricUpdatedLagrangianElement
>>>>>>> f97a51ca
{
public:

    ///@name Type Definitions
    ///@{
    ///Reference type definition for constitutive laws
    typedef ConstitutiveLaw ConstitutiveLawType;
    ///Pointer type for constitutive laws
    typedef ConstitutiveLawType::Pointer ConstitutiveLawPointerType;
    ///StressMeasure from constitutive laws
    typedef ConstitutiveLawType::StressMeasure StressMeasureType;
    ///Type definition for integration methods
    typedef GeometryData::IntegrationMethod IntegrationMethod;

    /// Counted pointer of LargeDisplacementUPElement
    KRATOS_CLASS_POINTER_DEFINITION( AxisymUpdatedLagrangianUwPElement );
    ///@}

    ///@name Life Cycle
    ///@{

    /// Empty constructor needed for serialization
    AxisymUpdatedLagrangianUwPElement();

    /// Default constructors
    AxisymUpdatedLagrangianUwPElement(IndexType NewId, GeometryType::Pointer pGeometry);

    AxisymUpdatedLagrangianUwPElement(IndexType NewId, GeometryType::Pointer pGeometry, PropertiesType::Pointer pProperties);

    ///Copy constructor
    AxisymUpdatedLagrangianUwPElement(AxisymUpdatedLagrangianUwPElement const& rOther);


    /// Destructor.
    virtual ~AxisymUpdatedLagrangianUwPElement();

    ///@}
    ///@name Operators
    ///@{

    /// Assignment operator.
    AxisymUpdatedLagrangianUwPElement& operator=(AxisymUpdatedLagrangianUwPElement const& rOther);


    ///@}
    ///@name Operations
    ///@{
    /**
     * Returns the currently selected integration method
     * @return current integration method selected
     */
    /**
     * creates a new total lagrangian updated element pointer
     * @param NewId: the ID of the new element
     * @param ThisNodes: the nodes of the new element
     * @param pProperties: the properties assigned to the new element
     * @return a Pointer to the new element
     */
    Element::Pointer Create(IndexType NewId, NodesArrayType const& ThisNodes, PropertiesType::Pointer pProperties) const;

    /**
     * clones the selected element variables, creating a new one
     * @param NewId: the ID of the new element
     * @param ThisNodes: the nodes of the new element
     * @param pProperties: the properties assigned to the new element
     * @return a Pointer to the new element
     */
    Element::Pointer Clone(IndexType NewId, NodesArrayType const& ThisNodes) const;

    //************* GETTING METHODS
<<<<<<< HEAD
=======

    //GET:

    /**
     * Get on rVariable a double Value from the Element Constitutive Law
     */
    void GetValueOnIntegrationPoints(const Variable<double>& rVariable, std::vector<double>& rValues, const ProcessInfo& rCurrentProcessInfo);

    void GetValueOnIntegrationPoints(const Variable<Vector>& rVariable, std::vector<Vector>& rValues, const ProcessInfo& rCurrentProcessInfo);

    void GetValueOnIntegrationPoints( const Variable<Matrix>& rVariable, std::vector<Matrix>& rValue, const ProcessInfo& rCurrentProcessInfo);

    //************* STARTING - ENDING  METHODS
>>>>>>> f97a51ca

    //GET:

    /**
<<<<<<< HEAD
     * Get on rVariable a double Value from the Element Constitutive Law
     */
    void GetValueOnIntegrationPoints(const Variable<double>& rVariable, std::vector<double>& rValues, const ProcessInfo& rCurrentProcessInfo);

    void GetValueOnIntegrationPoints(const Variable<Vector>& rVariable, std::vector<Vector>& rValues, const ProcessInfo& rCurrentProcessInfo);

    void GetValueOnIntegrationPoints( const Variable<Matrix>& rVariable, std::vector<Matrix>& rValue, const ProcessInfo& rCurrentProcessInfo);

    //************* STARTING - ENDING  METHODS


    /**
    * Sets on rElementalDofList the degrees of freedom of the considered element geometry
     */
    void GetDofList(DofsVectorType& rElementalDofList, ProcessInfo& rCurrentProcessInfo);

    /**
     * Sets on rResult the ID's of the element degrees of freedom
     */
    void EquationIdVector(EquationIdVectorType& rResult, ProcessInfo& rCurrentProcessInfo);

    /**
     * Sets on rValues the nodal displacements
     */
    void GetValuesVector(Vector& rValues, int Step = 0);

    /**
     * Sets on rValues the nodal velocities
     */
    void GetFirstDerivativesVector(Vector& rValues, int Step = 0);

    /**
=======
    * Sets on rElementalDofList the degrees of freedom of the considered element geometry
     */
    void GetDofList(DofsVectorType& rElementalDofList, ProcessInfo& rCurrentProcessInfo);

    /**
     * Sets on rResult the ID's of the element degrees of freedom
     */
    void EquationIdVector(EquationIdVectorType& rResult, ProcessInfo& rCurrentProcessInfo);

    /**
     * Sets on rValues the nodal displacements
     */
    void GetValuesVector(Vector& rValues, int Step = 0);

    /**
     * Sets on rValues the nodal velocities
     */
    void GetFirstDerivativesVector(Vector& rValues, int Step = 0);

    /**
>>>>>>> f97a51ca
     * Sets on rValues the nodal accelerations
     */
    void GetSecondDerivativesVector(Vector& rValues, int Step = 0);



    ///@}
    ///@name Access
    ///@{

    ///@}
    ///@name Inquiry
    ///@{
    ///@}
    ///@name Input and output
    ///@{
    ///@}
    ///@name Friends
    ///@{
    ///@}
protected:
    ///@name Protected static Member Variables
    ///@{
    ///@}
    ///@name Protected member Variables
    ///@{


    /**** 
       the time step (requiered). It shall be somewhere else.
    ****/    
    double mTimeStep;

    ///@}
    ///@name Protected Operators
    ///@{

    ///@}
    ///@name Protected Operations
    ///@{


    /**
     * Calculation and addition of the matrices of the LHS
     */

    virtual void CalculateAndAddLHS(LocalSystemComponents& rLocalSystem,
                                    ElementVariables& rVariables,
                                    double& rIntegrationWeight);

    /**
     * Calculation and addition of the vectors of the RHS
     */

    virtual void CalculateAndAddRHS(LocalSystemComponents& rLocalSystem,
                                    ElementVariables& rVariables,
                                    Vector& rVolumeForce,
                                    double& rIntegrationWeight);

    /**
     * Initialize Element General Variables
     */
<<<<<<< HEAD
    virtual void InitializeGeneralVariables(GeneralVariables & rVariables, const ProcessInfo& rCurrentProcessInfo);

 
=======
    virtual void InitializeElementVariables(ElementVariables & rVariables, const ProcessInfo& rCurrentProcessInfo);

 

    /**
     * Initialize System Matrices
     */
    void InitializeSystemMatrices(MatrixType& rLeftHandSideMatrix,
                                  VectorType& rRightHandSideVector,
                                  Flags& rCalculationFlags);
>>>>>>> f97a51ca

    //on integration points:
    /**
<<<<<<< HEAD
     * Initialize System Matrices
     */
    void InitializeSystemMatrices(MatrixType& rLeftHandSideMatrix,
                                  VectorType& rRightHandSideVector,
                                  Flags& rCalculationFlags);

    //on integration points:
    /**
     * Calculate a double Variable on the Element Constitutive Law
     */
    void CalculateOnIntegrationPoints(const Variable<double>& rVariable, std::vector<double>& rOutput, const ProcessInfo& rCurrentProcessInfo);

    void CalculateOnIntegrationPoints(const Variable<Vector>& rVariable, std::vector<Vector>& rOutput, const ProcessInfo& rCurrentProcessInfo);

=======
     * Calculate a double Variable on the Element Constitutive Law
     */
    void CalculateOnIntegrationPoints(const Variable<double>& rVariable, std::vector<double>& rOutput, const ProcessInfo& rCurrentProcessInfo);

    void CalculateOnIntegrationPoints(const Variable<Vector>& rVariable, std::vector<Vector>& rOutput, const ProcessInfo& rCurrentProcessInfo);

>>>>>>> f97a51ca
    void CalculateOnIntegrationPoints(const Variable<Matrix>& rVariable, std::vector<Matrix>& rOutput, const ProcessInfo& rCurrentProcessInfo);

    ///@}
    ///@name Protected  Access
    ///@{
    ///@}
    ///@name Protected Inquiry
    ///@{
    ///@}
    ///@name Protected LifeCycle
    ///@{
    ///@}

private:

    ///@name Static Member Variables
    ///@{
    ///@}
    ///@name Member Variables
    ///@{


    ///@}
    ///@name Private Operators
    ///@{


    ///@}
    ///@name Private Operations
    ///@{


    ///@}
    ///@name Private  Access
    ///@{
    ///@}

    ///@}
    ///@name Serialization
    ///@{
    friend class Serializer;

    // A private default constructor necessary for serialization

    virtual void save(Serializer& rSerializer) const;

    virtual void load(Serializer& rSerializer);


    ///@name Private Inquiry
    ///@{
    ///@}
    ///@name Un accessible methods
    ///@{
    ///@}


}; // Class UpdatedLagrangianUwPElement



} // namespace Kratos
#endif // KRATOS_UPDATED_LAGRANGIAN_U_wP_ELEMENT_H_INCLUDED
<|MERGE_RESOLUTION|>--- conflicted
+++ resolved
@@ -16,11 +16,7 @@
 // External includes
 
 // Project includes
-<<<<<<< HEAD
-#include "custom_elements/axisym_updated_lagrangian_element.hpp"
-=======
 #include "custom_elements/solid_elements/axisymmetric_updated_lagrangian_element.hpp"
->>>>>>> f97a51ca
 
 namespace Kratos
 {
@@ -43,11 +39,7 @@
 
 
 class AxisymUpdatedLagrangianUwPElement
-<<<<<<< HEAD
-    : public AxisymUpdatedLagrangianElement
-=======
     : public AxisymmetricUpdatedLagrangianElement
->>>>>>> f97a51ca
 {
 public:
 
@@ -118,8 +110,6 @@
     Element::Pointer Clone(IndexType NewId, NodesArrayType const& ThisNodes) const;
 
     //************* GETTING METHODS
-<<<<<<< HEAD
-=======
 
     //GET:
 
@@ -133,21 +123,6 @@
     void GetValueOnIntegrationPoints( const Variable<Matrix>& rVariable, std::vector<Matrix>& rValue, const ProcessInfo& rCurrentProcessInfo);
 
     //************* STARTING - ENDING  METHODS
->>>>>>> f97a51ca
-
-    //GET:
-
-    /**
-<<<<<<< HEAD
-     * Get on rVariable a double Value from the Element Constitutive Law
-     */
-    void GetValueOnIntegrationPoints(const Variable<double>& rVariable, std::vector<double>& rValues, const ProcessInfo& rCurrentProcessInfo);
-
-    void GetValueOnIntegrationPoints(const Variable<Vector>& rVariable, std::vector<Vector>& rValues, const ProcessInfo& rCurrentProcessInfo);
-
-    void GetValueOnIntegrationPoints( const Variable<Matrix>& rVariable, std::vector<Matrix>& rValue, const ProcessInfo& rCurrentProcessInfo);
-
-    //************* STARTING - ENDING  METHODS
 
 
     /**
@@ -171,28 +146,6 @@
     void GetFirstDerivativesVector(Vector& rValues, int Step = 0);
 
     /**
-=======
-    * Sets on rElementalDofList the degrees of freedom of the considered element geometry
-     */
-    void GetDofList(DofsVectorType& rElementalDofList, ProcessInfo& rCurrentProcessInfo);
-
-    /**
-     * Sets on rResult the ID's of the element degrees of freedom
-     */
-    void EquationIdVector(EquationIdVectorType& rResult, ProcessInfo& rCurrentProcessInfo);
-
-    /**
-     * Sets on rValues the nodal displacements
-     */
-    void GetValuesVector(Vector& rValues, int Step = 0);
-
-    /**
-     * Sets on rValues the nodal velocities
-     */
-    void GetFirstDerivativesVector(Vector& rValues, int Step = 0);
-
-    /**
->>>>>>> f97a51ca
      * Sets on rValues the nodal accelerations
      */
     void GetSecondDerivativesVector(Vector& rValues, int Step = 0);
@@ -255,11 +208,6 @@
     /**
      * Initialize Element General Variables
      */
-<<<<<<< HEAD
-    virtual void InitializeGeneralVariables(GeneralVariables & rVariables, const ProcessInfo& rCurrentProcessInfo);
-
- 
-=======
     virtual void InitializeElementVariables(ElementVariables & rVariables, const ProcessInfo& rCurrentProcessInfo);
 
  
@@ -270,33 +218,15 @@
     void InitializeSystemMatrices(MatrixType& rLeftHandSideMatrix,
                                   VectorType& rRightHandSideVector,
                                   Flags& rCalculationFlags);
->>>>>>> f97a51ca
 
     //on integration points:
     /**
-<<<<<<< HEAD
-     * Initialize System Matrices
-     */
-    void InitializeSystemMatrices(MatrixType& rLeftHandSideMatrix,
-                                  VectorType& rRightHandSideVector,
-                                  Flags& rCalculationFlags);
-
-    //on integration points:
-    /**
      * Calculate a double Variable on the Element Constitutive Law
      */
     void CalculateOnIntegrationPoints(const Variable<double>& rVariable, std::vector<double>& rOutput, const ProcessInfo& rCurrentProcessInfo);
 
     void CalculateOnIntegrationPoints(const Variable<Vector>& rVariable, std::vector<Vector>& rOutput, const ProcessInfo& rCurrentProcessInfo);
 
-=======
-     * Calculate a double Variable on the Element Constitutive Law
-     */
-    void CalculateOnIntegrationPoints(const Variable<double>& rVariable, std::vector<double>& rOutput, const ProcessInfo& rCurrentProcessInfo);
-
-    void CalculateOnIntegrationPoints(const Variable<Vector>& rVariable, std::vector<Vector>& rOutput, const ProcessInfo& rCurrentProcessInfo);
-
->>>>>>> f97a51ca
     void CalculateOnIntegrationPoints(const Variable<Matrix>& rVariable, std::vector<Matrix>& rOutput, const ProcessInfo& rCurrentProcessInfo);
 
     ///@}
