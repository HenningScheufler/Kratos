--- conflicted
+++ resolved
@@ -450,17 +450,10 @@
             Matrix m; double d; 
             this->ComputeConstitutiveVariables( Variables, m, d);
 
-<<<<<<< HEAD
-            Variables.FT = m;
-            Variables.detFT = d; 
-            Values.SetDeformationGradientF( Variables.FT);
-            Values.SetDeterminantF( Variables.detFT );
-=======
             Variables.H = m;
             Variables.detH = d; 
             Values.SetDeformationGradientF( Variables.H);
             Values.SetDeterminantF( Variables.detH );
->>>>>>> f97a51ca
 
             //call the constitutive law to update material variables
             if( rVariable == CAUCHY_STRESS_VECTOR)
@@ -498,13 +491,8 @@
          const unsigned int& number_of_nodes = GetGeometry().size(); 
 
          // Get DN_DX
-<<<<<<< HEAD
-         GeneralVariables Variables; 
-         this->InitializeGeneralVariables( Variables, rCurrentProcessInfo);
-=======
          ElementVariables Variables; 
          this->InitializeElementVariables( Variables, rCurrentProcessInfo);
->>>>>>> f97a51ca
 
          Matrix K = ZeroMatrix( dimension, dimension);
          for (unsigned int i = 0; i < dimension; i++)
@@ -711,7 +699,6 @@
       
       }
       else if ( rVariable == POROSITY)
-<<<<<<< HEAD
       {
 
          const unsigned int& integration_points_number = mConstitutiveLawVector.size();
@@ -745,41 +732,6 @@
       }
       else if ( rVariable == PERMEABILITY)
       {
-=======
-      {
-
-         const unsigned int& integration_points_number = mConstitutiveLawVector.size();
-         const double InitialPorosity  = GetProperties()[INITIAL_POROSITY];
-
-         if ( rOutput.size() != mConstitutiveLawVector.size() )
-            rOutput.resize( mConstitutiveLawVector.size() );
-
-         std::vector<double>  DetF0; 
-         GetValueOnIntegrationPoints( DETERMINANT_F, DetF0, rCurrentProcessInfo);
-
-         if (rOutput.size() != integration_points_number)
-            rOutput.resize( integration_points_number) ;
-
-         for ( unsigned int PointNumber = 0; PointNumber < integration_points_number; PointNumber++ )
-         {
-            rOutput[PointNumber] = 1.0 - (1.0 - InitialPorosity) / DetF0[PointNumber] ;
-         }
-      }
-      else if ( rVariable == VOID_RATIO) {
-
-         GetValueOnIntegrationPoints( POROSITY, rOutput, rCurrentProcessInfo);
-
-         const unsigned int& integration_points_number = mConstitutiveLawVector.size();
-
-         for ( unsigned int PointNumber = 0; PointNumber < integration_points_number; PointNumber++ )
-         {
-            rOutput[PointNumber] = rOutput[PointNumber] / (1.0 - rOutput[PointNumber]) ;
-         }
-
-      }
-      else if ( rVariable == PERMEABILITY)
-      {
->>>>>>> f97a51ca
          const unsigned int& integration_points_number = mConstitutiveLawVector.size();
 
          if ( rOutput.size() != mConstitutiveLawVector.size() )
@@ -1810,13 +1762,8 @@
 
       const GeometryType::IntegrationPointsArrayType& integration_points = GetGeometry().IntegrationPoints( CurrentIntegrationMethod  );
 
-<<<<<<< HEAD
-      GeneralVariables Variables;
-      this->InitializeGeneralVariables(Variables,rCurrentProcessInfo);
-=======
       ElementVariables Variables;
       this->InitializeElementVariables(Variables,rCurrentProcessInfo);
->>>>>>> f97a51ca
 
 
       for ( unsigned int PointNumber = 0; PointNumber < integration_points.size(); PointNumber++ )
@@ -1855,85 +1802,6 @@
 
       KRATOS_CATCH( "" )
    }
-<<<<<<< HEAD
-
-   //************************************************************************************
-   //************************************************************************************
-
-   void UpdatedLagrangianUJElement::CalculateDampingMatrix( MatrixType& rDampingMatrix, ProcessInfo& rCurrentProcessInfo )
-   {
-      KRATOS_TRY
-
-      //0.-Initialize the DampingMatrix:
-      const unsigned int number_of_nodes = GetGeometry().size();
-      const unsigned int dimension       = GetGeometry().WorkingSpaceDimension();
-
-      //resizing as needed the LHS
-      unsigned int MatSize = number_of_nodes * dimension + number_of_nodes;
-
-      if ( rDampingMatrix.size1() != MatSize )
-         rDampingMatrix.resize( MatSize, MatSize, false );
-
-      noalias( rDampingMatrix ) = ZeroMatrix( MatSize, MatSize );
-
-      //1.-Calculate StiffnessMatrix:
-
-      MatrixType LHSMatrix  = Matrix();
-
-      this->CalculateLeftHandSide( LHSMatrix, rCurrentProcessInfo );
-
-      MatrixType StiffnessMatrix  = Matrix();
-
-      if ( StiffnessMatrix.size1() != MatSize )
-         StiffnessMatrix.resize( MatSize, MatSize, false );
-
-      StiffnessMatrix = ZeroMatrix( MatSize, MatSize );
-
-      for ( unsigned int i = 0; i < number_of_nodes; i++ )
-      {
-         unsigned int indexup = i * dimension + i;
-
-         for ( unsigned int j = 0; j < dimension; j++ )
-         {
-            StiffnessMatrix( indexup+j , indexup+j ) = LHSMatrix( indexup+j , indexup+j );
-         }
-      }
-
-      //2.-Calculate MassMatrix:
-
-      MatrixType MassMatrix  = Matrix();
-
-      this->CalculateMassMatrix ( MassMatrix, rCurrentProcessInfo );
-
-
-      //3.-Get Damping Coeffitients (RAYLEIGH_ALPHA, RAYLEIGH_BETA)
-      double alpha = 0;
-      if( GetProperties().Has(RAYLEIGH_ALPHA) ){
-         alpha = GetProperties()[RAYLEIGH_ALPHA];
-      }
-      else if( rCurrentProcessInfo.Has(RAYLEIGH_ALPHA) ){
-         alpha = rCurrentProcessInfo[RAYLEIGH_ALPHA];
-      }
-
-      double beta  = 0;
-      if( GetProperties().Has(RAYLEIGH_BETA) ){
-         beta = GetProperties()[RAYLEIGH_BETA];
-      }
-      else if( rCurrentProcessInfo.Has(RAYLEIGH_BETA) ){
-         beta = rCurrentProcessInfo[RAYLEIGH_BETA];
-      }
-
-      //4.-Compose the Damping Matrix:
-
-      //Rayleigh Damping Matrix: alpha*M + beta*K
-      rDampingMatrix  = alpha * MassMatrix;
-      rDampingMatrix += beta  * StiffnessMatrix;
-
-
-      KRATOS_CATCH( "" )
-   }
-=======
->>>>>>> f97a51ca
 
    //************************************************************************************
    //************************************************************************************
@@ -2204,13 +2072,8 @@
       for (unsigned int i = 0; i < number_of_nodes; i++) 
          rDetFT += GetGeometry()[i].GetSolutionStepValue( JACOBIAN ) * rVariables.N[i];
 
-<<<<<<< HEAD
-      rFT = rVariables.FT;
-      rFT *=  pow( rDetFT/ rVariables.detFT, 1.0/double(dimension) );
-=======
       rFT = rVariables.H;
       rFT *=  pow( rDetFT/ rVariables.detH, 1.0/double(dimension) );
->>>>>>> f97a51ca
 
       // COMPUTE THE EFFECT OF THE INTERPOLATION, LETS SEE
       std::vector< Matrix > EECCInverseDefGrad;
