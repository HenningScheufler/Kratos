# This module contains the class AndersonConvergenceAccelerator
# Author: Andreas Winterstein
# Date: Jul. 2018

# Importing the Kratos Library
import KratosMultiphysics as KM

# Importing the base class
from KratosMultiphysics.CoSimulationApplication.base_classes.co_simulation_convergence_accelerator import CoSimulationConvergenceAccelerator

# CoSimulation imports
import KratosMultiphysics.CoSimulationApplication.co_simulation_tools as cs_tools

# Other imports
import numpy as np
from copy import deepcopy
from collections import deque

def Create(settings):
    cs_tools.SettingsTypeCheck(settings)
    return AndersonConvergenceAccelerator(settings)

class AndersonConvergenceAccelerator(CoSimulationConvergenceAccelerator):
    ## The constructor.
    # @param iteration_horizon number of values to be stored of last iterations.
    # @param alpha Relaxation factor for computing the update.
    # @param beta weighting factor of constant relaxation
    # @param p factor for switch between constant relaxation and alternating anderson Gauß-Seidel/Jacobian method
    # p = 1 results in the Anderson acceleration and p -> infinity results in constant relaxation
<<<<<<< HEAD
    def __init__( self, settings, solvers, cosim_solver_details ):
        super().__init__(settings, solvers, cosim_solver_details)
        if "iteration_horizon" in self.settings:
            iteration_horizon = self.settings["iteration_horizon"]
        else:
            iteration_horizon = 20
        if "alpha" in self.settings:
            self.alpha = self.settings["alpha"]
        else:
            self.alpha = 0.1
        if "beta" in self.settings:
            self.beta = self.settings["beta"]
        else:
            self.beta = 0.2
        if "p" in self.settings:
            self.p = self.settings["p"]
        else:
            self.p = 2
=======
    def __init__( self, settings):
        super().__init__(settings)

        iteration_horizon = self.settings["iteration_horizon"].GetInt()
        self.alpha = self.settings["alpha"].GetDouble()
        self.beta = self.settings["beta"].GetDouble()
        self.p = self.settings["p"].GetInt()
>>>>>>> 57f8e233

        self.V = deque( maxlen = iteration_horizon )
        self.W = deque( maxlen = iteration_horizon )

        self.iteration_counter = 0

    def InitializeSolutionStep(self):
        self.iteration_counter = 0

   ## UpdateSolution(r, x)
    # @param r residual r_k
    # @param x solution x_k
    # Computes the approximated update in each iteration.

    def UpdateSolution(self, r, x):

        self.V.appendleft( deepcopy(r) )
        self.W.appendleft( deepcopy(x) )
        row = len(r)
        col = len( self.V ) - 1
        k = col
        if k == 0:
            ## For the first iteration, do relaxation only
            if self.echo_level > 3:
                cs_tools.cs_print_info(self._ClassName(), ": Doing relaxation in the first iteration with factor = {}".format(self.alpha))
            return self.alpha * r
        else:
            self.F = np.empty( shape = (col, row) ) # will be transposed later
            self.X = np.empty( shape = (col, row) ) # will be transposed later
            for i in range(0, col):
                self.F[i] = self.V[i] - self.V[i + 1]
                self.X[i] = self.W[i] - self.W[i + 1]
            self.F = self.F.T
            self.X = self.X.T

            #compute Moore-Penrose inverse of F^T F
            A = np.linalg.pinv(self.F.T @ self.F)

            switch = (self.iteration_counter + 1)/self.p

            if switch.is_integer():
                B = self.beta * np.identity(row) - (self.X + self.beta * self.F) @ A @ self.F.T
                if self.echo_level > 3:
                    cs_tools.cs_print_info(self._ClassName(), "Compute B with Anderson")
            else:
                B = self.alpha * np.identity(row)
                if self.echo_level > 3:
                    cs_tools.cs_print_info(self._ClassName(), "Constant underrelaxtion")

            delta_x = B @ r

            self.iteration_counter += 1

            return delta_x

    def FinalizeSolutionStep(self):
        self.V.clear()
        self.W.clear()

    @classmethod
    def _GetDefaultParameters(cls):
        this_defaults = KM.Parameters("""{
            "iteration_horizon" : 20,
            "alpha"             : 0.1,
            "beta"              : 0.2,
            "p"                 : 2
        }""")
        this_defaults.AddMissingParameters(super()._GetDefaultParameters())
        return this_defaults<|MERGE_RESOLUTION|>--- conflicted
+++ resolved
@@ -27,26 +27,6 @@
     # @param beta weighting factor of constant relaxation
     # @param p factor for switch between constant relaxation and alternating anderson Gauß-Seidel/Jacobian method
     # p = 1 results in the Anderson acceleration and p -> infinity results in constant relaxation
-<<<<<<< HEAD
-    def __init__( self, settings, solvers, cosim_solver_details ):
-        super().__init__(settings, solvers, cosim_solver_details)
-        if "iteration_horizon" in self.settings:
-            iteration_horizon = self.settings["iteration_horizon"]
-        else:
-            iteration_horizon = 20
-        if "alpha" in self.settings:
-            self.alpha = self.settings["alpha"]
-        else:
-            self.alpha = 0.1
-        if "beta" in self.settings:
-            self.beta = self.settings["beta"]
-        else:
-            self.beta = 0.2
-        if "p" in self.settings:
-            self.p = self.settings["p"]
-        else:
-            self.p = 2
-=======
     def __init__( self, settings):
         super().__init__(settings)
 
@@ -54,7 +34,6 @@
         self.alpha = self.settings["alpha"].GetDouble()
         self.beta = self.settings["beta"].GetDouble()
         self.p = self.settings["p"].GetInt()
->>>>>>> 57f8e233
 
         self.V = deque( maxlen = iteration_horizon )
         self.W = deque( maxlen = iteration_horizon )
