--- conflicted
+++ resolved
@@ -111,9 +111,5 @@
             "horizon" : 15,
             "alpha"   : 0.125
         }""")
-<<<<<<< HEAD
-        this_defaults.AddMissingParameters(super()._GetDefaultSettings())
-=======
         this_defaults.AddMissingParameters(super()._GetDefaultParameters())
->>>>>>> 57f8e233
         return this_defaults