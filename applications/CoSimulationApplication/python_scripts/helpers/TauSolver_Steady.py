--- conflicted
+++ resolved
@@ -279,7 +279,7 @@
 n_steps = 1
 coupling_interface_imported = False
 
-<<<<<<< HEAD
+
 def synchron():
     buf = False
     size = tau_mpi_nranks()
@@ -313,21 +313,13 @@
 # elif rank == 1:
 #     MPI.COMM_WORLD.recv(source=0, tag=42)
 
-n_iterations = 1
-factor = 1.0
-=======
 n_iterations = 5
 factor = 1e4
->>>>>>> ac6754d2
 for i in range(n_steps):
     if is_strong_coupling:
         is_converged = False
         # while not is_converged:
-<<<<<<< HEAD
-        for i in range(n_iterations):
-=======
         for j in range(n_iterations):
->>>>>>> ac6754d2
             AdvanceInTime(0.0)
             print("step = ", step)
             print("i = ", i)
@@ -366,18 +358,7 @@
                 is_converged = CoSimIO.IsConverged(connection_name)
                 print("RECEIVING worked", is_converged)
 
-<<<<<<< HEAD
-
-            # # # is_converged = True
-            # # tau_parallel_sync()
-            # # comm.Barrier()
-            is_converged = MPI.COMM_WORLD.bcast(is_converged, 0)
-            # print("is_converged = ", is_converged)
-
-
-=======
             # is_converged = comm.bcast(is_converged, 0)
->>>>>>> ac6754d2
 
     if factor < 0.99:
         factor *= 2.0
