# -*- coding: utf-8 -*-
# make script backward compatible with python 2.6 and 2.7
from __future__ import print_function, absolute_import, division

import re, glob, subprocess, time, os, warnings, json
import numpy as np
try:
    import tau_python
    from tau_python import tau_msg
    import PyPara, PySurfDeflect
    tau_available = True
except:
    tau_available = False
    warnings.warn('tau modules not available')

from scipy.io import netcdf

<<<<<<< HEAD
with open('/work/piquee/MembraneWing/kratos_fsi_big/tau_settings.json') as json_file:
    tau_settings = json.load(json_file)
=======
# Assign default settings
start_step = 200
echo_level = 0
rotate = False

# Read settings
try:
    with open('tau_settings.json') as json_file:
        tau_settings = json.load(json_file)

    start_step = tau_settings["start_step"]
    tau_path = tau_settings["tau_path"]
    echo_level = tau_settings["echo_level"]
    rotate = tau_settings["rotate"]
except:
    warnings.warn('tau_settings.json not found')
>>>>>>> aed2ef82

working_path = os.getcwd() + '/'

# Remove output files and deform mesh files from previous simulations
def RemoveFilesFromPreviousSimulations():
    # Get a list of all the output and mesh file paths
    file_list = glob.glob(working_path + 'Outputs/*')
    file_list += glob.glob(working_path + 'Mesh/airfoil_Structured_scaliert.grid.def*')

    # Iterate over the list of filepaths and remove each file.
    for file_path in file_list:
        try:
            os.remove(file_path)
        except:
            raise Exception('Error while deleting file : "{}" '.format(file_path))


# Convert tau output to dat file using tau2plt
def ConvertOutputToDat(working_path, tau_path, step, para_path_mod, start_step):
    PrintBlockHeader("Start Writting Solution Data at time %s" % (str(time)))

    # Write Tautoplt.cntl file
    tautoplt_filename = WriteTautoplt(working_path, step, para_path_mod, start_step)

    # Execute tau2plt to convert output file into dat
    command = tau_path + 'tau2plt ' + tautoplt_filename
    subprocess.call(command, shell=True)
    PrintBlockHeader("Stop Writting Solution Data at time %s" % (str(time)))


def PrintBlockHeader(header):
    tau_python.tau_msg("\n" + 50 * "*" + "\n" + "* %s\n" %header + 50*"*" + "\n")


# Write membrane's displacments in a file
def ExecuteBeforeMeshDeformation(total_displacements, step, para_path_mod, start_step):
    # Compute relative displacements
    relative_displacements = ComputeRelativeDisplacements(total_displacements, step, start_step)

    # Read tau's parameter file
    Para = PyPara.Parafile(para_path_mod)

    # Read the interface fluid grid
    ids, coordinates = PySurfDeflect.read_tau_grid(Para)

    # Write membrane's displacments in a file
    WriteInterfaceDeformationFile(ids, coordinates, relative_displacements)


# Computes fluid forces at the nodes
def ComputeFluidForces(working_path, step):
    # Read mesh and pressure from interface file
    X, Y, Z, nodal_pressures, elem_connectivities = ReadTauOutput(working_path, step, 20)

    # calculating the force vector
    fluid_forces = CalculateNodalFluidForces(X, Y, Z, nodal_pressures, elem_connectivities)

    return fluid_forces


# GetFluidMesh is called only once at the beginning, after the first fluid solve
def GetFluidMesh(working_path, step):
    # Read mesh from interface file
    X, Y, Z, P, elem_connectivities = ReadTauOutput(working_path, step, 20)

    # Transform nodal coordinates to numpy array
    nodal_coords = ReadNodalCoordinates(X, Y, Z)

    # Save element types in a numpy array
    element_types = ReadElementTypes(int(len(elem_connectivities)/4))

    # In vtk format element connectivities start from 0, not from 1
    elem_connectivities -= 1

    return nodal_coords, elem_connectivities, element_types


# Write Tautoplt.cntl file
def WriteTautoplt(working_path, step, para_path_mod, start_step):
    # Define Tautoplt.cntl file name and check if it already exists
    tautoplt_filename = working_path + 'Tautoplt.cntl'
    RemoveFileIfExists(tautoplt_filename)
    initial_tautoplt_filename = working_path + 'Tautoplt_initial.cntl'
    CheckIfPathExists(initial_tautoplt_filename)

    # Read and write simultaneously
    tautoplt_file_writing = open(tautoplt_filename, 'w')
    with open(initial_tautoplt_filename, 'r+') as tautoplt_file_reading:
        # Loop over lines
        for line in tautoplt_file_reading:
            # Check if line is from IO section and modify it
            line = ModifyFilesIOLines(line, working_path, step, para_path_mod, start_step)
            tautoplt_file_writing.write(line)

        # Close files
        tautoplt_file_writing.close()
        tautoplt_file_reading.close()

    return tautoplt_filename


# Compute relative displacements
def ComputeRelativeDisplacements(total_displacements, step, start_step):
    global previous_total_displacements

    if(step == start_step):
        previous_total_displacements = np.zeros(len(total_displacements))

    # Declaring and initializing relative_displacements vector
    number_of_nodes = int(len(total_displacements)/3)
    relative_displacements = np.zeros([number_of_nodes, 3])

    # Loop over nodes
    for node in range(number_of_nodes):
        # Loop over xyz components
        for j in range(3):
            # Compute relative displacement
            relative_displacements[node, j] = total_displacements[3*node+j]
            relative_displacements[node, j] -= previous_total_displacements[3*node+j]

    previous_total_displacements = total_displacements

    return relative_displacements


# Write membrane's displacments in a file
def WriteInterfaceDeformationFile(ids, coordinates, relative_displacements):
    # Open interface_deformfile
    ncf = netcdf.netcdf_file('interface_deformfile.nc', 'w')

    # define dimensions
    nops = 'no_of_points'
    number_of_points = len(ids[:])
    ncf.createDimension(nops, number_of_points)

    # define variables
    global_node_ids = ncf.createVariable('global_id', 'i', (nops,))
    nodal_x_coordinates = ncf.createVariable('x', 'd', (nops,))
    nodal_y_coordinates = ncf.createVariable('y', 'd', (nops,))
    nodal_z_coordinates = ncf.createVariable('z', 'd', (nops,))
    nodal_x_displacements = ncf.createVariable('dx', 'd', (nops,))
    nodal_y_displacements = ncf.createVariable('dy', 'd', (nops,))
    nodel_z_displacements = ncf.createVariable('dz', 'd', (nops,))

    # write data
    global_node_ids[:] = ids
    nodal_x_coordinates[:] = coordinates[0,:]
    nodal_y_coordinates[:] = coordinates[1,:]
    nodal_z_coordinates[:] = coordinates[2,:]
    nodal_x_displacements[:] = relative_displacements[:,0]
    nodal_y_displacements[:] = relative_displacements[:,1]
    nodel_z_displacements[:] = relative_displacements[:,2]
    ncf.close()


# Read mesh and data from tau output file
def ReadTauOutput(working_path, step, velocity):
    # Find the interface file name
    interface_filename = FindInterfaceFilename(working_path, step)

    # Read interface file
    position_info, mesh_info, nodal_data, elem_connectivities = ReadInterfaceFile(
        interface_filename)

    # Read mesh info
    NodesNr = mesh_info[0]

    X, Y, Z = SaveCoordinatesList(nodal_data, position_info, NodesNr)
    P = SavePressure(nodal_data, position_info, NodesNr, velocity)

    return X, Y, Z, P, elem_connectivities


# Calculate the fluid forces at the nodes
def CalculateNodalFluidForces(X, Y, Z, nodal_pressures, elem_connectivities):
    nodal_forces = np.zeros(3*len(X))
    # Loop over cells
    for cell in range(int(len(elem_connectivities)/4)):
        # Get the node ids of the cell
        node_ids = GetCellNodeIds(elem_connectivities, cell)

        # Calculate cell force
        cell_force = CalculateCellForce(node_ids, nodal_pressures, X, Y, Z)

        # Extrapolating cell force to the nodes
        for node in range(4):
            # Loop over xyz components
            for component in range(3):
                nodal_forces[3*node_ids[node]+component] += 0.25 * cell_force[component]

    return nodal_forces


# Transform nodal coordinates to numpy array
def ReadNodalCoordinates(X, Y, Z):
    # array to store the coordinates of the nodes: x1,y1,z1,x2,y2,z2,...
    nodal_coords = np.zeros(3*len(X))

    # Loop over nodes
    for node in range(len(X)):
        nodal_coords[3*node+0] = X[node]
        nodal_coords[3*node+1] = Y[node]
        nodal_coords[3*node+2] = Z[node]

    return nodal_coords


# Save element types in a numpy array
def ReadElementTypes(ElemsNr):
    return np.full(ElemsNr, 9, dtype=int)


# Check if file exist and remove it, otherwise print a warning
def RemoveFileIfExists(path):
    if os.path.exists(path):
        os.remove(path)
    else:
        msg = 'The file ' + path + ' does not exist.'
        warnings.warn(msg)


# Check if the path exists
def CheckIfPathExists(path):
    if not os.path.exists(path):
        raise Exception('Path: "{}" not found'.format(path))


# Checks if the line is from IO section in tau2plot.cntl and modifies it
def ModifyFilesIOLines(line, working_path, step, para_path_mod, start_step):
    if 'Primary grid filename:' in line:
        primary_grid_filename = FindPrimaryGridFilename(working_path, step, start_step)
        line = 'Primary grid filename:' + primary_grid_filename + ' \n'
    elif 'Boundary mapping filename:' in line:
        parameter_filename = working_path + para_path_mod
        line = 'Boundary mapping filename:' + parameter_filename + ' \n'
    elif 'Restart-data prefix:' in line:
        output_filename = FindOutputFilename(working_path, step)
        CheckIfPathExists(output_filename)
        line = 'Restart-data prefix:' + output_filename + ' \n'

    return line


# Find the interface file name
def FindInterfaceFilename(working_path, step):
    output_filename = FindOutputFilename(working_path, step)
    interface_filename = output_filename.replace('pval', 'surface.pval')
    if '.dat' not in interface_filename:
        interface_filename = interface_filename.replace('+', '') + '.dat'
    CheckIfPathExists(interface_filename)
    return interface_filename


# Read interface file
def ReadInterfaceFile(interface_filename):
    with open(interface_filename, 'r') as interface_file:
        line = interface_file.readline()
        position_info, mesh_info, line = ReadHeader(interface_file, line)
        nodal_data, line = ReadNodalData(interface_file, line)
        elem_connectivities = ReadElementConnectivities(interface_file, line, ElemsNr=mesh_info[1])
    return position_info, mesh_info, nodal_data, elem_connectivities


# Saves the coordinates into lists
def SaveCoordinatesList(nodal_data, position_info, NodesNr):
    # Read coordinates positions and save them in a list
    x_position = position_info.index('"x"') - 2
    X = nodal_data[(x_position)*NodesNr:(x_position+1)*NodesNr]
    y_position = position_info.index('"y"') - 2
    Y = nodal_data[(y_position)*NodesNr:(y_position+1)*NodesNr]
    z_position = position_info.index('"z"') - 2
    Z = nodal_data[(z_position)*NodesNr:(z_position+1)*NodesNr]
    return X, Y, Z

# Saves the nodal pressure into a numpy array
def SavePressure(nodal_data, position_info, NodesNr, velocity):
    # Read pressure coefficient
    cp_position = position_info.index('"cp"') - 2
    CP = nodal_data[(cp_position)*NodesNr:(cp_position+1)*NodesNr]
    # Compute pressure from cp
    P = [x*velocity*velocity*0.5*1.2 for x in CP]
    P = np.array(P)
    return P


# Get the node ids of the cell
def GetCellNodeIds(elem_connectivities, cell):
    node_ids = np.zeros(4, dtype=int)
    # Loop over cell nodes
    for node in range(4):
        node_ids[node] = elem_connectivities[cell*4+node]-1

    return node_ids


# Calculate cell force
def CalculateCellForce(node_ids, nodal_pressures, X, Y, Z):
    # Calculate cell pressure
    pressure = CalculateCellPressure(nodal_pressures, node_ids)

    # Calculate cell area and normal
    area = CalculateCellArea(X, Y, Z, node_ids)
    normal = CalculateCellNormal(X, Y, Z, node_ids)

    # Calculate cell force
    cell_force = pressure * area * normal

    return cell_force


# Finds steps' corresponding primary grid filename
def FindPrimaryGridFilename(working_path, step, start_step):
    mesh_path = working_path + "Mesh/"
    CheckIfPathExists(mesh_path)
    if step == start_step:
        pattern = 'airfoil_Structured_scaliert.grid'
        return FindInitialMeshFilename(mesh_path, pattern)
    else:
        pattern = 'airfoil_Structured_scaliert.grid.def.'
        return FindFilename(mesh_path, pattern, step-start_step)


# Finds output filename
def FindOutputFilename(working_path, step):
    outputs_path = working_path + "Outputs/"
    CheckIfPathExists(outputs_path)
    if rotate:
        ouput_file_pattern = "airfoilSol.pval.deform_i="
    else:
        ouput_file_pattern = "airfoilSol.pval.unsteady_i="
    CheckIfPathExists(FindFilename(outputs_path, ouput_file_pattern, step + 1))
    return FindFilename(outputs_path, ouput_file_pattern, step + 1)


# Read header from interface file
def ReadHeader(interface_file,line):
    # reading the five lines of the header
    for _ in range(5):
        # reading the position of the coordinates and cp in the list
        if "\"x\" \"y\" \"z\"" in line:
            position_info = line.split()
        # reading the number of nodes and elements
        elif "N=" in line:
            mesh_info = [int(integers)
                         for integers in re.findall(r'\b\d+\b', line)]
        line = interface_file.readline()

    return position_info, mesh_info, line


# Read nodal data from interface file
def ReadNodalData(interface_file,line):
    # reading nodal data
    nodal_data = []
    while 'E+' in line or 'E-' in line:
        for elem in line.split():
            nodal_data.append(float(elem))
        line = interface_file.readline()

    return nodal_data, line


# Read element connectivities from interface file
def ReadElementConnectivities(interface_file,line,ElemsNr):
    # reading element connectivities
    elem_connectivities = np.zeros(4*ElemsNr, dtype=int)
    i = 0
    while line:
        elem_connectivities[i*4+0] = int(line.split()[0])
        elem_connectivities[i*4+1] = int(line.split()[1])
        elem_connectivities[i*4+2] = int(line.split()[2])
        elem_connectivities[i*4+3] = int(line.split()[3])
        i = i+1
        line = interface_file.readline()

    return elem_connectivities


# Calculate cell pressure averaging nodal pressures
def CalculateCellPressure(nodal_pressures, node_ids):
    cell_pressure = 0.0

    # Interpolating nodal pressures
    for node in range(4):
        cell_pressure += 0.25 * nodal_pressures[node_ids[node]]

    return cell_pressure


# Calculate cell area
def CalculateCellArea(X, Y, Z, node_ids):
    # Calculate cell sides
    cell_side_01 = CalculateDistanceVector(X, Y, Z, node_ids[0], node_ids[1])
    cell_side_03 = CalculateDistanceVector(X, Y, Z, node_ids[0], node_ids[3])

    # Calculate cell area
    cell_area = np.cross(cell_side_01, cell_side_03)

    # hold only for 2d case, MUST be modified for 3d interfaces
    cell_area = np.linalg.norm(cell_area)

    return cell_area


# Calculate cell normal
def CalculateCellNormal(X, Y, Z, node_ids):
    # Calculate cell diagonals
    cell_diagonal_02 = CalculateDistanceVector(X,Y,Z,node_ids[0],node_ids[2])
    cell_diagonal_13 = CalculateDistanceVector(X,Y,Z,node_ids[1],node_ids[3])

    # Calculate cell normal
    cell_normal = np.cross(cell_diagonal_02, cell_diagonal_13)

    # Normalize to make unit normal
    magnitude = np.linalg.norm(cell_normal)
    unit_cell_normal = cell_normal/magnitude

    return unit_cell_normal


# Looks for a file matching the given pattern within the given path
def FindInitialMeshFilename(mesh_path, pattern):
    files_list = glob.glob(mesh_path + "*")
    for file in files_list:
        if file.startswith('%s' % mesh_path + '%s' % pattern):
            return file
    raise Exception('File: "{}" not found'.format(mesh_path + pattern))


# Looks for a file matching the given pattern within the given path
def FindFilename(path, pattern, step):
    files_list = glob.glob(path + "*")
    if echo_level > 0:
        print('files_list = ', files_list)
    for file in files_list:
        if file.startswith('%s' % path + '%s' % pattern + '%s' % step):
            return file
    raise Exception('File: "{}" not found'.format(path + pattern + str(step)))


# Calculate distance vector between two nodes
def CalculateDistanceVector(X,Y,Z,start,end):
    # Declaring and initializing distance vector
    distance_vector = np.zeros(3)

    # Computing distance
    distance_vector[0] = X[end] - X[start]
    distance_vector[1] = Y[end] - Y[start]
    distance_vector[2] = Z[end] - Z[start]

    return distance_vector

class MotionStringGenerator(object):
	"""Auxiliary class to generate TAU motion strings for a translatory x-motion
	and/or a pitching oscillation.
	"""

	def __init__(self, deltaT, pitchDeg, thetaDeg, thetaRate):
		self.deltaT       = deltaT
		self.pitchDeg = pitchDeg
		self.thetaDeg = thetaDeg
		self.thetaRate = thetaRate
		print 'deltaT = ', deltaT
		print 'thetaDeg = ', thetaDeg
		print 'thetaRate = ', thetaRate


	def GetMotionString(self,step):
		self.time = step*self.deltaT
		self.thetaInstant     = self.thetaDeg[step]
		self.pitchFreq    = self.thetaRate[step]

		p     = 0.
		q     = np.deg2rad(self.pitchFreq)
		r     = 0.
		phi   = 0.
		theta = np.deg2rad(self.pitchDeg) + np.deg2rad(self.thetaInstant)
		psi   = 0.
		u     = 0
		v     = 0.
		w     = 0.
		dx    = 0.
		dy    = 0.
		dz    = 0.
		motionString=" ".join(map(str, [p,q,r,phi,theta,psi,u,v,w,dx,dy,dz]))
		print 'step = ', step
        	print 'motionString = ', motionString
        	print 'q = ', self.pitchFreq
        	print 'theta = ', self.thetaInstant

		return motionString

	def __call__(self, step):
		return self.GetMotionString(step)<|MERGE_RESOLUTION|>--- conflicted
+++ resolved
@@ -15,10 +15,6 @@
 
 from scipy.io import netcdf
 
-<<<<<<< HEAD
-with open('/work/piquee/MembraneWing/kratos_fsi_big/tau_settings.json') as json_file:
-    tau_settings = json.load(json_file)
-=======
 # Assign default settings
 start_step = 200
 echo_level = 0
@@ -26,7 +22,7 @@
 
 # Read settings
 try:
-    with open('tau_settings.json') as json_file:
+    with open('/work/piquee/MembraneWing/kratos_fsi_big/tau_settings.json') as json_file:
         tau_settings = json.load(json_file)
 
     start_step = tau_settings["start_step"]
@@ -35,7 +31,6 @@
     rotate = tau_settings["rotate"]
 except:
     warnings.warn('tau_settings.json not found')
->>>>>>> aed2ef82
 
 working_path = os.getcwd() + '/'
 
