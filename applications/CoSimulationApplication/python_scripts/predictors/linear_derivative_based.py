# Importing the Kratos Library
import KratosMultiphysics as KM

# Importing the base class
from KratosMultiphysics.CoSimulationApplication.base_classes.co_simulation_predictor import CoSimulationPredictor

# Other imports
import KratosMultiphysics.CoSimulationApplication.co_simulation_tools as cs_tools

def Create(settings, solver_wrapper):
    cs_tools.SettingsTypeCheck(settings)
    return LinearDerivativeBasedPredictor(settings, solver_wrapper)

class LinearDerivativeBasedPredictor(CoSimulationPredictor):
    def __init__(self, settings, solver_wrapper):
        super().__init__(settings, solver_wrapper)
        self.interface_derivative_data = solver_wrapper.GetInterfaceData(self.settings["derivative_data_name"].GetString())
        self.solver_wrapper = solver_wrapper

    def Predict(self):
        data  = self.interface_data.GetData(1)
        derivative_data  = self.interface_derivative_data.GetData(1)

        delta_time = self.interface_data.GetModelPart().ProcessInfo[KM.DELTA_TIME]
        if abs(delta_time) < 1E-15:
            raise Exception("delta-time is almost zero!")

        data += delta_time * derivative_data

        self._UpdateData(data)

    @classmethod
    def _GetDefaultParameters(cls):
        this_defaults = KM.Parameters("""{
            "derivative_data_name" : "UNSPECIFIED"
        }""")
<<<<<<< HEAD
        this_defaults.AddMissingParameters(super()._GetDefaultSettings())
=======
        this_defaults.AddMissingParameters(super()._GetDefaultParameters())
>>>>>>> 57f8e233
        return this_defaults<|MERGE_RESOLUTION|>--- conflicted
+++ resolved
@@ -34,9 +34,5 @@
         this_defaults = KM.Parameters("""{
             "derivative_data_name" : "UNSPECIFIED"
         }""")
-<<<<<<< HEAD
-        this_defaults.AddMissingParameters(super()._GetDefaultSettings())
-=======
         this_defaults.AddMissingParameters(super()._GetDefaultParameters())
->>>>>>> 57f8e233
         return this_defaults