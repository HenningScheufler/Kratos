# Importing the Kratos Library
import KratosMultiphysics as KM
import KratosMultiphysics.CoSimulationApplication as KMC

# Importing the base class
from KratosMultiphysics.CoSimulationApplication.base_classes.co_simulation_solver_wrapper import CoSimulationSolverWrapper

# Other imports
from .sdof_solver import SDoFSolver

def Create(settings, model, solver_name):
    return SdofSolverWrapper(settings, model, solver_name)

class SdofSolverWrapper(CoSimulationSolverWrapper):
    """ This class implements a wrapper for an SDof solver to be used in CoSimulation
    """
<<<<<<< HEAD
    def __init__(self, settings, solver_name):
        super().__init__(settings, solver_name)
=======
    def __init__(self, settings, model, solver_name):
        super(SdofSolverWrapper, self).__init__(settings, model, solver_name)
>>>>>>> 80a77595

        input_file_name = self.settings["solver_wrapper_settings"]["input_file"].GetString()

        self.mp = self.model.CreateModelPart("Sdof")
        self.mp.ProcessInfo[KM.DOMAIN_SIZE] = 1
        self._sdof_solver = SDoFSolver(input_file_name)

    def Initialize(self):
        self._sdof_solver.Initialize()

    def OutputSolutionStep(self):
        self._sdof_solver.OutputSolutionStep()

    def AdvanceInTime(self, current_time):
        return self._sdof_solver.AdvanceInTime(current_time)

    def SolveSolutionStep(self):
        self._sdof_solver.SetSolutionStepValue("ROOT_POINT_DISPLACEMENT", self.mp[KMC.SCALAR_ROOT_POINT_DISPLACEMENT], 0)
        self._sdof_solver.SetSolutionStepValue("LOAD",                    self.mp[KMC.SCALAR_FORCE], 0)

        self._sdof_solver.SolveSolutionStep()

        self.mp[KMC.SCALAR_DISPLACEMENT]        = self._sdof_solver.GetSolutionStepValue("DISPLACEMENT", 0)
        self.mp[KMC.SCALAR_REACTION]            = self._sdof_solver.GetSolutionStepValue("REACTION", 0)
        self.mp[KMC.SCALAR_VOLUME_ACCELERATION] = self._sdof_solver.GetSolutionStepValue("VOLUME_ACCELERATION", 0)

    def Check(self):
        # making sure only a set of vaiables can be used
        admissible_variables = [
            "SCALAR_ROOT_POINT_DISPLACEMENT",
            "SCALAR_FORCE",
            "SCALAR_DISPLACEMENT",
            "SCALAR_REACTION",
            "SCALAR_VOLUME_ACCELERATION",
        ]
        for data in self.data_dict.values():
            if data.variable.Name() not in admissible_variables:
                raise Exception('Variable "{}" of interface data "{}" of solver "{}" cannot be used for the SDof Solver!\nOnly the following variables are allowed: {}'.format(data.variable.Name(), data.name, data.solver_name, admissible_variables))<|MERGE_RESOLUTION|>--- conflicted
+++ resolved
@@ -14,13 +14,8 @@
 class SdofSolverWrapper(CoSimulationSolverWrapper):
     """ This class implements a wrapper for an SDof solver to be used in CoSimulation
     """
-<<<<<<< HEAD
-    def __init__(self, settings, solver_name):
-        super().__init__(settings, solver_name)
-=======
     def __init__(self, settings, model, solver_name):
-        super(SdofSolverWrapper, self).__init__(settings, model, solver_name)
->>>>>>> 80a77595
+        super().__init__(settings, model, solver_name)
 
         input_file_name = self.settings["solver_wrapper_settings"]["input_file"].GetString()
 
