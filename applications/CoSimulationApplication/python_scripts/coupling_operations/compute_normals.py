--- conflicted
+++ resolved
@@ -51,11 +51,7 @@
             "solver"    : "UNSPECIFIED",
             "data_name" : "UNSPECIFIED"
         }""")
-<<<<<<< HEAD
-        this_defaults.AddMissingParameters(super()._GetDefaultSettings())
-=======
         this_defaults.AddMissingParameters(super()._GetDefaultParameters())
->>>>>>> 57f8e233
         return this_defaults
 
 
