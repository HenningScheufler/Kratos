--- conflicted
+++ resolved
@@ -16,11 +16,7 @@
     """
     def __init__(self, settings, solver_wrappers, process_info):
         IssueDeprecationWarning('CreatePointLoadModelPart', 'please use CreatePointBasedEntitiesProcess" instead')
-<<<<<<< HEAD
-        super(CreatePointLoadModelPart, self).__init__(settings, process_info)
-=======
         super().__init__(settings, process_info)
->>>>>>> 2691b8ec
         self.model = solver_wrappers[self.settings["solver"].GetString()].model
 
     def Initialize(self):
