# Importing the Kratos Library
import KratosMultiphysics as KM

# Importing the base class
from KratosMultiphysics.CoSimulationApplication.base_classes.co_simulation_solver_wrapper import CoSimulationSolverWrapper

# CoSimulation imports
import KratosMultiphysics.CoSimulationApplication.factories.solver_wrapper_factory as solver_wrapper_factory
import KratosMultiphysics.CoSimulationApplication.co_simulation_tools as cs_tools
import KratosMultiphysics.CoSimulationApplication.factories.helpers as factories_helper
import KratosMultiphysics.CoSimulationApplication.colors as colors

# Other imports
from collections import OrderedDict

class CoSimulationCoupledSolver(CoSimulationSolverWrapper):
    """Baseclass for the coupled solvers used for CoSimulation
    Performs basic operations that are common among coupled solvers:
    - holds Predictors
    - holds DataTransferOperators
    - holds CouplingOperations
    - initialization of IOs of solvers
    - Synchronization of Input and Output
    - Handles the coupling sequence
    """
    def __init__(self, settings, models, solver_name):
        # perform some initial checks
        if not settings.Has("coupling_sequence"):
            err_msg  = 'No "coupling_sequence" was specified for coupled solver\n'
            err_msg += '"{}" of type "{}"'.format(solver_name, self._ClassName())
            raise Exception(err_msg)

        if settings["coupling_sequence"].size() == 0:
            err_msg  = '"coupling_sequence" is empty for coupled solver\n'
            err_msg += '"{}" of type "{}"'.format(solver_name, self._ClassName())
            raise Exception(err_msg)

        if not settings.Has("solvers"):
            err_msg  = 'No "solvers" are specified for coupled solver\n'
            err_msg += '"{}" of type "{}"'.format(solver_name, self._ClassName())
            raise Exception(err_msg)

        if len(settings["solvers"].keys()) == 0:
            err_msg  = '"solvers" is empty for coupled solver\n'
            err_msg += '"{}" of type "{}"'.format(solver_name, self._ClassName())
            raise Exception(err_msg)

        if not isinstance(models, dict) and not models is None:
            err_msg  = 'A coupled solver can either be passed a dict of Models\n'
            err_msg += 'or None, got object of type "{}"'.format(type(models))
            raise Exception(err_msg)

        super().__init__(settings, None, solver_name)

        self.process_info = KM.ProcessInfo()

        self.solver_wrappers = self.__CreateSolverWrappers(models)

<<<<<<< HEAD
        # overwritting the Model created in the BaseClass
=======
        # overwriting the Model created in the BaseClass
>>>>>>> 57f8e233
        # CoupledSolvers only forward calls to its solvers
        # this is done with the ModelAccessor
        self.model = ModelAccessor(self.solver_wrappers)

        self.coupling_sequence = self.__GetSolverCoSimulationDetails()

        for solver in self.solver_wrappers.values():
            solver.CreateIO(self.echo_level)
            # using the Echo_level of the coupled solver, since IO is needed by the coupling

        ### Creating the predictors
        self.predictors_list = factories_helper.CreatePredictors(
            self.settings["predictors"],
            self.solver_wrappers,
            self.echo_level)

        ### Creating the coupling operations
        self.coupling_operations_dict = factories_helper.CreateCouplingOperations(
            self.settings["coupling_operations"],
            self.solver_wrappers,
            self.process_info,
            self.echo_level)

        ### Creating the data transfer operators
        self.data_transfer_operators_dict = factories_helper.CreateDataTransferOperators(
            self.settings["data_transfer_operators"],
            self.echo_level)

    def _GetSolver(self, solver_name):
        solver_name, *sub_solver_names = solver_name.split(".")
        solver = self.solver_wrappers[solver_name]
        if len(sub_solver_names) > 0:
            return solver._GetSolver(".".join(sub_solver_names))
        else:
            return solver

    def Initialize(self):
        for solver in self.solver_wrappers.values():
            solver.Initialize()

        super().Initialize()

        for predictor in self.predictors_list:
            predictor.Initialize()

        for coupling_operation in self.coupling_operations_dict.values():
            coupling_operation.Initialize()

    def InitializeCouplingInterfaceData(self):
        super().InitializeCouplingInterfaceData()

        for solver in self.solver_wrappers.values():
            solver.InitializeCouplingInterfaceData()

    def Finalize(self):
        super().Finalize()

        for solver in self.solver_wrappers.values():
            solver.Finalize()

        for predictor in self.predictors_list:
            predictor.Finalize()

        for coupling_operation in self.coupling_operations_dict.values():
            coupling_operation.Finalize()

    def AdvanceInTime(self, current_time):
        # not all solvers provide time (e.g. external solvers or steady solvers)
        # hence we have to check first if they return time (i.e. time != 0.0)
        # and then if the times are matching, since currently no interpolation in time is possible

        self.time = 0.0
        for solver in self.solver_wrappers.values():
            solver_time = solver.AdvanceInTime(current_time)
            if solver_time != 0.0: # solver provides time
                if self.time == 0.0: # first time a solver returns a time different from 0.0
                    self.time = solver_time
                elif abs(self.time - solver_time) > 1e-12:
                        raise Exception("Solver time mismatch")

        return self.time

    def Predict(self):
        for predictor in self.predictors_list:
            predictor.Predict()

        for solver in self.solver_wrappers.values():
            solver.Predict()

    def InitializeSolutionStep(self):
        for solver in self.solver_wrappers.values():
            solver.InitializeSolutionStep()

        for predictor in self.predictors_list:
            predictor.InitializeSolutionStep()

        for coupling_operation in self.coupling_operations_dict.values():
            coupling_operation.InitializeSolutionStep()

    def FinalizeSolutionStep(self):
        for solver in self.solver_wrappers.values():
            solver.FinalizeSolutionStep()

        for predictor in self.predictors_list:
            predictor.FinalizeSolutionStep()

        for coupling_operation in self.coupling_operations_dict.values():
            coupling_operation.FinalizeSolutionStep()

    def OutputSolutionStep(self):
        for solver in self.solver_wrappers.values():
            solver.OutputSolutionStep()

    def SolveSolutionStep(self):
        err_msg  = 'Calling "SolveSolutionStep" of the "CoSimulationCoupledSolver"!\n'
        err_msg += 'This function has to be implemented in the derived class!'
        raise Exception(err_msg)

    def _SynchronizeInputData(self, solver_name):
        to_solver = self.solver_wrappers[solver_name]
        data_list = self.coupling_sequence[solver_name]["input_data_list"]
        if self.echo_level > 2:
            cs_tools.cs_print_info(self._ClassName(), 'Start Synchronizing Input for solver "{}"'.format(colors.blue(solver_name)))

        for i in range(data_list.size()):
            i_data = data_list[i]

            to_data_name = i_data["data"].GetString()
            from_solver_name = i_data["from_solver"].GetString()
            from_solver_data_name = i_data["from_solver_data"].GetString()

            if self.echo_level > 2:
                cs_tools.cs_print_info("  Data", '"{}" | from solver: "{}": "{}"'.format(colors.magenta(to_data_name), colors.blue(from_solver_name), colors.magenta(from_solver_data_name)))

            # from solver
            from_solver = self.solver_wrappers[from_solver_name]
            from_solver_data = from_solver.GetInterfaceData(from_solver_data_name)

            # to solver
            to_solver_data = to_solver.GetInterfaceData(to_data_name)

            self.__SynchronizeData(i_data, from_solver, from_solver_data, to_solver, to_solver_data)

        if self.echo_level > 2:
            cs_tools.cs_print_info(self._ClassName(), 'End Synchronizing Input for solver "{}"'.format(colors.blue(solver_name)))

    def _SynchronizeOutputData(self, solver_name):
        from_solver = self.solver_wrappers[solver_name]
        data_list = self.coupling_sequence[solver_name]["output_data_list"]
        if self.echo_level > 2:
            cs_tools.cs_print_info(self._ClassName(), 'Start Synchronizing Output for solver "{}"'.format(colors.blue(solver_name)))

        for i in range(data_list.size()):
            i_data = data_list[i]

            from_data_name = i_data["data"].GetString()
            to_solver_name = i_data["to_solver"].GetString()

            to_solver_data_name = i_data["to_solver_data"].GetString()

            if self.echo_level > 2:
                cs_tools.cs_print_info("  Data", '"{}" | to solver: "{}": "{}"'.format(colors.magenta(from_data_name), colors.blue(to_solver_name), colors.magenta(to_solver_data_name)))

            # from solver
            from_solver_data = from_solver.GetInterfaceData(from_data_name)

            # to solver
            to_solver = self.solver_wrappers[to_solver_name]
            to_solver_data = to_solver.GetInterfaceData(to_solver_data_name)

            self.__SynchronizeData(i_data, from_solver, from_solver_data, to_solver, to_solver_data)

        if self.echo_level > 2:
            cs_tools.cs_print_info(self._ClassName(), 'End Synchronizing Output for solver "{}"'.format(colors.blue(solver_name)))

    def __SynchronizeData(self, i_data, from_solver, from_solver_data, to_solver, to_solver_data):
            # check if data-exchange is specified for current time
            if not KM.IntervalUtility(i_data).IsInInterval(self.time):
                if self.echo_level > 2:
                    cs_tools.cs_print_info("  Skipped", 'not in interval')
                return

            if from_solver_data.is_outdated:
                # Importing data from external solvers (if it is outdated)
                from_solver_data_config = {
                    "type" : "coupling_interface_data",
                    "interface_data" : from_solver_data
                }
                from_solver.ImportData(from_solver_data_config)
                from_solver_data.is_outdated = False

            # perform the data transfer
            self.__ExecuteCouplingOperations(i_data["before_data_transfer_operations"])

            data_transfer_operator_name = i_data["data_transfer_operator"].GetString()
            # TODO check the order of solvers!
            self.__GetDataTransferOperator(data_transfer_operator_name).TransferData(from_solver_data, to_solver_data, i_data["data_transfer_operator_options"])

            self.__ExecuteCouplingOperations(i_data["after_data_transfer_operations"])

            # Exporting data to external solvers
            to_solver_data_config = {
                "type" : "coupling_interface_data",
                "interface_data" : to_solver_data
            }
            to_solver.ExportData(to_solver_data_config)


    def __GetDataTransferOperator(self, data_transfer_operator_name):
        try:
            return self.data_transfer_operators_dict[data_transfer_operator_name]
        except KeyError:
            raise NameError('The data-transfer-operator "{}" does not exist!'.format(data_transfer_operator_name))


    def __ExecuteCouplingOperations(self, settings):
        for coupling_operation_name in settings.GetStringArray():
            self.coupling_operations_dict[coupling_operation_name].Execute()

    def PrintInfo(self):
        super().PrintInfo()

        cs_tools.cs_print_info(self._ClassName(), "Has the following components:")
        for solver in self.solver_wrappers.values():
            solver.PrintInfo()

        for predictor in self.predictors_list:
            predictor.PrintInfo()

        for coupling_operation in self.coupling_operations_dict.values():
            coupling_operation.PrintInfo()

    def Check(self):
        # TODO check that there is no self-communication with the same data!
        # self-communication is allowed within a solver, but not on the same data
        super().Check()

        for solver in self.solver_wrappers.values():
            solver.Check()

        for predictor in self.predictors_list:
            predictor.Check()

        for coupling_operation in self.coupling_operations_dict.values():
            coupling_operation.Check()

    def __CreateSolverWrappers(self, models):
        # first create all solvers
        solvers = {}
        for solver_name, solver_settings in self.settings["solvers"].items():
            if models == None:
                solver_model = None
            else:
                solver_model = models.get(solver_name) # returns None if "solver_name" is not in models
            solvers[solver_name] = solver_wrapper_factory.CreateSolverWrapper(solver_settings, solver_model, solver_name)

        # then order them according to the coupling-loop
        solvers_map = OrderedDict()
        for i_solver_settings in range(self.settings["coupling_sequence"].size()):
            solver_settings = self.settings["coupling_sequence"][i_solver_settings]
            solver_name = solver_settings["name"].GetString()
            solvers_map[solver_name] = solvers[solver_name]

        for solver_name in self.settings["solvers"].keys():
            if solver_name not in solvers_map:
                err_msg  = 'Solver "{}" of type "{}"\n'.format(solver_name, solvers[solver_name]._ClassName())
                err_msg += 'is specified in the "solvers" of coupled solver\n'
                err_msg += '"{}" of type "{}"\n'.format(self.name, self._ClassName())
                err_msg += 'but not used in the "coupling_sequence"!'
                raise Exception(err_msg)

        if models != None:
            for solver_name in models.keys():
                if solver_name not in solvers_map:
                    raise Exception('A Model was given for solver "{}" but this solver does not exist!'.format(solver_name))


        return solvers_map

    def __GetSolverCoSimulationDetails(self):
        def ValidateAndAssignDefaultsDataList(data_list, defaults):
            for i_data_list in range(data_list.size()):
                cur_data = data_list[i_data_list]

                # doing some tricks since the type of "scaling_factor" can be double or string and hence would fail in the validation
                scaling_function_string = None
                if cur_data.Has("scaling_factor") and cur_data["scaling_factor"].IsString():
                    scaling_function_string = cur_data["scaling_factor"].GetString()
                    cur_data.RemoveValue("scaling_factor")

                cur_data.ValidateAndAssignDefaults(defaults)

                if scaling_function_string is not None:
                    cur_data["scaling_factor"].SetString(scaling_function_string)

        solver_cosim_details = {}
        for i_solver_settings in range(self.settings["coupling_sequence"].size()):
            solver_settings = self.settings["coupling_sequence"][i_solver_settings]
            solver_name = solver_settings["name"].GetString()
            solver_cosim_details[solver_name] = solver_settings

            ValidateAndAssignDefaultsDataList(solver_settings["input_data_list"], GetInputDataDefaults())
            ValidateAndAssignDefaultsDataList(solver_settings["output_data_list"], GetOutputDataDefaults())

        return solver_cosim_details


    @classmethod
    def _GetDefaultParameters(cls):
        this_defaults = KM.Parameters("""{
            "coupling_sequence"        : [],
            "solvers"                  : {},
            "predictors"               : [],
            "coupling_operations"      : {},
            "data_transfer_operators"  : {}
        }""")
<<<<<<< HEAD
        this_defaults.AddMissingParameters(super()._GetDefaultSettings())
=======
        this_defaults.AddMissingParameters(super()._GetDefaultParameters())
>>>>>>> 57f8e233

        return this_defaults

def GetInputDataDefaults():
    return KM.Parameters("""{
        "data"                            : "UNSPECIFIED",
        "from_solver"                     : "UNSPECIFIED",
        "from_solver_data"                : "UNSPECIFIED",
        "data_transfer_operator"          : "UNSPECIFIED",
        "data_transfer_operator_options"  : [],
        "before_data_transfer_operations" : [],
        "after_data_transfer_operations"  : [],
        "interval"                        : [0.0, 1e30]
    }""")

def GetOutputDataDefaults():
    return KM.Parameters("""{
        "data"                            : "UNSPECIFIED",
        "to_solver"                       : "UNSPECIFIED",
        "to_solver_data"                  : "UNSPECIFIED",
        "data_transfer_operator"          : "UNSPECIFIED",
        "data_transfer_operator_options"  : [],
        "before_data_transfer_operations" : [],
        "after_data_transfer_operations"  : [],
        "interval"                        : [0.0, 1e30]
    }""")


class ModelAccessor(object):
    """Intermediate class for redirecting the access to the Models
    to the solvers of the CoupledSolver
    """
    def __init__(self, solver_wrappers):
        self.solver_wrappers = solver_wrappers

    def __getitem__(self, key):
        splitted_key = key.split('.')

        if key == "":
            raise Exception("No solver_name was specified!")
        elif key.count('.') == 0:
            # if only the solver name was given then return the Model itself
            return self.solver_wrappers[splitted_key[0]].model

        solver_name, model_part_name = key.split('.', 1)
        # note that model_part_name can still include solver-names in a multicoupling scenario

        return self.solver_wrappers[solver_name].model[model_part_name]<|MERGE_RESOLUTION|>--- conflicted
+++ resolved
@@ -56,11 +56,7 @@
 
         self.solver_wrappers = self.__CreateSolverWrappers(models)
 
-<<<<<<< HEAD
-        # overwritting the Model created in the BaseClass
-=======
         # overwriting the Model created in the BaseClass
->>>>>>> 57f8e233
         # CoupledSolvers only forward calls to its solvers
         # this is done with the ModelAccessor
         self.model = ModelAccessor(self.solver_wrappers)
@@ -377,11 +373,7 @@
             "coupling_operations"      : {},
             "data_transfer_operators"  : {}
         }""")
-<<<<<<< HEAD
-        this_defaults.AddMissingParameters(super()._GetDefaultSettings())
-=======
         this_defaults.AddMissingParameters(super()._GetDefaultParameters())
->>>>>>> 57f8e233
 
         return this_defaults
 
