import KratosMultiphysics.KratosUnittest as KratosUnittest
import KratosMultiphysics.kratos_utilities as kratos_utils

import co_simulation_test_case
import os

try:
    import numpy
    numpy_available = True
except ImportError:
    numpy_available = False

have_fsi_dependencies = kratos_utils.CheckIfApplicationsAvailable("FluidDynamicsApplication", "StructuralMechanicsApplication", "MappingApplication", "MeshMovingApplication", "LinearSolversApplication")
have_potential_fsi_dependencies = kratos_utils.CheckIfApplicationsAvailable("CompressiblePotentialFlowApplication", "StructuralMechanicsApplication", "MappingApplication", "MeshMovingApplication", "LinearSolversApplication")
have_mpm_fem_dependencies = kratos_utils.CheckIfApplicationsAvailable("ParticleMechanicsApplication", "StructuralMechanicsApplication", "MappingApplication", "LinearSolversApplication")
have_dem_fem_dependencies = kratos_utils.CheckIfApplicationsAvailable("DEMApplication", "StructuralMechanicsApplication", "MappingApplication", "LinearSolversApplication")
have_fem_fem_dependencies = kratos_utils.CheckIfApplicationsAvailable("StructuralMechanicsApplication", "MappingApplication")

def GetFilePath(fileName):
    return os.path.join(os.path.dirname(os.path.realpath(__file__)), fileName)

class TestSmallCoSimulationCases(co_simulation_test_case.CoSimulationTestCase):
    '''This class contains "small" CoSimulation-Cases, small enough to run in the nightly suite
    '''

    def test_MPM_FEM_beam_penalty(self):
<<<<<<< HEAD
=======
        if not numpy_available:
            self.skipTest("Numpy not available")
        if not have_mpm_fem_dependencies:
            self.skipTest("MPM-FEM dependencies are not available!")

        self.name = "penalty_beam"
        with KratosUnittest.WorkFolderScope(".", __file__):
            self._createTest("mpm_fem_beam", "cosim_mpm_fem_beam")
            self._runTest()

    def test_FEM_FEM_small_2d_plate_dual_mortar(self):
        if not numpy_available:
            self.skipTest("Numpy not available")
        if not have_fem_fem_dependencies:
            self.skipTest("FEM-FEM dependencies are not available!")

        self.name = "test_FEM_FEM_small_2d_plate_dual_mortar"
        with KratosUnittest.WorkFolderScope(".", __file__):
            self._createTest("fem_fem/small_2d_plate", "cosim_fem_fem_small_2d_plate_dual_mortar")
            self._runTest()

    def test_FEM_FEM_small_2d_plate_full_mortar(self):
>>>>>>> 57f8e233
        if not numpy_available:
            self.skipTest("Numpy not available")
        if not have_fem_fem_dependencies:
            self.skipTest("FEM-FEM dependencies are not available!")

        self.name = "test_FEM_FEM_small_2d_plate_full_mortar"
        with KratosUnittest.WorkFolderScope(".", __file__):
            self._createTest("fem_fem/small_2d_plate", "cosim_fem_fem_small_2d_plate_full_mortar")
            self._runTest()

<<<<<<< HEAD
=======
    def test_sdof_static_fsi(self):
        if not numpy_available:
            self.skipTest("Numpy not available")
        if not have_potential_fsi_dependencies:
            self.skipTest("FSI dependencies are not available!")

        with KratosUnittest.WorkFolderScope(".", __file__):
            self._createTest("fsi_sdof_static", "project_cosim_naca0012_small_fsi")
            # self.__AddVtkOutputToCFD() # uncomment to get output
            self._runTest()
>>>>>>> 57f8e233

class TestCoSimulationCases(co_simulation_test_case.CoSimulationTestCase):
    '''This class contains "full" CoSimulation-Cases, too large for the nightly suite and therefore
    have to be in the validation-suite
    '''
    def test_WallFSI(self):
        if not numpy_available:
            self.skipTest("Numpy not available")
        if not have_fsi_dependencies:
            self.skipTest("FSI dependencies are not available!")

        with KratosUnittest.WorkFolderScope(".", __file__):
            self._createTest("fsi_wall", "cosim_wall_weak_coupling_fsi")
            self._runTest()

    def test_DEMFEMCableNet(self):
        if not numpy_available:
            self.skipTest("Numpy not available")
        if not have_dem_fem_dependencies:
            self.skipTest("DEM FEM dependencies are not available!")

        with KratosUnittest.WorkFolderScope(".", __file__):
            self._createTest("dem_fem_cable_net","cosim_dem_fem_cable_net")
            self._runTest()

    def test_sdof_fsi(self):
        if not numpy_available:
            self.skipTest("Numpy not available")
        if not have_fsi_dependencies:
            self.skipTest("FSI dependencies are not available!")

        with KratosUnittest.WorkFolderScope(".", __file__):
            self._createTest("fsi_sdof", "cosim_sdof_fsi")
            # self.__AddVtkOutputToCFD() # uncomment to get output
            self._runTest()

    @classmethod
    def tearDownClass(cls):
        super().tearDownClass()

        # delete superfluous dem files
        kratos_utils.DeleteFileIfExisting(GetFilePath("dem_fem_cable_net/cableNet.post.lst"))
        kratos_utils.DeleteDirectoryIfExisting(GetFilePath("dem_fem_cable_net/cableNet_Graphs"))
        kratos_utils.DeleteDirectoryIfExisting(GetFilePath("dem_fem_cable_net/cableNet_MPI_results"))
        kratos_utils.DeleteDirectoryIfExisting(GetFilePath("dem_fem_cable_net/cableNet_Post_Files"))
        kratos_utils.DeleteDirectoryIfExisting(GetFilePath("dem_fem_cable_net/cableNet_Results_and_Data"))

if __name__ == '__main__':
    KratosUnittest.main()<|MERGE_RESOLUTION|>--- conflicted
+++ resolved
@@ -24,8 +24,6 @@
     '''
 
     def test_MPM_FEM_beam_penalty(self):
-<<<<<<< HEAD
-=======
         if not numpy_available:
             self.skipTest("Numpy not available")
         if not have_mpm_fem_dependencies:
@@ -48,7 +46,6 @@
             self._runTest()
 
     def test_FEM_FEM_small_2d_plate_full_mortar(self):
->>>>>>> 57f8e233
         if not numpy_available:
             self.skipTest("Numpy not available")
         if not have_fem_fem_dependencies:
@@ -59,8 +56,6 @@
             self._createTest("fem_fem/small_2d_plate", "cosim_fem_fem_small_2d_plate_full_mortar")
             self._runTest()
 
-<<<<<<< HEAD
-=======
     def test_sdof_static_fsi(self):
         if not numpy_available:
             self.skipTest("Numpy not available")
@@ -71,7 +66,6 @@
             self._createTest("fsi_sdof_static", "project_cosim_naca0012_small_fsi")
             # self.__AddVtkOutputToCFD() # uncomment to get output
             self._runTest()
->>>>>>> 57f8e233
 
 class TestCoSimulationCases(co_simulation_test_case.CoSimulationTestCase):
     '''This class contains "full" CoSimulation-Cases, too large for the nightly suite and therefore
