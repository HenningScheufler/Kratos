//    |  /           |
//    ' /   __| _` | __|  _ \   __|
//    . \  |   (   | |   (   |\__ `
//   _|\_\_|  \__,_|\__|\___/ ____/
//                   Multi-Physics
//
//  License:		 BSD License
//					 Kratos default license: kratos/license.txt
//
//  Main authors:    Philipp Bucher (https://github.com/philbucher)
//

// System includes

// External includes

// Project includes
#include "includes/parallel_environment.h"
#include "utilities/parallel_utilities.h"
#include "utilities/variable_utils.h"
#include "co_sim_io_conversion_utilities.h"
#include "co_simulation_application_variables.h"

namespace Kratos {

template<> KRATOS_API(CO_SIMULATION_APPLICATION)
void CoSimIOConversionUtilities::GetData(
    Kratos::ModelPart& rModelPart,
    std::vector<double>& rData,
    const Variable<double>& rVariable,
    const DataLocation DataLoc);

template<> KRATOS_API(CO_SIMULATION_APPLICATION)
void CoSimIOConversionUtilities::GetData(
    Kratos::ModelPart& rModelPart,
    std::vector<double>& rData,
    const Variable<array_1d<double,3>>& rVariable,
    const DataLocation DataLoc);

template<> KRATOS_API(CO_SIMULATION_APPLICATION)
void CoSimIOConversionUtilities::SetData(
    Kratos::ModelPart& rModelPart,
    const std::vector<double>& rData,
    const Variable<double>& rVariable,
    const DataLocation DataLoc);

template<> KRATOS_API(CO_SIMULATION_APPLICATION)
void CoSimIOConversionUtilities::SetData(
    Kratos::ModelPart& rModelPart,
    const std::vector<double>& rData,
    const Variable<array_1d<double,3>>& rVariable,
    const DataLocation DataLoc);

namespace {

//  TODO refactor with switch?
const std::map<GeometryData::KratosGeometryType, CoSimIO::ElementType> elem_type_map {
    {GeometryData::KratosGeometryType::Kratos_Hexahedra3D20,    CoSimIO::ElementType::Hexahedra3D20},
    {GeometryData::KratosGeometryType::Kratos_Hexahedra3D27,    CoSimIO::ElementType::Hexahedra3D27},
    {GeometryData::KratosGeometryType::Kratos_Hexahedra3D8,     CoSimIO::ElementType::Hexahedra3D8},
    {GeometryData::KratosGeometryType::Kratos_Prism3D15,        CoSimIO::ElementType::Prism3D15},
    {GeometryData::KratosGeometryType::Kratos_Prism3D6,         CoSimIO::ElementType::Prism3D6},
    {GeometryData::KratosGeometryType::Kratos_Pyramid3D13,      CoSimIO::ElementType::Pyramid3D13},
    {GeometryData::KratosGeometryType::Kratos_Pyramid3D5,       CoSimIO::ElementType::Pyramid3D5},
    {GeometryData::KratosGeometryType::Kratos_Quadrilateral2D4, CoSimIO::ElementType::Quadrilateral2D4},
    {GeometryData::KratosGeometryType::Kratos_Quadrilateral2D8, CoSimIO::ElementType::Quadrilateral2D8},
    {GeometryData::KratosGeometryType::Kratos_Quadrilateral2D9, CoSimIO::ElementType::Quadrilateral2D9},
    {GeometryData::KratosGeometryType::Kratos_Quadrilateral3D4, CoSimIO::ElementType::Quadrilateral3D4},
    {GeometryData::KratosGeometryType::Kratos_Quadrilateral3D8, CoSimIO::ElementType::Quadrilateral3D8},
    {GeometryData::KratosGeometryType::Kratos_Quadrilateral3D9, CoSimIO::ElementType::Quadrilateral3D9},
    {GeometryData::KratosGeometryType::Kratos_Tetrahedra3D10,   CoSimIO::ElementType::Tetrahedra3D10},
    {GeometryData::KratosGeometryType::Kratos_Tetrahedra3D4,    CoSimIO::ElementType::Tetrahedra3D4},
    {GeometryData::KratosGeometryType::Kratos_Triangle2D3,      CoSimIO::ElementType::Triangle2D3},
    {GeometryData::KratosGeometryType::Kratos_Triangle2D6,      CoSimIO::ElementType::Triangle2D6},
    {GeometryData::KratosGeometryType::Kratos_Triangle3D3,      CoSimIO::ElementType::Triangle3D3},
    {GeometryData::KratosGeometryType::Kratos_Triangle3D6,      CoSimIO::ElementType::Triangle3D6},
    {GeometryData::KratosGeometryType::Kratos_Line2D2,          CoSimIO::ElementType::Line2D2},
    {GeometryData::KratosGeometryType::Kratos_Line2D3,          CoSimIO::ElementType::Line2D3},
    {GeometryData::KratosGeometryType::Kratos_Line3D2,          CoSimIO::ElementType::Line3D2},
    {GeometryData::KratosGeometryType::Kratos_Line3D3,          CoSimIO::ElementType::Line3D3},
    {GeometryData::KratosGeometryType::Kratos_Point2D,          CoSimIO::ElementType::Point2D},
    {GeometryData::KratosGeometryType::Kratos_Point3D,          CoSimIO::ElementType::Point3D}
};

//  TODO refactor with switch?
const std::map<CoSimIO::ElementType, std::string> elem_name_map {
    {CoSimIO::ElementType::Hexahedra3D20, "Element3D20N"},
    {CoSimIO::ElementType::Hexahedra3D27, "Element3D27N"},
    {CoSimIO::ElementType::Hexahedra3D8, "Element3D8N"},
    {CoSimIO::ElementType::Prism3D15, "Element3D15N"},
    {CoSimIO::ElementType::Prism3D6, "Element3D6N"},
    {CoSimIO::ElementType::Pyramid3D13, "Element3D13N"},
    {CoSimIO::ElementType::Pyramid3D5, "Element3D5N"},
    {CoSimIO::ElementType::Quadrilateral2D4, "Element2D4N"},
    {CoSimIO::ElementType::Quadrilateral2D8, "Element2D8N"},
    {CoSimIO::ElementType::Quadrilateral2D9, "Element2D9N"},
    {CoSimIO::ElementType::Quadrilateral3D8, "Element3D8N"},
    {CoSimIO::ElementType::Tetrahedra3D10, "Element3D10N"},
    {CoSimIO::ElementType::Tetrahedra3D4, "Element3D4N"},
    {CoSimIO::ElementType::Triangle2D3, "Element2D3N"},
    {CoSimIO::ElementType::Triangle2D6, "Element2D6N"},
    {CoSimIO::ElementType::Triangle3D3, "Element3D3N"},
    {CoSimIO::ElementType::Line2D2, "Element2D2N"},
    {CoSimIO::ElementType::Line3D2, "Element3D2N"},
    {CoSimIO::ElementType::Point2D, "Element2D1N"},
    {CoSimIO::ElementType::Point3D, "Element3D1N"}
};

template<typename A>
void ResizeIfRequired(
    A& rA,
    std::size_t Size)
{
    if (rA.size() != Size) rA.resize(Size);
}

struct Accessor_Get_Base
{
    template<class TContainerType, class TDataContainerType>
    static void SizeCheck(
        const TContainerType& rContainer,
        TDataContainerType& rData,
        const Variable<double>& rVariable)
    {
        ResizeIfRequired(rData, rContainer.size());
    }

    template<class TContainerType, class TDataContainerType, std::size_t TSize>
    static void SizeCheck(
        const TContainerType& rContainer,
        TDataContainerType& rData,
        const Variable<array_1d<double, TSize>>& rVariable)
    {
        ResizeIfRequired(rData, rContainer.size()*TSize);
    }
};

struct Accessor_Set_Base
{
    template<class TContainerType, class TDataContainerType>
    static void SizeCheck(
        const TContainerType& rContainer,
        TDataContainerType& rData,
        const Variable<double>& rVariable)
    {
        KRATOS_ERROR_IF(rContainer.size() != rData.size()) << "Mismatch in container sizes! Size of Container: " << rContainer.size() << " | size of Data: " << rData.size() << std::endl;
    }

    template<class TContainerType, class TDataContainerType, std::size_t TSize>
    static void SizeCheck(
        const TContainerType& rContainer,
        TDataContainerType& rData,
        const Variable<array_1d<double, TSize>>& rVariable)
    {
        KRATOS_ERROR_IF(rContainer.size()*TSize != rData.size()) << "Mismatch in container sizes! Size of Container: " << rContainer.size()*TSize << " | size of Data: " << rData.size() << std::endl;
    }
};

struct Accessor_Hist_Get : public Accessor_Get_Base
{
    static void Execute(const Node<3>& rNode, std::vector<double>& rData, const std::size_t Index, const Variable<double>& rVariable) {
        rData[Index] = rNode.FastGetSolutionStepValue(rVariable);
    }

    template<std::size_t TSize>
    static void Execute(const Node<3>& rNode, std::vector<double>& rData, const std::size_t Index, const Variable<array_1d<double, TSize>>& rVariable) {
        const array_1d<double, TSize>& var = rNode.FastGetSolutionStepValue(rVariable);
        for (std::size_t i=0; i<TSize; ++i) { rData[Index*TSize+i] = var[i]; }
    }
};

struct Accessor_NonHist_Get : public Accessor_Get_Base
{
    template<class TEntityType>
    static void Execute(const TEntityType& rEntity, std::vector<double>& rData, const std::size_t Index, const Variable<double>& rVariable) {
        rData[Index] = rEntity.GetValue(rVariable);
    }

    template<class TEntityType, std::size_t TSize>
    static void Execute(const TEntityType& rNode, std::vector<double>& rData, const std::size_t Index, const Variable<array_1d<double, TSize>>& rVariable) {
        const array_1d<double, TSize>& var = rNode.GetValue(rVariable);
        for (std::size_t i=0; i<TSize; ++i) { rData[Index*TSize+i] = var[i]; }
    }
};

struct Accessor_Hist_Set : public Accessor_Set_Base
{
    static void Execute(Node<3>& rNode, const std::vector<double>& rData, const std::size_t Index, const Variable<double>& rVariable) {
        rNode.FastGetSolutionStepValue(rVariable) = rData[Index];
    }

    template<std::size_t TSize>
    static void Execute(Node<3>& rNode, const std::vector<double>& rData, const std::size_t Index, const Variable<array_1d<double, TSize>>& rVariable) {
        array_1d<double, TSize>& var = rNode.FastGetSolutionStepValue(rVariable);
        for (std::size_t i=0; i<TSize; ++i) { var[i] = rData[Index*TSize+i]; }
    }
};

struct Accessor_NonHist_Set : public Accessor_Set_Base
{
    template<class TEntityType>
    static void Execute(TEntityType& rEntity, const std::vector<double>& rData, const std::size_t Index, const Variable<double>& rVariable) {
        rEntity.SetValue(rVariable, rData[Index]);
    }

    template<class TEntityType, std::size_t TSize>
    static void Execute(TEntityType& rNode, const std::vector<double>& rData, const std::size_t Index, const Variable<array_1d<double, TSize>>& rVariable) {
        array_1d<double, TSize> temp_var;
        for (std::size_t i=0; i<TSize; ++i) { temp_var[i] = rData[Index*TSize+i]; }
        rNode.SetValue(rVariable, temp_var);
    }
};

template<class TAccessor, class TContainerType, class TVarDataType, class TDataContainerType>
void AccessDataWithOrder(
    TContainerType& rContainer,
    const Variable<TVarDataType>& rVariable,
    const std::vector<std::size_t>& rOrder,
    TDataContainerType& rData)
{
    KRATOS_TRY

    TAccessor::SizeCheck(rContainer, rData, rVariable);

    IndexPartition<std::size_t>(rContainer.size()).for_each(
        [&rContainer, &rVariable, &rOrder, &rData]
            (const std::size_t Index) {
                const std::size_t entity_id = rOrder[Index];
                auto it_entity = rContainer.find(entity_id);
                KRATOS_DEBUG_ERROR_IF(it_entity == rContainer.end()) << "The entity with Id " << entity_id << " could not be found!" << std::endl;
                TAccessor::Execute(*it_entity, rData, Index, rVariable);
    });

    KRATOS_CATCH("")
}

} // anonymous namespace

void CoSimIOConversionUtilities::CoSimIOModelPartToKratosModelPart(
    const CoSimIO::ModelPart& rCoSimIOModelPart,
    Kratos::ModelPart& rKratosModelPart,
    const DataCommunicator& rDataComm)
{
    KRATOS_TRY

    KRATOS_ERROR_IF(rKratosModelPart.NumberOfNodes() > 0) << "ModelPart is not empty, it has nodes!" << std::endl;
    KRATOS_ERROR_IF(rKratosModelPart.NumberOfProperties() > 0) << "ModelPart is not empty, it has properties!" << std::endl;
    KRATOS_ERROR_IF(rKratosModelPart.IsDistributed()) << "ModelPart cannot be distributed!" << std::endl;

    const bool is_distributed = rDataComm.IsDistributed();
    const int my_rank = rDataComm.Rank();

    if (is_distributed) {
        rKratosModelPart.AddNodalSolutionStepVariable(PARTITION_INDEX); // to be on the safe side
    }

    KRATOS_ERROR_IF(!is_distributed && rCoSimIOModelPart.GetPartitionModelParts().size()>0) << "Ghost entities exist in CoSimIO ModelPart in serial simulation!" << std::endl;
<<<<<<< HEAD

    ModelPart::NodesContainerType ordered_nodes;
    ModelPart::ElementsContainerType ordered_elements;
    ordered_nodes.reserve(rCoSimIOModelPart.NumberOfNodes());
    ordered_elements.reserve(rCoSimIOModelPart.NumberOfElements());

    for (const auto& r_node : rCoSimIOModelPart.Nodes()) {
        ordered_nodes.push_back(rKratosModelPart.CreateNewNode(
=======

    std::vector<std::size_t> nodes_id_to_index(rCoSimIOModelPart.NumberOfNodes());
    std::vector<std::size_t> elements_id_to_index(rCoSimIOModelPart.NumberOfElements());

    IndexPartition<std::size_t>(rCoSimIOModelPart.NumberOfNodes()).for_each(
        [&nodes_id_to_index, &rCoSimIOModelPart]
            (const std::size_t i){
                nodes_id_to_index[i] = (**(rCoSimIOModelPart.NodesBegin()+i)).Id();
    });

    IndexPartition<std::size_t>(rCoSimIOModelPart.NumberOfElements()).for_each(
        [&elements_id_to_index, &rCoSimIOModelPart]
            (const std::size_t i){
                elements_id_to_index[i] = (**(rCoSimIOModelPart.ElementsBegin()+i)).Id();
    });

    rKratosModelPart[NODES_ID_INDEX_MAP] = std::move(nodes_id_to_index);
    rKratosModelPart[ELEMENTS_ID_INDEX_MAP] = std::move(elements_id_to_index);

    for (const auto& r_node : rCoSimIOModelPart.LocalNodes()) {
        rKratosModelPart.CreateNewNode(
>>>>>>> 5cbefdd7
            r_node.Id(),
            r_node.X(),
            r_node.Y(),
            r_node.Z()
<<<<<<< HEAD
        ));
    };

    if (is_distributed) {
        for (const auto& r_node : rCoSimIOModelPart.LocalNodes()) {
            rKratosModelPart.Nodes().find(r_node.Id())->FastGetSolutionStepValue(PARTITION_INDEX) = my_rank;
        }

        for (const auto& r_partition_pair : rCoSimIOModelPart.GetPartitionModelParts()) {
            const int partition_index = r_partition_pair.first;
            const auto& rp_partition_model_part = r_partition_pair.second;
=======
        );
    };

    if (is_distributed) {
        // at this point only the local nodes are created yet
        VariableUtils().SetVariable(PARTITION_INDEX, my_rank, rKratosModelPart.Nodes());
    }

    for (const auto& r_partition_pair : rCoSimIOModelPart.GetPartitionModelParts()) {
        const int partition_index = r_partition_pair.first;
        const auto& rp_partition_model_part = r_partition_pair.second;

        for (const auto& r_node : rp_partition_model_part->Nodes()) {
            auto p_node = rKratosModelPart.CreateNewNode(
                r_node.Id(),
                r_node.X(),
                r_node.Y(),
                r_node.Z()
            );
>>>>>>> 5cbefdd7

            for (const auto& r_node : rp_partition_model_part->Nodes()) {
                rKratosModelPart.Nodes().find(r_node.Id())->FastGetSolutionStepValue(PARTITION_INDEX) = partition_index;
            };
        }
    }

    Properties::Pointer p_props;
    if (rCoSimIOModelPart.NumberOfElements() > 0) {
        p_props = rKratosModelPart.CreateNewProperties(0);
        rKratosModelPart.Elements().reserve(rCoSimIOModelPart.NumberOfElements());
    }

    std::vector<IndexType> conn;
    for (auto elem_it=rCoSimIOModelPart.ElementsBegin(); elem_it!=rCoSimIOModelPart.ElementsEnd(); ++elem_it) {
        const auto& r_elem = **elem_it;

        if (conn.size() != r_elem.NumberOfNodes()) {
            conn.resize(r_elem.NumberOfNodes());
        };

        const auto nodes_begin = r_elem.NodesBegin();
        for (std::size_t i=0; i<r_elem.NumberOfNodes(); ++i) {
            conn[i] = (*(nodes_begin+i))->Id();
        };

        auto elem_name_it = elem_name_map.find(r_elem.Type());
        if (elem_name_it == elem_name_map.end()) {
            std::stringstream err;
            err << "No Kratos element found for this element type (" << static_cast<int>(r_elem.Type()) << ")!\nOnly the following types are available:";
            for (const auto& r_type_name_pair : elem_name_map) {
                err << "\n\t" << r_type_name_pair.second;
            }
            KRATOS_ERROR << err.str();
        }

        ordered_elements.push_back(rKratosModelPart.CreateNewElement(
            elem_name_it->second,
            r_elem.Id(),
            conn,
<<<<<<< HEAD
            p_props
        ));
=======
            p_props);
>>>>>>> 5cbefdd7
    };

    if (rDataComm.IsDistributed()) {
        // this calls the ParallelFillCommunicator
        ParallelEnvironment::CreateFillCommunicatorFromGlobalParallelism(rKratosModelPart, rDataComm)->Execute();
    }

    // unfortunately Kratos does several reorderings, e.g. in CreateNewElement or the ParallelFillComm
    // hence we create a new SubModelPart with the original ordering that can be used to communicate through CoSimIO
    auto& r_smp_orig_order = rKratosModelPart.CreateSubModelPart("original_order");
    r_smp_orig_order.SetCommunicator(rKratosModelPart.GetCommunicator().Create(rDataComm));
    r_smp_orig_order.Nodes() = ordered_nodes;
    r_smp_orig_order.Elements() = ordered_elements;

    KRATOS_CATCH("")
}

void CoSimIOConversionUtilities::KratosModelPartToCoSimIOModelPart(
    const Kratos::ModelPart& rKratosModelPart,
    CoSimIO::ModelPart& rCoSimIOModelPart)
{
    KRATOS_TRY

    KRATOS_ERROR_IF(rCoSimIOModelPart.NumberOfNodes() > 0) << "ModelPart is not empty, it has nodes!" << std::endl;

    const int my_rank = rKratosModelPart.GetCommunicator().MyPID();
    const bool is_distributed = rKratosModelPart.IsDistributed();

    const auto is_local_node = [my_rank, is_distributed](const Kratos::Node<3>& rNode) -> bool {
        if (is_distributed) {
            const int node_rank = rNode.FastGetSolutionStepValue(PARTITION_INDEX);
            return node_rank == my_rank;
        } else {
            return true;
        }
    };

    for (const auto& r_node : rKratosModelPart.Nodes()) {
        // must be done in one loop to preserve order
        if (is_local_node(r_node)) {
            rCoSimIOModelPart.CreateNewNode(
                r_node.Id(),
                // TODO: use initial or current coordinates?
                r_node.X0(),
                r_node.Y0(),
                r_node.Z0()
            );
        } else {
            rCoSimIOModelPart.CreateNewGhostNode(
                r_node.Id(),
                // TODO: use initial or current coordinates?
                r_node.X0(),
                r_node.Y0(),
                r_node.Z0(),
                r_node.FastGetSolutionStepValue(PARTITION_INDEX)
            );
        }
    }

    CoSimIO::ConnectivitiesType conn;
    for (const auto& r_elem : rKratosModelPart.Elements()) {
        const auto& r_geom = r_elem.GetGeometry();
        if (conn.size() != r_geom.PointsNumber()) {
            conn.resize(r_geom.PointsNumber());
        };

        for (std::size_t i=0; i<r_geom.PointsNumber(); ++i) {
            conn[i] = r_geom[i].Id();
        }

        auto elem_type_it = elem_type_map.find(r_geom.GetGeometryType());
        KRATOS_ERROR_IF(elem_type_it == elem_type_map.end()) << "No CoSimIO element type found for this Kratos element type (" << static_cast<int>(r_geom.GetGeometryType()) << ")!" << std::endl;

        rCoSimIOModelPart.CreateNewElement(
            r_elem.Id(),
            elem_type_it->second,
            conn
        );
    };

    KRATOS_CATCH("")
}

template<>
void CoSimIOConversionUtilities::GetData(
    Kratos::ModelPart& rModelPart,
    std::vector<double>& rData,
    const Variable<double>& rVariable,
    const DataLocation DataLoc)
{
    KRATOS_TRY

    if (DataLoc == DataLocation::NodeHistorical && rModelPart.Has(NODES_ID_INDEX_MAP)) {
        AccessDataWithOrder<Accessor_Hist_Get>(rModelPart.Nodes(), rVariable, rModelPart[NODES_ID_INDEX_MAP], rData);
    } else if (DataLoc == DataLocation::NodeNonHistorical && rModelPart.Has(NODES_ID_INDEX_MAP)) {
        AccessDataWithOrder<Accessor_NonHist_Get>(rModelPart.Nodes(), rVariable, rModelPart[NODES_ID_INDEX_MAP], rData);
    } else if (DataLoc == DataLocation::Element && rModelPart.Has(ELEMENTS_ID_INDEX_MAP)) {
        AccessDataWithOrder<Accessor_NonHist_Get>(rModelPart.Elements(), rVariable, rModelPart[ELEMENTS_ID_INDEX_MAP], rData);
    } else {
        AuxiliarModelPartUtilities(rModelPart).GetScalarData<double>(rVariable, DataLoc, rData);
    }

    KRATOS_CATCH("")
}

template<>
void CoSimIOConversionUtilities::SetData(
    Kratos::ModelPart& rModelPart,
    const std::vector<double>& rData,
    const Variable<double>& rVariable,
    const DataLocation DataLoc)
{
    KRATOS_TRY

    if (DataLoc == DataLocation::NodeHistorical && rModelPart.Has(NODES_ID_INDEX_MAP)) {
        AccessDataWithOrder<Accessor_Hist_Set>(rModelPart.Nodes(), rVariable, rModelPart[NODES_ID_INDEX_MAP], rData);
    } else if (DataLoc == DataLocation::NodeNonHistorical && rModelPart.Has(NODES_ID_INDEX_MAP)) {
        AccessDataWithOrder<Accessor_NonHist_Set>(rModelPart.Nodes(), rVariable, rModelPart[NODES_ID_INDEX_MAP], rData);
    } else if (DataLoc == DataLocation::Element && rModelPart.Has(ELEMENTS_ID_INDEX_MAP)) {
        AccessDataWithOrder<Accessor_NonHist_Set>(rModelPart.Elements(), rVariable, rModelPart[ELEMENTS_ID_INDEX_MAP], rData);
    } else {
        AuxiliarModelPartUtilities(rModelPart).SetScalarData<double>(rVariable, DataLoc, rData);
    }

    KRATOS_CATCH("")
}

template<>
void CoSimIOConversionUtilities::GetData(
    Kratos::ModelPart& rModelPart,
    std::vector<double>& rData,
    const Variable<array_1d<double, 3>>& rVariable,
    const DataLocation DataLoc)
{
    KRATOS_TRY

    if (DataLoc == DataLocation::NodeHistorical && rModelPart.Has(NODES_ID_INDEX_MAP)) {
        AccessDataWithOrder<Accessor_Hist_Get>(rModelPart.Nodes(), rVariable, rModelPart[NODES_ID_INDEX_MAP], rData);
    } else if (DataLoc == DataLocation::NodeNonHistorical && rModelPart.Has(NODES_ID_INDEX_MAP)) {
        AccessDataWithOrder<Accessor_NonHist_Get>(rModelPart.Nodes(), rVariable, rModelPart[NODES_ID_INDEX_MAP], rData);
    } else if (DataLoc == DataLocation::Element && rModelPart.Has(ELEMENTS_ID_INDEX_MAP)) {
        AccessDataWithOrder<Accessor_NonHist_Get>(rModelPart.Elements(), rVariable, rModelPart[ELEMENTS_ID_INDEX_MAP], rData);
    } else {
        AuxiliarModelPartUtilities(rModelPart).GetVectorData< array_1d<double, 3> >(rVariable, DataLoc, rData);
    }

    KRATOS_CATCH("")
}

template<>
void CoSimIOConversionUtilities::SetData(
    Kratos::ModelPart& rModelPart,
    const std::vector<double>& rData,
    const Variable<array_1d<double, 3>>& rVariable,
    const DataLocation DataLoc)
{
    KRATOS_TRY

    if (DataLoc == DataLocation::NodeHistorical && rModelPart.Has(NODES_ID_INDEX_MAP)) {
        AccessDataWithOrder<Accessor_Hist_Set>(rModelPart.Nodes(), rVariable, rModelPart[NODES_ID_INDEX_MAP], rData);
    } else if (DataLoc == DataLocation::NodeNonHistorical && rModelPart.Has(NODES_ID_INDEX_MAP)) {
        AccessDataWithOrder<Accessor_NonHist_Set>(rModelPart.Nodes(), rVariable, rModelPart[NODES_ID_INDEX_MAP], rData);
    } else if (DataLoc == DataLocation::Element && rModelPart.Has(ELEMENTS_ID_INDEX_MAP)) {
        AccessDataWithOrder<Accessor_NonHist_Set>(rModelPart.Elements(), rVariable, rModelPart[ELEMENTS_ID_INDEX_MAP], rData);
    } else {
        AuxiliarModelPartUtilities(rModelPart).SetVectorData< array_1d<double, 3> >(rVariable, DataLoc, rData);
    }

    KRATOS_CATCH("")
}

CoSimIO::Info CoSimIOConversionUtilities::InfoFromParameters(const Parameters rSettings)
{
    KRATOS_TRY

    CoSimIO::Info info;

    for (auto it = rSettings.begin(); it != rSettings.end(); ++it) {
        if      (it->IsString())       info.Set<std::string>(it.name(),   it->GetString());
        else if (it->IsInt())          info.Set<int>(it.name(),           it->GetInt());
        else if (it->IsBool())         info.Set<bool>(it.name(),          it->GetBool());
        else if (it->IsDouble())       info.Set<double>(it.name(),        it->GetDouble());
        else if (it->IsSubParameter()) info.Set<CoSimIO::Info>(it.name(), InfoFromParameters(*it));
        else KRATOS_WARNING("Kratos-CoSimIO") << "Setting with name \"" << it.name() << "\" cannot be converted to CoSimIO::Info and is ignored!" << std::endl;
    }

    return info;

    KRATOS_CATCH("")
}

}  // namespace Kratos.<|MERGE_RESOLUTION|>--- conflicted
+++ resolved
@@ -255,16 +255,6 @@
     }
 
     KRATOS_ERROR_IF(!is_distributed && rCoSimIOModelPart.GetPartitionModelParts().size()>0) << "Ghost entities exist in CoSimIO ModelPart in serial simulation!" << std::endl;
-<<<<<<< HEAD
-
-    ModelPart::NodesContainerType ordered_nodes;
-    ModelPart::ElementsContainerType ordered_elements;
-    ordered_nodes.reserve(rCoSimIOModelPart.NumberOfNodes());
-    ordered_elements.reserve(rCoSimIOModelPart.NumberOfElements());
-
-    for (const auto& r_node : rCoSimIOModelPart.Nodes()) {
-        ordered_nodes.push_back(rKratosModelPart.CreateNewNode(
-=======
 
     std::vector<std::size_t> nodes_id_to_index(rCoSimIOModelPart.NumberOfNodes());
     std::vector<std::size_t> elements_id_to_index(rCoSimIOModelPart.NumberOfElements());
@@ -286,24 +276,10 @@
 
     for (const auto& r_node : rCoSimIOModelPart.LocalNodes()) {
         rKratosModelPart.CreateNewNode(
->>>>>>> 5cbefdd7
             r_node.Id(),
             r_node.X(),
             r_node.Y(),
             r_node.Z()
-<<<<<<< HEAD
-        ));
-    };
-
-    if (is_distributed) {
-        for (const auto& r_node : rCoSimIOModelPart.LocalNodes()) {
-            rKratosModelPart.Nodes().find(r_node.Id())->FastGetSolutionStepValue(PARTITION_INDEX) = my_rank;
-        }
-
-        for (const auto& r_partition_pair : rCoSimIOModelPart.GetPartitionModelParts()) {
-            const int partition_index = r_partition_pair.first;
-            const auto& rp_partition_model_part = r_partition_pair.second;
-=======
         );
     };
 
@@ -323,12 +299,9 @@
                 r_node.Y(),
                 r_node.Z()
             );
->>>>>>> 5cbefdd7
-
-            for (const auto& r_node : rp_partition_model_part->Nodes()) {
-                rKratosModelPart.Nodes().find(r_node.Id())->FastGetSolutionStepValue(PARTITION_INDEX) = partition_index;
-            };
-        }
+
+            p_node->FastGetSolutionStepValue(PARTITION_INDEX) = partition_index;
+        };
     }
 
     Properties::Pointer p_props;
@@ -360,29 +333,17 @@
             KRATOS_ERROR << err.str();
         }
 
-        ordered_elements.push_back(rKratosModelPart.CreateNewElement(
+        rKratosModelPart.CreateNewElement(
             elem_name_it->second,
             r_elem.Id(),
             conn,
-<<<<<<< HEAD
-            p_props
-        ));
-=======
             p_props);
->>>>>>> 5cbefdd7
     };
 
     if (rDataComm.IsDistributed()) {
         // this calls the ParallelFillCommunicator
         ParallelEnvironment::CreateFillCommunicatorFromGlobalParallelism(rKratosModelPart, rDataComm)->Execute();
     }
-
-    // unfortunately Kratos does several reorderings, e.g. in CreateNewElement or the ParallelFillComm
-    // hence we create a new SubModelPart with the original ordering that can be used to communicate through CoSimIO
-    auto& r_smp_orig_order = rKratosModelPart.CreateSubModelPart("original_order");
-    r_smp_orig_order.SetCommunicator(rKratosModelPart.GetCommunicator().Create(rDataComm));
-    r_smp_orig_order.Nodes() = ordered_nodes;
-    r_smp_orig_order.Elements() = ordered_elements;
 
     KRATOS_CATCH("")
 }
