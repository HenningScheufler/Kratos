<<<<<<< HEAD
cmake .. -G "Visual Studio 15 2017 Win64"                                       ^
-DCMAKE_CXX_FLAGS="/D EXCLUDE_EMBEDDED_PYTHON_DEBUG" 	                        ^
-DCMAKE_C_FLAGS="/D EXCLUDE_EMBEDDED_PYTHON_DEBUG" 		                        ^
-DBOOST_ROOT="C:\Libraries\boost_1_65_1"                                        ^
-DPYTHON_EXECUTABLE="C:\Python36-x64\python.exe"		 	                    ^
-DCMAKE_BUILD_TYPE="Debug"  							                        ^
-DDEM_APPLICATION=ON                                                            ^
-DEXTERNAL_SOLVERS_APPLICATION=OFF                                              ^
-DFLUID_DYNAMICS_APPLICATION=ON                                                 ^
-DSTRUCTURAL_MECHANICS_APPLICATION=ON                                           ^
-DCONTACT_STRUCTURAL_MECHANICS_APPLICATION=ON                                   ^
-DCO_SIMULATION_APPLICATION=ON                                                  ^
-DCO_SIM_HELPERS=OFF                                                            ^
-DSWIMMING_DEM_APPLICATION=ON                                                   ^
-DMESH_MOVING_APPLICATION=ON                                                    ^
-DMESHING_APPLICATION=ON                                                        ^
-DSOLID_MECHANICS_APPLICATION=ON                                                ^
-DCONSTITUTIVE_MODELS_APPLICATION=ON                                            ^
-DDELAUNAY_MESHING_APPLICATION=ON                                               ^
-DCONTACT_MECHANICS_APPLICATION=ON                                              ^
-DPFEM_APPLICATION=ON                                                           ^
-DPFEM_SOLID_MECHANICS_APPLICATION=ON                                           ^
-DPFEM_FLUID_DYNAMICS_APPLICATION=ON                                            ^
-DMETIS_APPLICATION=OFF                                                         ^
-DPARMETIS_ROOT_DIR="UNSET"                                                     ^
-DTRILINOS_APPLICATION=OFF                                                      ^
-DTRILINOS_ROOT="UNSET"                                                         ^
-DINSTALL_EMBEDDED_PYTHON=ON                                                    ^
-DINCLUDE_FEAST=OFF                                                             ^
-DUSE_COTIRE=ON
=======
rem For any question please contact with us in:
rem  - https://github.com/KratosMultiphysics/Kratos

rem Optional parameters:
rem You can find a list will all the compiation options in INSTALL.md or here:
rem   - https://github.com/KratosMultiphysics/Kratos/wiki/Compilation-options

rem Set compiler
@echo off
set CC=cl.exe
set CXX=cl.exe

rem Set variables
set KRATOS_BUILD_TYPE=Release
set KRATOS_SOURCE=.
set KRATOS_BUILD=.\build
set KRATOS_APP_DIR=applications

set KRATOS_APPLICATIONS=
set KRATOS_APPLICATIONS=%KRATOS_APPLICATIONS%%KRATOS_APP_DIR%\FluidDynamicsApplication;
set KRATOS_APPLICATIONS=%KRATOS_APPLICATIONS%%KRATOS_APP_DIR%\StructuralMechanicsApplication;
set KRATOS_APPLICATIONS=%KRATOS_APPLICATIONS%%KRATOS_APP_DIR%\ContactStructuralMechanicsApplication;
set KRATOS_APPLICATIONS=%KRATOS_APPLICATIONS%%KRATOS_APP_DIR%\MeshingApplication;
set KRATOS_APPLICATIONS=%KRATOS_APPLICATIONS%%KRATOS_APP_DIR%\MeshMovingApplication;
set KRATOS_APPLICATIONS=%KRATOS_APPLICATIONS%%KRATOS_APP_DIR%\DEMApplication;
set KRATOS_APPLICATIONS=%KRATOS_APPLICATIONS%%KRATOS_APP_DIR%\SwimmingDEMApplication;
set KRATOS_APPLICATIONS=%KRATOS_APPLICATIONS%%KRATOS_APP_DIR%\CSharpWrapperApplication;
set KRATOS_APPLICATIONS=%KRATOS_APPLICATIONS%%KRATOS_APP_DIR%\SolidMechanicsApplication;
set KRATOS_APPLICATIONS=%KRATOS_APPLICATIONS%%KRATOS_APP_DIR%\ConstitutiveModelsApplication;
set KRATOS_APPLICATIONS=%KRATOS_APPLICATIONS%%KRATOS_APP_DIR%\DelaunayMeshingApplication;
set KRATOS_APPLICATIONS=%KRATOS_APPLICATIONS%%KRATOS_APP_DIR%\ContactMechanicsApplication;
set KRATOS_APPLICATIONS=%KRATOS_APPLICATIONS%%KRATOS_APP_DIR%\PfemApplication;
set KRATOS_APPLICATIONS=%KRATOS_APPLICATIONS%%KRATOS_APP_DIR%\PfemFluidDynamicsApplication;
set KRATOS_APPLICATIONS=%KRATOS_APPLICATIONS%%KRATOS_APP_DIR%\PfemSolidMechanicsApplication;

rem Clean
del /F /Q "%KRATOS_BUILD%\%KRATOS_BUILD_TYPE%\cmake_install.cmake"
del /F /Q "%KRATOS_BUILD%\%KRATOS_BUILD_TYPE%\CMakeCache.txt"
del /F /Q "%KRATOS_BUILD%\%KRATOS_BUILD_TYPE%\CMakeFiles"

rem Configur
@echo on
 cmake                                              ^
 -G"Visual Studio 15 2017 Win64"                    ^
 -H"%KRATOS_SOURCE%"                                ^
 -B"%KRATOS_BUILD%\%KRATOS_BUILD_TYPE%"             ^
 -DBOOST_ROOT="C:\Libraries\boost_1_65_1"           ^
 -DPYTHON_EXECUTABLE="C:\Python36-x64\python.exe"   ^
 -DINCLUDE_FEAST=OFF                                ^
 -DINSTALL_RUNKRATOS=OFF                            ^
 -DUSE_COTIRE=ON

rem Build
cmake --build "%KRATOS_BUILD%/%KRATOS_BUILD_TYPE%" --target all_unity
>>>>>>> 837c2302
<|MERGE_RESOLUTION|>--- conflicted
+++ resolved
@@ -1,35 +1,3 @@
-<<<<<<< HEAD
-cmake .. -G "Visual Studio 15 2017 Win64"                                       ^
--DCMAKE_CXX_FLAGS="/D EXCLUDE_EMBEDDED_PYTHON_DEBUG" 	                        ^
--DCMAKE_C_FLAGS="/D EXCLUDE_EMBEDDED_PYTHON_DEBUG" 		                        ^
--DBOOST_ROOT="C:\Libraries\boost_1_65_1"                                        ^
--DPYTHON_EXECUTABLE="C:\Python36-x64\python.exe"		 	                    ^
--DCMAKE_BUILD_TYPE="Debug"  							                        ^
--DDEM_APPLICATION=ON                                                            ^
--DEXTERNAL_SOLVERS_APPLICATION=OFF                                              ^
--DFLUID_DYNAMICS_APPLICATION=ON                                                 ^
--DSTRUCTURAL_MECHANICS_APPLICATION=ON                                           ^
--DCONTACT_STRUCTURAL_MECHANICS_APPLICATION=ON                                   ^
--DCO_SIMULATION_APPLICATION=ON                                                  ^
--DCO_SIM_HELPERS=OFF                                                            ^
--DSWIMMING_DEM_APPLICATION=ON                                                   ^
--DMESH_MOVING_APPLICATION=ON                                                    ^
--DMESHING_APPLICATION=ON                                                        ^
--DSOLID_MECHANICS_APPLICATION=ON                                                ^
--DCONSTITUTIVE_MODELS_APPLICATION=ON                                            ^
--DDELAUNAY_MESHING_APPLICATION=ON                                               ^
--DCONTACT_MECHANICS_APPLICATION=ON                                              ^
--DPFEM_APPLICATION=ON                                                           ^
--DPFEM_SOLID_MECHANICS_APPLICATION=ON                                           ^
--DPFEM_FLUID_DYNAMICS_APPLICATION=ON                                            ^
--DMETIS_APPLICATION=OFF                                                         ^
--DPARMETIS_ROOT_DIR="UNSET"                                                     ^
--DTRILINOS_APPLICATION=OFF                                                      ^
--DTRILINOS_ROOT="UNSET"                                                         ^
--DINSTALL_EMBEDDED_PYTHON=ON                                                    ^
--DINCLUDE_FEAST=OFF                                                             ^
--DUSE_COTIRE=ON
-=======
 rem For any question please contact with us in:
 rem  - https://github.com/KratosMultiphysics/Kratos
 
@@ -83,5 +51,4 @@
  -DUSE_COTIRE=ON
 
 rem Build
-cmake --build "%KRATOS_BUILD%/%KRATOS_BUILD_TYPE%" --target all_unity
->>>>>>> 837c2302
+cmake --build "%KRATOS_BUILD%/%KRATOS_BUILD_TYPE%" --target all_unity