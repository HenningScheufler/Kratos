--- conflicted
+++ resolved
@@ -33,23 +33,15 @@
 del /F /Q "%KRATOS_BUILD%\%KRATOS_BUILD_TYPE%\CMakeCache.txt"
 del /F /Q "%KRATOS_BUILD%\%KRATOS_BUILD_TYPE%\CMakeFiles"
 
-rem Enable this if your build is slow and you have a multi-core machine
-rem set KRATOS_PARALLEL_BUILD_FLAG=/MP4
-
 rem Configure
 @echo on
 cmake -G"Visual Studio 16 2019" -H"%KRATOS_SOURCE%" -B"%KRATOS_BUILD%\%KRATOS_BUILD_TYPE%"          ^
-<<<<<<< HEAD
--DUSE_EIGEN_MKL=OFF        ^
--DCMAKE_CXX_FLAGS=" %KRATOS_PARALLEL_BUILD_FLAG% "
-=======
 -DINCLUDE_FEAST=OFF                                                                                 ^
 -DLAPACK_LIBRARIES="C:\Users\Alex\Documents\KratosLibs\lib\liblapack.lib"                                         ^
 -DBLAS_LIBRARIES="C:\Users\Alex\Documents\KratosLibs\lib\libblas.lib"                                             ^
 -DKRATOS_BUILD_TESTING=ON                                                                              ^
 -DFORCE_LOCAL_ZLIB_COMPILATION=ON
 rem -DAMATRIX_DIR="%KRATOS_SOURCE%/external_libraries/a_matrix"
->>>>>>> b274c430
 
 rem Build
 rem cmake --build "%KRATOS_BUILD%/%KRATOS_BUILD_TYPE%" --target all_unity -- /property:configuration=%KRATOS_BUILD_TYPE% /p:Platform=x64
