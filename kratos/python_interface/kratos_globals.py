--- conflicted
+++ resolved
@@ -57,9 +57,6 @@
         else:
             raise ValueError("\nKernel.GetVariable() ERROR: Variable {0} is unknown. Maybe you need to import the application where it is defined?\n".format(VarName))
 
-<<<<<<< HEAD
-    def HasVariable(self,VarName):
-=======
     def HasVariable(self, VarName):
         """ This method checks if a variable exists
 
@@ -67,8 +64,6 @@
         self -- It signifies an instance of a class.
         VarName -- The name of the variable to check
         """
->>>>>>> 23c39376
-
         kernel = self.Kernel
 
         if kernel.HasDoubleVariable(VarName):
@@ -96,18 +91,6 @@
         else:
             return False
 
-<<<<<<< HEAD
-    def GetConstitutiveLaw(self, ConstitutiveLawName):
-        # throws if the ConstitutiveLawName does not exist/is not registered in KratosComponenets
-        # also it prints the names of registered ConstLaws
-        return self.Kernel.GetConstitutiveLaw(ConstitutiveLawName)
-
-    def HasConstitutiveLaw(self, ConstitutiveLawName):
-        if self.Kernel.HasConstitutiveLaw(ConstitutiveLawName):
-            return True
-        else:
-            return False
-=======
     def GetVariableType(self, VarName):
         """ This method checks the type of variable
 
@@ -140,4 +123,27 @@
         else:
             return "NONE"
 
->>>>>>> 23c39376
+    def GetConstitutiveLaw(self, ConstitutiveLawName):
+        """ This method returns the constitutive law with the given name
+        It throws an error if the ConstitutiveLawName does not exist/is not
+        registered in KratosComponenets. In this case it prints the names
+        of the registeres constitutive laws
+
+        Keyword arguments:
+        self -- It signifies an instance of a class.
+        ConstitutiveLawName -- The name of the constitutive law to return
+        """
+        return self.Kernel.GetConstitutiveLaw(ConstitutiveLawName)
+
+    def HasConstitutiveLaw(self, ConstitutiveLawName):
+        """ This method checks if a constitutive law exists
+
+        Keyword arguments:
+        self -- It signifies an instance of a class.
+        ConstitutiveLawName -- The name of the constitutive law to check
+        """
+        if self.Kernel.HasConstitutiveLaw(ConstitutiveLawName):
+            return True
+        else:
+            return False
+
