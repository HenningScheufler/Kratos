--- conflicted
+++ resolved
@@ -10,11 +10,7 @@
     Kernel = Globals.Kernel
     applications_root = Globals.ApplicationsRoot
 
-<<<<<<< HEAD
-    Logger.PrintInfo("", "Importing    " + application_name)
-=======
     Logger.PrintInfo("", "Importing  " + application_name)
->>>>>>> a9deaac6
 
     # Add python scrips folder to path
     application_path = os.path.join(applications_root, application_folder)
