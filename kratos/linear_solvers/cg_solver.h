--- conflicted
+++ resolved
@@ -90,11 +90,7 @@
     CGSolver(double NewMaxTolerance, unsigned int NewMaxIterationsNumber, typename TPreconditionerType::Pointer pNewPreconditioner) :
         BaseType(NewMaxTolerance, NewMaxIterationsNumber, pNewPreconditioner) {}
         
-<<<<<<< HEAD
-    CGSolver(Parameters settings, typename TPreconditionerType::Pointer pNewPreconditioner):
-=======
     CGSolver(Parameters settings, typename TPreconditionerType::Pointer pNewPreconditioner = Kratos::make_shared<TPreconditionerType>()):
->>>>>>> 84e7a847
         BaseType(settings, pNewPreconditioner) {}
 
     CGSolver(Parameters settings):
