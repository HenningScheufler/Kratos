--- conflicted
+++ resolved
@@ -223,8 +223,6 @@
         KRATOS_ERROR << "Calling linear solver base class" << std::endl;
     }
 
-<<<<<<< HEAD
-=======
     /** Solve method for dense systems.
     Solves the linear system Ax=b and puts the result on DenseVector& rX.
     rVectorx is also th initial guess for iterative methods.
@@ -233,7 +231,6 @@
     guess for iterative linear solvers.
      @param rB. Right hand side vector.
     */
->>>>>>> b0bd8705
     virtual bool Solve(DenseMatrixType& rA, DenseVectorType& rX, DenseVectorType& rB)
     {
         KRATOS_ERROR << "Calling linear solver base class" << std::endl;
