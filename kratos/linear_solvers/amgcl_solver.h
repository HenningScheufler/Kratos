--- conflicted
+++ resolved
@@ -14,14 +14,6 @@
 #if !defined(KRATOS_AMGCL_SOLVER )
 #define  KRATOS_AMGCL_SOLVER
 
-<<<<<<< HEAD
-// #ifndef AMGCL_PARAM_MISSING
-// #define AMGCL_PARAM_MISSING(name) std::cout << "unset AMGCL parameter with name " << name <<std::endl;
-// #endif
-// KRATOS_ERROR << , #name)
-// Unknown parameter action
-=======
->>>>>>> a9deaac6
 #ifndef AMGCL_PARAM_UNKNOWN
 #include "input_output/logger.h"
 #  define AMGCL_PARAM_UNKNOWN(name)                                            \
@@ -142,14 +134,10 @@
     int verbosity_level
     )
 {
-<<<<<<< HEAD
-    amgclParams.put("precond.coarsening.aggr.block_size",1);
-=======
     if(amgclParams.get<std::string>("precond.class") != "amg")
         amgclParams.erase("precond.coarsening");
     else
         amgclParams.put("precond.coarsening.aggr.block_size",1);
->>>>>>> a9deaac6
 
     typedef amgcl::static_matrix<double, TBlockSize, TBlockSize> value_type;
     typedef amgcl::static_matrix<double, TBlockSize, 1> rhs_type;
@@ -260,18 +248,21 @@
 
         //selecting preconditioner type - default is AMG
         mAMGCLParameters.put("precond.class", ThisParameters["preconditioner_type"].GetString());
-<<<<<<< HEAD
-        if(ThisParameters["preconditioner_type"].GetString() == "relaxation") //this implies not using. Use a relaxation sweep as preconditioning. Relaxation type is taken from smoother_type 
+        if(ThisParameters["preconditioner_type"].GetString() != "amg"){
+               mUseAMGPreconditioning = false;
+        }
+
+        if(ThisParameters["preconditioner_type"].GetString() == "relaxation") //this implies not using. Use a relaxation sweep as preconditioning. Relaxation type is taken from smoother_type
         {
             mAMGCLParameters.put("precond.type", ThisParameters["smoother_type"].GetString());
         }
-        
+
 
         // Validate if values are admissible
         std::set<std::string> available_smoothers = {"spai0","spai1","ilu0","ilut","iluk","damped_jacobi","gauss_seidel","chebyshev"};
         std::set<std::string> available_solvers = {"gmres","bicgstab","cg","bicgstabl","lgmres","fgmres", "bicgstab_with_gmres_fallback","idrs"};
         std::set<std::string> available_coarsening = {"ruge_stuben","aggregation","smoothed_aggregation","smoothed_aggr_emin"};
-        
+
 
 
         std::stringstream msg;
@@ -307,82 +298,6 @@
         mGMRESSize = ThisParameters["gmres_krylov_space_dimension"].GetInt();
 
         const std::string& solver_type = ThisParameters["krylov_type"].GetString();
-        if(solver_type == "gmres" || solver_type == "lgmres" || solver_type == "fgmres") {
-            //KRATOS_ERROR << "------------------------  aaaaaaa";
-            mAMGCLParameters.put("solver.M",  mGMRESSize);
-            mAMGCLParameters.put("solver.type", solver_type);
-        } else if(solver_type == "bicgstab_with_gmres_fallback") {
-            mAMGCLParameters.put("solver.M",  mGMRESSize);
-            mFallbackToGMRES = true;
-            mAMGCLParameters.put("solver.type", "bicgstab");
-        } else {
-            mFallbackToGMRES = false;
-            mAMGCLParameters.put("solver.type", solver_type);
-        }
-
-        //settings only needed if full AMG is used
-        // if(ThisParameters["preconditioner_type"].GetString() == "amg")
-        {
-            mAMGCLParameters.put("precond.relax.type", ThisParameters["smoother_type"].GetString());
-            mAMGCLParameters.put("precond.coarsening.type",  ThisParameters["coarsening_type"].GetString());
-
-            
-
-            int max_levels = ThisParameters["max_levels"].GetInt();
-            if(max_levels >= 0)
-                mAMGCLParameters.put("precond.max_levels",  max_levels); 
-
-=======
-        if(ThisParameters["preconditioner_type"].GetString() != "amg"){
-               mUseAMGPreconditioning = false;
-        }
-
-        if(ThisParameters["preconditioner_type"].GetString() == "relaxation") //this implies not using. Use a relaxation sweep as preconditioning. Relaxation type is taken from smoother_type
-        {
-            mAMGCLParameters.put("precond.type", ThisParameters["smoother_type"].GetString());
-        }
-
-
-        // Validate if values are admissible
-        std::set<std::string> available_smoothers = {"spai0","spai1","ilu0","ilut","iluk","damped_jacobi","gauss_seidel","chebyshev"};
-        std::set<std::string> available_solvers = {"gmres","bicgstab","cg","bicgstabl","lgmres","fgmres", "bicgstab_with_gmres_fallback","idrs"};
-        std::set<std::string> available_coarsening = {"ruge_stuben","aggregation","smoothed_aggregation","smoothed_aggr_emin"};
-
-
-
-        std::stringstream msg;
-
-        if(available_smoothers.find(ThisParameters["smoother_type"].GetString()) == available_smoothers.end()) {
-            msg << "Currently prescribed smoother_type : " << ThisParameters["smoother_type"].GetString() << std::endl;
-            msg << "Admissible values are : spai0,spai1,ilu0,ilut,iluk,damped_jacobi,gauss_seidel,chebyshev" << std::endl;
-            KRATOS_ERROR << " smoother_type is invalid: " << msg.str() << std::endl;
-        }
-        if(available_solvers.find(ThisParameters["krylov_type"].GetString()) == available_solvers.end()) {
-            msg << "Currently prescribed krylov_type : " << ThisParameters["krylov_type"].GetString() << std::endl;
-            msg << "Admissible values are : gmres,bicgstab,cg,bicgstabl,lgmres,fgmres, bicgstab_with_gmres_fallback,idrs" << std::endl;
-            KRATOS_ERROR << " krylov_type is invalid: available possibilities are : " << msg.str() << std::endl;
-        }
-        if(available_coarsening.find(ThisParameters["coarsening_type"].GetString()) == available_coarsening.end()) {
-            msg << "Currently prescribed krylov_type : " << ThisParameters["coarsening_type"].GetString() << std::endl;
-            msg << "Admissible values are : ruge_stuben,aggregation,smoothed_aggregation,smoothed_aggr_emin" << std::endl;
-            KRATOS_ERROR << " coarsening_type is invalid: available possibilities are : " << msg.str() << std::endl;
-        }
-        if(available_preconditioner.find(ThisParameters["preconditioner_type"].GetString()) == available_preconditioner.end()) {
-            msg << "Currently prescribed preconditioner_type : " << ThisParameters["preconditioner_type"].GetString() << std::endl;
-            msg << "Admissible values are : amg, relaxation, dummy" << std::endl;
-            KRATOS_ERROR << " preconditioner_type is invalid: available possibilities are : " << msg.str() << std::endl;
-        }
-
-        mProvideCoordinates = ThisParameters["provide_coordinates"].GetBool();
-        mCoarseEnough = ThisParameters["coarse_enough"].GetInt();
-
-        mBlockSize = ThisParameters["block_size"].GetInt(); //set the mndof to an inital number
-        mTolerance = ThisParameters["tolerance"].GetDouble();
-        mMaxIterationsNumber = ThisParameters["max_iteration"].GetInt();
-        mVerbosity=ThisParameters["verbosity"].GetInt();
-        mGMRESSize = ThisParameters["gmres_krylov_space_dimension"].GetInt();
-
-        const std::string& solver_type = ThisParameters["krylov_type"].GetString();
         mAMGCLParameters.put("solver.type", solver_type);
         mFallbackToGMRES = false;
 
@@ -403,29 +318,18 @@
             if(max_levels >= 0)
                 mAMGCLParameters.put("precond.max_levels",  max_levels);
 
->>>>>>> a9deaac6
             mAMGCLParameters.put("precond.npre",  ThisParameters["pre_sweeps"].GetInt());
             mAMGCLParameters.put("precond.npost",  ThisParameters["post_sweeps"].GetInt());
         }
 
         mUseBlockMatricesIfPossible = ThisParameters["use_block_matrices_if_possible"].GetBool();
-<<<<<<< HEAD
 
         if(mProvideCoordinates && mUseBlockMatricesIfPossible) {
             KRATOS_WARNING("AMGCL Linear Solver") << "Sorry coordinates can not be provided when using block matrices, hence setting muse_block_matrices_if_possible to false" << std::endl;
             mUseBlockMatricesIfPossible = false;
             ThisParameters["use_block_matrices_if_possible"].SetBool(false);
         }
-        
-=======
-
-        if(mProvideCoordinates && mUseBlockMatricesIfPossible) {
-            KRATOS_WARNING("AMGCL Linear Solver") << "Sorry coordinates can not be provided when using block matrices, hence setting muse_block_matrices_if_possible to false" << std::endl;
-            mUseBlockMatricesIfPossible = false;
-            ThisParameters["use_block_matrices_if_possible"].SetBool(false);
-        }
-
->>>>>>> a9deaac6
+
 
 
     }
@@ -532,17 +436,6 @@
         ) override
     {
         // Initial checks
-<<<<<<< HEAD
-        KRATOS_ERROR_IF(TSparseSpaceType::Size1(rA) != TSparseSpaceType::Size2(rA) ) << "matrix A is not square! sizes are " 
-            << TSparseSpaceType::Size1(rA) << " and " << TSparseSpaceType::Size2(rA) << std::endl;
-        KRATOS_ERROR_IF(TSparseSpaceType::Size(rX)  != TSparseSpaceType::Size1(rA)) << "size of x does not match the size of A. x size is " << TSparseSpaceType::Size(rX) 
-            << " matrix size is " << TSparseSpaceType::Size1(rA) << std::endl;
-        KRATOS_ERROR_IF(TSparseSpaceType::Size(rB) != TSparseSpaceType::Size1(rA)) << "size of b does not match the size of A. b size is " << TSparseSpaceType::Size(rB) 
-            << " matrix size is " << TSparseSpaceType::Size1(rA) << std::endl;
-
-        // Set block size
-        if(mAMGCLParameters.get<std::string>("precond.coarsening.type") != std::string("ruge_stuben")) {
-=======
         KRATOS_ERROR_IF(TSparseSpaceType::Size1(rA) != TSparseSpaceType::Size2(rA) ) << "matrix A is not square! sizes are "
             << TSparseSpaceType::Size1(rA) << " and " << TSparseSpaceType::Size2(rA) << std::endl;
         KRATOS_ERROR_IF(TSparseSpaceType::Size(rX)  != TSparseSpaceType::Size1(rA)) << "size of x does not match the size of A. x size is " << TSparseSpaceType::Size(rX)
@@ -553,25 +446,17 @@
         // Set block size
 
         if(mUseAMGPreconditioning && mAMGCLParameters.get<std::string>("precond.coarsening.type") != std::string("ruge_stuben")) {
->>>>>>> a9deaac6
             mAMGCLParameters.put("precond.coarsening.aggr.eps_strong",0.0);
             mAMGCLParameters.put("precond.coarsening.aggr.block_size",mBlockSize);
         }
         mAMGCLParameters.put("solver.tol", mTolerance);
         mAMGCLParameters.put("solver.maxiter", mMaxIterationsNumber);
 
-<<<<<<< HEAD
-        mAMGCLParameters.put("precond.coarse_enough",mCoarseEnough/mBlockSize);
-
-        Matrix B;
-        if(mProvideCoordinates) {
-=======
         if(mUseAMGPreconditioning)
             mAMGCLParameters.put("precond.coarse_enough",mCoarseEnough/mBlockSize);
 
         Matrix B;
         if(mUseAMGPreconditioning && mProvideCoordinates) {
->>>>>>> a9deaac6
             B = ZeroMatrix(  TSparseSpaceType::Size1(rA), mBlockSize*4  );
             for(IndexType i=0; i<TSparseSpaceType::Size1(rA); i+=mBlockSize) {
                 for( IndexType j=0; j<static_cast<IndexType>(mBlockSize); j++) {
@@ -584,10 +469,7 @@
                     B(i+j, mBlockSize +j*3 + 2) = mCoordinates[inode][2];
                 }
             }
-<<<<<<< HEAD
-=======
-
->>>>>>> a9deaac6
+
             mAMGCLParameters.put("precond.coarsening.nullspace.cols", B.size2());
             mAMGCLParameters.put("precond.coarsening.nullspace.rows", B.size1());
             mAMGCLParameters.put("precond.coarsening.nullspace.B",    &(B.data()[0]));
@@ -624,8 +506,6 @@
         {
             if(mFallbackToGMRES) mAMGCLParameters.put("solver.type", "bicgstab"); //first we need to try with bicgstab
 
-<<<<<<< HEAD
-=======
             if(mAMGCLParameters.get<std::string>("solver.type") == "gmres" ||
                 mAMGCLParameters.get<std::string>("solver.type") == "lgmres" ||
                 mAMGCLParameters.get<std::string>("solver.type") == "fgmres" )
@@ -633,7 +513,6 @@
             else
                 mAMGCLParameters.erase("solver.M");
 
->>>>>>> a9deaac6
             if(mUseBlockMatricesIfPossible) {
                 KRATOS_ERROR_IF(TSparseSpaceType::Size1(rA)%mBlockSize != 0) << "The block size employed " << mBlockSize << " is not an exact multiple of the matrix size "
                     << TSparseSpaceType::Size1(rA) << std::endl;
@@ -650,10 +529,7 @@
 
         if(mFallbackToGMRES && resid > mTolerance ) {
             mAMGCLParameters.put("solver.type", "gmres");
-<<<<<<< HEAD
-=======
             mAMGCLParameters.put("solver.M",  mGMRESSize);
->>>>>>> a9deaac6
             AMGCLScalarSolve<TSparseSpaceType>(rA,rX,rB, iters, resid, mAMGCLParameters, mVerbosity);
         }
 
@@ -662,7 +538,6 @@
         KRATOS_INFO_IF("AMGCL Linear Solver", mVerbosity > 1)
                     << "Iterations: " << iters << std::endl
                     << "Error: " << resid << std::endl << std::endl;
-<<<<<<< HEAD
 
         // Setting values
         SetResidualNorm(resid);
@@ -672,17 +547,6 @@
         if(resid > mTolerance)
             return false;
 
-=======
-
-        // Setting values
-        SetResidualNorm(resid);
-        SetIterationsNumber(iters);
-
-        // We check the convergence
-        if(resid > mTolerance)
-            return false;
-
->>>>>>> a9deaac6
         return true;
     }
 
@@ -849,7 +713,6 @@
     ///@}
     ///@name Protected member Variables
     ///@{
-<<<<<<< HEAD
 
     ///@}
     ///@name Protected Operators
@@ -880,38 +743,6 @@
     ///@name Member Variables
     ///@{
 
-=======
-
-    ///@}
-    ///@name Protected Operators
-    ///@{
-
-    ///@}
-    ///@name Protected Operations
-    ///@{
-
-    ///@}
-    ///@name Protected  Access
-    ///@{
-
-    ///@}
-    ///@name Protected Inquiry
-    ///@{
-
-    ///@}
-    ///@name Protected LifeCycle
-    ///@{
-
-    ///@}
-
-    ///@name Static Member Variables
-    ///@{
-
-    ///@}
-    ///@name Member Variables
-    ///@{
-
->>>>>>> a9deaac6
     double mTolerance;                /// The tolerance considered
     IndexType mMaxIterationsNumber;   /// The maximum number of iterations considered
     int mVerbosity;                   /// The versoisty level
@@ -931,10 +762,7 @@
 
     double mResidualNorm = 0.0;      /// The current residual norm
     IndexType mIterationsNumber = 0; /// The current iteration number
-<<<<<<< HEAD
-=======
     bool mUseAMGPreconditioning = true; ///by default this includes AMG preconditioning
->>>>>>> a9deaac6
 
     ///@}
     ///@name Private Operations
