//    |  /           |
//    ' /   __| _` | __|  _ \   __|
//    . \  |   (   | |   (   |\__ `
//   _|\_\_|  \__,_|\__|\___/ ____/
//                   Multi-Physics
//
//  License:         BSD License
//                     Kratos default license: kratos/license.txt
//
//  Main authors:    Aditya Ghantasala
//
//
#if !defined(KRATOS_RESIDUAL_BASED_BLOCK_BUILDER_AND_SOLVER_WITH_CONSTRAINTS)
#define KRATOS_RESIDUAL_BASED_BLOCK_BUILDER_AND_SOLVER_WITH_CONSTRAINTS

/* System includes */
#include <unordered_set>
#include <unordered_map>

/* External includes */
// #define USE_GOOGLE_HASH
#ifdef USE_GOOGLE_HASH
#include "sparsehash/dense_hash_set" //included in external libraries
#endif
// #define USE_LOCKS_IN_ASSEMBLY

/* Project includes */
#include "solving_strategies/builder_and_solvers/residualbased_block_builder_and_solver.h"
#include "includes/master_slave_constraint.h"
#include "utilities/helper_classes_for_constraint_builder.h"

#include "containers/pointer_vector_map.h"
#include "containers/pointer_hash_map_set.h"
#include "containers/data_value_container.h"

namespace Kratos
{

///@name Kratos Globals
///@{

///@}
///@name Type Definitions
///@{

///@}
///@name  Enum's
///@{

///@}
///@name  Functions
///@{

///@}
///@name Kratos Classes
///@{

/**
 * @class ResidualBasedBlockBuilderAndSolverWithConstraints
 * @ingroup KratosCore
 * @brief Current class provides an implementation for standard builder and solving operations.
 * @details The RHS is constituted by the unbalanced loads (residual)
 * Degrees of freedom are reordered putting the restrained degrees of freedom at
 * the end of the system ordered in reverse order with respect to the DofSet.
 * Imposition of the dirichlet conditions is naturally dealt with as the residual already contains
 * this information.
 * Calculation of the reactions involves a cost very similar to the calculation of the total residual
 * @author Aditya Ghantasala
 */
template <class TSparseSpace,
          class TDenseSpace,
          class TLinearSolver
          >
class ResidualBasedBlockBuilderAndSolverWithConstraints
    : public ResidualBasedBlockBuilderAndSolver<TSparseSpace, TDenseSpace, TLinearSolver>
{
  public:
    ///@name Type Definitions
    ///@{
    KRATOS_CLASS_POINTER_DEFINITION(ResidualBasedBlockBuilderAndSolverWithConstraints);

    typedef ResidualBasedBlockBuilderAndSolver<TSparseSpace, TDenseSpace, TLinearSolver> BaseType;
    typedef typename BaseType::TSchemeType TSchemeType;
    typedef typename BaseType::TDataType TDataType;
    typedef typename BaseType::DofsArrayType DofsArrayType;
    typedef typename BaseType::TSystemMatrixType TSystemMatrixType;
    typedef typename BaseType::TSystemVectorType TSystemVectorType;
    typedef typename BaseType::LocalSystemVectorType LocalSystemVectorType;
    typedef typename BaseType::LocalSystemMatrixType LocalSystemMatrixType;
    typedef typename BaseType::TSystemMatrixPointerType TSystemMatrixPointerType;
    typedef typename BaseType::TSystemVectorPointerType TSystemVectorPointerType;
    typedef typename BaseType::NodeType NodeType;
    typedef typename BaseType::NodesArrayType NodesArrayType;
    typedef typename BaseType::ElementsArrayType ElementsArrayType;
    typedef typename BaseType::ConditionsArrayType ConditionsArrayType;
    typedef typename BaseType::ElementsContainerType ElementsContainerType;
    typedef MasterSlaveConstraint MasterSlaveConstraintType;
    typedef typename MasterSlaveConstraint::Pointer MasterSlaveConstraintPointerType;
    typedef Internals::AuxiliaryGlobalMasterSlaveConstraint AuxiliaryGlobalMasterSlaveConstraintType;
    typedef Internals::GlobalMasterSlaveRelationContainerType GlobalMasterSlaveRelationContainerType;
    typedef std::vector<IndexType> EquationIdVectorType;
    typedef std::vector<IndexType> VectorIndexType;
    typedef std::vector<Dof<double>::Pointer> DofsVectorType;
    typedef Vector VectorType;
    typedef Internals::ConstraintImposer<TSparseSpace, TDenseSpace, TLinearSolver> ConstraintImposerType;

    ///@}
    ///@name Life Cycle
    ///@{

    /**
     * @brief Default constructor. (with parameters)
     */
    explicit ResidualBasedBlockBuilderAndSolverWithConstraints(
        typename TLinearSolver::Pointer pNewLinearSystemSolver,
        Parameters ThisParameters
<<<<<<< HEAD
        ) : BaseType(pNewLinearSystemSolver, ThisParameters)
    {
        // NOTE: We don't validate because Parameters are not used, additionally this is the base class of others B&S and may case false errors if any default is check
=======
        ) : BaseType(pNewLinearSystemSolver)
    {
        // Validate default parameters
        Parameters default_parameters = Parameters(R"(
        {
        })" );

        ThisParameters.ValidateAndAssignDefaults(default_parameters);
>>>>>>> 2a8d26a6
    }

    /**
     * @brief Default constructor
     */
    explicit ResidualBasedBlockBuilderAndSolverWithConstraints(
        typename TLinearSolver::Pointer pNewLinearSystemSolver)
        : BaseType(pNewLinearSystemSolver)
    {
    }

    /** Destructor.
     */
    ~ResidualBasedBlockBuilderAndSolverWithConstraints() override
    {
    }

    ///@}
    ///@name Operators
    ///@{

    ///@}
    ///@name Operations
    ///@{

    void SetUpSystem(
        ModelPart &rModelPart) override
    {
        BaseType::SetUpSystem(rModelPart);
        if(rModelPart.NumberOfMasterSlaveConstraints() > 0)
        {
            FormulateGlobalMasterSlaveRelations(rModelPart);
        }
    }

    /**
     * @brief Function to perform the build of the RHS. The vector could be sized as the total number
     * of dofs or as the number of unrestrained ones
     * @param pScheme The integration scheme considered
     * @param rModelPart The model part of the problem to solve
     * @param A The LHS matrix
     * @param b The RHS vector
     */
    void Build(
        typename TSchemeType::Pointer pScheme,
        ModelPart &rModelPart,
        TSystemMatrixType &A,
        TSystemVectorType &b) override
    {
        if(mGlobalMasterSlaveConstraints.size() > 0)
            BuildWithConstraints(pScheme, rModelPart, A, b);
        else
            BaseType::Build(pScheme, rModelPart, A, b);
    }


    /**
     * @brief Function to perform the building and solving phase at the same time.
     * @details It is ideally the fastest and safer function to use when it is possible to solve
     * just after building
     * @param pScheme The integration scheme considered
     * @param rModelPart The model part of the problem to solve
     * @param A The LHS matrix
     * @param Dx The Unknowns vector
     * @param b The RHS vector
     */
    void BuildAndSolve(
        typename TSchemeType::Pointer pScheme,
        ModelPart &rModelPart,
        TSystemMatrixType &A,
        TSystemVectorType &Dx,
        TSystemVectorType &b) override
    {
        if(mGlobalMasterSlaveConstraints.size() > 0)
            BuildAndSolveWithConstraints(pScheme, rModelPart, A, Dx, b);
        else
            BaseType::BuildAndSolve(pScheme, rModelPart, A, Dx, b);
    }

    /**
     * @brief Builds the list of the DofSets involved in the problem by "asking" to each element
     * and condition its Dofs.
     * @details The list of dofs is stores insde the BuilderAndSolver as it is closely connected to the
     * way the matrix and RHS are built
     * @param pScheme The integration scheme considered
     * @param rModelPart The model part of the problem to solve
     */
    void SetUpDofSet(
        typename TSchemeType::Pointer pScheme,
        ModelPart& rModelPart
        ) override
    {
        KRATOS_TRY;

        KRATOS_INFO_IF("ResidualBasedBlockBuilderAndSolverWithConstraints", ( this->GetEchoLevel() > 1 && rModelPart.GetCommunicator().MyPID() == 0)) << "Setting up the dofs" << std::endl;

        //Gets the array of elements from the modeler
        ElementsArrayType& pElements = rModelPart.Elements();
        const int nelements = static_cast<int>(pElements.size());

        Element::DofsVectorType ElementalDofList, AuxiliarDofList;

        ProcessInfo& CurrentProcessInfo = rModelPart.GetProcessInfo();

        unsigned int nthreads = OpenMPUtils::GetNumThreads();

#ifdef USE_GOOGLE_HASH
        typedef google::dense_hash_set < NodeType::DofType::Pointer, DofPointerHasher>  set_type;
#else
        typedef std::unordered_set < typename NodeType::DofType::Pointer, DofPointerHasher>  set_type;
#endif

        std::vector<set_type> dofs_aux_list(nthreads);

        KRATOS_INFO_IF("ResidualBasedBlockBuilderAndSolverWithConstraints", ( this->GetEchoLevel() > 2)) << "Number of threads" << nthreads << "\n" << std::endl;

        for (int i = 0; i < static_cast<int>(nthreads); i++)
        {
#ifdef USE_GOOGLE_HASH
            dofs_aux_list[i].set_empty_key(NodeType::DofType::Pointer());
#else
//             dofs_aux_list[i] = set_type( allocators[i]);
            dofs_aux_list[i].reserve(nelements);
#endif
        }

        KRATOS_INFO_IF("ResidualBasedBlockBuilderAndSolverWithConstraints", ( this->GetEchoLevel() > 2)) << "Initializing element loop" << std::endl;

        #pragma omp parallel firstprivate(nelements, ElementalDofList, AuxiliarDofList)
        {
            #pragma omp for schedule(guided, 512) nowait
            for (int i = 0; i < nelements; i++)
            {
                auto it = pElements.begin() + i;
                const unsigned int this_thread_id = OpenMPUtils::ThisThread();

                // gets list of Dof involved on every element
                pScheme->GetElementalDofList(*(it.base()), ElementalDofList, CurrentProcessInfo);

                dofs_aux_list[this_thread_id].insert(ElementalDofList.begin(), ElementalDofList.end());
            }

            KRATOS_INFO_IF("ResidualBasedBlockBuilderAndSolverWithConstraints", ( this->GetEchoLevel() > 2)) << "Initializing condition loop" << std::endl;

            ConditionsArrayType& pConditions = rModelPart.Conditions();
            const int nconditions = static_cast<int>(pConditions.size());
            #pragma omp for  schedule(guided, 512)
            for (int i = 0; i < nconditions; i++)
            {
                auto it = pConditions.begin() + i;
                const unsigned int this_thread_id = OpenMPUtils::ThisThread();

                // gets list of Dof involved on every element
                pScheme->GetConditionDofList(*(it.base()), ElementalDofList, CurrentProcessInfo);
                dofs_aux_list[this_thread_id].insert(ElementalDofList.begin(), ElementalDofList.end());

            }

            auto& pConstraints = rModelPart.MasterSlaveConstraints();
            const int nconstraints = static_cast<int>(pConstraints.size());
            #pragma omp for  schedule(guided, 512)
            for (int i = 0; i < nconstraints; i++)
            {
                auto it = pConstraints.begin() + i;
                const unsigned int this_thread_id = OpenMPUtils::ThisThread();

                // gets list of Dof involved on every element
                it->GetDofList(ElementalDofList, AuxiliarDofList, CurrentProcessInfo);
                dofs_aux_list[this_thread_id].insert(ElementalDofList.begin(), ElementalDofList.end());
                dofs_aux_list[this_thread_id].insert(AuxiliarDofList.begin(), AuxiliarDofList.end());

            }
        }

        KRATOS_INFO_IF("ResidualBasedBlockBuilderAndSolverWithConstraints", ( this->GetEchoLevel() > 2)) << "Initializing tree reduction\n" << std::endl;

        // Here we do a reduction in a tree so to have everything on thread 0
        unsigned int old_max = nthreads;
        unsigned int new_max = ceil(0.5*static_cast<double>(old_max));
        while (new_max>=1 && new_max != old_max)
        {
            if( this->GetEchoLevel() > 2)
            {
                //just for debugging
                std::cout << "old_max" << old_max << " new_max:" << new_max << std::endl;
                for (int i = 0; i < static_cast<int>(new_max); i++)
                {
                    if (i + new_max < old_max)
                    {
                        std::cout << i << " - " << i+new_max << std::endl;
                    }
                }
                std::cout << "********************" << std::endl;
            }

            #pragma omp parallel for
            for (int i = 0; i < static_cast<int>(new_max); i++)
            {
                if (i + new_max < old_max)
                {
                    dofs_aux_list[i].insert(dofs_aux_list[i+new_max].begin(), dofs_aux_list[i+new_max].end());
                    dofs_aux_list[i+new_max].clear();
                }
            }

            old_max = new_max;
            new_max = ceil(0.5*static_cast<double>(old_max));

        }

        KRATOS_INFO_IF("ResidualBasedBlockBuilderAndSolverWithConstraints", ( this->GetEchoLevel() > 2)) << "Initializing ordered array filling\n" << std::endl;

        DofsArrayType Doftemp;
        BaseType::mDofSet = DofsArrayType();

        Doftemp.reserve(dofs_aux_list[0].size());
        for (auto it= dofs_aux_list[0].begin(); it!= dofs_aux_list[0].end(); it++)
        {
            Doftemp.push_back( it->get() );
        }
        Doftemp.Sort();

        BaseType::mDofSet = Doftemp;

        //Throws an exception if there are no Degrees Of Freedom involved in the analysis
        KRATOS_ERROR_IF(BaseType::mDofSet.size() == 0) << "No degrees of freedom!" << std::endl;

        KRATOS_INFO_IF("ResidualBasedBlockBuilderAndSolverWithConstraints", ( this->GetEchoLevel() > 2)) << "Number of degrees of freedom:" << BaseType::mDofSet.size() << std::endl;

        BaseType::mDofSetIsInitialized = true;

        KRATOS_INFO_IF("ResidualBasedBlockBuilderAndSolverWithConstraints", ( this->GetEchoLevel() > 2 && rModelPart.GetCommunicator().MyPID() == 0)) << "Finished setting up the dofs" << std::endl;

        KRATOS_INFO_IF("ResidualBasedBlockBuilderAndSolverWithConstraints", ( this->GetEchoLevel() > 2)) << "Initializing lock array" << std::endl;

#ifdef _OPENMP
        if (BaseType::mlock_array.size() != 0)
        {
            for (int i = 0; i < static_cast<int>(BaseType::mlock_array.size()); i++)
            {
                omp_destroy_lock(&BaseType::mlock_array[i]);
            }
        }
        BaseType::mlock_array.resize(BaseType::mDofSet.size());

        for (int i = 0; i < static_cast<int>(BaseType::mlock_array.size()); i++)
        {
            omp_init_lock(&BaseType::mlock_array[i]);
        }
#endif

        KRATOS_INFO_IF("ResidualBasedBlockBuilderAndSolverWithConstraints", ( this->GetEchoLevel() > 2)) << "End of setup dof set\n" << std::endl;

    // If reactions are to be calculated, we check if all the dofs have reactions defined
    // This is tobe done only in debug mode

    #ifdef KRATOS_DEBUG

    if(BaseType::GetCalculateReactionsFlag())
    {
        for(auto dof_iterator = BaseType::mDofSet.begin(); dof_iterator != BaseType::mDofSet.end(); ++dof_iterator)
        {
                KRATOS_ERROR_IF_NOT(dof_iterator->HasReaction()) << "Reaction variable not set for the following : " <<std::endl
                    << "Node : "<<dof_iterator->Id()<< std::endl
                    << "Dof : "<<(*dof_iterator)<<std::endl<<"Not possible to calculate reactions."<<std::endl;
        }
    }
    #endif


        KRATOS_CATCH("");
    }

    void InitializeSolutionStep(
        ModelPart &rModelPart,
        TSystemMatrixType &A,
        TSystemVectorType &Dx,
        TSystemVectorType &b) override
    {
        KRATOS_TRY

        BaseType::InitializeSolutionStep(rModelPart, A, Dx, b);

	    // Getting process info
	    const ProcessInfo& r_process_info = rModelPart.GetProcessInfo();

	    // Computing constraints
        const int n_constraints = static_cast<int>(rModelPart.MasterSlaveConstraints().size());
        auto constraints_begin = rModelPart.MasterSlaveConstraintsBegin();
#pragma omp parallel for schedule(guided, 512) firstprivate(n_constraints, constraints_begin)
        for (int k = 0; k < n_constraints; k++)
        {
            auto it = constraints_begin + k;
            it->InitializeSolutionStep(r_process_info); // Here each constraint constructs and stores its T and C matrices. Also its equation ids.
        }

        KRATOS_CATCH("ResidualBasedBlockBuilderAndSolverWithConstraints failed to initialize solution step.")
    }


    void FinalizeSolutionStep(
        ModelPart &rModelPart,
        TSystemMatrixType &A,
        TSystemVectorType &Dx,
        TSystemVectorType &b) override
    {
        KRATOS_TRY
        BaseType::FinalizeSolutionStep(rModelPart, A, Dx, b);

	    // Getting process info
	    const ProcessInfo& r_process_info = rModelPart.GetProcessInfo();

	    // Computing constraints
        const int n_constraints = static_cast<int>(rModelPart.MasterSlaveConstraints().size());
        const auto constraints_begin = rModelPart.MasterSlaveConstraintsBegin();
#pragma omp parallel for schedule(guided, 512) firstprivate(n_constraints, constraints_begin)
        for (int k = 0; k < n_constraints; k++)
        {
            auto it = constraints_begin + k;
            it->FinalizeSolutionStep(r_process_info);
        }
        KRATOS_CATCH("ResidualBasedBlockBuilderAndSolverWithConstraints failed to finalize solution step.")
    }

    ///@}
    ///@name Access
    ///@{

    ///@}
    ///@name Inquiry
    ///@{

    ///@}
    ///@name Input and output
    ///@{

    /// Turn back information as a string.
    std::string Info() const override
    {
        return "ResidualBasedBlockBuilderAndSolverWithConstraints";
    }

    /// Print information about this object.
    void PrintInfo(std::ostream& rOStream) const override
    {
        rOStream << Info();
    }

    /// Print object's data.
    void PrintData(std::ostream& rOStream) const override
    {
        rOStream << Info();
    }

    ///@}
    ///@name Friends
    ///@{

    ///@}

  protected:
    ///@name Protected static Member Variables
    ///@{

    ///@}
    ///@name Protected member Variables
    ///@{

    ///@}
    ///@name Protected Operators
    ///@{

    ///@}
    ///@name Protected Operations
    ///@{

    void ConstructMatrixStructure(
        typename TSchemeType::Pointer pScheme,
        TSystemMatrixType &A,
        ModelPart &rModelPart) override
    {
        if(mGlobalMasterSlaveConstraints.size() > 0)
            ConstructMatrixStructureWithConstraints(pScheme, A, rModelPart);
        else
            BaseType::ConstructMatrixStructure(pScheme, A, rModelPart);
    }

    void BuildAndSolveWithConstraints(
        typename TSchemeType::Pointer pScheme,
        ModelPart &rModelPart,
        TSystemMatrixType &A,
        TSystemVectorType &Dx,
        TSystemVectorType &b)
    {
        KRATOS_TRY

        const double start_update_constraints = OpenMPUtils::GetCurrentTime();
        this->UpdateConstraintsForBuilding(rModelPart);
        const double stop_update_constraints = OpenMPUtils::GetCurrentTime();
        KRATOS_INFO_IF("ResidualBasedBlockBuilderAndSolverWithConstraints", (this->GetEchoLevel() >= 1 && rModelPart.GetCommunicator().MyPID() == 0)) << "Constraints update time : " << stop_update_constraints - start_update_constraints << std::endl;


        Timer::Start("Build");

        Build(pScheme, rModelPart, A, b);

        Timer::Stop("Build");

        this->ApplyDirichletConditions(pScheme, rModelPart, A, Dx, b);

        KRATOS_INFO_IF("ResidualBasedBlockBuilderAndSolverWithConstraints", (this->GetEchoLevel() == 3)) << "Before the solution of the system"
                                                                                                         << "\nSystem Matrix = " << A << "\nUnknowns vector = " << Dx << "\nRHS vector = " << b << std::endl;

        const double start_solve = OpenMPUtils::GetCurrentTime();
        Timer::Start("Solve");
        this->SystemSolveWithPhysics(A, Dx, b, rModelPart);
        Timer::Stop("Solve");
        const double stop_solve = OpenMPUtils::GetCurrentTime();

        const double start_reconstruct_slaves = OpenMPUtils::GetCurrentTime();
        ReconstructSlaveSolutionAfterSolve(rModelPart, A, Dx, b);
        const double stop_reconstruct_slaves = OpenMPUtils::GetCurrentTime();
        KRATOS_INFO_IF("ResidualBasedBlockBuilderAndSolverWithConstraints", (this->GetEchoLevel() >= 1 && rModelPart.GetCommunicator().MyPID() == 0)) << "Reconstruct slaves time: " << stop_reconstruct_slaves - start_reconstruct_slaves << std::endl;


        KRATOS_INFO_IF("ResidualBasedBlockBuilderAndSolverWithConstraints", (this->GetEchoLevel() >= 1 && rModelPart.GetCommunicator().MyPID() == 0)) << "System solve time: " << stop_solve - start_solve << std::endl;

        KRATOS_INFO_IF("ResidualBasedBlockBuilderAndSolverWithConstraints", (this->GetEchoLevel() == 3)) << "After the solution of the system"
                                                                                                         << "\nSystem Matrix = " << A << "\nUnknowns vector = " << Dx << "\nRHS vector = " << b << std::endl;

        KRATOS_CATCH("")
    }

    /*
    * This function is exactly same as the ConstructMatrixStructure() function in base class except that the function
    * has the call to ApplyConstraints function call once the element and conditions compute their equation ids
    */
    virtual void ConstructMatrixStructureWithConstraints(
        typename TSchemeType::Pointer pScheme,
        TSystemMatrixType &A,
        ModelPart &rModelPart)
    {
        //filling with zero the matrix (creating the structure)
        Timer::Start("MatrixStructure");
        ConstraintImposerType constraint_imposer(mGlobalMasterSlaveConstraints);

        const std::size_t equation_size = BaseType::mEquationSystemSize;

#ifdef USE_GOOGLE_HASH
        std::vector<google::dense_hash_set<std::size_t>> indices(equation_size);
        const std::size_t empty_key = 2 * equation_size + 10;
#else
        std::vector<std::unordered_set<std::size_t>> indices(equation_size);
#endif

#pragma omp parallel for firstprivate(equation_size)
        for (int iii = 0; iii < static_cast<int>(equation_size); iii++)
        {
#ifdef USE_GOOGLE_HASH
            indices[iii].set_empty_key(empty_key);
#else
            indices[iii].reserve(40);
#endif
        }

        Element::EquationIdVectorType ids(3, 0);

        const int nelements = static_cast<int>(rModelPart.Elements().size());
#pragma omp parallel for firstprivate(nelements, ids, constraint_imposer)
        for (int iii = 0; iii < nelements; iii++)
        {
            typename ElementsContainerType::iterator i_element = rModelPart.Elements().begin() + iii;
            pScheme->EquationId(*(i_element.base()), ids, rModelPart.GetProcessInfo());
            constraint_imposer.template ApplyConstraints<Element>(*i_element, ids, rModelPart.GetProcessInfo());
            for (std::size_t i = 0; i < ids.size(); i++)
            {
#ifdef _OPENMP
                omp_set_lock(&BaseType::mlock_array[ids[i]]);
#endif
                auto &row_indices = indices[ids[i]];
                row_indices.insert(ids.begin(), ids.end());

#ifdef _OPENMP
                omp_unset_lock(&BaseType::mlock_array[ids[i]]);
#endif
            }
        }

        const int nconditions = static_cast<int>(rModelPart.Conditions().size());
#pragma omp parallel for firstprivate(nconditions, ids, constraint_imposer)
        for (int iii = 0; iii < nconditions; iii++)
        {
            typename ConditionsArrayType::iterator i_condition = rModelPart.Conditions().begin() + iii;
            pScheme->Condition_EquationId(*(i_condition.base()), ids, rModelPart.GetProcessInfo());
            constraint_imposer.template ApplyConstraints<Condition>(*i_condition, ids, rModelPart.GetProcessInfo());
            for (std::size_t i = 0; i < ids.size(); i++)
            {
#ifdef _OPENMP
                omp_set_lock(&BaseType::mlock_array[ids[i]]);
#endif
                auto &row_indices = indices[ids[i]];
                row_indices.insert(ids.begin(), ids.end());
#ifdef _OPENMP
                omp_unset_lock(&BaseType::mlock_array[ids[i]]);
#endif
            }
        }

        Element::EquationIdVectorType aux_ids(3, 0);

        const int nconstraints = static_cast<int>(rModelPart.MasterSlaveConstraints().size());
#pragma omp parallel for firstprivate(nconstraints, ids, aux_ids, constraint_imposer)
        for (int iii = 0; iii < nconstraints; iii++)
        {
            auto i_constraint = rModelPart.MasterSlaveConstraints().begin() + iii;
            i_constraint->EquationIdVector(ids, aux_ids, rModelPart.GetProcessInfo());
            for (std::size_t i = 0; i < ids.size(); i++)
            {
#ifdef _OPENMP
                omp_set_lock(&BaseType::mlock_array[ids[i]]);
#endif
                auto &row_indices = indices[ids[i]];
                row_indices.insert(ids.begin(), ids.end());
#ifdef _OPENMP
                omp_unset_lock(&BaseType::mlock_array[ids[i]]);
#endif
            }
            for (std::size_t i = 0; i < aux_ids.size(); i++)
            {
#ifdef _OPENMP
                omp_set_lock(&BaseType::mlock_array[aux_ids[i]]);
#endif
                auto &row_indices = indices[aux_ids[i]];
                row_indices.insert(aux_ids.begin(), aux_ids.end());
#ifdef _OPENMP
                omp_unset_lock(&BaseType::mlock_array[aux_ids[i]]);
#endif
            }
        }

        //count the row sizes
        unsigned int nnz = 0;
        for (unsigned int i = 0; i < indices.size(); i++)
            nnz += indices[i].size();

        A = boost::numeric::ublas::compressed_matrix<double>(indices.size(), indices.size(), nnz);

        double *Avalues = A.value_data().begin();
        std::size_t *Arow_indices = A.index1_data().begin();
        std::size_t *Acol_indices = A.index2_data().begin();

        //filling the index1 vector - DO NOT MAKE PARALLEL THE FOLLOWING LOOP!
        Arow_indices[0] = 0;
        for (int i = 0; i < static_cast<int>(A.size1()); i++)
            Arow_indices[i + 1] = Arow_indices[i] + indices[i].size();

#pragma omp parallel for
        for (int i = 0; i < static_cast<int>(A.size1()); i++)
        {
            const unsigned int row_begin = Arow_indices[i];
            const unsigned int row_end = Arow_indices[i + 1];
            unsigned int k = row_begin;
            for (auto it = indices[i].begin(); it != indices[i].end(); it++)
            {
                Acol_indices[k] = *it;
                Avalues[k] = 0.0;
                k++;
            }

            indices[i].clear(); //deallocating the memory

            std::sort(&Acol_indices[row_begin], &Acol_indices[row_end]);
        }

        A.set_filled(indices.size() + 1, nnz);

        Timer::Stop("MatrixStructure");
    }

    /*
    * This function is exactly same as the Build() function in base class except that the function
    * has the call to ApplyConstraints function call once the LHS or RHS are computed by elements and conditions
    */
    void BuildWithConstraints(
        typename TSchemeType::Pointer pScheme,
        ModelPart &rModelPart,
        TSystemMatrixType &A,
        TSystemVectorType &b)
    {
        KRATOS_TRY

        KRATOS_ERROR_IF(!pScheme) << "No scheme provided!" << std::endl;
        ConstraintImposerType constraint_imposer(mGlobalMasterSlaveConstraints);

        // Getting the elements from the model
        const int nelements = static_cast<int>(rModelPart.Elements().size());

        // Getting the array of the conditions
        const int nconditions = static_cast<int>(rModelPart.Conditions().size());

        ProcessInfo &CurrentProcessInfo = rModelPart.GetProcessInfo();
        const ModelPart::ElementsContainerType::iterator el_begin = rModelPart.ElementsBegin();
        const ModelPart::ConditionsContainerType::iterator cond_begin = rModelPart.ConditionsBegin();

        //contributions to the system
        LocalSystemMatrixType LHS_Contribution = LocalSystemMatrixType(0, 0);
        LocalSystemVectorType RHS_Contribution = LocalSystemVectorType(0);

        //vector containing the localization in the system of the different
        //terms
        Element::EquationIdVectorType EquationId;

        // assemble all elements
        double start_build = OpenMPUtils::GetCurrentTime();

#pragma omp parallel firstprivate(nelements, nconditions, LHS_Contribution, RHS_Contribution, EquationId, constraint_imposer)
        {
#pragma omp for schedule(guided, 512) nowait
            for (int k = 0; k < nelements; k++)
            {
                ModelPart::ElementsContainerType::iterator it = el_begin + k;

                //detect if the element is active or not. If the user did not make any choice the element
                //is active by default
                bool element_is_active = true;
                if ((it)->IsDefined(ACTIVE))
                    element_is_active = (it)->Is(ACTIVE);

                if (element_is_active)
                {
                    //calculate elemental contribution
                    pScheme->CalculateSystemContributions(*(it.base()), LHS_Contribution, RHS_Contribution, EquationId, CurrentProcessInfo);
                    constraint_imposer.template ApplyConstraints<Element>(*it, LHS_Contribution, RHS_Contribution, EquationId, CurrentProcessInfo);

                    //assemble the elemental contribution
#ifdef USE_LOCKS_IN_ASSEMBLY
                    this->Assemble(A, b, LHS_Contribution, RHS_Contribution, EquationId, BaseType::mlock_array);
#else
                    this->Assemble(A, b, LHS_Contribution, RHS_Contribution, EquationId);
#endif
                    // clean local elemental memory
                    pScheme->CleanMemory(*(it.base()));
                }
            }

//#pragma omp parallel for firstprivate(nconditions, LHS_Contribution, RHS_Contribution, EquationId ) schedule(dynamic, 1024)
#pragma omp for schedule(guided, 512)
            for (int k = 0; k < nconditions; k++)
            {
                ModelPart::ConditionsContainerType::iterator it = cond_begin + k;

                //detect if the element is active or not. If the user did not make any choice the element
                //is active by default
                bool condition_is_active = true;
                if ((it)->IsDefined(ACTIVE))
                    condition_is_active = (it)->Is(ACTIVE);

                if (condition_is_active)
                {
                    //calculate elemental contribution
                    pScheme->Condition_CalculateSystemContributions(*(it.base()), LHS_Contribution, RHS_Contribution, EquationId, CurrentProcessInfo);
                    constraint_imposer.template ApplyConstraints<Condition>(*it, LHS_Contribution, RHS_Contribution, EquationId, CurrentProcessInfo);

                    //assemble the elemental contribution
#ifdef USE_LOCKS_IN_ASSEMBLY
                    this->Assemble(A, b, LHS_Contribution, RHS_Contribution, EquationId, BaseType::mlock_array);
#else
                    this->Assemble(A, b, LHS_Contribution, RHS_Contribution, EquationId);
#endif

                    // clean local elemental memory
                    pScheme->CleanMemory(*(it.base()));
                }
            }
        }

        const double stop_build = OpenMPUtils::GetCurrentTime();
        KRATOS_INFO_IF("ResidualBasedBlockBuilderAndSolverWithConstraints", (this->GetEchoLevel() >= 1 && rModelPart.GetCommunicator().MyPID() == 0)) << "Build time: " << stop_build - start_build << std::endl;

        //for (int i = 0; i < A_size; i++)
        //    omp_destroy_lock(&lock_array[i]);
        KRATOS_INFO_IF("ResidualBasedBlockBuilderAndSolverWithConstraints", (this->GetEchoLevel() > 2 && rModelPart.GetCommunicator().MyPID() == 0)) << "Finished parallel building" << std::endl;

        KRATOS_CATCH("")
    }


    ///@}
    ///@name Protected  Access
    ///@{

    ///@}
    ///@name Protected Inquiry
    ///@{

    ///@}
    ///@name Protected LifeCycle
    ///@{

    ///@}

  private:
    ///@name Static Member Variables
    ///@{

    ///@}
    ///@name Member Variables
    ///@{

    // This is the set of condenced global constraints.
    GlobalMasterSlaveRelationContainerType mGlobalMasterSlaveConstraints; //This can be changed to more efficient implementation later on.

    ///@}
    ///@name Private Operators
    ///@{

    ///@}
    ///@name Private Operations
    ///@{

    /**
     * @brief   this method condenses the MasterSlaveConstraints which are added on the rModelPart
     *          into objects of AuxilaryGlobalMasterSlaveRelation. One unique object for each unique slave.
     *          these will be used in the ApplyConstraints functions later on.
     * @param   rModelPart The model part of the problem to solve
     */
    void FormulateGlobalMasterSlaveRelations(ModelPart& rModelPart)
    {
        KRATOS_TRY
        const double start_formulate = OpenMPUtils::GetCurrentTime();
        // First delete the existing ones
        mGlobalMasterSlaveConstraints.clear();
        // Getting the array of the conditions
        const int number_of_constraints = static_cast<int>(rModelPart.MasterSlaveConstraints().size());
        // Getting the beginning iterator

        const ModelPart::MasterSlaveConstraintContainerType::iterator constraints_begin = rModelPart.MasterSlaveConstraintsBegin();
        ProcessInfo &r_current_process_info = rModelPart.GetProcessInfo();

#pragma omp parallel for schedule(guided, 512)
        for (int i_constraints = 0; i_constraints < number_of_constraints; i_constraints++)
        {
            ModelPart::MasterSlaveConstraintContainerType::iterator it = constraints_begin;
            std::advance(it, i_constraints);
            //detect if the element is active or not. If the user did not make any choice the element
            //is active by default
            bool constraint_is_active = true;
            if ((it)->IsDefined(ACTIVE))
                constraint_is_active = (it)->Is(ACTIVE);

            if (constraint_is_active)
            {
                //assemble the Constraint contribution
                #pragma omp critical
                AssembleConstraint(*it, r_current_process_info);
            }
        }
        const double stop_formulate = OpenMPUtils::GetCurrentTime();
        KRATOS_INFO_IF("ResidualBasedBlockBuilderAndSolverWithConstraints", (this->GetEchoLevel() >= 1 && rModelPart.GetCommunicator().MyPID() == 0)) << "Formulate global constraints time: " << stop_formulate - start_formulate << std::endl;

        KRATOS_CATCH("ResidualBasedBlockBuilderAndSolverWithConstraints::FormulateGlobalMasterSlaveRelations failed ..");
    }


    /**
     * @brief   this method assembles the given master slave constraint to the auxiliary global master slave constraints
     * @param   rMasterSlaveConstraint object of the master slave constraint to be assembled.
     * @param   rCurrentProcessInfo current process info.
     */
    void AssembleConstraint(ModelPart::MasterSlaveConstraintType& rMasterSlaveConstraint, ProcessInfo& rCurrentProcessInfo)
    {
        KRATOS_TRY
        int slave_count = 0;
        LocalSystemMatrixType relation_matrix(0,0);
        LocalSystemVectorType constant_vector(0);
        EquationIdVectorType slave_equation_ids(0);
        EquationIdVectorType master_equation_ids(0);

        //get the equation Ids of the constraint
        rMasterSlaveConstraint.EquationIdVector(slave_equation_ids, master_equation_ids, rCurrentProcessInfo);
        //calculate constraint's T and b matrices
        rMasterSlaveConstraint.CalculateLocalSystem(relation_matrix, constant_vector, rCurrentProcessInfo);

        for (auto slave_equation_id : slave_equation_ids)
        {
            int master_count = 0;
            auto global_constraint = mGlobalMasterSlaveConstraints.find(slave_equation_id);
            if (global_constraint == mGlobalMasterSlaveConstraints.end())
            {
                mGlobalMasterSlaveConstraints[slave_equation_id] = Kratos::make_unique<AuxiliaryGlobalMasterSlaveConstraintType>(slave_equation_id);
            }

            global_constraint = mGlobalMasterSlaveConstraints.find(slave_equation_id);
            for (auto master_equation_id : master_equation_ids)
            {
                    global_constraint->second->AddMaster(master_equation_id, relation_matrix(slave_count, master_count));
                    master_count++;
            }
            slave_count++;
        }
        KRATOS_CATCH("ResidualBasedBlockBuilderAndSolverWithConstraints::AssembleSlaves failed ...");
    }



    /**
     * @brief   this method resets the LHS and RHS values of the AuxilaryGlobalMasterSlaveRelation objects
     */
    void ResetConstraintRelations()
    {
        KRATOS_TRY
        const int number_of_constraints = static_cast<int>(mGlobalMasterSlaveConstraints.size());

        // Getting the beginning iterator
        const GlobalMasterSlaveRelationContainerType::iterator constraints_begin = mGlobalMasterSlaveConstraints.begin();

		#pragma omp parallel for schedule(guided, 512)
        for (int i_constraints = 0; i_constraints < number_of_constraints; ++i_constraints)
        {
            //GlobalMasterSlaveRelationContainerType::iterator it = constraints_begin + i_constraints;
            GlobalMasterSlaveRelationContainerType::iterator it = constraints_begin;
            std::advance(it, i_constraints);

            (it->second)->Reset();
        }
        KRATOS_CATCH("ResidualBasedBlockBuilderAndSolverWithConstraints::ResetConstraintRelations failed to reset constraint relations..");
    }

    /**
     * @brief   this method uses the MasterSlaveConstraints objects in rModelPart to reconstruct the LHS and RHS values
     *          of the AuxilaryGlobalMasterSlaveRelation objects. That is the value of Slave as LHS and the T*M+C as RHS value
     * @param   rModelPart The model part of the problem to solve
     */
    void UpdateConstraintsForBuilding(ModelPart& rModelPart)
    {
        KRATOS_TRY
        // Reset the constraint equations
        ResetConstraintRelations();
        // Getting the array of the conditions
        const int number_of_constraints = static_cast<int>(rModelPart.MasterSlaveConstraints().size());
        // Getting the beginning iterator
        const ModelPart::MasterSlaveConstraintContainerType::iterator constraints_begin = rModelPart.MasterSlaveConstraintsBegin();
        ProcessInfo &r_current_process_info = rModelPart.GetProcessInfo();

#pragma omp parallel for schedule(guided, 512)
        for (int i_constraints = 0; i_constraints < number_of_constraints; i_constraints++)
        {
            ModelPart::MasterSlaveConstraintContainerType::iterator it = constraints_begin;
            std::advance(it, i_constraints);

            //detect if the element is active or not. If the user did not make any choice the element
            //is active by default
            bool constraint_is_active = true;
            if ((it)->IsDefined(ACTIVE))
                constraint_is_active = (it)->Is(ACTIVE);

            if (constraint_is_active)
            {
                UpdateMasterSlaveConstraint(*it, r_current_process_info);
            }
        }
        KRATOS_CATCH("ResidualBasedBlockBuilderAndSolverWithConstraints::UpdateConstraintsForBuilding failed ..");
    }


    /**
     * @brief   this method uses the MasterSlaveConstraints objects in rModelPart to reconstruct the LHS and RHS values
     *          of the individual AuxilaryGlobalMasterSlaveRelation object. That is the value of Slave as LHS and the T*M+C as RHS value
     * @param   rMasterSlaveConstraint The MasterSlaveConstraint which is to be updated
     */
    void UpdateMasterSlaveConstraint(ModelPart::MasterSlaveConstraintType& rMasterSlaveConstraint, ProcessInfo& rCurrentProcessInfo)
    {
        KRATOS_TRY
        //contributions to the system
        LocalSystemMatrixType relation_matrix(0,0);
        LocalSystemVectorType constant_vector(0);
        EquationIdVectorType slave_equation_ids(0);
        EquationIdVectorType master_equation_ids(0);

        //get the equation Ids of the constraint
        rMasterSlaveConstraint.EquationIdVector(slave_equation_ids, master_equation_ids, rCurrentProcessInfo);
        //calculate constraint's T and b matrices
        rMasterSlaveConstraint.CalculateLocalSystem(relation_matrix, constant_vector, rCurrentProcessInfo);
        // For calculating the constant
        MasterSlaveConstraintType::DofPointerVectorType slave_dofs_vector;
        MasterSlaveConstraintType::DofPointerVectorType master_dofs_vector;
        rMasterSlaveConstraint.GetDofList(slave_dofs_vector, master_dofs_vector, rCurrentProcessInfo);

        int slave_index = 0;
        for (auto &slave_dof : slave_dofs_vector)
        {
            double slave_value_calc = 0.0;
            for (IndexType master_index = 0; master_index < master_dofs_vector.size(); master_index++)
            {
                slave_value_calc += master_dofs_vector[master_index]->GetSolutionStepValue() * relation_matrix(slave_index, master_index);
            }
            slave_value_calc += constant_vector[slave_index];
            auto global_constraint = mGlobalMasterSlaveConstraints.find(slave_dof->EquationId());
            global_constraint->second->SetLeftHandSide( slave_dof->GetSolutionStepValue() );
            global_constraint->second->UpdateRightHandSide(slave_value_calc);
            slave_index++;
        }
        KRATOS_CATCH("ResidualBasedBlockBuilderAndSolverWithConstraints::UpdateMasterSlaveConstraint failed ..");
    }

    /**
     * @brief This method reconstructs the slave solution after Solving.
     * @param rModelPart Reference to the ModelPart containing the problem.
     * @param A System matrix
     * @param Dx Vector of results (variations on nodal variables)
     * @param b RHS vector (residual)
     */
    void ReconstructSlaveSolutionAfterSolve(
        ModelPart& rModelPart,
        TSystemMatrixType& rA,
        TSystemVectorType& rDx,
        TSystemVectorType& rb)
    {
        KRATOS_TRY
        const int number_of_constraints = static_cast<int>(mGlobalMasterSlaveConstraints.size());
        // Getting the beginning iterator

        const GlobalMasterSlaveRelationContainerType::iterator constraints_begin = mGlobalMasterSlaveConstraints.begin();
        //contributions to the system
        VectorType master_weights_vector;
        double constant = 0.0;

        IndexType slave_equation_id = 0;
        EquationIdVectorType master_equation_ids = EquationIdVectorType(0);

#pragma omp parallel for schedule(guided, 512) firstprivate(slave_equation_id, master_equation_ids, master_weights_vector, constant)
        for (int i_constraints = 0; i_constraints < number_of_constraints; i_constraints++)
        {
            //GlobalMasterSlaveRelationContainerType::iterator it = constraints_begin + i_constraints;
            GlobalMasterSlaveRelationContainerType::iterator it = constraints_begin;
            std::advance(it, i_constraints);

            double slave_dx_value = 0.0;
            //get the equation Ids of the constraint
            (it->second)->EquationIdsVector(slave_equation_id, master_equation_ids);
            //calculate constraint's T and b matrices
            (it->second)->CalculateLocalSystem(master_weights_vector, constant);
            int master_index = 0;
            for (auto &master_equation_id : master_equation_ids)
            {
                slave_dx_value += TSparseSpace::GetValue(rDx, master_equation_id) * master_weights_vector(master_index);
                master_index++;
            }
            slave_dx_value += constant;

            rDx[slave_equation_id] = slave_dx_value; // this access is always unique for an object so no need of special care for openmp
        }
        KRATOS_CATCH("ResidualBasedBlockBuilderAndSolverWithConstraints::ReconstructSlaveSolutionAfterSolve failed ..");
    }

    ///@}
    ///@name Private  Access
    ///@{
    ///@}
    ///@name Private Inquiry
    ///@{

    ///@}
    ///@name Un accessible methods
    ///@{

    ///@}

}; /* Class ResidualBasedBlockBuilderAndSolverWithConstraints */

///@}

///@name Type Definitions
///@{

///@}

} /* namespace Kratos.*/

#endif /* KRATOS_RESIDUAL_BASED_BLOCK_BUILDER_AND_SOLVER  defined */<|MERGE_RESOLUTION|>--- conflicted
+++ resolved
@@ -114,11 +114,6 @@
     explicit ResidualBasedBlockBuilderAndSolverWithConstraints(
         typename TLinearSolver::Pointer pNewLinearSystemSolver,
         Parameters ThisParameters
-<<<<<<< HEAD
-        ) : BaseType(pNewLinearSystemSolver, ThisParameters)
-    {
-        // NOTE: We don't validate because Parameters are not used, additionally this is the base class of others B&S and may case false errors if any default is check
-=======
         ) : BaseType(pNewLinearSystemSolver)
     {
         // Validate default parameters
@@ -127,7 +122,6 @@
         })" );
 
         ThisParameters.ValidateAndAssignDefaults(default_parameters);
->>>>>>> 2a8d26a6
     }
 
     /**
