--- conflicted
+++ resolved
@@ -1351,11 +1351,7 @@
 
             std::stringstream dof_data_name;
             unsigned int rank=BaseType::GetModelPart().GetCommunicator().MyPID();
-<<<<<<< HEAD
-            dof_data_name << "dofdata_" << BaseType::GetModelPart().GetProcessInfo()[TIME] 
-=======
             dof_data_name << "dofdata_" << BaseType::GetModelPart().GetProcessInfo()[TIME]
->>>>>>> 77633dd7
                 << "_" << IterationNumber << "_rank_"<< rank << ".csv";
             WriteDofInfo(dof_data_name.str(), rDx);
         }
@@ -1403,20 +1399,12 @@
     void WriteDofInfo(std::string FileName, const TSystemVectorType& rDX)
     {
         std::ofstream out(FileName);
-<<<<<<< HEAD
-        
-=======
-
->>>>>>> 77633dd7
+
         out.precision(15);
         out << "EquationId,NodeId,VariableName,IsFixed,Value,coordx,coordy,coordz" << std::endl;
         for(const auto& rdof : GetBuilderAndSolver()->GetDofSet()) {
             const auto& coords = BaseType::GetModelPart().Nodes()[rdof.Id()].Coordinates();
-<<<<<<< HEAD
-            out << rdof.EquationId() << "," << rdof.Id() << "," << rdof.GetVariable().Name() << "," << rdof.IsFixed() << "," 
-=======
             out << rdof.EquationId() << "," << rdof.Id() << "," << rdof.GetVariable().Name() << "," << rdof.IsFixed() << ","
->>>>>>> 77633dd7
                         << rdof.GetSolutionStepValue() << "," <<  "," << coords[0]  << "," << coords[1]  << "," << coords[2]<< "\n";
         }
         out.close();
