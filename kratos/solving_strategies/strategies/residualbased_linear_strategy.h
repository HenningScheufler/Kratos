//    |  /           |
//    ' /   __| _` | __|  _ \   __|
//    . \  |   (   | |   (   |\__ `
//   _|\_\_|  \__,_|\__|\___/ ____/
//                   Multi-Physics
//
//  License:		 BSD License
//					 Kratos default license: kratos/license.txt
//
//  Main authors:    Riccardo Rossi
//
//

#if !defined(KRATOS_RESIDUALBASED_LINEAR_STRATEGY )
#define  KRATOS_RESIDUALBASED_LINEAR_STRATEGY

// System includes

// External includes

// Project includes
#include "includes/define.h"
#include "solving_strategies/strategies/solving_strategy.h"
#include "utilities/builtin_timer.h"

//default builder and solver
#include "solving_strategies/builder_and_solvers/builder_and_solver.h"
#include "solving_strategies/builder_and_solvers/residualbased_block_builder_and_solver.h"

namespace Kratos
{
///@name Kratos Globals
///@{

///@}
///@name Type Definitions
///@{

///@}
///@name Enum's
///@{

///@}
///@name Functions
///@{

///@}
///@name Kratos Classes
///@{

/**
 * @class ResidualBasedLinearStrategy
 * @ingroup KratosCore
 * @brief This is a very simple strategy to solve linearly the problem
 * @details As a linear strategy the check on the convergence is not done and just one non linear iteration will be performed
 * @author Riccardo Rossi
 */
template<class TSparseSpace,
         class TDenseSpace, //= DenseSpace<double>,
         class TLinearSolver //= LinearSolver<TSparseSpace,TDenseSpace>
         >
class ResidualBasedLinearStrategy
    : public SolvingStrategy<TSparseSpace, TDenseSpace, TLinearSolver>
{
public:
    ///@name Type Definitions */
    ///@{

    /** Counted pointer of ClassName */
    KRATOS_CLASS_POINTER_DEFINITION(ResidualBasedLinearStrategy);

    typedef SolvingStrategy<TSparseSpace, TDenseSpace, TLinearSolver> BaseType;

    typedef ResidualBasedLinearStrategy<TSparseSpace,TDenseSpace,TLinearSolver> ClassType;

    typedef typename BaseType::TDataType TDataType;

    typedef TSparseSpace SparseSpaceType;

    typedef typename BaseType::TSchemeType TSchemeType;

    typedef typename BaseType::TBuilderAndSolverType TBuilderAndSolverType;

    typedef typename BaseType::DofsArrayType DofsArrayType;

    typedef typename BaseType::TSystemMatrixType TSystemMatrixType;

    typedef typename BaseType::TSystemVectorType TSystemVectorType;

    typedef typename BaseType::LocalSystemVectorType LocalSystemVectorType;

    typedef typename BaseType::LocalSystemMatrixType LocalSystemMatrixType;

    typedef typename BaseType::TSystemMatrixPointerType TSystemMatrixPointerType;

    typedef typename BaseType::TSystemVectorPointerType TSystemVectorPointerType;


    ///@}
    ///@name Life Cycle
    ///@{

    /**
     * @brief Default constructor
     */
    explicit ResidualBasedLinearStrategy() : BaseType()
    {
    }

    /**
     * @brief Default constructor. (with parameters)
     * @param rModelPart The model part of the problem
     * @param ThisParameters The configuration parameters
     */
    explicit ResidualBasedLinearStrategy(ModelPart& rModelPart, Parameters ThisParameters)
<<<<<<< HEAD
        : BaseType(rModelPart, ThisParameters)
    {
        KRATOS_ERROR << "IMPLEMENTATION PENDING IN CONSTRUCTOR WITH PARAMETERS" << std::endl;
=======
        : BaseType(rModelPart)
    {
        // Validate and assign defaults
        ThisParameters = this->ValidateAndAssignParameters(ThisParameters, this->GetDefaultParameters());
        this->AssignSettings(ThisParameters);

        // Set flags to start correcty the calculations
        mSolutionStepIsInitialized = false;
        mInitializeWasPerformed = false;

        // Tells to the builder and solver if the reactions have to be Calculated or not
        GetBuilderAndSolver()->SetCalculateReactionsFlag(mCalculateReactionsFlag);

        // Tells to the Builder And Solver if the system matrix and vectors need to
        // be reshaped at each step or not
        GetBuilderAndSolver()->SetReshapeMatrixFlag(mReformDofSetAtEachStep);
>>>>>>> 57f8e233
    }

    /**
     * @brief Default constructor
     * @param rModelPart The model part of the problem
     * @param pScheme The integration scheme
     * @param pNewLinearSolver The linear solver employed
     * @param CalculateReactionFlag The flag for the reaction calculation
     * @param ReformDofSetAtEachStep The flag that allows to compute the modification of the DOF
     * @param CalculateNormDxFlag The flag sets if the norm of Dx is computed
     * @param MoveMeshFlag The flag that allows to move the mesh
     */
    explicit ResidualBasedLinearStrategy(
        ModelPart& rModelPart,
        typename TSchemeType::Pointer pScheme,
        typename TLinearSolver::Pointer pNewLinearSolver,
        bool CalculateReactionFlag = false,
        bool ReformDofSetAtEachStep = false,
        bool CalculateNormDxFlag = false,
        bool MoveMeshFlag = false
        ) : BaseType(rModelPart, MoveMeshFlag),
            mpScheme(pScheme),
            mReformDofSetAtEachStep(ReformDofSetAtEachStep),
            mCalculateNormDxFlag(CalculateNormDxFlag),
            mCalculateReactionsFlag(CalculateReactionFlag)
    {
        KRATOS_TRY

        // Setting up the default builder and solver
        mpBuilderAndSolver = typename TBuilderAndSolverType::Pointer
                             (
                                 new ResidualBasedBlockBuilderAndSolver<TSparseSpace, TDenseSpace, TLinearSolver > (pNewLinearSolver)
                             );

        // Set flag to start correcty the calculations
        mSolutionStepIsInitialized = false;
        mInitializeWasPerformed = false;

        // Tells to the builder and solver if the reactions have to be Calculated or not
        GetBuilderAndSolver()->SetCalculateReactionsFlag(mCalculateReactionsFlag);

        // Tells to the Builder And Solver if the system matrix and vectors need to
        //be reshaped at each step or not
        GetBuilderAndSolver()->SetReshapeMatrixFlag(mReformDofSetAtEachStep);

        // Set EchoLevel to the default value (only time is displayed)
        this->SetEchoLevel(1);

        // By default the matrices are rebuilt at each solution step
        BaseType::SetRebuildLevel(1);

        KRATOS_CATCH("")
    }

    /**
     * @brief Constructor specifying the builder and solver
     * @param rModelPart The model part of the problem
     * @param pScheme The integration scheme
     * @param pNewLinearSolver The linear solver employed
     * @param pNewBuilderAndSolver The builder and solver employed
     * @param CalculateReactionFlag The flag for the reaction calculation
     * @param ReformDofSetAtEachStep The flag that allows to compute the modification of the DOF
     * @param CalculateNormDxFlag The flag sets if the norm of Dx is computed
     * @param MoveMeshFlag The flag that allows to move the mesh
     */
    explicit ResidualBasedLinearStrategy(
        ModelPart& rModelPart,
        typename TSchemeType::Pointer pScheme,
        typename TBuilderAndSolverType::Pointer pNewBuilderAndSolver,
        bool CalculateReactionFlag = false,
        bool ReformDofSetAtEachStep = false,
        bool CalculateNormDxFlag = false,
        bool MoveMeshFlag = false
        ) : BaseType(rModelPart, MoveMeshFlag),
            mpScheme(pScheme),
            mpBuilderAndSolver(pNewBuilderAndSolver),
            mReformDofSetAtEachStep(ReformDofSetAtEachStep),
            mCalculateNormDxFlag(CalculateNormDxFlag),
            mCalculateReactionsFlag(CalculateReactionFlag)
    {
        KRATOS_TRY

        // Set flag to start correcty the calculations
        mSolutionStepIsInitialized = false;
        mInitializeWasPerformed = false;

        // Tells to the builder and solver if the reactions have to be Calculated or not
        GetBuilderAndSolver()->SetCalculateReactionsFlag(mCalculateReactionsFlag);

        // Tells to the Builder And Solver if the system matrix and vectors need to
        //be reshaped at each step or not
        GetBuilderAndSolver()->SetReshapeMatrixFlag(mReformDofSetAtEachStep);

        //set EchoLevel to the default value (only time is displayed)
        this->SetEchoLevel(1);

        // By default the matrices are rebuilt at each solution step
        BaseType::SetRebuildLevel(1);

        KRATOS_CATCH("")
    }

    /**
     * @brief Constructor specifying the builder and solver
     * @param rModelPart The model part of the problem
     * @param pScheme The integration scheme
     * @param pNewLinearSolver The linear solver employed
     * @param pNewBuilderAndSolver The builder and solver employed
     * @param CalculateReactionFlag The flag for the reaction calculation
     * @param ReformDofSetAtEachStep The flag that allows to compute the modification of the DOF
     * @param CalculateNormDxFlag The flag sets if the norm of Dx is computed
     * @param MoveMeshFlag The flag that allows to move the mesh
     */
    KRATOS_DEPRECATED_MESSAGE("Constructor deprecated, please use the constructor without linear solver")
    explicit ResidualBasedLinearStrategy(
        ModelPart& rModelPart,
        typename TSchemeType::Pointer pScheme,
        typename TLinearSolver::Pointer pNewLinearSolver,
        typename TBuilderAndSolverType::Pointer pNewBuilderAndSolver,
        bool CalculateReactionFlag = false,
        bool ReformDofSetAtEachStep = false,
        bool CalculateNormDxFlag = false,
        bool MoveMeshFlag = false
        ) : ResidualBasedLinearStrategy(rModelPart, pScheme, pNewBuilderAndSolver, CalculateReactionFlag, ReformDofSetAtEachStep, CalculateNormDxFlag, MoveMeshFlag)
    {
        KRATOS_TRY

<<<<<<< HEAD
=======
        KRATOS_WARNING("ResidualBasedLinearStrategy") << "This constructor is deprecated, please use the constructor without linear solver" << std::endl;

>>>>>>> 57f8e233
        // We check if the linear solver considered for the builder and solver is consistent
        auto p_linear_solver = pNewBuilderAndSolver->GetLinearSystemSolver();
        KRATOS_ERROR_IF(p_linear_solver != pNewLinearSolver) << "Inconsistent linear solver in strategy and builder and solver. Considering the linear solver assigned to builder and solver :\n" << p_linear_solver->Info() << "\n instead of:\n" << pNewLinearSolver->Info() << std::endl;

        KRATOS_CATCH("")
    }

    /**
     * @brief Destructor.
     * @details In trilinos third party library, the linear solver's preconditioner should be freed before the system matrix. We control the deallocation order with Clear().
     */
    ~ResidualBasedLinearStrategy() override
    {
        // If the linear solver has not been deallocated, clean it before
        // deallocating mpA. This prevents a memory error with the the ML
        // solver (which holds a reference to it).
        // NOTE: The linear solver is hold by the B&S
        auto p_builder_and_solver = this->GetBuilderAndSolver();
        if (p_builder_and_solver != nullptr) {
            p_builder_and_solver->Clear();
        }

        // Deallocating system vectors to avoid errors in MPI. Clear calls
        // TrilinosSpace::Clear for the vectors, which preserves the Map of
        // current vectors, performing MPI calls in the process. Due to the
        // way Python garbage collection works, this may happen after
        // MPI_Finalize has already been called and is an error. Resetting
        // the pointers here prevents Clear from operating with the
        // (now deallocated) vectors.
        mpA.reset();
        mpDx.reset();
        mpb.reset();

        this->Clear();
    }

    /**
     * @brief Set method for the time scheme
     * @param pScheme The pointer to the time scheme considered
     */
    void SetScheme(typename TSchemeType::Pointer pScheme)
    {
        mpScheme = pScheme;
    };

    /**
     * @brief Get method for the time scheme
     * @return mpScheme: The pointer to the time scheme considered
     */
    typename TSchemeType::Pointer GetScheme()
    {
        return mpScheme;
    };

    /**
     * @brief Set method for the builder and solver
     * @param pNewBuilderAndSolver The pointer to the builder and solver considered
     */
    void SetBuilderAndSolver(typename TBuilderAndSolverType::Pointer pNewBuilderAndSolver)
    {
        mpBuilderAndSolver = pNewBuilderAndSolver;
    };

    /**
     * @brief Get method for the builder and solver
     * @return mpBuilderAndSolver: The pointer to the builder and solver considered
     */
    typename TBuilderAndSolverType::Pointer GetBuilderAndSolver()
    {
        return mpBuilderAndSolver;
    };

    /**
     * @brief This method sets the flag mCalculateReactionsFlag
     * @param CalculateReactionsFlag The flag that tells if the reactions are computed
     */
    void SetCalculateReactionsFlag(bool CalculateReactionsFlag)
    {
        mCalculateReactionsFlag = CalculateReactionsFlag;
        GetBuilderAndSolver()->SetCalculateReactionsFlag(mCalculateReactionsFlag);
    }

    /**
     * @brief This method returns the flag mCalculateReactionsFlag
     * @return The flag that tells if the reactions are computed
     */
    bool GetCalculateReactionsFlag()
    {
        return mCalculateReactionsFlag;
    }

    /**
     * @brief This method sets the flag mReformDofSetAtEachStep
     * @param Flag The flag that tells if each time step the system is rebuilt
     */
    void SetReformDofSetAtEachStepFlag(bool Flag)
    {
        mReformDofSetAtEachStep = Flag;
        GetBuilderAndSolver()->SetReshapeMatrixFlag(mReformDofSetAtEachStep);
    }

    /**
     * @brief This method returns the flag mReformDofSetAtEachStep
     * @return The flag that tells if each time step the system is rebuilt
     */
    bool GetReformDofSetAtEachStepFlag()
    {
        return mReformDofSetAtEachStep;
    }

    /**
     * @brief It sets the level of echo for the solving strategy
     * @param Level The level to set
     * @details The different levels of echo are:
     * - 0: Mute... no echo at all
     * - 1: Printing time and basic informations
     * - 2: Printing linear solver data
     * - 3: Print of debug informations: Echo of stiffness matrix, Dx, b...
     */

    void SetEchoLevel(int Level) override
    {
        BaseType::SetEchoLevel(Level);
        GetBuilderAndSolver()->SetEchoLevel(Level);
    }

    //*********************************************************************************
    /**OPERATIONS ACCESSIBLE FROM THE INPUT:*/

    /**
     * @brief Create method
     * @param rModelPart The model part of the problem
     * @param ThisParameters The configuration parameters
     */
    typename BaseType::Pointer Create(
        ModelPart& rModelPart,
        Parameters ThisParameters
        ) const override
    {
        return Kratos::make_shared<ClassType>(rModelPart, ThisParameters);
    }

    /**
     * @brief Operation to predict the solution ... if it is not called a trivial predictor is used in which the
    values of the solution step of interest are assumed equal to the old values
     */
    void Predict() override
    {
        KRATOS_TRY
        const DataCommunicator &r_comm = BaseType::GetModelPart().GetCommunicator().GetDataCommunicator();
        //OPERATIONS THAT SHOULD BE DONE ONCE - internal check to avoid repetitions
        //if the operations needed were already performed this does nothing
        if(mInitializeWasPerformed == false)
        	Initialize();

        //initialize solution step
        if (mSolutionStepIsInitialized == false)
        	InitializeSolutionStep();

        TSystemMatrixType& rA  = *mpA;
        TSystemVectorType& rDx = *mpDx;
        TSystemVectorType& rb  = *mpb;

        DofsArrayType& r_dof_set = GetBuilderAndSolver()->GetDofSet();

        this->GetScheme()->Predict(BaseType::GetModelPart(), r_dof_set, rA, rDx, rb);
        auto& r_constraints_array = BaseType::GetModelPart().MasterSlaveConstraints();
        const int local_number_of_constraints = r_constraints_array.size();
        const int global_number_of_constraints = r_comm.SumAll(local_number_of_constraints);
        if(global_number_of_constraints != 0) {
            const auto& rProcessInfo = BaseType::GetModelPart().GetProcessInfo();

            auto it_begin = BaseType::GetModelPart().MasterSlaveConstraints().begin();

            #pragma omp parallel for firstprivate(it_begin)
            for(int i=0; i<static_cast<int>(local_number_of_constraints); ++i)
                (it_begin+i)->ResetSlaveDofs(rProcessInfo);

            #pragma omp parallel for firstprivate(it_begin)
            for(int i=0; i<static_cast<int>(local_number_of_constraints); ++i)
                 (it_begin+i)->Apply(rProcessInfo);

            //the following is needed since we need to eventually compute time derivatives after applying
            //Master slave relations
            TSparseSpace::SetToZero(rDx);
            this->GetScheme()->Update(BaseType::GetModelPart(), r_dof_set, rA, rDx, rb);
        }

        if (BaseType::MoveMeshFlag() == true) BaseType::MoveMesh();

        KRATOS_CATCH("")
    }

    /**
     * @brief Initialization of member variables and prior operations
     */
    void Initialize() override
    {
        KRATOS_TRY

        if (mInitializeWasPerformed == false)
        {
            //pointers needed in the solution
            typename TSchemeType::Pointer p_scheme = GetScheme();

            //Initialize The Scheme - OPERATIONS TO BE DONE ONCE
            if (p_scheme->SchemeIsInitialized() == false)
                p_scheme->Initialize(BaseType::GetModelPart());

            //Initialize The Elements - OPERATIONS TO BE DONE ONCE
            if (p_scheme->ElementsAreInitialized() == false)
                p_scheme->InitializeElements(BaseType::GetModelPart());

            //Initialize The Conditions - OPERATIONS TO BE DONE ONCE
            if (p_scheme->ConditionsAreInitialized() == false)
                p_scheme->InitializeConditions(BaseType::GetModelPart());

            mInitializeWasPerformed = true;
        }

        KRATOS_CATCH("")
    }

    /**
     * @brief The problem of interest is solved
     * @details a double containing norm(Dx) is returned if CalculateNormDxFlag == true, else 0 is returned
     * @return norm(Dx)
     */

    double Solve() override
    {
        BaseType::Solve();

        //calculate if needed the norm of Dx
        double norm_dx = 0.00;
        if (mCalculateNormDxFlag == true)
            norm_dx = TSparseSpace::TwoNorm(*mpDx);

        return norm_dx;
    }

    /**
     * @brief Clears the internal storage
     * @note NULL could be changed to nullptr in the future (c++11)
     */
    void Clear() override
    {
        KRATOS_TRY;

        // Setting to zero the internal flag to ensure that the dof sets are recalculated. Also clear the linear solver stored in the B&S
        auto p_builder_and_solver = GetBuilderAndSolver();
        if (p_builder_and_solver != nullptr) {
            p_builder_and_solver->SetDofSetIsInitializedFlag(false);
            p_builder_and_solver->Clear();
        }

        // Clearing the system of equations
        if (mpA != nullptr)
            SparseSpaceType::Clear(mpA);
        if (mpDx != nullptr)
            SparseSpaceType::Clear(mpDx);
        if (mpb != nullptr)
            SparseSpaceType::Clear(mpb);

        // Clearing scheme
        auto p_scheme = GetScheme();
        if (p_scheme != nullptr) {
            GetScheme()->Clear();
        }

        mInitializeWasPerformed = false;
        mSolutionStepIsInitialized = false;

        KRATOS_CATCH("");
    }

    /**
     * @brief This operations should be called before printing the results when non trivial results (e.g. stresses)
    need to be calculated given the solution of the step
     *@details This operations should be called only when needed, before printing as it can involve a non negligible cost
     */
    void CalculateOutputData() override
    {
        TSystemMatrixType& rA  = *mpA;
        TSystemVectorType& rDx = *mpDx;
        TSystemVectorType& rb  = *mpb;

        GetScheme()->CalculateOutputData(BaseType::GetModelPart(),
                                         GetBuilderAndSolver()->GetDofSet(),
                                         rA, rDx, rb);
    }

    /**
     * @brief Performs all the required operations that should be done (for each step) before solving the solution step.
     * @details A member variable should be used as a flag to make sure this function is called only once per step.
     * @todo Boost dependencies should be replaced by std equivalent
     */
    void InitializeSolutionStep() override
    {
        KRATOS_TRY

        if (mSolutionStepIsInitialized == false)
        {
            //pointers needed in the solution
            typename TSchemeType::Pointer p_scheme = GetScheme();
            typename TBuilderAndSolverType::Pointer p_builder_and_solver = GetBuilderAndSolver();

            //set up the system, operation performed just once unless it is required
            //to reform the dof set at each iteration
            BuiltinTimer system_construction_time;
            if (p_builder_and_solver->GetDofSetIsInitializedFlag() == false ||
                    mReformDofSetAtEachStep == true)
            {
                //setting up the list of the DOFs to be solved
                BuiltinTimer setup_dofs_time;
                p_builder_and_solver->SetUpDofSet(p_scheme, BaseType::GetModelPart());
                KRATOS_INFO_IF("ResidualBasedLinearStrategy", BaseType::GetEchoLevel() > 0) << "Setup Dofs Time" << setup_dofs_time.ElapsedSeconds() << std::endl;

                //shaping correctly the system
                BuiltinTimer setup_system_time;
                p_builder_and_solver->SetUpSystem(BaseType::GetModelPart());
                KRATOS_INFO_IF("ResidualBasedLinearStrategy", BaseType::GetEchoLevel() > 0) << "Setup System Time" << setup_system_time.ElapsedSeconds() << std::endl;

                //setting up the Vectors involved to the correct size
                BuiltinTimer system_matrix_resize_time;
                p_builder_and_solver->ResizeAndInitializeVectors(p_scheme, mpA, mpDx, mpb,
                                                                 BaseType::GetModelPart());
                KRATOS_INFO_IF("ResidualBasedLinearStrategy", BaseType::GetEchoLevel() > 0) << "System Matrix Resize Time" << system_matrix_resize_time.ElapsedSeconds() << std::endl;
            }

            KRATOS_INFO_IF("ResidualBasedLinearStrategy", BaseType::GetEchoLevel() > 0) << "System Construction Time" << system_construction_time.ElapsedSeconds() << std::endl;

            TSystemMatrixType& rA  = *mpA;
            TSystemVectorType& rDx = *mpDx;
            TSystemVectorType& rb  = *mpb;

            //initial operations ... things that are constant over the Solution Step
            p_builder_and_solver->InitializeSolutionStep(BaseType::GetModelPart(), rA, rDx, rb);

            //initial operations ... things that are constant over the Solution Step
            p_scheme->InitializeSolutionStep(BaseType::GetModelPart(), rA, rDx, rb);

            mSolutionStepIsInitialized = true;
        }

        KRATOS_CATCH("")
    }

    /**
     * @brief Performs all the required operations that should be done (for each step) after solving the solution step.
     * @details A member variable should be used as a flag to make sure this function is called only once per step.
     */
    void FinalizeSolutionStep() override
    {
        KRATOS_TRY;
        typename TSchemeType::Pointer p_scheme = GetScheme();
        typename TBuilderAndSolverType::Pointer p_builder_and_solver = GetBuilderAndSolver();

        TSystemMatrixType &rA  = *mpA;
        TSystemVectorType &rDx = *mpDx;
        TSystemVectorType &rb  = *mpb;

        //Finalisation of the solution step,
        //operations to be done after achieving convergence, for example the
        //Final Residual Vector (mb) has to be saved in there
        //to avoid error accumulation

        p_scheme->FinalizeSolutionStep(BaseType::GetModelPart(), rA, rDx, rb);
        p_builder_and_solver->FinalizeSolutionStep(BaseType::GetModelPart(), rA, rDx, rb);

        //Cleaning memory after the solution
        p_scheme->Clean();

        //reset flags for next step
        mSolutionStepIsInitialized = false;

        //deallocate the systemvectors if needed
        if (mReformDofSetAtEachStep == true)
        {
            SparseSpaceType::Clear(mpA);
            SparseSpaceType::Clear(mpDx);
            SparseSpaceType::Clear(mpb);

            this->Clear();
        }

        KRATOS_CATCH("");
    }

    /**
     * @brief Solves the current step. This function returns true if a solution has been found, false otherwise.
     */
    bool SolveSolutionStep() override
    {
        //pointers needed in the solution
        typename TSchemeType::Pointer p_scheme = GetScheme();
        typename TBuilderAndSolverType::Pointer p_builder_and_solver = GetBuilderAndSolver();

        TSystemMatrixType& rA  = *mpA;
        TSystemVectorType& rDx = *mpDx;
        TSystemVectorType& rb  = *mpb;

	    p_scheme->InitializeNonLinIteration(BaseType::GetModelPart(), rA, rDx, rb);

        if (BaseType::mRebuildLevel > 0 || BaseType::mStiffnessMatrixIsBuilt == false)
        {
            TSparseSpace::SetToZero(rA);
            TSparseSpace::SetToZero(rDx);
            TSparseSpace::SetToZero(rb);
            // passing smart pointers instead of references here
            // to prevent dangling pointer to system matrix when
            // reusing ml preconditioners in the trilinos tpl
            p_builder_and_solver->BuildAndSolve(p_scheme, BaseType::GetModelPart(), rA, rDx, rb);
            BaseType::mStiffnessMatrixIsBuilt = true;
        }
        else
        {
            TSparseSpace::SetToZero(rDx);
            TSparseSpace::SetToZero(rb);
            p_builder_and_solver->BuildRHSAndSolve(p_scheme, BaseType::GetModelPart(), rA, rDx, rb);
        }

        // Debugging info
        EchoInfo();

        //update results
        DofsArrayType& r_dof_set = p_builder_and_solver->GetDofSet();
        p_scheme->Update(BaseType::GetModelPart(), r_dof_set, rA, rDx, rb);

        //move the mesh if needed
        if (BaseType::MoveMeshFlag() == true) BaseType::MoveMesh();

        p_scheme->FinalizeNonLinIteration(BaseType::GetModelPart(), rA, rDx, rb);

        // Calculate reactions if required
        if (mCalculateReactionsFlag == true)
            p_builder_and_solver->CalculateReactions(p_scheme,
                                                     BaseType::GetModelPart(),
                                                     rA, rDx, rb);

        return true;
    }

    /**
     * @brief This method returns the LHS matrix
     * @return The LHS matrix
     */
    TSystemMatrixType& GetSystemMatrix() override
    {
        TSystemMatrixType& mA = *mpA;

        return mA;
    }

    /**
     * @brief This method returns the RHS vector
     * @return The RHS vector
     */
    TSystemVectorType& GetSystemVector() override
    {
        TSystemVectorType& mb = *mpb;

        return mb;
    }

    /**
     * @brief This method returns the solution vector
     * @return The Dx vector
     */
    TSystemVectorType& GetSolutionVector() override
    {
        TSystemVectorType& mDx = *mpDx;

        return mDx;
    }

    /**
     * @brief This method returns the residual norm
     * @return The residual norm
     */
    double GetResidualNorm() override
    {
        if (TSparseSpace::Size(*mpb) != 0)
            return TSparseSpace::TwoNorm(*mpb);
        else
            return 0.0;
    }

    /**
     * @brief Function to perform expensive checks.
     * @details It is designed to be called ONCE to verify that the input is correct.
     */
    int Check() override
    {
        KRATOS_TRY

        BaseType::Check();

        GetBuilderAndSolver()->Check(BaseType::GetModelPart());

        GetScheme()->Check(BaseType::GetModelPart());

        return 0;

        KRATOS_CATCH("")
    }

    /**
<<<<<<< HEAD
=======
     * @brief This method provides the defaults parameters to avoid conflicts between the different constructors
     * @return The default parameters
     */
    Parameters GetDefaultParameters() const override
    {
        Parameters default_parameters = Parameters(R"(
        {
            "name"                         : "linear_strategy",
            "compute_norm_dx"              : false,
            "reform_dofs_at_each_step"     : false,
            "compute_reactions"            : false,
            "builder_and_solver_settings"  : {},
            "linear_solver_settings"       : {},
            "scheme_settings"              : {}
        })");

        // Getting base class default parameters
        const Parameters base_default_parameters = BaseType::GetDefaultParameters();
        default_parameters.RecursivelyAddMissingParameters(base_default_parameters);
        return default_parameters;
    }

    /**
>>>>>>> 57f8e233
     * @brief Returns the name of the class as used in the settings (snake_case format)
     * @return The name of the class
     */
    static std::string Name()
    {
        return "linear_strategy";
    }

    ///@}
    ///@name Operators
    ///@{

    ///@}
    ///@name Operations
    ///@{


    ///@}
    ///@name Access
    ///@{


    ///@}
    ///@name Inquiry
    ///@{

    ///@}
    ///@name Input and output
    ///@{

    /// Turn back information as a string.
    std::string Info() const override
    {
        return "ResidualBasedLinearStrategy";
    }

    /// Print information about this object.
    void PrintInfo(std::ostream& rOStream) const override
    {
        rOStream << Info();
    }

    /// Print object's data.
    void PrintData(std::ostream& rOStream) const override
    {
        rOStream << Info();
    }

    ///@}
    ///@name Friends
    ///@{


    ///@}

protected:
    ///@name Protected static Member Variables
    ///@{

    ///@}
    ///@name Protected member Variables
    ///@{

    ///@}
    ///@name Protected Operators
    ///@{

    ///@}
    ///@name Protected Operations
    ///@{

    /**
     * @brief This method assigns settings to member variables
     * @param ThisParameters Parameters that are assigned to the member variables
     */
    void AssignSettings(const Parameters ThisParameters) override
    {
        BaseType::AssignSettings(ThisParameters);
        mCalculateNormDxFlag = ThisParameters["compute_norm_dx"].GetBool();
        mReformDofSetAtEachStep = ThisParameters["reform_dofs_at_each_step"].GetBool();
        mCalculateReactionsFlag = ThisParameters["compute_reactions"].GetBool();

        // Saving the scheme
        if (ThisParameters["scheme_settings"].Has("name")) {
            KRATOS_ERROR << "IMPLEMENTATION PENDING IN CONSTRUCTOR WITH PARAMETERS" << std::endl;
        }

        // Setting up the default builder and solver
        if (ThisParameters["builder_and_solver_settings"].Has("name")) {
            KRATOS_ERROR << "IMPLEMENTATION PENDING IN CONSTRUCTOR WITH PARAMETERS" << std::endl;
        }
    }

    ///@}
    ///@name Protected  Access
    ///@{

    ///@}
    ///@name Protected Inquiry
    ///@{

    ///@}
    ///@name Protected LifeCycle
    ///@{

    ///@}

private:
    ///@name Static Member Variables
    ///@{


    ///@}
    ///@name Member Variables
    ///@{
<<<<<<< HEAD
    
=======

>>>>>>> 57f8e233
    typename TSchemeType::Pointer mpScheme = nullptr; /// The pointer to the linear solver considered
    typename TBuilderAndSolverType::Pointer mpBuilderAndSolver = nullptr; /// The pointer to the builder and solver employed

    TSystemVectorPointerType mpDx; /// The incremement in the solution
    TSystemVectorPointerType mpb; /// The RHS vector of the system of equations
    TSystemMatrixPointerType mpA; /// The LHS matrix of the system of equations

    /**
     * @brief Flag telling if it is needed to reform the DofSet at each
    solution step or if it is possible to form it just once
    * @details Default = false
        - true  : Reforme at each time step
        - false : Form just one (more efficient)
     */
    bool mReformDofSetAtEachStep;

    bool mCalculateNormDxFlag; /// Calculates if required the norm of the correction term Dx

    /**
     * @brief Flag telling if it is needed or not to compute the reactions
     * @details default = true
     */
    bool mCalculateReactionsFlag;

    bool mSolutionStepIsInitialized; /// Flag to set as initialized the solution step

    bool mInitializeWasPerformed; /// Flag to set as initialized the strategy

    ///@}
    ///@name Private Operators*/
    ///@{

    /**
     * @brief This method returns the components of the system of equations depending of the echo level
     */
    virtual void EchoInfo()
    {
        TSystemMatrixType& rA  = *mpA;
        TSystemVectorType& rDx = *mpDx;
        TSystemVectorType& rb  = *mpb;

        if (BaseType::GetEchoLevel() == 3) //if it is needed to print the debug info
        {
            KRATOS_INFO("LHS") << "SystemMatrix = " << rA << std::endl;
            KRATOS_INFO("Dx")  << "Solution obtained = " << rDx << std::endl;
            KRATOS_INFO("RHS") << "RHS  = " << rb << std::endl;
        }
        if (this->GetEchoLevel() == 4) //print to matrix market file
        {
            std::stringstream matrix_market_name;
            matrix_market_name << "A_" << BaseType::GetModelPart().GetProcessInfo()[TIME] <<  ".mm";
            TSparseSpace::WriteMatrixMarketMatrix((char*) (matrix_market_name.str()).c_str(), rA, false);

            std::stringstream matrix_market_vectname;
            matrix_market_vectname << "b_" << BaseType::GetModelPart().GetProcessInfo()[TIME] << ".mm.rhs";
            TSparseSpace::WriteMatrixMarketVector((char*) (matrix_market_vectname.str()).c_str(), rb);
        }
    }

    ///@}
    ///@name Private Operations*/
    ///@{


    ///@}
    ///@name Private  Access */
    ///@{


    ///@}
    ///@name Private Inquiry */
    ///@{


    ///@}
    ///@name Un accessible methods */
    ///@{

    /** Copy constructor.
     */
    ResidualBasedLinearStrategy(const ResidualBasedLinearStrategy& Other);

    ///@}

}; /* Class ResidualBasedLinearStrategy */

///@}

///@name Type Definitions */
///@{


///@}

} /* namespace Kratos.*/

#endif /* KRATOS_RESIDUALBASED_LINEAR_STRATEGY  defined */
<|MERGE_RESOLUTION|>--- conflicted
+++ resolved
@@ -113,11 +113,6 @@
      * @param ThisParameters The configuration parameters
      */
     explicit ResidualBasedLinearStrategy(ModelPart& rModelPart, Parameters ThisParameters)
-<<<<<<< HEAD
-        : BaseType(rModelPart, ThisParameters)
-    {
-        KRATOS_ERROR << "IMPLEMENTATION PENDING IN CONSTRUCTOR WITH PARAMETERS" << std::endl;
-=======
         : BaseType(rModelPart)
     {
         // Validate and assign defaults
@@ -134,7 +129,6 @@
         // Tells to the Builder And Solver if the system matrix and vectors need to
         // be reshaped at each step or not
         GetBuilderAndSolver()->SetReshapeMatrixFlag(mReformDofSetAtEachStep);
->>>>>>> 57f8e233
     }
 
     /**
@@ -262,11 +256,8 @@
     {
         KRATOS_TRY
 
-<<<<<<< HEAD
-=======
         KRATOS_WARNING("ResidualBasedLinearStrategy") << "This constructor is deprecated, please use the constructor without linear solver" << std::endl;
 
->>>>>>> 57f8e233
         // We check if the linear solver considered for the builder and solver is consistent
         auto p_linear_solver = pNewBuilderAndSolver->GetLinearSystemSolver();
         KRATOS_ERROR_IF(p_linear_solver != pNewLinearSolver) << "Inconsistent linear solver in strategy and builder and solver. Considering the linear solver assigned to builder and solver :\n" << p_linear_solver->Info() << "\n instead of:\n" << pNewLinearSolver->Info() << std::endl;
@@ -775,8 +766,6 @@
     }
 
     /**
-<<<<<<< HEAD
-=======
      * @brief This method provides the defaults parameters to avoid conflicts between the different constructors
      * @return The default parameters
      */
@@ -800,7 +789,6 @@
     }
 
     /**
->>>>>>> 57f8e233
      * @brief Returns the name of the class as used in the settings (snake_case format)
      * @return The name of the class
      */
@@ -916,11 +904,7 @@
     ///@}
     ///@name Member Variables
     ///@{
-<<<<<<< HEAD
-    
-=======
-
->>>>>>> 57f8e233
+
     typename TSchemeType::Pointer mpScheme = nullptr; /// The pointer to the linear solver considered
     typename TBuilderAndSolverType::Pointer mpBuilderAndSolver = nullptr; /// The pointer to the builder and solver employed
 
