//    |  /           |
//    ' /   __| _` | __|  _ \   __|
//    . \  |   (   | |   (   |\__ \.
//   _|\_\_|  \__,_|\__|\___/ ____/
//                   Multi-Physics
//
//  License:          BSD License
//  Main authors:  Vicente Mataix Ferrandiz
//

#if !defined(KRATOS_RESIDUAL_PSEUDO_STATIC_DISPLACEMENT_SCHEME )
#define  KRATOS_RESIDUAL_PSEUDO_STATIC_DISPLACEMENT_SCHEME

/* System includes */

/* External includes */

/* Project includes */
#include "solving_strategies/schemes/residual_based_bossak_displacement_scheme.hpp"

namespace Kratos
{
///@name Kratos Globals
///@{
///@}
///@name Type Definitions
///@{
///@}
///@name  Enum's
///@{
///@}
///@name  Functions
///@{
///@}
///@name Kratos Classes
///@{

/**
 * @class ResidualBasedPseudoStaticDisplacementScheme
 * @ingroup KratosCore
 * @brief This is a pseudo-static scheme
 * @details For pseudo–static strategy: calculate the constant matrices D = Beta * M, "set" M = 0 after initializing the damping matrix
 * @note Based on Riccardo Rossi PhD Thesis: Light weight Structures: Structural Analysis and Coupling Issues
 * @author Vicente Mataix Ferrandiz
 */
template<class TSparseSpace,  class TDenseSpace >
class ResidualBasedPseudoStaticDisplacementScheme
    : public ResidualBasedBossakDisplacementScheme<TSparseSpace,TDenseSpace>
{
public:
    ///@name Type Definitions
    ///@{
    KRATOS_CLASS_POINTER_DEFINITION( ResidualBasedPseudoStaticDisplacementScheme );

    typedef Scheme<TSparseSpace,TDenseSpace>                                        BaseType;

    typedef ResidualBasedPseudoStaticDisplacementScheme<TSparseSpace, TDenseSpace> ClassType;

    typedef typename BaseType::TDataType                                           TDataType;

    typedef typename BaseType::DofsArrayType                                   DofsArrayType;

    typedef typename Element::DofsVectorType                                  DofsVectorType;

    typedef typename BaseType::TSystemMatrixType                           TSystemMatrixType;

    typedef typename BaseType::TSystemVectorType                           TSystemVectorType;

    typedef typename BaseType::LocalSystemVectorType                   LocalSystemVectorType;

    typedef typename BaseType::LocalSystemMatrixType                   LocalSystemMatrixType;

    typedef ModelPart::ElementsContainerType                               ElementsArrayType;

    typedef ModelPart::ConditionsContainerType                           ConditionsArrayType;

    typedef typename BaseType::Pointer                                       BaseTypePointer;

    typedef ResidualBasedBossakDisplacementScheme<TSparseSpace,TDenseSpace>  DerivedBaseType;

    static constexpr double ZeroTolerance = std::numeric_limits<double>::epsilon();

    ///@}
    ///@name Life Cycle
    ///@{

    /**
     * @brief Default constructor
     */
    explicit ResidualBasedPseudoStaticDisplacementScheme()
        : DerivedBaseType(0.0),
          mpRayleighBeta(&NODAL_MAUX)
    {
    }

    /**
     * @brief Constructor. The pseudo static scheme (parameters)
     * @param ThisParameters Parameters with the Rayleigh variable
     */
    explicit ResidualBasedPseudoStaticDisplacementScheme(Parameters ThisParameters)
<<<<<<< HEAD
        : DerivedBaseType(0.0)
    {
        // Validate default parameters
        Parameters default_parameters = Parameters(R"(
        {
            "name"                   : "ResidualBasedPseudoStaticDisplacementScheme",
            "rayleigh_beta_variable" : "RAYLEIGH_BETA"
        })" );
        ThisParameters.ValidateAndAssignDefaults(default_parameters);

        mpRayleighBeta = &KratosComponents<Variable<double>>::Get(ThisParameters["rayleigh_beta_variable"].GetString());
=======
        : DerivedBaseType()
    {
        // Validate and assign defaults
        ThisParameters = this->ValidateAndAssignParameters(ThisParameters, this->GetDefaultParameters());
        this->AssignSettings(ThisParameters);
>>>>>>> 57f8e233
    }

    /**
     * @brief Default constructor. The pseudo static scheme
     */
    explicit ResidualBasedPseudoStaticDisplacementScheme(const Variable<double>& RayleighBetaVariable)
        :DerivedBaseType(0.0),
        mpRayleighBeta(&RayleighBetaVariable)
    {
    }

    /** Copy Constructor.
     */
    explicit ResidualBasedPseudoStaticDisplacementScheme(ResidualBasedPseudoStaticDisplacementScheme& rOther)
        :DerivedBaseType(rOther),
        mpRayleighBeta(rOther.mpRayleighBeta)
    {
    }

    /**
     * Clone
     */
    BaseTypePointer Clone() override
    {
        return BaseTypePointer( new ResidualBasedPseudoStaticDisplacementScheme(*this) );
    }

    /** Destructor.
     */
    ~ResidualBasedPseudoStaticDisplacementScheme() override
    {
    }

    ///@}
    ///@name Operators
    ///@{

    ///@}
    ///@name Operations
    ///@{

    /**
     * @brief Create method
     * @param ThisParameters The configuration parameters
     */
    typename BaseType::Pointer Create(Parameters ThisParameters) const override
    {
        return Kratos::make_shared<ClassType>(ThisParameters);
    }

    /**
     * @brief Performing the update of the solution
     * @details Incremental update within newton iteration. It updates the state variables at the end of the time step u_{n+1}^{k+1}= u_{n+1}^{k}+ \Delta u
     * @param rModelPart The model of the problem to solve
     * @param rDofSet Set of all primary variables
     * @param rA LHS matrix
     * @param rDx incremental update of primary variables
     * @param rb RHS Vector
     */
    void Update(
        ModelPart& rModelPart,
        DofsArrayType& rDofSet,
        TSystemMatrixType& rA,
        TSystemVectorType& rDx,
        TSystemVectorType& rb
        ) override
    {
        KRATOS_TRY;

        DerivedBaseType::mpDofUpdater->UpdateDofs(rDofSet, rDx);

        // Updating time derivatives (nodally for efficiency)
        const int num_nodes = static_cast<int>( rModelPart.Nodes().size() );
        const auto it_node_begin = rModelPart.Nodes().begin();

        array_1d<double, 3 > delta_displacement;

        #pragma omp parallel for private(delta_displacement)
        for(int i = 0;  i < num_nodes; ++i) {
            auto it_node = it_node_begin + i;

            noalias(delta_displacement) = it_node->FastGetSolutionStepValue(DISPLACEMENT) - it_node->FastGetSolutionStepValue(DISPLACEMENT, 1);

            array_1d<double, 3>& r_current_velocity = it_node->FastGetSolutionStepValue(VELOCITY);
            const array_1d<double, 3>& r_previous_velocity = it_node->FastGetSolutionStepValue(VELOCITY, 1);

            noalias(r_current_velocity) = (DerivedBaseType::mBossak.c1 * delta_displacement - DerivedBaseType::mBossak.c4 * r_previous_velocity);
        }

        KRATOS_CATCH( "" );
    }

    /**
     * @brief Performing the prediction of the solution
     * @details It predicts the solution for the current step x = xold + vold * Dt
     * @param rModelPart The model of the problem to solve
     * @param rDofSet set of all primary variables
     * @param rA LHS matrix
     * @param rDx Incremental update of primary variables
     * @param rb RHS Vector
     */
    void Predict(
        ModelPart& rModelPart,
        DofsArrayType& rDofSet,
        TSystemMatrixType& rA,
        TSystemVectorType& rDx,
        TSystemVectorType& rb
        ) override
    {
        KRATOS_TRY;

        // Process info
        const ProcessInfo& r_current_process_info = rModelPart.GetProcessInfo();

        // Delta time
        const double delta_time = r_current_process_info[DELTA_TIME];

        // Updating time derivatives (nodally for efficiency)
        const auto it_node_begin = rModelPart.Nodes().begin();
        const int num_nodes = static_cast<int>(rModelPart.NumberOfNodes());

        // Auxiliar variables
        const array_1d<double, 3> zero_array = ZeroVector(3);
        array_1d<double, 3 > delta_displacement = zero_array;
        bool predicted_x, predicted_y, predicted_z;

        // Getting position
        const int disppos_x = it_node_begin->HasDofFor(DISPLACEMENT_X) ? it_node_begin->GetDofPosition(DISPLACEMENT_X) : -1;
        const int velpos_x = it_node_begin->HasDofFor(VELOCITY_X) ? it_node_begin->GetDofPosition(VELOCITY_X) : -1;
        const int disppos_y = it_node_begin->HasDofFor(DISPLACEMENT_Y) ? it_node_begin->GetDofPosition(DISPLACEMENT_Y) : -1;
        const int velpos_y = it_node_begin->HasDofFor(VELOCITY_Y) ? it_node_begin->GetDofPosition(VELOCITY_Y) : -1;
        const int disppos_z = it_node_begin->HasDofFor(DISPLACEMENT_Z) ? it_node_begin->GetDofPosition(DISPLACEMENT_Z) : -1;
        const int velpos_z = it_node_begin->HasDofFor(VELOCITY_Z) ? it_node_begin->GetDofPosition(VELOCITY_Z) : -1;

        #pragma omp parallel for private(delta_displacement, predicted_x, predicted_y, predicted_z)
        for(int i = 0;  i < num_nodes; ++i) {
            auto it_node = it_node_begin + i;

            predicted_x = false;
            predicted_y = false;
            predicted_z = false;

            //Predicting: r_current_displacement = r_previous_displacement + r_previous_velocity * delta_time;
            //ATTENTION::: the prediction is performed only on free nodes

            const array_1d<double, 3>& r_previous_velocity     = it_node->FastGetSolutionStepValue(VELOCITY,     1);
            const array_1d<double, 3>& r_previous_displacement = it_node->FastGetSolutionStepValue(DISPLACEMENT, 1);
            array_1d<double, 3>& r_current_acceleration        = it_node->FastGetSolutionStepValue(ACCELERATION);
            array_1d<double, 3>& r_current_velocity            = it_node->FastGetSolutionStepValue(VELOCITY);
            array_1d<double, 3>& r_current_displacement        = it_node->FastGetSolutionStepValue(DISPLACEMENT);

            if (velpos_x > -1) {
                if (it_node->GetDof(VELOCITY_X, velpos_x).IsFixed()) {
                    delta_displacement[0] = (r_current_velocity[0] + DerivedBaseType::mBossak.c4 * r_previous_velocity[0])/DerivedBaseType::mBossak.c1;
                    r_current_displacement[0] =  r_previous_displacement[0] + delta_displacement[0];
                    predicted_x = true;
                }
            }
            if (disppos_x > -1 && !predicted_x) {
                if (!it_node->GetDof(DISPLACEMENT_X, disppos_x).IsFixed() && !predicted_x) {
                    r_current_displacement[0] = r_previous_displacement[0] + delta_time * r_previous_velocity[0];
                }
            }

            if (velpos_y > -1) {
                if (it_node->GetDof(VELOCITY_Y, velpos_y).IsFixed()) {
                    delta_displacement[1] = (r_current_velocity[1] + DerivedBaseType::mBossak.c4 * r_previous_velocity[1])/DerivedBaseType::mBossak.c1;
                    r_current_displacement[1] =  r_previous_displacement[1] + delta_displacement[1];
                    predicted_y = true;
                }
            }
            if (disppos_y > -1 && !predicted_y) {
                if (!it_node->GetDof(DISPLACEMENT_Y, disppos_y).IsFixed() && !predicted_y) {
                    r_current_displacement[1] = r_previous_displacement[1] + delta_time * r_previous_velocity[1];
                }
            }

            if (velpos_z > -1) {
                if (it_node->GetDof(VELOCITY_Z, velpos_z).IsFixed()) {
                    delta_displacement[2] = (r_current_velocity[2] + DerivedBaseType::mBossak.c4 * r_previous_velocity[2])/DerivedBaseType::mBossak.c1;
                    r_current_displacement[2] =  r_previous_displacement[2] + delta_displacement[2];
                    predicted_z = true;
                }
            }
            if (disppos_z > -1 && !predicted_z) {
                if (!it_node->GetDof(DISPLACEMENT_Z, disppos_z).IsFixed() && !predicted_z) {
                    r_current_displacement[2] = r_previous_displacement[2] + delta_time * r_previous_velocity[2];
                }
            }

            // Updating time derivatives
            noalias(r_current_acceleration) = zero_array;
            noalias(r_current_velocity) = r_previous_velocity;
        }

        KRATOS_CATCH( "" );
    }

    /**
<<<<<<< HEAD
=======
     * @brief This method provides the defaults parameters to avoid conflicts between the different constructors
     * @return The default parameters
     */
    Parameters GetDefaultParameters() const override
    {
        Parameters default_parameters = Parameters(R"(
        {
            "name"                   : "pseudo_static_scheme",
            "rayleigh_beta_variable" : "RAYLEIGH_BETA"
        })");

        // Getting base class default parameters
        const Parameters base_default_parameters = DerivedBaseType::GetDefaultParameters();
        default_parameters.RecursivelyAddMissingParameters(base_default_parameters);
        return default_parameters;
    }

    /**
>>>>>>> 57f8e233
     * @brief Returns the name of the class as used in the settings (snake_case format)
     * @return The name of the class
     */
    static std::string Name()
    {
        return "pseudo_static_scheme";
    }

    ///@}
    ///@name Access
    ///@{

    ///@}
    ///@name Inquiry
    ///@{

    ///@}
    ///@name Input and output
    ///@{

    /// Turn back information as a string.
    std::string Info() const override
    {
        return "ResidualBasedPseudoStaticDisplacementScheme";
    }

    /// Print information about this object.
    void PrintInfo(std::ostream& rOStream) const override
    {
        rOStream << Info();
    }

    /// Print object's data.
    void PrintData(std::ostream& rOStream) const override
    {
        rOStream << Info() << ". Considering the following damping variable " << *mpRayleighBeta;
    }

    ///@}
    ///@name Friends
    ///@{

protected:
    ///@}
    ///@name Static Member Variables
    ///@{

    ///@}
    ///@name Protected  Variables
    ///@{

    ///@}
    ///@name Protected Operators
    ///@{

    ///@}
    ///@name Protected Operations
    ///@{

    /**
     * @brief It adds the dynamic LHS contribution of the elements D*c1 + K
     * @param rLHSContribution The dynamic contribution for the LHS
     * @param rD The damping matrix
     * @param rM The mass matrix
     * @param rCurrentProcessInfo The current process info instance
     */
    void AddDynamicsToLHS(
        LocalSystemMatrixType& rLHSContribution,
        LocalSystemMatrixType& rD,
        LocalSystemMatrixType& rM,
        const ProcessInfo& rCurrentProcessInfo
        ) override
    {
        // Adding  damping contribution
        if (rD.size1() != 0 && TDenseSpace::TwoNorm(rD) > ZeroTolerance) // if D matrix declared
            noalias(rLHSContribution) += rD * DerivedBaseType::mBossak.c1;
        else if (rM.size1() != 0) {
            const double beta = rCurrentProcessInfo[*mpRayleighBeta];
            noalias(rLHSContribution) += rM * beta * DerivedBaseType::mBossak.c1;
        }
    }

    /**
     * @brief It adds the dynamic RHS contribution of the elements b - D*v
     * @param rElement The element to compute
     * @param RHS_Contribution The dynamic contribution for the RHS
     * @param D The damping matrix
     * @param M The mass matrix
     * @param rCurrentProcessInfo The current process info instance
     */
    void AddDynamicsToRHS(
        Element& rElement,
        LocalSystemVectorType& rRHSContribution,
        LocalSystemMatrixType& rD,
        LocalSystemMatrixType& rM,
        const ProcessInfo& rCurrentProcessInfo
        ) override
    {
        const std::size_t this_thread = OpenMPUtils::ThisThread();

        // Adding damping contribution
        if (rD.size1() != 0 && TDenseSpace::TwoNorm(rD) > ZeroTolerance) {
            rElement.GetFirstDerivativesVector(DerivedBaseType::mVector.v[this_thread], 0);
            noalias(rRHSContribution) -= prod(rD, DerivedBaseType::mVector.v[this_thread]);
        } else if (rM.size1() != 0) {
            const double beta = rCurrentProcessInfo[*mpRayleighBeta];
            rElement.GetFirstDerivativesVector(DerivedBaseType::mVector.v[this_thread], 0);
            noalias(rRHSContribution) -= beta * prod(rM, DerivedBaseType::mVector.v[this_thread]);
        }
    }

    /**
     * @brief It adds the dynamic RHS contribution of the condition b - M*a - D*v
     * @param rCondition The condition to compute
     * @param rRHSContribution The dynamic contribution for the RHS
     * @param rD The damping matrix
     * @param rM The mass matrix
     * @param rCurrentProcessInfo The current process info instance
     */
    void AddDynamicsToRHS(
        Condition& rCondition,
        LocalSystemVectorType& rRHSContribution,
        LocalSystemMatrixType& rD,
        LocalSystemMatrixType& rM,
        const ProcessInfo& rCurrentProcessInfo
        ) override
    {
        const std::size_t this_thread = OpenMPUtils::ThisThread();

        // Adding damping contribution
        // Damping contribution
        if (rD.size1() != 0 && TDenseSpace::TwoNorm(rD) > ZeroTolerance) {
            rCondition.GetFirstDerivativesVector(DerivedBaseType::mVector.v[this_thread], 0);
            noalias(rRHSContribution) -= prod(rD, DerivedBaseType::mVector.v[this_thread]);
        } else if (rM.size1() != 0) {
            const double beta = rCurrentProcessInfo[*mpRayleighBeta];
            rCondition.GetFirstDerivativesVector(DerivedBaseType::mVector.v[this_thread], 0);
            noalias(rRHSContribution) -= beta * prod(rM, DerivedBaseType::mVector.v[this_thread]);
        }
    }

    /**
     * @brief This method assigns settings to member variables
     * @param ThisParameters Parameters that are assigned to the member variables
     */
    void AssignSettings(const Parameters ThisParameters) override
    {
        DerivedBaseType::AssignSettings(ThisParameters);
        mpRayleighBeta = &KratosComponents<Variable<double>>::Get(ThisParameters["rayleigh_beta_variable"].GetString());
    }

    ///@}
    ///@name Protected  Access
    ///@{

    ///@}
    ///@name Protected Inquiry
    ///@{

    ///@}
    ///@name Protected LifeCycle
    ///@{
    ///@{
private:
    ///@name Static Member Variables
    ///@{
    ///@}
    ///@name Member Variables
    ///@{

    const Variable<double>* mpRayleighBeta = nullptr; /// The Rayleigh Beta variable

    ///@}
    ///@name Private Operators
    ///@{

    ///@}
    ///@name Private Operations
    ///@{

    ///@}
    ///@name Private  Access
    ///@{
    ///@}

    ///@}
    ///@name Serialization
    ///@{

    ///@name Private Inquiry
    ///@{
    ///@}
    ///@name Un accessible methods
    ///@{
    ///@}
}; /* Class ResidualBasedPseudoStaticDisplacementScheme */
}  /* namespace Kratos.*/

#endif /* KRATOS_RESIDUAL_PSEUDO_STATIC_DISPLACEMENT_SCHEME E defined */<|MERGE_RESOLUTION|>--- conflicted
+++ resolved
@@ -98,25 +98,11 @@
      * @param ThisParameters Parameters with the Rayleigh variable
      */
     explicit ResidualBasedPseudoStaticDisplacementScheme(Parameters ThisParameters)
-<<<<<<< HEAD
-        : DerivedBaseType(0.0)
-    {
-        // Validate default parameters
-        Parameters default_parameters = Parameters(R"(
-        {
-            "name"                   : "ResidualBasedPseudoStaticDisplacementScheme",
-            "rayleigh_beta_variable" : "RAYLEIGH_BETA"
-        })" );
-        ThisParameters.ValidateAndAssignDefaults(default_parameters);
-
-        mpRayleighBeta = &KratosComponents<Variable<double>>::Get(ThisParameters["rayleigh_beta_variable"].GetString());
-=======
         : DerivedBaseType()
     {
         // Validate and assign defaults
         ThisParameters = this->ValidateAndAssignParameters(ThisParameters, this->GetDefaultParameters());
         this->AssignSettings(ThisParameters);
->>>>>>> 57f8e233
     }
 
     /**
@@ -316,8 +302,6 @@
     }
 
     /**
-<<<<<<< HEAD
-=======
      * @brief This method provides the defaults parameters to avoid conflicts between the different constructors
      * @return The default parameters
      */
@@ -336,7 +320,6 @@
     }
 
     /**
->>>>>>> 57f8e233
      * @brief Returns the name of the class as used in the settings (snake_case format)
      * @return The name of the class
      */
