--- conflicted
+++ resolved
@@ -386,8 +386,6 @@
     }
 
     /**
-<<<<<<< HEAD
-=======
      * @brief This method provides the defaults parameters to avoid conflicts between the different constructors
      * @return The default parameters
      */
@@ -405,7 +403,6 @@
     }
 
     /**
->>>>>>> 57f8e233
      * @brief Returns the name of the class as used in the settings (snake_case format)
      * @return The name of the class
      */
