//    |  /           |
//    ' /   __| _` | __|  _ \   __|
//    . \  |   (   | |   (   |\__ \.
//   _|\_\_|  \__,_|\__|\___/ ____/
//                   Multi-Physics
//
//  License:		 BSD License
//					 Kratos default license: kratos/license.txt
//
//  Main authors:    Pooyan Dadvand
//

#if !defined(KRATOS_REORDER_CONSECUTIVE_MODEL_PART_IO_H_INCLUDED )
#define  KRATOS_REORDER_CONSECUTIVE_MODEL_PART_IO_H_INCLUDED

// System includes

// External includes

// Project includes
#include "includes/model_part_io.h"


namespace Kratos
{

///@name Kratos Globals
///@{

///@}
///@name Type Definitions
///@{

///@}
///@name  Enum's
///@{

///@}
///@name  Functions
///@{

///@}
///@name Kratos Classes
///@{

/// An IO class for reading and writing a modelpart
/** This class writes all modelpart data including the meshes.
*/
class KRATOS_API(KRATOS_CORE) ReorderConsecutiveModelPartIO : public ModelPartIO
{
public:
    ///@name Type Definitions
    ///@{

    /// Pointer definition of ReorderConsecutiveModelPartIO
    KRATOS_CLASS_POINTER_DEFINITION(ReorderConsecutiveModelPartIO);

    typedef ModelPartIO BaseType;

    typedef BaseType::NodeType NodeType;

    typedef BaseType::MeshType MeshType;

    typedef BaseType::NodesContainerType NodesContainerType;

    typedef BaseType::PropertiesContainerType PropertiesContainerType;

    typedef BaseType::ElementsContainerType ElementsContainerType;

    typedef BaseType::ConditionsContainerType ConditionsContainerType;

    typedef BaseType::ConnectivitiesContainerType ConnectivitiesContainerType;

    typedef BaseType::OutputFilesContainerType OutputFilesContainerType;

    typedef std::map<SizeType, SizeType> IdMapType;

    typedef std::size_t SizeType;

    ///@}
    ///@name Life Cycle
    ///@{

<<<<<<< HEAD
    /// Constructor with  filenames.
	ReorderConsecutiveModelPartIO(
        std::string const& Filename,
        const Flags& Options = IO::READ | IO::IGNORE_VARIABLES_ERROR.AsFalse());


    /// Destructor.
    ~ReorderConsecutiveModelPartIO() override;
=======
    // inherit constructors of baseclass
    using ModelPartIO::ModelPartIO;
>>>>>>> 219ba507

    // this (inherited) constructor cannot be used with this class
    ReorderConsecutiveModelPartIO(
        Kratos::shared_ptr<std::iostream> Stream,
        const Flags Options) = delete;

    ///@}
    ///@name Operators
    ///@{


    ///@}
    ///@name Operations
    ///@{


protected:
    ///@name Protected static Member Variables
    ///@{


    ///@}
    ///@name Protected member Variables
    SizeType mNumberOfNodes = 0;
    SizeType mNumberOfElements = 0;
    SizeType mNumberOfConditions = 0;
    ///@{


    ///@}
    ///@name Protected Operators
    ///@{


    ///@}
    ///@name Protected Operations
    ///@{


    SizeType ReorderedNodeId(ModelPartIO::SizeType NodeId) override;
    SizeType ReorderedElementId(ModelPartIO::SizeType ElementId) override;
    SizeType ReorderedConditionId(ModelPartIO::SizeType ConditionId) override;

    ///@}
    ///@name Protected  Access
    ///@{


    ///@}
    ///@name Protected Inquiry
    ///@{


    ///@}
    ///@name Protected LifeCycle
    ///@{


    ///@}

private:

    ///@name Member Variables
    ///@{

    IdMapType mNodeIdMap = {};
    IdMapType mElementIdMap = {};
    IdMapType mConditionIdMap = {};

    ///@}
    ///@name Private  Access
    ///@{


    ///@}
    ///@name Private Inquiry
    ///@{


    ///@}
    ///@name Un accessible methods
    ///@{

    ///@}

}; // Class ReorderConsecutiveModelPartIO

///@}

///@name Type Definitions
///@{


///@}
///@name Input and output
///@{


//   /// input stream function
//   inline std::istream& operator >> (std::istream& rIStream,
//                  ReorderConsecutiveModelPartIO& rThis);

//   /// output stream function
//   inline std::ostream& operator << (std::ostream& rOStream,
//                  const ReorderConsecutiveModelPartIO& rThis)
//     {
//       rThis.PrintInfo(rOStream);
//       rOStream << std::endl;
//       rThis.PrintData(rOStream);

//       return rOStream;
//     }
//   ///@}


}  // namespace Kratos.

#endif // KRATOS_REORDER_CONSECUTIVE_MODEL_PART_IO_H_INCLUDED  defined<|MERGE_RESOLUTION|>--- conflicted
+++ resolved
@@ -81,19 +81,8 @@
     ///@name Life Cycle
     ///@{
 
-<<<<<<< HEAD
-    /// Constructor with  filenames.
-	ReorderConsecutiveModelPartIO(
-        std::string const& Filename,
-        const Flags& Options = IO::READ | IO::IGNORE_VARIABLES_ERROR.AsFalse());
-
-
-    /// Destructor.
-    ~ReorderConsecutiveModelPartIO() override;
-=======
     // inherit constructors of baseclass
     using ModelPartIO::ModelPartIO;
->>>>>>> 219ba507
 
     // this (inherited) constructor cannot be used with this class
     ReorderConsecutiveModelPartIO(
