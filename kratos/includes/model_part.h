//    |  /           |
//    ' /   __| _` | __|  _ \   __|
//    . \  |   (   | |   (   |\__ `
//   _|\_\_|  \__,_|\__|\___/ ____/
//                   Multi-Physics
//
//  License:		 BSD License
//					 Kratos default license: kratos/license.txt
//
//  Main authors:    Pooyan Dadvand
//
//

#if !defined(KRATOS_MODEL_PART_H_INCLUDED )
#define  KRATOS_MODEL_PART_H_INCLUDED

// System includes
#include <string>
#include <iostream>
#include <sstream>
#include <cstddef>

// External includes

// Project includes
#include "includes/define.h"
#include "includes/serializer.h"
#include "includes/process_info.h"
#include "containers/data_value_container.h"
#include "includes/mesh.h"
#include "containers/geometry_container.h"
#include "includes/element.h"
#include "includes/condition.h"
#include "includes/communicator.h"
#include "includes/table.h"
#include "containers/pointer_vector_map.h"
#include "containers/pointer_hash_map_set.h"
#include "input_output/logger.h"
#include "includes/kratos_flags.h"
#include "includes/master_slave_constraint.h"
#include "containers/variable.h"
#include "containers/variable_component.h"
#include "containers/vector_component_adaptor.h"
#include "containers/variable_data.h"

namespace Kratos
{

///@name Kratos Globals
///@{

///@}
///@name Type Definitions
///@{

///@}
///@name  Enum's
///@{

///@}
///@name  Functions
///@{

///@}
///@name Kratos Classes
///@{

//forward declaring Model to be avoid cross references
class Model;

/// ModelPart class.

/** Detail class definition.
 */
class KRATOS_API(KRATOS_CORE) ModelPart : public DataValueContainer, public Flags
{
    class GetModelPartName : public std::unary_function<const ModelPart* const, std::string>
    {
    public:
        std::string const& operator()(const ModelPart& rModelPart) const
        {
            return rModelPart.Name();
        }
    };
public:
    ///@name  Enum's
    ///@{

    enum OwnershipType
    {
        Kratos_All,
        Kratos_Local,
        Kratos_Ghost,
        Kratos_Ownership_Size
    };

    ///@}
    ///@name Type Definitions
    ///@{

    /// Pointer definition of ModelPart
    //KRATOS_CLASS_POINTER_DEFINITION(ModelPart); //INTENTIONALLY REMOVING DEFINITION - DO NOT UNCOMMENT

    typedef std::size_t IndexType;

    typedef std::size_t SizeType;

    typedef Dof<double> DofType;
    typedef std::vector< DofType::Pointer > DofsVectorType;
    typedef Variable<double> DoubleVariableType;
    typedef Matrix MatrixType;
    typedef Vector VectorType;

//     typedef PointerVectorSet<DofType, SetIdentityFunction<DofType> > DofsArrayType;
    typedef PointerVectorSet<DofType,
                SetIdentityFunction<DofType>,
                std::less<SetIdentityFunction<DofType>::result_type>,
                std::equal_to<SetIdentityFunction<DofType>::result_type>,
                DofType* > DofsArrayType;


    typedef Node < 3 > NodeType;
    typedef Geometry<NodeType> GeometryType;
    typedef Properties PropertiesType;
    typedef Element ElementType;
    typedef Condition ConditionType;

    typedef Mesh<NodeType, PropertiesType, ElementType, ConditionType> MeshType;

    typedef PointerVector<MeshType> MeshesContainerType;

    /// Nodes container. Which is a vector set of nodes with their Id's as key.
    typedef MeshType::NodesContainerType NodesContainerType;

    /** Iterator over the nodes. This iterator is an indirect
        iterator over Node::Pointer which turn back a reference to
        node by * operator and not a pointer for more convenient
        usage. */
    typedef MeshType::NodeIterator NodeIterator;

    /** Const iterator over the nodes. This iterator is an indirect
        iterator over Node::Pointer which turn back a reference to
        node by * operator and not a pointer for more convenient
        usage. */
    typedef MeshType::NodeConstantIterator NodeConstantIterator;

    /** Iterator over the properties. This iterator is an indirect
        iterator over Properties::Pointer which turn back a reference to
        properties by * operator and not a pointer for more convenient
        usage. */

    /// Properties container. Which is a vector set of Properties with their Id's as key.
    typedef MeshType::PropertiesContainerType PropertiesContainerType;

    /** Iterator over the Properties. This iterator is an indirect
        iterator over Node::Pointer which turn back a reference to
        node by * operator and not a pointer for more convenient
        usage. */
    typedef MeshType::PropertiesIterator PropertiesIterator;

    /** Const iterator over the Properties. This iterator is an indirect
        iterator over Properties::Pointer which turn back a reference to
        Properties by * operator and not a pointer for more convenient
        usage. */
    typedef MeshType::PropertiesConstantIterator PropertiesConstantIterator;

    /** Iterator over the properties. This iterator is an indirect
        iterator over Properties::Pointer which turn back a reference to
        properties by * operator and not a pointer for more convenient
        usage. */

    /// Element container. A vector set of Elements with their Id's as key.
    typedef MeshType::ElementsContainerType ElementsContainerType;

    /** Iterator over the Elements. This iterator is an indirect
        iterator over Elements::Pointer which turn back a reference to
        Element by * operator and not a pointer for more convenient
        usage. */
    typedef MeshType::ElementIterator ElementIterator;

    /** Const iterator over the Elements. This iterator is an indirect
        iterator over Elements::Pointer which turn back a reference to
        Element by * operator and not a pointer for more convenient
        usage. */
    typedef MeshType::ElementConstantIterator ElementConstantIterator;

    /// Condintions container. A vector set of Conditions with their Id's as key.
    typedef MeshType::ConditionsContainerType ConditionsContainerType;

    /** Iterator over the Conditions. This iterator is an indirect
       iterator over Conditions::Pointer which turn back a reference to
       Condition by * operator and not a pointer for more convenient
       usage. */
    typedef MeshType::ConditionIterator ConditionIterator;

    /** Const iterator over the Conditions. This iterator is an indirect
        iterator over Conditions::Pointer which turn back a reference to
        Condition by * operator and not a pointer for more convenient
        usage. */
    typedef MeshType::ConditionConstantIterator ConditionConstantIterator;

    /// Defining a table with double argument and result type as table type.
    typedef Table<double,double> TableType;

    /// The container of the tables. A vector map of the tables.
    typedef PointerVectorMap<SizeType, TableType> TablesContainerType;

    /** Iterator over the Tables. This iterator is an indirect
    iterator over Tables::Pointer which turn back a reference to
    Table by * operator and not a pointer for more convenient
    usage. */
    typedef TablesContainerType::iterator TableIterator;

    /** Const iterator over the Tables. This iterator is an indirect
    iterator over Tables::Pointer which turn back a reference to
    Table by * operator and not a pointer for more convenient
    usage. */
    typedef TablesContainerType::const_iterator TableConstantIterator;
    /**
     *
     */
    /// The container of the constraints
    typedef MeshType::MasterSlaveConstraintType MasterSlaveConstraintType;
    typedef MeshType::MasterSlaveConstraintContainerType MasterSlaveConstraintContainerType;

    /** Iterator over the constraints. This iterator is an indirect
    iterator over MasterSlaveConstraint::Pointer which turn back a reference to
    MasterSlaveConstraint by * operator and not a pointer for more convenient
    usage. */
    typedef MeshType::MasterSlaveConstraintIteratorType MasterSlaveConstraintIteratorType;

    /** Const iterator over the constraints. This iterator is an indirect
    iterator over MasterSlaveConstraint::Pointer which turn back a reference to
    Table by * operator and not a pointer for more convenient
    usage. */
    typedef MeshType::MasterSlaveConstraintConstantIteratorType MasterSlaveConstraintConstantIteratorType;

    /// The Geometry Container.
    /**
    * Contains all geometries, which can be adressed by specific identifiers.
    */
    typedef GeometryContainer<GeometryType> GeometryContainerType;

    /// Geometry Iterator
    typedef typename GeometryContainerType::GeometryIterator GeometryIterator;

    /// Const Geometry Iterator
    typedef typename GeometryContainerType::GeometryConstantIterator GeometryConstantIterator;

    /// Geometry Hash Map Container. Stores with hash of Ids to corresponding geometries.
    typedef typename GeometryContainerType::GeometriesMapType GeometriesMapType;

    /// The container of the sub model parts. A hash table is used.
    /**
    */
    typedef PointerHashMapSet<ModelPart, std::hash< std::string >, GetModelPartName, Kratos::shared_ptr<ModelPart> >  SubModelPartsContainerType;

    /// Iterator over the sub model parts of this model part.
    /**	Note that this iterator only iterates over the next level of
    	sub model parts and does not go through the hierarchy of the
    	sub model parts
    */
    typedef SubModelPartsContainerType::iterator SubModelPartIterator;

    /// Constant iterator over the sub model parts of this model part.
    /**	Note that this iterator only iterates over the next level of
    	sub model parts and does not go through the hierarchy of the
    	sub model parts
    */
    typedef SubModelPartsContainerType::const_iterator SubModelPartConstantIterator;

    ///@}
    ///@name Flags
    ///@{

    KRATOS_DEFINE_LOCAL_FLAG(ALL_ENTITIES);
    KRATOS_DEFINE_LOCAL_FLAG(OVERWRITE_ENTITIES);

    ///@}
    ///@name Life Cycle
    ///@{


    /// Destructor.
    ~ModelPart() override;

    ///@}
    ///@name Operators
    ///@{

    /// Assignment operator.
    ModelPart & operator=(ModelPart const& rOther) = delete;

    ///@}
    ///@name Solution Steps
    ///@{

    IndexType CreateSolutionStep();

    IndexType CloneSolutionStep();

    // commented due to a bug, Pooyan.
    //       IndexType CreateTimeStep()
    // 	{
    // 	  IndexType new_index = CreateSolutionStep();
    // 	  mProcessInfo.SetAsTimeStepInfo();

    // 	  return new_index;
    // 	}

    IndexType CloneTimeStep();

    IndexType CreateTimeStep(double NewTime);

    IndexType CloneTimeStep(double NewTime);

    void OverwriteSolutionStepData(IndexType SourceSolutionStepIndex, IndexType DestinationSourceSolutionStepIndex);

    //this function returns the "Owner" Model
    Model& GetModel()
    {
        return mrModel;
    }

    ///ATTENTION: this function does not touch the coordinates of the nodes.
    ///It just resets the database values to the values at the beginning of the time step
    void ReduceTimeStep(ModelPart& rModelPart, double NewTime);

    ///@}
    ///@name Nodes
    ///@{

    SizeType NumberOfNodes(IndexType ThisIndex = 0) const
    {
        return GetMesh(ThisIndex).NumberOfNodes();
    }

    /** Inserts a node in the current mesh.
     */
    void AddNode(NodeType::Pointer pNewNode, IndexType ThisIndex = 0);

    /** Inserts a list of nodes in a submodelpart provided their Id. Does nothing if applied to the top model part
     */
    void AddNodes(std::vector<IndexType> const& NodeIds, IndexType ThisIndex = 0);

    /** Inserts a list of pointers to nodes
     */
    template<class TIteratorType >
    void AddNodes(TIteratorType nodes_begin,  TIteratorType nodes_end, IndexType ThisIndex = 0)
    {
        KRATOS_TRY
        ModelPart::NodesContainerType  aux;
        ModelPart::NodesContainerType  aux_root; //they may not exist in the root
        ModelPart* root_model_part = &this->GetRootModelPart();

        for(TIteratorType it = nodes_begin; it!=nodes_end; it++)
        {
            auto it_found = root_model_part->Nodes().find(it->Id());
            if(it_found == root_model_part->NodesEnd()) //node does not exist in the top model part
            {
                aux_root.push_back( *(it.base()) ); //node does not exist
                aux.push_back( *(it.base()) );
            }
            else //if it does exist verify it is the same node
            {
                if(&(*it_found) != &(*it))//check if the pointee coincides
                    KRATOS_ERROR << "attempting to add a new node with Id :" << it_found->Id() << ", unfortunately a (different) node with the same Id already exists" << std::endl;
                else
                    aux.push_back( *(it.base()) );
            }
        }

        //now add to the root model part
        for(auto it = aux_root.begin(); it!=aux_root.end(); it++)
            root_model_part->Nodes().push_back( *(it.base()) );
        root_model_part->Nodes().Unique();

        //add to all of the leaves

        ModelPart* current_part = this;
        while(current_part->IsSubModelPart())
        {
            for(auto it = aux.begin(); it!=aux.end(); it++)
                current_part->Nodes().push_back( *(it.base()) );

            current_part->Nodes().Unique();

            current_part = &(current_part->GetParentModelPart());
        }

        KRATOS_CATCH("")
    }

    /** Inserts a node in the current mesh.
     */
    NodeType::Pointer CreateNewNode(int Id, double x, double y, double z, VariablesList::Pointer pNewVariablesList, IndexType ThisIndex = 0);

    NodeType::Pointer CreateNewNode(IndexType Id, double x, double y, double z, IndexType ThisIndex = 0);

    NodeType::Pointer CreateNewNode(IndexType Id, double x, double y, double z, double* pThisData, IndexType ThisIndex = 0);

    NodeType::Pointer CreateNewNode(IndexType NodeId, NodeType const& rSourceNode, IndexType ThisIndex = 0);

    void AssignNode(NodeType::Pointer pThisNode, IndexType ThisIndex = 0);

    /** Returns the Node::Pointer  corresponding to it's identifier */
    NodeType::Pointer pGetNode(IndexType NodeId, IndexType ThisIndex = 0)
    {
        return GetMesh(ThisIndex).pGetNode(NodeId);
    }

    /** Returns a reference node corresponding to it's identifier */
    NodeType& GetNode(IndexType NodeId, IndexType ThisIndex = 0)
    {
        return GetMesh(ThisIndex).GetNode(NodeId);
    }

    const NodeType& GetNode(IndexType NodeId, IndexType ThisIndex = 0) const
    {
        return GetMesh(ThisIndex).GetNode(NodeId);
    }

    /** Remove the node with given Id from mesh with ThisIndex in this modelpart and all its subs.
    */
    void RemoveNode(IndexType NodeId, IndexType ThisIndex = 0);

    /** Remove given node from mesh with ThisIndex in this modelpart and all its subs.
    */
    void RemoveNode(NodeType& ThisNode, IndexType ThisIndex = 0);

    /** Remove given node from mesh with ThisIndex in this modelpart and all its subs.
    */
    void RemoveNode(NodeType::Pointer pThisNode, IndexType ThisIndex = 0);

    /** Remove the node with given Id from mesh with ThisIndex in parents and children.
    */
    void RemoveNodeFromAllLevels(IndexType NodeId, IndexType ThisIndex = 0);

    /** Remove given node from current mesh with ThisIndex in parents and children.
    */
    void RemoveNodeFromAllLevels(NodeType& ThisNode, IndexType ThisIndex = 0);

    /** Remove given node from current mesh with ThisIndex in parents and children.
    */
    void RemoveNodeFromAllLevels(NodeType::Pointer pThisNode, IndexType ThisIndex = 0);

    /** erases all nodes identified by "IdentifierFlag" by removing the pointer.
     * Pointers are erased from this level downwards
     * nodes will be automatically destructured
     * when no pointer is left to them
     */
    void RemoveNodes(Flags IdentifierFlag = TO_ERASE);

    /** erases all nodes identified by "IdentifierFlag" by removing the pointer.
     * Pointers will be erase from all levels
     * nodes will be automatically destructured
     * when no pointer is left to them
     */
    void RemoveNodesFromAllLevels(Flags IdentifierFlag = TO_ERASE);

    /** this function gives back the "root" model part, that is the model_part that has no father (non-const version)*/
    ModelPart& GetRootModelPart();

    /** this function gives back the "root" model part, that is the model_part that has no father (const version)*/
    const ModelPart& GetRootModelPart() const;

    NodeIterator NodesBegin(IndexType ThisIndex = 0)
    {
        return GetMesh(ThisIndex).NodesBegin();
    }

    NodeConstantIterator NodesBegin(IndexType ThisIndex = 0) const
    {
        return GetMesh(ThisIndex).NodesBegin();
    }

    NodeIterator NodesEnd(IndexType ThisIndex = 0)
    {
        return GetMesh(ThisIndex).NodesEnd();
    }

    NodeConstantIterator NodesEnd(IndexType ThisIndex = 0) const
    {
        return GetMesh(ThisIndex).NodesEnd();
    }

    NodesContainerType& Nodes(IndexType ThisIndex = 0)
    {
        return GetMesh(ThisIndex).Nodes();
    }

    const NodesContainerType& Nodes(IndexType ThisIndex = 0) const
    {
        return GetMesh(ThisIndex).Nodes();
    }

    NodesContainerType::Pointer pNodes(IndexType ThisIndex = 0)
    {
        return GetMesh(ThisIndex).pNodes();
    }

    void SetNodes(NodesContainerType::Pointer pOtherNodes, IndexType ThisIndex = 0)
    {
        GetMesh(ThisIndex).SetNodes(pOtherNodes);
    }

    NodesContainerType::ContainerType& NodesArray(IndexType ThisIndex = 0)
    {
        return GetMesh(ThisIndex).NodesArray();
    }

    template<class TDataType>
    void AddNodalSolutionStepVariable(Variable<TDataType> const& ThisVariable)
    {
        if (!HasNodalSolutionStepVariable(ThisVariable))
        {
            // This error prevents memory leaks if variables are being added to a non-empty modelpart
            KRATOS_ERROR_IF((this->GetRootModelPart()).Nodes().size() != 0)
                << "Attempting to add the variable \"" << ThisVariable.Name()
                << "\" to the model part with name \"" << this->Name() << "\" which is not empty" << std::endl;

            mpVariablesList->Add(ThisVariable);
        }
    }

    template<class TDataType>
    bool HasNodalSolutionStepVariable(Variable<TDataType> const& ThisVariable) const
    {
        return mpVariablesList->Has(ThisVariable);
    }

    VariablesList& GetNodalSolutionStepVariablesList()
    {
        return *mpVariablesList;
    }

    VariablesList const& GetNodalSolutionStepVariablesList() const
    {
        return *mpVariablesList;
    }

    VariablesList::Pointer pGetNodalSolutionStepVariablesList()
    {
        return mpVariablesList;
    }

    void SetNodalSolutionStepVariablesList();

    void SetNodalSolutionStepVariablesList(VariablesList::Pointer pNewVariablesList)
    {
        mpVariablesList = pNewVariablesList;
    }

    SizeType GetNodalSolutionStepDataSize()
    {
        return mpVariablesList->DataSize();
    }

    SizeType GetNodalSolutionStepTotalDataSize()
    {
        return mpVariablesList->DataSize() * mBufferSize;
    }

    ///@}
    ///@name Tables
    ///@{

    SizeType NumberOfTables() const
    {
        return mTables.size();
    }

    /** Inserts a Table
     */
    void AddTable(IndexType TableId, TableType::Pointer pNewTable);

    /** Returns the Table::Pointer  corresponding to it's identifier */
    TableType::Pointer pGetTable(IndexType TableId)
    {
        return mTables(TableId);
    }

    /** Returns a reference to Table corresponding to the identifier */
    TableType& GetTable(IndexType TableId)
    {
        return mTables[TableId];
    }

    /** Remove the Table with given Id from current mesh in this modelpart and all its subs.
    */
    void RemoveTable(IndexType TableId);

    /** Remove the Table with given Id from current mesh in parents, itself and all children.
    */
    void RemoveTableFromAllLevels(IndexType TableId);


    TableIterator TablesBegin()
    {
        return mTables.begin();
    }

    TableConstantIterator TablesBegin() const
    {
        return mTables.begin();
    }

    TableIterator TablesEnd()
    {
        return mTables.end();
    }

    TableConstantIterator TablesEnd() const
    {
        return mTables.end();
    }

    TablesContainerType& Tables()
    {
        return mTables;
    }

    TablesContainerType::ContainerType& TablesArray()
    {
        return mTables.GetContainer();
    }

    ///@}
    ///@name MasterSlaveConstraints
    ///@{

    SizeType NumberOfMasterSlaveConstraints(IndexType ThisIndex = 0) const
    {
        return GetMesh(ThisIndex).NumberOfMasterSlaveConstraints();
    }

    MasterSlaveConstraintContainerType& MasterSlaveConstraints(IndexType ThisIndex = 0)
    {
        return GetMesh(ThisIndex).MasterSlaveConstraints();
    }

    const MasterSlaveConstraintContainerType& MasterSlaveConstraints(IndexType ThisIndex = 0) const
    {
        return GetMesh(ThisIndex).MasterSlaveConstraints();
    }

    MasterSlaveConstraintConstantIteratorType  MasterSlaveConstraintsBegin(IndexType ThisIndex = 0) const
    {
        return GetMesh(ThisIndex).MasterSlaveConstraintsBegin();
    }

    MasterSlaveConstraintConstantIteratorType  MasterSlaveConstraintsEnd(IndexType ThisIndex = 0) const
    {
        return GetMesh(ThisIndex).MasterSlaveConstraintsEnd();
    }

    MasterSlaveConstraintIteratorType  MasterSlaveConstraintsBegin(IndexType ThisIndex = 0)
    {
        return GetMesh(ThisIndex).MasterSlaveConstraintsBegin();
    }

    MasterSlaveConstraintIteratorType  MasterSlaveConstraintsEnd(IndexType ThisIndex = 0)
    {
        return GetMesh(ThisIndex).MasterSlaveConstraintsEnd();
    }

    /** Inserts a master-slave constraint in the current modelpart.
     */
    void AddMasterSlaveConstraint(MasterSlaveConstraintType::Pointer pNewMasterSlaveConstraint, IndexType ThisIndex = 0);

    /** Inserts a list of master-slave constraints to a submodelpart provided their Id. Does nothing if applied to the top model part
     */
    void AddMasterSlaveConstraints(std::vector<IndexType> const& MasterSlaveConstraintIds, IndexType ThisIndex = 0);

    /** Inserts a list of pointers to Master-Slave constraints
     */
    template<class TIteratorType >
    void AddMasterSlaveConstraints(TIteratorType constraints_begin,  TIteratorType constraints_end, IndexType ThisIndex = 0)
    {
        KRATOS_TRY
        ModelPart::MasterSlaveConstraintContainerType  aux;
        ModelPart::MasterSlaveConstraintContainerType  aux_root;
        ModelPart* root_model_part = &this->GetRootModelPart();

        for(TIteratorType it = constraints_begin; it!=constraints_end; it++)
        {
            auto it_found = root_model_part->MasterSlaveConstraints().find(it->Id());
            if(it_found == root_model_part->MasterSlaveConstraintsEnd()) //node does not exist in the top model part
            {
                aux_root.push_back( *(it.base()) );
                aux.push_back( *(it.base()) );
            }
            else //if it does exist verify it is the same node
            {
                if(&(*it_found) != &(*it))//check if the pointee coincides
                    KRATOS_ERROR << "attempting to add a new master-slave constraint with Id :" << it_found->Id() << ", unfortunately a (different) master-slave constraint with the same Id already exists" << std::endl;
                else
                    aux.push_back( *(it.base()) );
            }
        }

        for(auto it = aux_root.begin(); it!=aux_root.end(); it++)
                root_model_part->MasterSlaveConstraints().push_back( *(it.base()) );
        root_model_part->MasterSlaveConstraints().Unique();

        //add to all of the leaves

        ModelPart* current_part = this;
        while(current_part->IsSubModelPart())
        {
            for(auto it = aux.begin(); it!=aux.end(); it++)
                current_part->MasterSlaveConstraints().push_back( *(it.base()) );

            current_part->MasterSlaveConstraints().Unique();

            current_part = &(current_part->GetParentModelPart());
        }

        KRATOS_CATCH("")
    }

    /**
     * @brief Creates a new master-slave constraint in the current modelpart.
     * @todo Replace these 3 functions by one that perfectly forwards arguments, then just define these 3 interfaces on the pybind side
     */
    MasterSlaveConstraint::Pointer CreateNewMasterSlaveConstraint(const std::string& ConstraintName,
                                                                                    IndexType Id,
                                                                                    DofsVectorType& rMasterDofsVector,
                                                                                    DofsVectorType& rSlaveDofsVector,
                                                                                    const MatrixType& RelationMatrix,
                                                                                    const VectorType& ConstantVector,
                                                                                    IndexType ThisIndex = 0);

    MasterSlaveConstraint::Pointer CreateNewMasterSlaveConstraint(const std::string& ConstraintName,
                                                                                    IndexType Id,
                                                                                    NodeType& rMasterNode,
                                                                                    const DoubleVariableType& rMasterVariable,
                                                                                    NodeType& rSlaveNode,
                                                                                    const DoubleVariableType& rSlaveVariable,
                                                                                    const double Weight,
                                                                                    const double Constant,
                                                                                    IndexType ThisIndex = 0);

    /**
     * @brief Remove the master-slave constraint with given Id from mesh with ThisIndex in this modelpart and all its subs.
     */
    void RemoveMasterSlaveConstraint(IndexType MasterSlaveConstraintId, IndexType ThisIndex = 0);

    /**
     * @brief Remove given master-slave constraint from mesh with ThisIndex in this modelpart and all its subs.
     */
    void RemoveMasterSlaveConstraint(MasterSlaveConstraintType& ThisMasterSlaveConstraint, IndexType ThisIndex = 0);

    /**
     * @brief Remove the master-slave constraint with given Id from mesh with ThisIndex in parents, itself and children.
     */
    void RemoveMasterSlaveConstraintFromAllLevels(IndexType MasterSlaveConstraintId, IndexType ThisIndex = 0);

    /**
     * @brief Remove given master-slave constraint from mesh with ThisIndex in parents, itself and children.
     */
    void RemoveMasterSlaveConstraintFromAllLevels(MasterSlaveConstraintType& ThisMasterSlaveConstraint, IndexType ThisIndex = 0);

    /**
     * @brief It erases all constraints identified by "IdentifierFlag" by removing the pointer.
     * @details Pointers are erased from this level downwards nodes will be automatically destructured when no pointer is left to them
     * @param IdentifierFlag The flag that identifies the constraints to remove
     */
    void RemoveMasterSlaveConstraints(Flags IdentifierFlag = TO_ERASE);

    /**
     * @brief It erases all constraints identified by "IdentifierFlag" by removing the pointer.
     * @details Pointers will be erase from all levels nodes will be automatically destructured when no pointer is left to them
     * @param IdentifierFlag The flag that identifies the constraints to remove
     */
    void RemoveMasterSlaveConstraintsFromAllLevels(Flags IdentifierFlag = TO_ERASE);

    /** Returns the MasterSlaveConstraint::Pointer  corresponding to it's identifier */
    MasterSlaveConstraintType::Pointer pGetMasterSlaveConstraint(IndexType ConstraintId, IndexType ThisIndex = 0);

    /** Returns a reference MasterSlaveConstraint corresponding to it's identifier */
    MasterSlaveConstraintType& GetMasterSlaveConstraint(IndexType MasterSlaveConstraintId, IndexType ThisIndex = 0);
    /** Returns a const reference MasterSlaveConstraint corresponding to it's identifier */
    const MasterSlaveConstraintType& GetMasterSlaveConstraint(IndexType MasterSlaveConstraintId, IndexType ThisIndex = 0) const ;

    ///@}
    ///@name Properties
    ///@{

    /**
     * @brief Returns the number of properties of the mesh
     * @param ThisIndex The index identifying the mesh
     * @return The number of properties of the mesh
     */
    SizeType NumberOfProperties(IndexType ThisIndex = 0) const;

    /**
     * @brief Inserts a properties in the current mesh.
     * @param pNewProperties The new property pointer to be added
     * @param ThisIndex The index identifying the mesh
     */
    void AddProperties(PropertiesType::Pointer pNewProperties, IndexType ThisIndex = 0);

    /**
     * @brief Returns if the Properties corresponding to it's identifier exists
     * @param PropertiesId The id identifying the property
     * @param ThisIndex The index identifying the mesh
     * @return True if the properties exist, false otherwise
     */
    bool HasProperties(IndexType PropertiesId, IndexType MeshIndex = 0) const;

    /**
     * @brief Returns if the Properties corresponding to it's identifier exists in any of the model parts
     * @param PropertiesId The id identifying the property
     * @param ThisIndex The index identifying the mesh
     * @return True if the properties exist, false otherwise
     */
    bool RecursivelyHasProperties(IndexType PropertiesId, IndexType MeshIndex = 0) const;

    /**
     * @brief Creates a new property in the current mesh
     * @details If the property is already existing it will crash
     * @param PropertiesId The Id of the new property
     * @param MeshIndex The Id of the mesh (0 by default)
     * @return The new created properties
     */
    PropertiesType::Pointer CreateNewProperties(IndexType PropertiesId, IndexType MeshIndex = 0);

    /**
     * @brief Returns the Properties::Pointer  corresponding to it's identifier
     * @details If the property is not existing it will return a warning
     * @param PropertiesId The Id of the new property
     * @param MeshIndex The Id of the mesh (0 by default)
     * @return The desired properties (pointer)
     */
    PropertiesType::Pointer pGetProperties(IndexType PropertiesId, IndexType MeshIndex = 0);

    /**
     * @brief Returns the Properties::Pointer  corresponding to it's identifier (const version)
     * @details If the property is not existing it will return a warning
     * @param PropertiesId The Id of the new property
     * @param MeshIndex The Id of the mesh (0 by default)
     * @return The desired properties (pointer)
     */
    PropertiesType::Pointer pGetProperties(IndexType PropertiesId, IndexType MeshIndex = 0) const;

    /**
     * @brief Returns the Properties::Pointer  corresponding to it's identifier
     * @details If the property is not existing it will return a warning
     * @param PropertiesId The Id of the new property
     * @param MeshIndex The Id of the mesh (0 by default)
     * @return The desired properties (reference)
     */
    PropertiesType& GetProperties(IndexType PropertiesId, IndexType MeshIndex = 0);

    /**
     * @brief Returns the Properties::Pointer  corresponding to it's identifier (const version)
     * @details If the property is not existing it will return a warning
     * @param PropertiesId The Id of the new property
     * @param MeshIndex The Id of the mesh (0 by default)
     * @return The desired properties (reference)
     */
    PropertiesType& GetProperties(IndexType PropertiesId, IndexType MeshIndex = 0) const;

    /**
     * @brief Returns if the sub Properties corresponding to it's address exists
     * @param rAddress The text that indicates the structure of subproperties to iterate and found the property of interest
     * @param ThisIndex The index identifying the mesh
     * @return True if the properties exist, false otherwise
     */
    bool HasProperties(
        const std::string& rAddress,
        IndexType MeshIndex = 0
        ) const;

    /**
     * @brief Returns the sub Properties::Pointer  corresponding to it's address
     * @details If the property is not existing it will return a warning
     * @param rAddress The text that indicates the structure of subproperties to iterate and found the property of interest
     * @param MeshIndex The Id of the mesh (0 by default)
     * @return The desired properties (pointer)
     */
    PropertiesType::Pointer pGetProperties(
        const std::string& rAddress,
        IndexType MeshIndex = 0
        );

    /**
     * @brief Returns the sub Properties::Pointer  corresponding to it's address (const version)
     * @details If the property is not existing it will return a warning
     * @param rAddress The text that indicates the structure of subproperties to iterate and found the property of interest
     * @param MeshIndex The Id of the mesh (0 by default)
     * @return The desired properties (pointer)
     */
    const PropertiesType::Pointer pGetProperties(
        const std::string& rAddress,
        IndexType MeshIndex = 0
        ) const;

    /**
     * @brief Returns the sub Properties::Pointer  corresponding to it's address
     * @details If the property is not existing it will return a warning
     * @param rAddress The text that indicates the structure of subproperties to iterate and found the property of interest
     * @param MeshIndex The Id of the mesh (0 by default)
     * @return The desired properties (reference)
     */
    PropertiesType& GetProperties(
        const std::string& rAddress,
        IndexType MeshIndex = 0
        );

    /**
     * @brief Returns the sub Properties::Pointer corresponding to it's address (const version)
     * @details If the property is not existing it will return a warning
     * @param rAddress The text that indicates the structure of subproperties to iterate and found the property of interest
     * @param MeshIndex The Id of the mesh (0 by default)
     * @return The desired properties (reference)
     */
    const PropertiesType& GetProperties(
        const std::string& rAddress,
        IndexType MeshIndex = 0
        ) const;

    /** Remove the Properties with given Id from mesh with ThisIndex in this modelpart and all its subs.
    */
    void RemoveProperties(IndexType PropertiesId, IndexType ThisIndex = 0);

    /** Remove given Properties from mesh with ThisIndex in this modelpart and all its subs.
    */
    void RemoveProperties(PropertiesType& ThisProperties, IndexType ThisIndex = 0);

    /** Remove given Properties from mesh with ThisIndex in this modelpart and all its subs.
    */
    void RemoveProperties(PropertiesType::Pointer pThisProperties, IndexType ThisIndex = 0);

    /** Remove the Properties with given Id from mesh with ThisIndex in parents, itself and children.
    */
    void RemovePropertiesFromAllLevels(IndexType PropertiesId, IndexType ThisIndex = 0);

    /** Remove given Properties from mesh with ThisIndex in parents, itself and children.
    */
    void RemovePropertiesFromAllLevels(PropertiesType& ThisProperties, IndexType ThisIndex = 0);

    /** Remove given Properties from mesh with ThisIndex in parents, itself and children.
    */
    void RemovePropertiesFromAllLevels(PropertiesType::Pointer pThisProperties, IndexType ThisIndex = 0);

    PropertiesIterator PropertiesBegin(IndexType ThisIndex = 0)
    {
        return GetMesh(ThisIndex).PropertiesBegin();
    }

    PropertiesConstantIterator PropertiesBegin(IndexType ThisIndex = 0) const
    {
        return GetMesh(ThisIndex).PropertiesBegin();
    }

    PropertiesIterator PropertiesEnd(IndexType ThisIndex = 0)
    {
        return GetMesh(ThisIndex).PropertiesEnd();
    }

    PropertiesConstantIterator PropertiesEnd(IndexType ThisIndex = 0) const
    {
        return GetMesh(ThisIndex).PropertiesEnd();
    }

    /**
     * temporarily renamed Properties() function because the declaration of Properties()
     * here violates the declaration of Properties() in properties.h
     * (janosch, in agreement with pooyan)
     */
    PropertiesContainerType& rProperties(IndexType ThisIndex = 0)
    {
        return GetMesh(ThisIndex).Properties();
    }

    PropertiesContainerType::Pointer pProperties(IndexType ThisIndex = 0)
    {
        return GetMesh(ThisIndex).pProperties();
    }

    void SetProperties(PropertiesContainerType::Pointer pOtherProperties, IndexType ThisIndex = 0)
    {
        GetMesh(ThisIndex).SetProperties(pOtherProperties);
    }

    PropertiesContainerType::ContainerType& PropertiesArray(IndexType ThisIndex = 0)
    {
        return GetMesh(ThisIndex).PropertiesArray();
    }

    ///@}
    ///@name Elements
    ///@{

    SizeType NumberOfElements(IndexType ThisIndex = 0) const
    {
        return GetMesh(ThisIndex).NumberOfElements();
    }

    /** Inserts a element in the current mesh.
     */
    void AddElement(ElementType::Pointer pNewElement, IndexType ThisIndex = 0);

    /** Inserts a list of elements to a submodelpart provided their Id. Does nothing if applied to the top model part
     */
    void AddElements(std::vector<IndexType> const& ElementIds, IndexType ThisIndex = 0);

    /** Inserts a list of pointers to nodes
     */
    template<class TIteratorType >
    void AddElements(TIteratorType elements_begin,  TIteratorType elements_end, IndexType ThisIndex = 0)
    {
        KRATOS_TRY
        ModelPart::ElementsContainerType  aux;
        ModelPart::ElementsContainerType  aux_root;
        ModelPart* root_model_part = &this->GetRootModelPart();

        for(TIteratorType it = elements_begin; it!=elements_end; it++)
        {
            auto it_found = root_model_part->Elements().find(it->Id());
            if(it_found == root_model_part->ElementsEnd()) //node does not exist in the top model part
            {
                aux_root.push_back( *(it.base()) );
                aux.push_back( *(it.base()) );
            }
            else //if it does exist verify it is the same node
            {
                if(&(*it_found) != &(*it))//check if the pointee coincides
                    KRATOS_ERROR << "attempting to add a new element with Id :" << it_found->Id() << ", unfortunately a (different) element with the same Id already exists" << std::endl;
                else
                    aux.push_back( *(it.base()) );
            }
        }

        for(auto it = aux_root.begin(); it!=aux_root.end(); it++)
                root_model_part->Elements().push_back( *(it.base()) );
        root_model_part->Elements().Unique();

        //add to all of the leaves

        ModelPart* current_part = this;
        while(current_part->IsSubModelPart())
        {
            for(auto it = aux.begin(); it!=aux.end(); it++)
                current_part->Elements().push_back( *(it.base()) );

            current_part->Elements().Unique();

            current_part = &(current_part->GetParentModelPart());
        }

        KRATOS_CATCH("")
    }

    /// Creates new element with a node ids list.
    ElementType::Pointer CreateNewElement(std::string ElementName,
        IndexType Id, std::vector<IndexType> ElementNodeIds,
        PropertiesType::Pointer pProperties, IndexType ThisIndex = 0);

    /// Creates new element with a nodes list.
    ElementType::Pointer CreateNewElement(std::string ElementName,
        IndexType Id, Geometry< Node < 3 > >::PointsArrayType pElementNodes,
        PropertiesType::Pointer pProperties, IndexType ThisIndex = 0);
<<<<<<< HEAD
    
=======

>>>>>>> 57f8e233
    /// Creates new element with pointer to geometry.
    ElementType::Pointer CreateNewElement(std::string ElementName,
        IndexType Id, typename GeometryType::Pointer pGeometry,
        PropertiesType::Pointer pProperties, IndexType ThisIndex = 0);
<<<<<<< HEAD
    
=======

>>>>>>> 57f8e233
    /** Returns the Element::Pointer  corresponding to it's identifier */
    ElementType::Pointer pGetElement(IndexType ElementId, IndexType ThisIndex = 0)
    {
        return GetMesh(ThisIndex).pGetElement(ElementId);
    }

    /** Returns a reference element corresponding to it's identifier */
    ElementType& GetElement(IndexType ElementId, IndexType ThisIndex = 0)
    {
        return GetMesh(ThisIndex).GetElement(ElementId);
    }

    const ElementType& GetElement(IndexType ElementId, IndexType ThisIndex = 0) const
    {
        return GetMesh(ThisIndex).GetElement(ElementId);
    }

    /** Remove the element with given Id from mesh with ThisIndex in this modelpart and all its subs.
    */
    void RemoveElement(IndexType ElementId, IndexType ThisIndex = 0);

    /** Remove given element from mesh with ThisIndex in this modelpart and all its subs.
    */
    void RemoveElement(ElementType& ThisElement, IndexType ThisIndex = 0);

    /** Remove given element from mesh with ThisIndex in this modelpart and all its subs.
    */
    void RemoveElement(ElementType::Pointer pThisElement, IndexType ThisIndex = 0);

    /** Remove the element with given Id from mesh with ThisIndex in parents, itself and children.
    */
    void RemoveElementFromAllLevels(IndexType ElementId, IndexType ThisIndex = 0);

    /** Remove given element from mesh with ThisIndex in parents, itself and children.
    */
    void RemoveElementFromAllLevels(ElementType& ThisElement, IndexType ThisIndex = 0);

    /** Remove given element from mesh with ThisIndex in parents, itself and children.
    */
    void RemoveElementFromAllLevels(ElementType::Pointer pThisElement, IndexType ThisIndex = 0);

    /** erases all elements identified by "IdentifierFlag" by removing the pointer.
         * Pointers are erased from this level downwards
         * nodes will be automatically destructured
         * when no pointer is left to them
         */
    void RemoveElements(Flags IdentifierFlag = TO_ERASE);

    /** erases all elements identified by "IdentifierFlag" by removing the pointer.
     * Pointers will be erase from all levels
     * nodes will be automatically destructured
     * when no pointer is left to them
     */
    void RemoveElementsFromAllLevels(Flags IdentifierFlag = TO_ERASE);

    ElementIterator ElementsBegin(IndexType ThisIndex = 0)
    {
        return GetMesh(ThisIndex).ElementsBegin();
    }

    ElementConstantIterator ElementsBegin(IndexType ThisIndex = 0) const
    {
        return GetMesh(ThisIndex).ElementsBegin();
    }

    ElementIterator ElementsEnd(IndexType ThisIndex = 0)
    {
        return GetMesh(ThisIndex).ElementsEnd();
    }

    ElementConstantIterator ElementsEnd(IndexType ThisIndex = 0) const
    {
        return GetMesh(ThisIndex).ElementsEnd();
    }

    ElementsContainerType& Elements(IndexType ThisIndex = 0)
    {
        return GetMesh(ThisIndex).Elements();
    }

    const ElementsContainerType& Elements(IndexType ThisIndex = 0) const
    {
        return GetMesh(ThisIndex).Elements();
    }

    ElementsContainerType::Pointer pElements(IndexType ThisIndex = 0)
    {
        return GetMesh(ThisIndex).pElements();
    }

    void SetElements(ElementsContainerType::Pointer pOtherElements, IndexType ThisIndex = 0)
    {
        GetMesh(ThisIndex).SetElements(pOtherElements);
    }

    ElementsContainerType::ContainerType& ElementsArray(IndexType ThisIndex = 0)
    {
        return GetMesh(ThisIndex).ElementsArray();
    }

    ///@}
    ///@name Conditions
    ///@{

    SizeType NumberOfConditions(IndexType ThisIndex = 0) const
    {
        return GetMesh(ThisIndex).NumberOfConditions();
    }

    /** Inserts a condition in the current mesh.
     */
    void AddCondition(ConditionType::Pointer pNewCondition, IndexType ThisIndex = 0);

    /** Inserts a list of conditions to a submodelpart provided their Id. Does nothing if applied to the top model part
     */
    void AddConditions(std::vector<IndexType> const& ConditionIds, IndexType ThisIndex = 0);

    /** Inserts a list of pointers to nodes
     */
    template<class TIteratorType >
    void AddConditions(TIteratorType conditions_begin,  TIteratorType conditions_end, IndexType ThisIndex = 0)
    {
        KRATOS_TRY
        ModelPart::ConditionsContainerType  aux;
        ModelPart::ConditionsContainerType  aux_root;
        ModelPart* root_model_part = &this->GetRootModelPart();

        for(TIteratorType it = conditions_begin; it!=conditions_end; it++)
        {
            auto it_found = root_model_part->Conditions().find(it->Id());
            if(it_found == root_model_part->ConditionsEnd()) //node does not exist in the top model part
            {
                aux.push_back( *(it.base()) );
                aux_root.push_back( *(it.base()) );
            }
            else //if it does exist verify it is the same node
            {
                if(&(*it_found) != &(*it))//check if the pointee coincides
                    KRATOS_ERROR << "attempting to add a new Condition with Id :" << it_found->Id() << ", unfortunately a (different) Condition with the same Id already exists" << std::endl;
                else
                    aux.push_back( *(it.base()) );
            }
        }

        //now add to the root model part
        for(auto it = aux_root.begin(); it!=aux_root.end(); it++)
                root_model_part->Conditions().push_back( *(it.base()) );
        root_model_part->Conditions().Unique();

        //add to all of the leaves

        ModelPart* current_part = this;
        while(current_part->IsSubModelPart())
        {
            for(auto it = aux.begin(); it!=aux.end(); it++)
                current_part->Conditions().push_back( *(it.base()) );

            current_part->Conditions().Unique();

            current_part = &(current_part->GetParentModelPart());
        }

        KRATOS_CATCH("")
    }

    /// Creates new condition with a node ids list.
    ConditionType::Pointer CreateNewCondition(std::string ConditionName,
            IndexType Id, std::vector<IndexType> ConditionNodeIds,
            PropertiesType::Pointer pProperties, IndexType ThisIndex = 0);

    /// Creates new condition with a nodes list.
    ConditionType::Pointer CreateNewCondition(std::string ConditionName,
            IndexType Id, Geometry< Node < 3 > >::PointsArrayType pConditionNodes,
            PropertiesType::Pointer pProperties, IndexType ThisIndex = 0);

    /// Creates new condtion with pointer to geometry.
    ConditionType::Pointer CreateNewCondition(std::string ConditionName,
            IndexType Id, typename GeometryType::Pointer pGeometry,
            PropertiesType::Pointer pProperties, IndexType ThisIndex = 0);

    /** Returns the Condition::Pointer  corresponding to it's identifier */
    ConditionType::Pointer pGetCondition(IndexType ConditionId, IndexType ThisIndex = 0)
    {
        return GetMesh(ThisIndex).pGetCondition(ConditionId);
    }

    /** Returns a reference condition corresponding to it's identifier */
    ConditionType& GetCondition(IndexType ConditionId, IndexType ThisIndex = 0)
    {
        return GetMesh(ThisIndex).GetCondition(ConditionId);
    }

    const ConditionType& GetCondition(IndexType ConditionId, IndexType ThisIndex = 0) const
    {
        return GetMesh(ThisIndex).GetCondition(ConditionId);
    }

    /**  Remove the condition with given Id from mesh with ThisIndex in this modelpart and all its subs.
    */
    void RemoveCondition(IndexType ConditionId, IndexType ThisIndex = 0);

    /** Remove given condition from mesh with ThisIndex in this modelpart and all its subs.
    */
    void RemoveCondition(ConditionType& ThisCondition, IndexType ThisIndex = 0);

    /** Remove given condition from mesh with ThisIndex in this modelpart and all its subs.
    */
    void RemoveCondition(ConditionType::Pointer pThisCondition, IndexType ThisIndex = 0);

    /**  Remove the condition with given Id from mesh with ThisIndex in parents, itself and children.
    */
    void RemoveConditionFromAllLevels(IndexType ConditionId, IndexType ThisIndex = 0);

    /** Remove given condition from mesh with ThisIndex in parents, itself and children.
    */
    void RemoveConditionFromAllLevels(ConditionType& ThisCondition, IndexType ThisIndex = 0);

    /** Remove given condition from mesh with ThisIndex in parents, itself and children.
    */
    void RemoveConditionFromAllLevels(ConditionType::Pointer pThisCondition, IndexType ThisIndex = 0);

    /** erases all elements identified by "IdentifierFlag" by removing the pointer.
    * Pointers are erased from this level downwards
    * nodes will be automatically destructured
    * when no pointer is left to them
    */
    void RemoveConditions(Flags IdentifierFlag = TO_ERASE);

    /** erases all elements identified by "IdentifierFlag" by removing the pointer.
     * Pointers will be erase from all levels
     * nodes will be automatically destructured
     * when no pointer is left to them
     */
    void RemoveConditionsFromAllLevels(Flags IdentifierFlag = TO_ERASE);

    ConditionIterator ConditionsBegin(IndexType ThisIndex = 0)
    {
        return GetMesh(ThisIndex).ConditionsBegin();
    }

    ConditionConstantIterator ConditionsBegin(IndexType ThisIndex = 0) const
    {
        return GetMesh(ThisIndex).ConditionsBegin();
    }

    ConditionIterator ConditionsEnd(IndexType ThisIndex = 0)
    {
        return GetMesh(ThisIndex).ConditionsEnd();
    }

    ConditionConstantIterator ConditionsEnd(IndexType ThisIndex = 0) const
    {
        return GetMesh(ThisIndex).ConditionsEnd();
    }

    ConditionsContainerType& Conditions(IndexType ThisIndex = 0)
    {
        return GetMesh(ThisIndex).Conditions();
    }

    const ConditionsContainerType& Conditions(IndexType ThisIndex = 0) const
    {
        return GetMesh(ThisIndex).Conditions();
    }

    ConditionsContainerType::Pointer pConditions(IndexType ThisIndex = 0)
    {
        return GetMesh(ThisIndex).pConditions();
    }

    void SetConditions(ConditionsContainerType::Pointer pOtherConditions, IndexType ThisIndex = 0)
    {
        GetMesh(ThisIndex).SetConditions(pOtherConditions);
    }

    ConditionsContainerType::ContainerType& ConditionsArray(IndexType ThisIndex = 0)
    {
        return GetMesh(ThisIndex).ConditionsArray();
    }

    ///@}
    ///@name Geometry Container
    ///@{

    SizeType NumberOfGeometries() const
    {
        return mGeometries.NumberOfGeometries();
    }


    /// Adds a geometry to the geometry container.
    void AddGeometry(typename GeometryType::Pointer pNewGeometry);


    /// Returns the Geometry::Pointer corresponding to the Id
    typename GeometryType::Pointer pGetGeometry(IndexType GeometryId) {
        return mGeometries.pGetGeometry(GeometryId);
    }

    /// Returns the const Geometry::Pointer corresponding to the Id
    const typename GeometryType::Pointer pGetGeometry(IndexType GeometryId) const {
        return mGeometries.pGetGeometry(GeometryId);
    }

    /// Returns the Geometry::Pointer corresponding to the name
    typename GeometryType::Pointer pGetGeometry(std::string GeometryName) {
        return mGeometries.pGetGeometry(GeometryName);
    }

    /// Returns the Geometry::Pointer corresponding to the name
    const typename GeometryType::Pointer pGetGeometry(std::string GeometryName) const {
        return mGeometries.pGetGeometry(GeometryName);
    }

    /// Returns a reference geometry corresponding to the id
    GeometryType& GetGeometry(IndexType GeometryId) {
        return mGeometries.GetGeometry(GeometryId);
    }

    /// Returns a const reference geometry corresponding to the id
    const GeometryType& GetGeometry(IndexType GeometryId) const {
        return mGeometries.GetGeometry(GeometryId);
    }

    /// Returns a reference geometry corresponding to the name
    GeometryType& GetGeometry(std::string GeometryName) {
        return mGeometries.GetGeometry(GeometryName);
    }

    /// Returns a const reference geometry corresponding to the name
    const GeometryType& GetGeometry(std::string GeometryName) const {
        return mGeometries.GetGeometry(GeometryName);
    }


    /// Checks if has geometry by id.
    bool HasGeometry(IndexType GeometryId) const {
        return mGeometries.HasGeometry(GeometryId);
    }

    /// Checks if has geometry by name.
    bool HasGeometry(std::string GeometryName) const {
        return mGeometries.HasGeometry(GeometryName);
    }


    /// Removes a geometry by id.
    void RemoveGeometry(IndexType GeometryId);

    /// Removes a geometry by name.
    void RemoveGeometry(std::string GeometryName);

    /// Removes a geometry by id from all root and sub model parts.
    void RemoveGeometryFromAllLevels(IndexType GeometryId);

    /// Removes a geometry by name from all root and sub model parts.
    void RemoveGeometryFromAllLevels(std::string GeometryName);


    /// Begin geometry iterator
    GeometryIterator GeometriesBegin() {
        return mGeometries.GeometriesBegin();
    }

    /// Begin geometry const iterator
    GeometryConstantIterator GeometriesBegin() const {
        return mGeometries.GeometriesBegin();
    }

    /// End geometry iterator
    GeometryIterator GeometriesEnd() {
        return mGeometries.GeometriesEnd();
    }

    /// End geometry const iterator
    GeometryConstantIterator GeometriesEnd() const {
        return mGeometries.GeometriesEnd();
    }


    /// Get geometry map containe
    GeometriesMapType& Geometries()
    {
        return mGeometries.Geometries();
    }

    /// Get geometry map containe
    const GeometriesMapType& Geometries() const
    {
        return mGeometries.Geometries();
    }

    ///@}
    ///@name Sub model parts
    ///@{

    SizeType NumberOfSubModelParts() const
    {
        return mSubModelParts.size();
    }

    /** Creates a new sub model part with given name.
    Does nothing if a sub model part with the same name exist.
    */
    ModelPart& CreateSubModelPart(std::string const& NewSubModelPartName);

    /** Returns a reference to the sub_model part with given string name
    	In debug gives an error if does not exist.
    */
    ModelPart& GetSubModelPart(std::string const& SubModelPartName);

    /** Returns a shared pointer to the sub_model part with given string name
    	In debug gives an error if does not exist.
    */
    ModelPart* pGetSubModelPart(std::string const& SubModelPartName);

    /** Remove a sub modelpart with given name.
    */
    void RemoveSubModelPart(std::string const& ThisSubModelPartName);

    /** Remove given sub model part.
    */
    void RemoveSubModelPart(ModelPart& ThisSubModelPart);

    SubModelPartIterator SubModelPartsBegin()
    {
        return mSubModelParts.begin();
    }

    SubModelPartConstantIterator SubModelPartsBegin() const
    {
        return mSubModelParts.begin();
    }

    SubModelPartIterator SubModelPartsEnd()
    {
        return mSubModelParts.end();
    }

    SubModelPartConstantIterator SubModelPartsEnd() const
    {
        return mSubModelParts.end();
    }

    SubModelPartsContainerType& SubModelParts()
    {
        return mSubModelParts;
    }

    const SubModelPartsContainerType& SubModelParts() const
    {
        return mSubModelParts;
    }

    /** Returns a reference to the Parent ModelPart
     * Returns a reference to itself if it is not a SubModelPart
    */
    ModelPart& GetParentModelPart();

    /** Returns a reference to the Parent ModelPart (const version)
     * Returns a reference to itself if it is not a SubModelPart
    */
    const ModelPart& GetParentModelPart() const;

    /** Returns whether this ModelPart has a SubModelPart with a given name
    */
    bool HasSubModelPart(std::string const& ThisSubModelPartName) const;

    ///@}
    ///@name Access
    ///@{

    ProcessInfo& GetProcessInfo()
    {
        return *mpProcessInfo;
    }

    ProcessInfo const& GetProcessInfo() const
    {
        return *mpProcessInfo;
    }

    ProcessInfo::Pointer pGetProcessInfo()
    {
        return mpProcessInfo;
    }

    const ProcessInfo::Pointer pGetProcessInfo() const
    {
        return mpProcessInfo;
    }

    void SetProcessInfo(ProcessInfo::Pointer pNewProcessInfo)
    {
        mpProcessInfo = pNewProcessInfo;
    }

    void SetProcessInfo(ProcessInfo& NewProcessInfo)
    {
        *mpProcessInfo = NewProcessInfo;
    }

    SizeType NumberOfMeshes()
    {
        return mMeshes.size();
    }

    MeshType::Pointer pGetMesh(IndexType ThisIndex = 0)
    {
        return mMeshes(ThisIndex);
    }

    const MeshType::Pointer pGetMesh(IndexType ThisIndex = 0) const
    {
        return mMeshes(ThisIndex);
    }

    MeshType& GetMesh(IndexType ThisIndex = 0)
    {
        return mMeshes[ThisIndex];
    }

    MeshType const& GetMesh(IndexType ThisIndex = 0) const
    {
        return mMeshes[ThisIndex];
    }

    MeshesContainerType& GetMeshes()
    {
        return mMeshes;
    }

    MeshesContainerType const& GetMeshes() const
    {
        return mMeshes;
    }

    std::string& Name()
    {
        return mName;
    }

    std::string const& Name() const
    {
        return mName;
    }

    Communicator& GetCommunicator()
    {
        return *mpCommunicator;
    }

    Communicator const& GetCommunicator() const
    {
        return *mpCommunicator;
    }

    Communicator::Pointer pGetCommunicator()
    {
        return mpCommunicator;
    }

    void SetCommunicator(Communicator::Pointer pNewCommunicator)
    {
        mpCommunicator = pNewCommunicator;
    }

    ///@}
    ///@name Operations
    ///@{

    /**
     * @brief This method returns the full name of the model part (including the parents model parts)
     * @details This is evaluated in a recursive way
     * @return The full name of the model part
     */
    std::string FullName() const
    {
        std::string full_name = this->Name();
        if (this->IsSubModelPart()) {
            full_name = this->GetParentModelPart().FullName() + "." + full_name;
        }
        return full_name;
    }

    /**
     * @brief This method returns the name list of submodelparts
     * @return A vector conrtaining the list of submodelparts contained
     */
    std::vector<std::string> GetSubModelPartNames();

    /**
     * @brief This method sets the suffer size of the model part database
     * @details Must be called on root model part, otherwise error is thrown
     * @param NewBufferSize The new buffer size to be set
     */
    void SetBufferSize(IndexType NewBufferSize);

    /**
     * @brief This method gets the suffer size of the model part database
     * @return mBufferSize The buffer size
     */
    IndexType GetBufferSize() const
    {
        return mBufferSize;
    }

    /// run input validation
    virtual int Check( ProcessInfo& rCurrentProcessInfo ) const;

    ///@}
    ///@name Access
    ///@{


    ///@}
    ///@name Inquiry
    ///@{

    bool IsSubModelPart() const
    {
        return (mpParentModelPart != NULL);
    }

    bool IsDistributed() const
    {
        return mpCommunicator->IsDistributed();
    }

    ///@}
    ///@name Input and output
    ///@{

    /// Turn back information as a string.
    std::string Info() const override;

    /// Print information about this object.
    void PrintInfo(std::ostream& rOStream) const override;

    /// Print object's data.
    void PrintData(std::ostream& rOStream) const override;

    /// Print information about this object.
    virtual void PrintInfo(std::ostream& rOStream, std::string const& PrefixString) const;

    /// Print object's data.
    virtual void PrintData(std::ostream& rOStream, std::string const& PrefixString) const;


    ///@}
    ///@name Friends
    ///@{


    ///@}

private:

    friend class Model;

    /// Default constructor.
    ModelPart(VariablesList::Pointer pVariableList, Model& rOwnerModel);

    /// Constructor with name
    ModelPart(std::string const& NewName,VariablesList::Pointer pVariableList, Model& rOwnerModel);

    /// Constructor with name and bufferSize
    ModelPart(std::string const& NewName, IndexType NewBufferSize,VariablesList::Pointer pVariableList, Model& rOwnerModel);

    /// Copy constructor.
    ModelPart(ModelPart const& rOther) = delete;


    ///@name Static Member Variables
    ///@{


    ///@}
    ///@name Member Variables
    ///@{

    std::string mName; /// The name of the model part

    IndexType mBufferSize; /// The buffers size of the database

    ProcessInfo::Pointer mpProcessInfo; /// The process info instance

    TablesContainerType mTables; /// The tables contained on the model part

    MeshesContainerType mMeshes; /// The container of all meshes

    GeometryContainerType mGeometries; /// The container of geometries

    VariablesList::Pointer mpVariablesList; /// The variable list

    Communicator::Pointer mpCommunicator; /// The communicator

    ModelPart* mpParentModelPart = NULL; /// The parent model part of the current model part

    SubModelPartsContainerType mSubModelParts; /// The container of the submodelparts

    Model& mrModel; /// The model which contains this model part

    ///@}
    ///@name Private Operators
    ///@{


    ///@}
    ///@name Private Operations
    ///@{

    /**
     * @brief This method trims a string in the different components to access recursively to any subproperty
     * @param rStringName The given name to be trimmed
     * @return The list of indexes
     */
    std::vector<IndexType> TrimComponentName(const std::string& rStringName) const
    {
        std::vector<IndexType> list_indexes;

        std::stringstream ss(rStringName);
        for (std::string index_string; std::getline(ss, index_string, '.'); ) {
            list_indexes.push_back(std::stoi(index_string));
        }

        KRATOS_ERROR_IF(list_indexes.size() == 0) << "Properties:: Empty list of indexes when reading suproperties" << std::endl;

        return list_indexes;
    }

    /**
     * @brief This method sets the suffer size of the submodelparts belonging to the current model part (recursively)
     * @param NewBufferSize The new buffer size to be set
     */
    void SetBufferSizeSubModelParts(IndexType NewBufferSize);


    void SetParentModelPart(ModelPart* pParentModelPart)
    {
        mpParentModelPart = pParentModelPart;
    }

    template <typename TEntitiesContainerType>
    void AddEntities(TEntitiesContainerType const& Source, TEntitiesContainerType& rDestination, Flags Options)
    {
        //if (Options->Is(ALL_ENTITIES))
        //{
        //	if(Options->Is())
        //}
    }

    ///@}
    ///@name Serialization
    ///@{

    friend class Serializer;

    void save(Serializer& rSerializer) const override;

    void load(Serializer& rSerializer) override;

    ///@}
    ///@name Private  Access
    ///@{


    ///@}
    ///@name Private Inquiry
    ///@{


    ///@}
    ///@name Un accessible methods
    ///@{


    ///@}

}; // Class ModelPart

///@}

///@name Type Definitions
///@{


///@}
///@name Input and output
///@{


/// input stream function
KRATOS_API(KRATOS_CORE) inline std::istream & operator >>(std::istream& rIStream,
        ModelPart& rThis)
{
    return rIStream;
}
/// output stream function
KRATOS_API(KRATOS_CORE) inline std::ostream & operator <<(std::ostream& rOStream,
        const ModelPart& rThis)
{
    rThis.PrintInfo(rOStream);
    rOStream << std::endl;
    rThis.PrintData(rOStream);

    return rOStream;
}


///@}


} // namespace Kratos.

#endif // KRATOS_MODEL_PART_H_INCLUDED  defined<|MERGE_RESOLUTION|>--- conflicted
+++ resolved
@@ -1063,20 +1063,12 @@
     ElementType::Pointer CreateNewElement(std::string ElementName,
         IndexType Id, Geometry< Node < 3 > >::PointsArrayType pElementNodes,
         PropertiesType::Pointer pProperties, IndexType ThisIndex = 0);
-<<<<<<< HEAD
-    
-=======
-
->>>>>>> 57f8e233
+
     /// Creates new element with pointer to geometry.
     ElementType::Pointer CreateNewElement(std::string ElementName,
         IndexType Id, typename GeometryType::Pointer pGeometry,
         PropertiesType::Pointer pProperties, IndexType ThisIndex = 0);
-<<<<<<< HEAD
-    
-=======
-
->>>>>>> 57f8e233
+
     /** Returns the Element::Pointer  corresponding to it's identifier */
     ElementType::Pointer pGetElement(IndexType ElementId, IndexType ThisIndex = 0)
     {
