//    |  /           |
//    ' /   __| _` | __|  _ \   __|
//    . \  |   (   | |   (   |\__ \.
//   _|\_\_|  \__,_|\__|\___/ ____/
//                   Multi-Physics
//
//  License:         BSD License
//                     Kratos default license: kratos/license.txt
//
//  Main authors:    Pooyan Dadvand
//

#if !defined(KRATOS_ELEMENT_H_INCLUDED )
#define  KRATOS_ELEMENT_H_INCLUDED

// System includes

// External includes

// Project includes
#include "includes/properties.h"
#include "includes/process_info.h"
#include "includes/geometrical_object.h"
#include "includes/constitutive_law.h"
#include "includes/kratos_parameters.h"
#include "containers/global_pointers_vector.h"

namespace Kratos
{
///@name Kratos Globals
///@{

///@}
///@name Type Definitions
///@{

///@}
///@name  Enum's
///@{

///@}
///@name  Functions
///@{

///@}
///@name Kratos Classes
///@{

/// Base class for all Elements.

/**
 * This is the base class for all elements used in KRATOS
 * Elements inherited from this class have to reimplement
 * all public functions that are needed to perform their designated
 * tasks. Due to a dummy implementation of every function though,
 * not all of them have to be implemented if they are not needed for
 * the actual problem
 */
class Element : public GeometricalObject
{
public:
    ///@name Type Definitions
    ///@{
    /// Pointer definition of Element
    KRATOS_CLASS_INTRUSIVE_POINTER_DEFINITION(Element);

    ///definition of element type
    typedef Element ElementType;

    ///base type: an GeometricalObject that automatically has a unique number
    typedef GeometricalObject BaseType;

    ///definition of node type (default is: Node<3>)
    typedef Node < 3 > NodeType;

    /**
     * Properties are used to store any parameters
     * related to the constitutive law
     */
    typedef Properties PropertiesType;

    ///definition of the geometry type with given NodeType
    typedef Geometry<NodeType> GeometryType;

    ///definition of nodes container type, redefined from GeometryType
    typedef Geometry<NodeType>::PointsArrayType NodesArrayType;

    typedef Vector VectorType;

    typedef Matrix MatrixType;

    typedef std::size_t IndexType;

    typedef std::size_t SizeType;

    typedef std::vector<std::size_t> EquationIdVectorType;

    typedef std::vector< Dof<double>::Pointer > DofsVectorType;

    typedef PointerVectorSet<Dof<double>, IndexedObject> DofsArrayType;

    ///Type definition for integration methods
    typedef GeometryData::IntegrationMethod IntegrationMethod;

    typedef GeometryData GeometryDataType;
    ///@}

    ///@name Life Cycle
    ///@{

    /**
     * ELEMENTS inherited from this class have to implement next
     * contructors, copy constructors and destructor: MANDATORY
     */

    /**
     * Constructor.
     */
    explicit Element(IndexType NewId = 0)
        : BaseType(NewId)
        , mpProperties(nullptr)
    {
    }

    /**
     * Constructor using an array of nodes
     */
    Element(IndexType NewId, const NodesArrayType& ThisNodes)
        : BaseType(NewId,GeometryType::Pointer(new GeometryType(ThisNodes)))
        , mpProperties(nullptr)
    {
    }

    /**
     * Constructor using Geometry
     */
    Element(IndexType NewId, GeometryType::Pointer pGeometry)
        : BaseType(NewId,pGeometry)
        , mpProperties(nullptr)
    {
    }

    /**
     * Constructor using Properties
     */
    Element(IndexType NewId, GeometryType::Pointer pGeometry, PropertiesType::Pointer pProperties)
        : BaseType(NewId,pGeometry)
        , mpProperties(pProperties)
    {
    }

    /// Copy constructor.

    Element(Element const& rOther)
        : BaseType(rOther)
        , mpProperties(rOther.mpProperties)
    {
    }

    /// Destructor.

    ~Element() override
    {
    }

    ///@}
    ///@name Operators
    ///@{

    /**
     * ELEMENTS inherited from this class have to implement next
     * assignment operator: MANDATORY
     */

    /// Assignment operator.

    Element & operator=(Element const& rOther)
    {
        BaseType::operator=(rOther);
        mpProperties = rOther.mpProperties;
        return *this;
    }

    ///@}
    ///@name Operations
    ///@{

    /**
     * ELEMENTS inherited from this class have to implement next
     * Create and Clone methods: MANDATORY
     */

    /**
     * @brief It creates a new element pointer
     * @param NewId the ID of the new element
     * @param ThisNodes the nodes of the new element
     * @param pProperties the properties assigned to the new element
     * @return a Pointer to the new element
     */
    virtual Pointer Create(IndexType NewId, NodesArrayType const& ThisNodes,
                           PropertiesType::Pointer pProperties) const
    {
        KRATOS_TRY
        KRATOS_ERROR << "Please implement the First Create method in your derived Element" << Info() << std::endl;
        return Kratos::make_intrusive<Element>(NewId, GetGeometry().Create(ThisNodes), pProperties);
        KRATOS_CATCH("");
    }

    /**
     * @brief It creates a new element pointer
     * @param NewId the ID of the new element
     * @param pGeom the geometry to be employed
     * @param pProperties the properties assigned to the new element
     * @return a Pointer to the new element
     */
    virtual Pointer Create(IndexType NewId,
                           GeometryType::Pointer pGeom,
                           PropertiesType::Pointer pProperties) const
    {
        KRATOS_TRY
        KRATOS_ERROR << "Please implement the Second Create method in your derived Element" << Info() << std::endl;
        return Kratos::make_intrusive<Element>(NewId, pGeom, pProperties);
        KRATOS_CATCH("");
    }

    /**
     * @brief It creates a new element pointer and clones the previous element data
     * @param NewId the ID of the new element
     * @param ThisNodes the nodes of the new element
     * @param pProperties the properties assigned to the new element
     * @return a Pointer to the new element
     */
    virtual Pointer Clone (IndexType NewId, NodesArrayType const& ThisNodes) const
    {
        KRATOS_TRY
        KRATOS_WARNING("Element") << " Call base class element Clone " << std::endl;
        Element::Pointer p_new_elem = Kratos::make_intrusive<Element>(NewId, GetGeometry().Create(ThisNodes), pGetProperties());
        p_new_elem->SetData(this->GetData());
        p_new_elem->Set(Flags(*this));
        return p_new_elem;
        KRATOS_CATCH("");
    }


    /**
     * ELEMENTS inherited from this class have to implement next
     * EquationIdVector and GetDofList methods: MANDATORY
     */

    /**
     * this determines the elemental equation ID vector for all elemental
     * DOFs
     * @param rResult the elemental equation ID vector
     * @param rCurrentProcessInfo the current process info instance
     */
    virtual void EquationIdVector(EquationIdVectorType& rResult,
                                  const ProcessInfo& rCurrentProcessInfo) const
    {
        if (rResult.size() != 0) {
            rResult.resize(0);
        }
    }

    /**
     * determines the elemental list of DOFs
     * @param ElementalDofList the list of DOFs
     * @param rCurrentProcessInfo the current process info instance
     */
    virtual void GetDofList(DofsVectorType& rElementalDofList,
                            const ProcessInfo& rCurrentProcessInfo) const
    {
        if (rElementalDofList.size() != 0) {
            rElementalDofList.resize(0);
        }
    }

    /**
     * returns the used integration method. In the general case this is the
     * default integration method of the used geometry. I an other integration
     * method is used the method has to be overwritten within the element
     * @return default integration method of the used Geometry
     */
    virtual IntegrationMethod GetIntegrationMethod() const
    {
        return pGetGeometry()->GetDefaultIntegrationMethod();
    }

    /**
     * ELEMENTS inherited from this class must implement this methods
     * if they need the values of the time derivatives of any of the dof
     * set by the element. If the derivatives do not exist can set to zero
     * these methods are: MANDATORY ( when compatibility with dynamics is required )
     */

    /**
     * Getting method to obtain the variable which defines the degrees of freedom
     */
    virtual void GetValuesVector(Vector& values, int Step = 0) const
    {
        if (values.size() != 0) {
            values.resize(0, false);
        }
    }

    /**
     * Getting method to obtain the time derivative of variable which defines the degrees of freedom
     */
    virtual void GetFirstDerivativesVector(Vector& values, int Step = 0) const
    {
        if (values.size() != 0) {
            values.resize(0, false);
        }
    }

    /**
     * Getting method to obtain the second time derivative of variable which defines the degrees of freedom
     */
    virtual void GetSecondDerivativesVector(Vector& values, int Step = 0) const
    {
        if (values.size() != 0) {
            values.resize(0, false);
        }
    }

    /**
     * ELEMENTS inherited from this class must implement next methods
     * Initialize, ResetConstitutiveLaw
     * if the element needs to perform any operation before any calculation is done
     * reset material and constitutive parameters
     * or clean memory deleting obsolete variables
     * these methods are: OPTIONAL
     */

    /**
     * is called to initialize the element
     * if the element needs to perform any operation before any calculation is done
     * the elemental variables will be initialized and set using this method
     */
    virtual void Initialize(const ProcessInfo& rCurrentProcessInfo)
    {
    }

    /**
     * is called to reset the constitutive law parameters and the material properties
     * the elemental variables will be changed and reset using this method
     */
    virtual void ResetConstitutiveLaw()
    {
    }

    /**
     * ELEMENTS inherited from this class must implement next methods
     * InitializeSolutionStep, FinalizeSolutionStep,
     * InitializeNonLinearIteration, FinalizeNonLinearIteration
     * if the element needs to perform any operation before and after the solution step
     * if the element needs to perform any operation before and after the solution iteration
     * these methods are: OPTIONAL
     */

    /**
     * this is called in the beginning of each solution step
     */
    virtual void InitializeSolutionStep(const ProcessInfo& rCurrentProcessInfo)
<<<<<<< HEAD
    {   
        InitializeSolutionStep(const_cast<ProcessInfo&>(rCurrentProcessInfo)); // TODO remove this after the transition period
    }
    // KRATOS_DEPRECATED_MESSAGE("This is legacy version, please add the missing \"const\"")
    virtual void InitializeSolutionStep(ProcessInfo& rCurrentProcessInfo)
=======
>>>>>>> f51c17ad
    {
    }

    /**
     * this is called for non-linear analysis at the beginning of the iteration process
     */
    virtual void InitializeNonLinearIteration(const ProcessInfo& rCurrentProcessInfo)
    {
    }

    /**
     * this is called for non-linear analysis at the end of the iteration process
     */
    virtual void FinalizeNonLinearIteration(const ProcessInfo& rCurrentProcessInfo)
    {
    }

    /**
     * this is called at the end of each solution step
     */
    virtual void FinalizeSolutionStep(const ProcessInfo& rCurrentProcessInfo)
    {
    }

    /**
     * ELEMENTS inherited from this class have to implement next
     * CalculateLocalSystem, CalculateLeftHandSide and CalculateRightHandSide methods
     * they can be managed internally with a private method to do the same calculations
     * only once: MANDATORY
     */

    /**
     * this is called during the assembling process in order
     * to calculate all elemental contributions to the global system
     * matrix and the right hand side
     * @param rLeftHandSideMatrix the elemental left hand side matrix
     * @param rRightHandSideVector the elemental right hand side
     * @param rCurrentProcessInfo the current process info instance
     */
    virtual void CalculateLocalSystem(MatrixType& rLeftHandSideMatrix,
                                      VectorType& rRightHandSideVector,
                                      const ProcessInfo& rCurrentProcessInfo)
    {
        if (rLeftHandSideMatrix.size1() != 0) {
            rLeftHandSideMatrix.resize(0, 0, false);
        }
        if (rRightHandSideVector.size() != 0) {
            rRightHandSideVector.resize(0, false);
        }
    }

    /**
     * this is called during the assembling process in order
     * to calculate the elemental left hand side matrix only
     * @param rLeftHandSideMatrix the elemental left hand side matrix
     * @param rCurrentProcessInfo the current process info instance
     */
    virtual void CalculateLeftHandSide(MatrixType& rLeftHandSideMatrix,
                                       const ProcessInfo& rCurrentProcessInfo)
    {
        if (rLeftHandSideMatrix.size1() != 0) {
            rLeftHandSideMatrix.resize(0, 0, false);
        }
    }

    /**
     * this is called during the assembling process in order
     * to calculate the elemental right hand side vector only
     * @param rRightHandSideVector the elemental right hand side vector
     * @param rCurrentProcessInfo the current process info instance
     */
    virtual void CalculateRightHandSide(VectorType& rRightHandSideVector,
                                        const ProcessInfo& rCurrentProcessInfo)
    {
        if (rRightHandSideVector.size() != 0) {
            rRightHandSideVector.resize(0, false);
        }
    }

    /**
     * ELEMENTS inherited from this class must implement this methods
     * if they need to add dynamic element contributions
     * note: first derivatives means the velocities if the displacements are the dof of the analysis
     * note: time integration parameters must be set in the rCurrentProcessInfo before calling these methods
     * CalculateFirstDerivativesContributions,
     * CalculateFirstDerivativesLHS, CalculateFirstDerivativesRHS methods are : OPTIONAL
     */

    /**
     * this is called during the assembling process in order
     * to calculate the first derivatives contributions for the LHS and RHS
     * @param rLeftHandSideMatrix the elemental left hand side matrix
     * @param rRightHandSideVector the elemental right hand side
     * @param rCurrentProcessInfo the current process info instance
     */
    virtual void CalculateFirstDerivativesContributions(MatrixType& rLeftHandSideMatrix,
                                                        VectorType& rRightHandSideVector,
                                                        const ProcessInfo& rCurrentProcessInfo)
    {
        if (rLeftHandSideMatrix.size1() != 0) {
            rLeftHandSideMatrix.resize(0, 0, false);
        }
        if (rRightHandSideVector.size() != 0) {
            rRightHandSideVector.resize(0, false);
        }
    }

    /**
     * this is called during the assembling process in order
     * to calculate the elemental left hand side matrix for the first derivatives constributions
     * @param rLeftHandSideMatrix the elemental left hand side matrix
     * @param rCurrentProcessInfo the current process info instance
     */
    virtual void CalculateFirstDerivativesLHS(MatrixType& rLeftHandSideMatrix,
                                              const ProcessInfo& rCurrentProcessInfo)
    {
        if (rLeftHandSideMatrix.size1() != 0) {
            rLeftHandSideMatrix.resize(0, 0, false);
        }
    }

    /**
     * this is called during the assembling process in order
     * to calculate the elemental right hand side vector for the first derivatives constributions
     * @param rRightHandSideVector the elemental right hand side vector
     * @param rCurrentProcessInfo the current process info instance
     */
    virtual void CalculateFirstDerivativesRHS(VectorType& rRightHandSideVector,
                                              const ProcessInfo& rCurrentProcessInfo)
    {
        if (rRightHandSideVector.size() != 0) {
            rRightHandSideVector.resize(0, false);
        }
    }

    /**
     * ELEMENTS inherited from this class must implement this methods
     * if they need to add dynamic element contributions
     * note: second derivatives means the accelerations if the displacements are the dof of the analysis
     * note: time integration parameters must be set in the rCurrentProcessInfo before calling these methods
     * CalculateSecondDerivativesContributions,
     * CalculateSecondDerivativesLHS, CalculateSecondDerivativesRHS methods are : OPTIONAL
     */


   /**
     * this is called during the assembling process in order
     * to calculate the second derivative contributions for the LHS and RHS
     * @param rLeftHandSideMatrix the elemental left hand side matrix
     * @param rRightHandSideVector the elemental right hand side
     * @param rCurrentProcessInfo the current process info instance
     */
    virtual void CalculateSecondDerivativesContributions(MatrixType& rLeftHandSideMatrix,
                                                         VectorType& rRightHandSideVector,
                                                         const ProcessInfo& rCurrentProcessInfo)
    {
        if (rLeftHandSideMatrix.size1() != 0) {
            rLeftHandSideMatrix.resize(0, 0, false);
        }
        if (rRightHandSideVector.size() != 0) {
            rRightHandSideVector.resize(0, false);
        }
    }

    /**
     * this is called during the assembling process in order
     * to calculate the elemental left hand side matrix for the second derivatives constributions
     * @param rLeftHandSideMatrix the elemental left hand side matrix
     * @param rCurrentProcessInfo the current process info instance
     */
    virtual void CalculateSecondDerivativesLHS(MatrixType& rLeftHandSideMatrix,
                                               const ProcessInfo& rCurrentProcessInfo)
    {
        if (rLeftHandSideMatrix.size1() != 0) {
            rLeftHandSideMatrix.resize(0, 0, false);
        }
    }

    /**
     * this is called during the assembling process in order
     * to calculate the elemental right hand side vector for the second derivatives constributions
     * @param rRightHandSideVector the elemental right hand side vector
     * @param rCurrentProcessInfo the current process info instance
     */
    virtual void CalculateSecondDerivativesRHS(VectorType& rRightHandSideVector,
                                               const ProcessInfo& rCurrentProcessInfo)
    {
        if (rRightHandSideVector.size() != 0) {
            rRightHandSideVector.resize(0, false);
        }
    }

    /**
     * ELEMENTS inherited from this class must implement this methods
     * if they need to add dynamic element contributions
     * CalculateMassMatrix, CalculateDampingMatrix and CalculateLumpedMassVector methods are: OPTIONAL
     */

    /**
     * this is called during the assembling process in order
     * to calculate the elemental mass matrix
     * @param rMassMatrix the elemental mass matrix
     * @param rCurrentProcessInfo the current process info instance
     */
    virtual void CalculateMassMatrix(MatrixType& rMassMatrix, const ProcessInfo& rCurrentProcessInfo)
    {
        if (rMassMatrix.size1() != 0) {
            rMassMatrix.resize(0, 0, false);
        }
    }

    /**
     * this is called during the assembling process in order
     * to calculate the elemental damping matrix
     * @param rDampingMatrix the elemental damping matrix
     * @param rCurrentProcessInfo the current process info instance
     */
    virtual void CalculateDampingMatrix(MatrixType& rDampingMatrix, const ProcessInfo& rCurrentProcessInfo)
    {
        if (rDampingMatrix.size1() != 0) {
            rDampingMatrix.resize(0, 0, false);
        }
    }

    /**
     * this is called during the initialize of the builder
     * to calculate the lumped mass vector
     * @param rLumpedMassVector the elemental lumped mass vector
     * @param rCurrentProcessInfo the current process info instance
     */
    virtual void CalculateLumpedMassVector(
        VectorType& rLumpedMassVector,
        const ProcessInfo& rCurrentProcessInfo) const
        {
            KRATOS_TRY;
            KRATOS_ERROR << "Calling the CalculateLumpedMassVector() method of the base element. The method must be implemented in the derived element.";
            KRATOS_CATCH("");
        }


    /**
     * ELEMENTS inherited from this class must implement this methods
     * if they need to write something at the element geometry nodes
     * AddExplicitContribution methods are: OPTIONAL ( avoid to use them if is not needed )
     */

    /**
     * this is called during the assembling process in order
     * to calculate the elemental contribution in explicit calculation.
     * NodalData is modified Inside the function, so the
     * The "AddEXplicit" FUNCTIONS THE ONLY FUNCTIONS IN WHICH AN ELEMENT
     * IS ALLOWED TO WRITE ON ITS NODES.
     * the caller is expected to ensure thread safety hence
     * SET/UNSETLOCK MUST BE PERFORMED IN THE STRATEGY BEFORE CALLING THIS FUNCTION
      * @param rCurrentProcessInfo the current process info instance
     */
    virtual void AddExplicitContribution(const ProcessInfo& rCurrentProcessInfo)
    {
    }

    /**
     * @brief This function is designed to make the element to assemble an rRHS vector identified by a variable rRHSVariable by assembling it to the nodes on the variable rDestinationVariable. (This is the double version)
     * @details The "AddExplicit" FUNCTIONS THE ONLY FUNCTIONS IN WHICH AN ELEMENT IS ALLOWED TO WRITE ON ITS NODES. The caller is expected to ensure thread safety hence SET-/UNSET-LOCK MUST BE PERFORMED IN THE STRATEGY BEFORE CALLING THIS FUNCTION
     * @param rRHSVector input variable containing the RHS vector to be assembled
     * @param rRHSVariable variable describing the type of the RHS vector to be assembled
     * @param rDestinationVariable variable in the database to which the rRHSvector will be assembled
     * @param rCurrentProcessInfo the current process info instance
     */
    virtual void AddExplicitContribution(
        const VectorType& rRHSVector,
        const Variable<VectorType>& rRHSVariable,
        const Variable<double >& rDestinationVariable,
        const ProcessInfo& rCurrentProcessInfo
        )
    {
        KRATOS_ERROR << "Base element class is not able to assemble rRHS to the desired variable. destination variable is " << rDestinationVariable << std::endl;
    }

    /**
     * @brief This function is designed to make the element to assemble an rRHS vector identified by a variable rRHSVariable by assembling it to the nodes on the variable rDestinationVariable. (This is the vector version)
     * @details The "AddExplicit" FUNCTIONS THE ONLY FUNCTIONS IN WHICH AN ELEMENT IS ALLOWED TO WRITE ON ITS NODES. The caller is expected to ensure thread safety hence SET-/UNSET-LOCK MUST BE PERFORMED IN THE STRATEGY BEFORE CALLING THIS FUNCTION
     * @param rRHSVector input variable containing the RHS vector to be assembled
     * @param rRHSVariable variable describing the type of the RHS vector to be assembled
     * @param rDestinationVariable variable in the database to which the rRHSvector will be assembled
     * @param rCurrentProcessInfo the current process info instance
     */
    virtual void AddExplicitContribution(
        const VectorType& rRHSVector,
        const Variable<VectorType>& rRHSVariable,
        const Variable<array_1d<double,3> >& rDestinationVariable,
        const ProcessInfo& rCurrentProcessInfo
        )
    {
         KRATOS_ERROR << "Base element class is not able to assemble rRHS to the desired variable. destination variable is " << rDestinationVariable << std::endl;
    }

    /**
     * @brief This function is designed to make the element to assemble an rRHS vector identified by a variable rRHSVariable by assembling it to the nodes on the variable rDestinationVariable. (This is the matrix version)
     * @details The "AddExplicit" FUNCTIONS THE ONLY FUNCTIONS IN WHICH AN ELEMENT IS ALLOWED TO WRITE ON ITS NODES. The caller is expected to ensure thread safety hence SET-/UNSET-LOCK MUST BE PERFORMED IN THE STRATEGY BEFORE CALLING THIS FUNCTION
     * @param rRHSVector input variable containing the RHS vector to be assembled
     * @param rRHSVariable variable describing the type of the RHS vector to be assembled
     * @param rDestinationVariable variable in the database to which the rRHSvector will be assembled
     * @param rCurrentProcessInfo the current process info instance
     */
    virtual void AddExplicitContribution(
        const MatrixType& rLHSMatrix,
        const Variable<MatrixType>& rLHSVariable,
        const Variable<Matrix>& rDestinationVariable,
        const ProcessInfo& rCurrentProcessInfo
        )
    {
         KRATOS_ERROR << "Base element class is not able to assemble rLHS to the desired variable. destination variable is " << rDestinationVariable << std::endl;
    }

    /**
     * Calculate a Element variable usually associated to a integration point
     * the Output is given on integration points and characterizes the element
     * Calculate(..) methods are: OPTIONAL
     */

    virtual void Calculate(const Variable<double>& rVariable,
                           double& Output,
                           const ProcessInfo& rCurrentProcessInfo)
    {
    }

    virtual void Calculate(const Variable<array_1d<double, 3 > >& rVariable,
                           array_1d<double, 3 > & Output,
                           const ProcessInfo& rCurrentProcessInfo)
    {
    }

    virtual void Calculate(const Variable<Vector >& rVariable,
                           Vector& Output,
                           const ProcessInfo& rCurrentProcessInfo)
    {
    }

    virtual void Calculate(const Variable<Matrix >& rVariable,
                           Matrix& Output,
                           const ProcessInfo& rCurrentProcessInfo)
    {
    }

    /**
     * Calculate variables on Integration points.
     * This gives access to variables computed in the constitutive law on each integration point.
     * Specialisations of element must specify the actual interface to the integration points!
     * Note, that these functions expect a std::vector of values for the specified variable type that
     * contains a value for each integration point!
     * CalculateValueOnIntegrationPoints: calculates the values of given Variable.
     */

    virtual void CalculateOnIntegrationPoints(const Variable<bool>& rVariable,
                          std::vector<bool>& rOutput,
                          const ProcessInfo& rCurrentProcessInfo)
    {
    }

    virtual void CalculateOnIntegrationPoints(const Variable<int>& rVariable,
                          std::vector<int>& rOutput,
                          const ProcessInfo& rCurrentProcessInfo)
    {
    }

    virtual void CalculateOnIntegrationPoints(const Variable<double>& rVariable,
                          std::vector<double>& rOutput,
                          const ProcessInfo& rCurrentProcessInfo)
    {
    }

    virtual void CalculateOnIntegrationPoints(const Variable<array_1d<double,3>>& rVariable,
                          std::vector< array_1d<double,3>>& rOutput,
                          const ProcessInfo& rCurrentProcessInfo)
    {
    }

    virtual void CalculateOnIntegrationPoints(const Variable<array_1d<double,6>>& rVariable,
                          std::vector<array_1d<double,6>>& rOutput,
                          const ProcessInfo& rCurrentProcessInfo)
    {
    }

    virtual void CalculateOnIntegrationPoints(const Variable<Vector>& rVariable,
                          std::vector<Vector>& rOutput,
                          const ProcessInfo& rCurrentProcessInfo)
    {
    }

    // virtual void CalculateOnIntegrationPoints(const Variable<ConstitutiveLaw::StrainVectorType>& rVariable,
    //                       std::vector<ConstitutiveLaw::StrainVectorType>& rOutput,
    //                       const ProcessInfo& rCurrentProcessInfo)
    // {
    // }

    // virtual void CalculateOnIntegrationPoints(const Variable<ConstitutiveLaw::StressVectorType>& rVariable,
    //                       std::vector<ConstitutiveLaw::StressVectorType>& rOutput,
    //                       const ProcessInfo& rCurrentProcessInfo)
    // {
    // }

    virtual void CalculateOnIntegrationPoints(const Variable<Matrix>& rVariable,
                          std::vector<Matrix>& rOutput,
                          const ProcessInfo& rCurrentProcessInfo)
    {
    }

    // virtual void CalculateOnIntegrationPoints(const Variable<ConstitutiveLaw::VoigtSizeMatrixType>& rVariable,
    //                       std::vector<ConstitutiveLaw::VoigtSizeMatrixType>& rOutput,
    //                       const ProcessInfo& rCurrentProcessInfo)
    // {
    // }

    // virtual void CalculateOnIntegrationPoints(const Variable<ConstitutiveLaw::DeformationGradientMatrixType>& rVariable,
    //                       std::vector<ConstitutiveLaw::DeformationGradientMatrixType>& rOutput,
    //                       const ProcessInfo& rCurrentProcessInfo)
    // {
    // }

    virtual void CalculateOnIntegrationPoints(const Variable<ConstitutiveLaw::Pointer>& rVariable,
                         std::vector<ConstitutiveLaw::Pointer>& rOutput,
                         const ProcessInfo& rCurrentProcessInfo)
    {
    }

    /**
     * Access for variables on Integration points.
     * This gives access to variables stored in the constitutive law on each integration point.
     * Specializations of element must specify the actual interface to the integration points!
     * Note, that these functions expect a std::vector of values for the specified variable type that
     * contains a value for each integration point!
     * SetValuesOnIntegrationPoints: set the values for given Variable.
     * CalculateOnIntegrationPoints: get/calculate the values for given Variable.
     * these methods are: OPTIONAL
     */

    //SET ON INTEGRATION POINTS - METHODS
    virtual void SetValuesOnIntegrationPoints(const Variable<bool>& rVariable,
                         const std::vector<bool>& rValues,
                         const ProcessInfo& rCurrentProcessInfo)
    {
    }
    virtual void SetValuesOnIntegrationPoints(const Variable<int>& rVariable,
                         const std::vector<int>& rValues,
                         const ProcessInfo& rCurrentProcessInfo)
    {
    }

    virtual void SetValuesOnIntegrationPoints(const Variable<double>& rVariable,
                         const std::vector<double>& rValues,
                         const ProcessInfo& rCurrentProcessInfo)
    {
    }

    virtual void SetValuesOnIntegrationPoints(const Variable<array_1d<double, 3 > >& rVariable,
                         const std::vector<array_1d<double, 3 > >& rValues,
                         const ProcessInfo& rCurrentProcessInfo)
    {
    }

    virtual void SetValuesOnIntegrationPoints(const Variable<array_1d<double, 6 > >& rVariable,
                         const std::vector<array_1d<double, 6 > >& rValues,
                         const ProcessInfo& rCurrentProcessInfo)
    {
    }

    virtual void SetValuesOnIntegrationPoints(const Variable<Vector>& rVariable,
                         const std::vector<Vector>& rValues,
                         const ProcessInfo& rCurrentProcessInfo)
    {
    }

    virtual void SetValuesOnIntegrationPoints(const Variable<Matrix>& rVariable,
                         const std::vector<Matrix>& rValues,
                         const ProcessInfo& rCurrentProcessInfo)
    {
    }

    virtual void SetValuesOnIntegrationPoints(const Variable<ConstitutiveLaw::Pointer>& rVariable,
                         const std::vector<ConstitutiveLaw::Pointer>& rValues,
                         const ProcessInfo& rCurrentProcessInfo)
    {
    }

    /**
     * This method provides the place to perform checks on the completeness of the input
     * and the compatibility with the problem options as well as the contitutive laws selected
     * It is designed to be called only once (or anyway, not often) typically at the beginning
     * of the calculations, so to verify that nothing is missing from the input
     * or that no common error is found.
     * @param rCurrentProcessInfo
     * this method is: MANDATORY
     */

    virtual int Check(const ProcessInfo& rCurrentProcessInfo) const
    {
        KRATOS_TRY

        KRATOS_ERROR_IF( this->Id() < 1 ) << "Element found with Id " << this->Id() << std::endl;

        const double domain_size = this->GetGeometry().DomainSize();
        KRATOS_ERROR_IF( domain_size <= 0.0 ) << "Element " << this->Id() << " has non-positive size " << domain_size << std::endl;

        GetGeometry().Check();

        return 0;

        KRATOS_CATCH("")
    }

    /**
     * this is called during the assembling process in order
     * to calculate the elemental mass matrix
     * @param rMassMatrix the elemental mass matrix
     * @param rCurrentProcessInfo the current process info instance
     */
    virtual void MassMatrix(MatrixType& rMassMatrix, const ProcessInfo& rCurrentProcessInfo)
    {
        if (rMassMatrix.size1() != 0) {
            rMassMatrix.resize(0, 0, false);
        }
    }

    /**
     * adds the mass matrix scaled by a given factor to the LHS
     * @param rLeftHandSideMatrix the elemental LHS matrix
     * @param coeff the given factor
     * @param rCurrentProcessInfo the current process info instance
     */
    virtual void AddMassMatrix(MatrixType& rLeftHandSideMatrix,
                               double coeff, const ProcessInfo& rCurrentProcessInfo)
    {
    }

    /**
     * this is called during the assembling process in order
     * to calculate the elemental damping matrix
     * @param rDampMatrix the elemental damping matrix
     * @param rCurrentProcessInfo the current process info instance
     */
    virtual void DampMatrix(MatrixType& rDampMatrix, const ProcessInfo& rCurrentProcessInfo)
    {
        if (rDampMatrix.size1() != 0) {
            rDampMatrix.resize(0, 0, false);
        }
    }

    /**
     * adds the inertia forces to the RHS --> performs residua = static_residua - coeff*M*acc
     * @param rCurrentProcessInfo the current process info instance
     */
    virtual void AddInertiaForces(VectorType& rRightHandSideVector, double coeff,
                                  const ProcessInfo& rCurrentProcessInfo)
    {
    }

    /**
     * Calculate Damp matrix and add velocity contribution to RHS
     * @param rDampingMatrix the velocity-proportional "damping" matrix
     * @param rRightHandSideVector the elemental right hand side matrix
     * @param rCurrentProcessInfo the current process info instance
     */
    virtual void CalculateLocalVelocityContribution(MatrixType& rDampingMatrix,
            VectorType& rRightHandSideVector, const ProcessInfo& rCurrentProcessInfo)
    {
        if (rDampingMatrix.size1() != 0) {
            rDampingMatrix.resize(0, 0, false);
        }
    }

    /**
     * Calculate the transposed gradient of the element's residual w.r.t. design variable.
     */
    virtual void CalculateSensitivityMatrix(const Variable<double>& rDesignVariable,
                                            Matrix& rOutput,
                                            const ProcessInfo& rCurrentProcessInfo)
    {
        if (rOutput.size1() != 0)
            rOutput.resize(0, 0, false);
    }

    /**
     * Calculate the transposed gradient of the element's residual w.r.t. design variable.
     */
    virtual void CalculateSensitivityMatrix(const Variable<array_1d<double,3> >& rDesignVariable,
                                            Matrix& rOutput,
                                            const ProcessInfo& rCurrentProcessInfo)
    {
        if (rOutput.size1() != 0)
            rOutput.resize(0, 0, false);
    }

    //METHODS TO BE CLEANED: DEPRECATED end

    ///@}
    ///@name Access
    ///@{

    /**
    * @brief returns the pointer to the property of the element.
    *        Does not throw an error, to allow copying of
    *        elements which don't have any property assigned.
    * @return property pointer
    */
    PropertiesType::Pointer pGetProperties()
    {
        return mpProperties;
    }

    const PropertiesType::Pointer pGetProperties() const
    {
        return mpProperties;
    }

    PropertiesType& GetProperties()
    {
        KRATOS_DEBUG_ERROR_IF(mpProperties == nullptr)
            << "Tryining to get the properties of " << Info()
            << ", which are uninitialized." << std::endl;
        return *mpProperties;
    }

    PropertiesType const& GetProperties() const
    {
        KRATOS_DEBUG_ERROR_IF(mpProperties == nullptr)
            << "Tryining to get the properties of " << Info()
            << ", which are uninitialized." << std::endl;
        return *mpProperties;
    }

    void SetProperties(PropertiesType::Pointer pProperties)
    {
        mpProperties = pProperties;
    }

    ///@}
    ///@name Inquiry
    ///@{

    /// Check that the Element has a correctly initialized pointer to a Properties instance.
    bool HasProperties() const
    {
        return mpProperties != nullptr;
    }

    ///@}
    ///@name Input and output
    ///@{

    /**
     * @brief This method provides the specifications/requirements of the element
     * @details This can be used to enhance solvers and analysis. The following is an example:
     * {
        "time_integration"           : [],                                   // NOTE: Options are static, implicit, explicit
        "framework"                  : "eulerian",                           // NOTE: Options are eulerian, lagrangian, ALE
        "symmetric_lhs"              : true,                                 // NOTE: Options are true/false
        "positive_definite_lhs"      : false,                                // NOTE: Options are true/false
        "output"                     : {                                     // NOTE: Values compatible as output
                "gauss_point"            : ["INTEGRATION_WEIGTH"],
                "nodal_historical"       : ["DISPLACEMENT"],
                "nodal_non_historical"   : [],
                "entity"                 : []
        },
        "required_variables"         : ["DISPLACEMENT"],                     // NOTE: Fill with the required variables
        "required_dofs"              : ["DISPLACEMENT_X", "DISPLACEMENT_Y"], // NOTE: Fill with the required dofs
        "flags_used"                 : ["BOUNDARY", "ACTIVE"],               // NOTE: Fill with the flags used
        "compatible_geometries"      : ["Triangle2D3"],                      // NOTE: Compatible geometries. Options are "Point2D", "Point3D", "Sphere3D1", "Line2D2", "Line2D3", "Line3D2", "Line3D3", "Triangle2D3", "Triangle2D6", "Triangle3D3", "Triangle3D6", "Quadrilateral2D4", "Quadrilateral2D8", "Quadrilateral2D9", "Quadrilateral3D4", "Quadrilateral3D8", "Quadrilateral3D9", "Tetrahedra3D4" , "Tetrahedra3D10" , "Prism3D6" , "Prism3D15" , "Hexahedra3D8" , "Hexahedra3D20" , "Hexahedra3D27"
        "element_integrates_in_time" : true,                                 // NOTE: Options are true/false
        "compatible_constitutive_laws": {
            "type"         : ["PlaneStress","PlaneStrain"],                  // NOTE: List of CL compatible types. Options are "PlaneStress", "PlaneStrain", "3D"
            "dimension"   : ["2D", "2D"],                                    // NOTE: List of dimensions. Options are "2D", "3D", "2DAxysimm"
            "strain_size" : [3,3]                                            // NOTE: List of strain sizes
            },
        "documentation"              : "This is an element"                  // NOTE: The documentation of the entity
        }
     * @return specifications The required specifications/requirements
     */
    virtual const Parameters GetSpecifications() const
    {
        const Parameters specifications = Parameters(R"({
            "time_integration"           : [],
            "framework"                  : "lagrangian",
            "symmetric_lhs"              : false,
            "positive_definite_lhs"      : false,
            "output"                     : {
                "gauss_point"            : [],
                "nodal_historical"       : [],
                "nodal_non_historical"   : [],
                "entity"                 : []
            },
            "required_variables"         : [],
            "required_dofs"              : [],
            "flags_used"                 : [],
            "compatible_geometries"      : [],
            "element_integrates_in_time" : true,
            "compatible_constitutive_laws": {
                "type"        : [],
                "dimension"   : [],
                "strain_size" : []
            },
            "required_polynomial_degree_of_geometry" : -1,
            "documentation"   : "This is the base element"

        })");
        return specifications;
    }

    /// Turn back information as a string.

    std::string Info() const override
    {
        std::stringstream buffer;
        buffer << "Element #" << Id();
        return buffer.str();
    }

    /// Print information about this object.

    void PrintInfo(std::ostream& rOStream) const override
    {
        rOStream << "Element #" << Id();
    }

    /// Print object's data.

    void PrintData(std::ostream& rOStream) const override
    {
        pGetGeometry()->PrintData(rOStream);
    }

    ///@}
    ///@name Friends
    ///@{
    ///@}

protected:
    ///@name Protected static Member Variables
    ///@{
    ///@}
    ///@name Protected member Variables
    ///@{
    ///@}
    ///@name Protected Operators
    ///@{
    ///@}
    ///@name Protected Operations
    ///@{
    ///@}
    ///@name Protected  Access
    ///@{
    ///@}
    ///@name Protected Inquiry
    ///@{
    ///@}
    ///@name Protected LifeCycle
    ///@{
    ///@}

private:
    ///@name Static Member Variables
    ///@{
    ///@}
    ///@name Member Variables
    ///@{

    /**
     * pointer to the element's properties
     */
    Properties::Pointer mpProperties;

    ///@}
    ///@name Private Operators
    ///@{
    ///@}
    ///@name Private Operations
    ///@{
    ///@}
    ///@name Serialization
    ///@{

    friend class Serializer;

    void save(Serializer& rSerializer) const override
    {
        KRATOS_SERIALIZE_SAVE_BASE_CLASS(rSerializer, GeometricalObject );
        rSerializer.save("Properties", mpProperties);
    }

    void load(Serializer& rSerializer) override
    {
        KRATOS_SERIALIZE_LOAD_BASE_CLASS(rSerializer, GeometricalObject );
        rSerializer.load("Properties", mpProperties);
    }

    ///@}
    ///@name Private  Access
    ///@{
    ///@}
    ///@name Private Inquiry
    ///@{
    ///@}
    ///@name Un accessible methods
    ///@{
    ///@}

}; // Class Element

///@}
///@name Type Definitions
///@{
///@}
///@name Input and output
///@{

/// input stream function
inline std::istream & operator >>(std::istream& rIStream,
                                  Element& rThis);

/// output stream function

inline std::ostream & operator <<(std::ostream& rOStream,
                                  const Element& rThis)
{
    rThis.PrintInfo(rOStream);
    rOStream << " : " << std::endl;
    rThis.PrintData(rOStream);
    return rOStream;
}
///@}

KRATOS_API_EXTERN template class KRATOS_API(KRATOS_CORE) KratosComponents<Element >;

void KRATOS_API(KRATOS_CORE) AddKratosComponent(std::string const& Name, Element const& ThisComponent);

/**
 * definition of elemental specific variables
 */

#undef  KRATOS_EXPORT_MACRO
#define KRATOS_EXPORT_MACRO KRATOS_API

KRATOS_DEFINE_VARIABLE(GlobalPointersVector< Element >, NEIGHBOUR_ELEMENTS)

#undef  KRATOS_EXPORT_MACRO
#define KRATOS_EXPORT_MACRO KRATOS_NO_EXPORT

} // namespace Kratos.
#endif // KRATOS_ELEMENT_H_INCLUDED  defined<|MERGE_RESOLUTION|>--- conflicted
+++ resolved
@@ -361,14 +361,6 @@
      * this is called in the beginning of each solution step
      */
     virtual void InitializeSolutionStep(const ProcessInfo& rCurrentProcessInfo)
-<<<<<<< HEAD
-    {   
-        InitializeSolutionStep(const_cast<ProcessInfo&>(rCurrentProcessInfo)); // TODO remove this after the transition period
-    }
-    // KRATOS_DEPRECATED_MESSAGE("This is legacy version, please add the missing \"const\"")
-    virtual void InitializeSolutionStep(ProcessInfo& rCurrentProcessInfo)
-=======
->>>>>>> f51c17ad
     {
     }
 
