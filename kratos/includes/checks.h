//    |  /           |
//    ' /   __| _` | __|  _ \   __|
//    . \  |   (   | |   (   |\__ `
//   _|\_\_|  \__,_|\__|\___/ ____/
//                   Multi-Physics
//
//  License:		 BSD License
//					 Kratos default license: kratos/license.txt
//
//  Main authors:    Pooyan Dadvand
//
//

// System includes
#include <cstring>
#include <limits>
#include <cmath> // std::abs for double

// External includes

// Project includes
#include "includes/exception.h"

#if !defined(KRATOS_CHECKS_H_INCLUDED )
#define  KRATOS_CHECKS_H_INCLUDED

///@addtogroup KratosCore
///@{
///@name macros
///@{
#define KRATOS_CHECK(IsTrue) if(!(IsTrue)) KRATOS_ERROR << "Check failed because " << #IsTrue << " is not true" << std::endl;
#define KRATOS_CHECK_IS_FALSE(IsFalse) if(IsFalse) KRATOS_ERROR  << "Check failed because " << #IsFalse << " is not false" << std::endl;

#define KRATOS_CHECK_EQUAL(a,b) if(!((a) == (b))) KRATOS_ERROR << "Check failed because " << #a << " is not equal to " << #b
#define KRATOS_CHECK_NOT_EQUAL(a,b) if((a) == (b)) KRATOS_ERROR << "Check failed because " << #a << " is equal to " << #b

#define KRATOS_CHECK_STRING_EQUAL(a,b) if(a.compare(b) != 0) KRATOS_ERROR << "Check failed because \"" << a << "\" is not equal to \"" << b << "\"" << std::endl;
#define KRATOS_CHECK_STRING_NOT_EQUAL(a,b) if(a.compare(b) == 0) KRATOS_ERROR << "Check failed because \"" << a << "\" is equal to \"" << b << "\"" << std::endl;

#define KRATOS_CHECK_C_STRING_EQUAL(a,b) if((strcmp(a,b) != 0)) KRATOS_ERROR << "Check failed because \"" << a << "\" is not equal to \"" << b << "\"" << std::endl;
#define KRATOS_CHECK_C_STRING_NOT_EQUAL(a,b) if((strcmp(a,b) == 0)) KRATOS_ERROR << "Check failed because \"" << a << "\" is equal to \"" << b << "\"" << std::endl;

#define KRATOS_CHECK_LESS(a,b) if(!(a < b)) KRATOS_ERROR << "Check failed because " << #a << " is greater than or equal to " << #b << std::endl;
#define KRATOS_CHECK_LESS_EQUAL(a,b) if(!(a <= b)) KRATOS_ERROR << "Check failed because " << #a << " is greater than " << #b << std::endl;

#define KRATOS_CHECK_GREATER(a,b) if(!(a > b)) KRATOS_ERROR << "Check failed because " << #a << " is less than or equal to " << #b
#define KRATOS_CHECK_GREATER_EQUAL(a,b) if(!(a >= b)) KRATOS_ERROR  << "Check failed because " << #a << " is less than " << #b

#define KRATOS_CHECK_STRING_CONTAIN_SUB_STRING(TheString, SubString) if (TheString.find(SubString) == std::string::npos ) \
KRATOS_ERROR << "The string \"" << SubString << "\" was not found in the given string" << std::endl;

#define KRATOS_CHECK_NEAR(a,b, tolerance) if(!(std::abs(a - b) <= tolerance)) KRATOS_ERROR << "Check failed because " << #a << " = " << a << \
" is not near to " << #b << " = " << b << " within the tolerance " << tolerance
#define KRATOS_CHECK_RELATIVE_NEAR(a,b, tolerance) if(!(std::abs(b) <= std::numeric_limits<double>::epsilon())) { KRATOS_ERROR_IF(!(std::abs((a - b)/b) <= tolerance)) << "Check failed because " << #a << " = " << a << \
" is not near to " << #b << " = " << b << " within the relative tolerance " << tolerance << std::endl; } else {KRATOS_CHECK_NEAR(a,b,tolerance);}
#define KRATOS_CHECK_DOUBLE_EQUAL(a,b) KRATOS_CHECK_NEAR(a,b,std::numeric_limits<double>::epsilon())

#define KRATOS_CHECK_VECTOR_NEAR(a, b, tolerance) {                        \
KRATOS_ERROR_IF_NOT(a.size() == b.size())                                  \
<< "Check failed because vector arguments do not have the same size:"      \
<< std::endl                                                               \
<< "First argument has size " << a.size() << ", "                          \
<< "second argument has size " << b.size() << "." << std::endl;            \
<<<<<<< HEAD
for (std::size_t i = 0; i < a.size(); i++) {                               \
   KRATOS_ERROR_IF( !(std::abs(a[i] - b[i]) <= tolerance) )                \
=======
for (std::size_t _i = 0; _i < a.size(); _i++) {                               \
   KRATOS_ERROR_IF( std::abs(a[_i] - b[_i]) > tolerance )                    \
>>>>>>> cfacf66f
   << "Check failed because vector " << #a << " with values" << std::endl  \
   << a << std::endl                                                       \
   << "Is not near vector " << #b << " with values" << std::endl           \
   << b << std::endl                                                       \
   << "Mismatch found in component " << _i << ":" << std::endl              \
   << a[_i] << " not near " << b[_i]                                         \
   << " within tolerance " << tolerance << "." << std::endl;               \
}                                                                          \
}
#define KRATOS_CHECK_VECTOR_RELATIVE_NEAR(a, b, tolerance) {                   \
KRATOS_ERROR_IF_NOT(a.size() == b.size())                                      \
<< "Check failed because vector arguments do not have the same size:"          \
<< std::endl                                                                   \
<< "First argument has size " << a.size() << ", "                              \
<< "second argument has size " << b.size() << "." << std::endl;                \
<<<<<<< HEAD
for (std::size_t i = 0; i < a.size(); i++) {                                   \
    if (std::abs(b[i]) > std::numeric_limits<double>::epsilon()) {             \
       KRATOS_ERROR_IF( !(std::abs((a[i] - b[i])/b[i]) <= tolerance) )         \
=======
for (std::size_t _i = 0; _i < a.size(); _i++) {                                   \
    if (std::abs(b[_i]) > std::numeric_limits<double>::epsilon()) {             \
       KRATOS_ERROR_IF( std::abs((a[_i] - b[_i])/b[_i]) > tolerance )             \
>>>>>>> cfacf66f
       << "Check failed because vector " << #a << " with values" << std::endl  \
       << a << std::endl                                                       \
       << "Is not near vector " << #b << " with values" << std::endl           \
       << b << std::endl                                                       \
       << "Mismatch found in component " << _i << ":" << std::endl              \
       << a[_i] << " not near " << b[_i]                                         \
       << " within relative tolerance " << tolerance << "." << std::endl;      \
    } else {                                                                   \
<<<<<<< HEAD
       KRATOS_ERROR_IF( !(std::abs(a[i] - b[i]) <= tolerance) )                \
=======
       KRATOS_ERROR_IF( std::abs(a[_i] - b[_i]) > tolerance )                    \
>>>>>>> cfacf66f
       << "Check failed because vector " << #a << " with values" << std::endl  \
       << a << std::endl                                                       \
       << "Is not near vector " << #b << " with values" << std::endl           \
       << b << std::endl                                                       \
       << "Mismatch found in component " << _i << ":" << std::endl              \
       << a[_i] << " not near " << b[_i]                                         \
       << " within tolerance " << tolerance << "." << std::endl;               \
    }                                                                          \
}                                                                              \
}
#define KRATOS_CHECK_VECTOR_EQUAL(a, b) KRATOS_CHECK_VECTOR_NEAR(a,b,std::numeric_limits<double>::epsilon())

#define KRATOS_CHECK_MATRIX_NEAR(a, b, tolerance) {                              \
KRATOS_ERROR_IF_NOT((a.size1() == b.size1()) && (a.size2() == b.size2()))        \
<< "Check failed because matrix arguments do not have the same dimensions:"      \
<< std::endl                                                                     \
<< "First argument has dimensions (" << a.size1() << "," << a.size2() << "), "   \
<< "second argument has dimensions (" << b.size1() << "," << b.size2() << ")."   \
<< std::endl;                                                                    \
<<<<<<< HEAD
for (std::size_t i = 0; i < a.size1(); i++) {                                    \
    for (std::size_t j = 0; j < a.size2(); j++) {                                \
       KRATOS_ERROR_IF( !(std::abs(a(i,j) - b(i,j)) <= tolerance) )              \
=======
for (std::size_t _i = 0; _i < a.size1(); _i++) {                                    \
    for (std::size_t _j = 0; _j < a.size2(); _j++) {                                \
       KRATOS_ERROR_IF( std::abs(a(_i,_j) - b(_i,_j)) > tolerance )                  \
>>>>>>> cfacf66f
       << "Check failed because matrix " << #a << " with values" << std::endl    \
       << a << std::endl                                                         \
       << "Is not near matrix " << #b << " with values" << std::endl             \
       << b << std::endl                                                         \
       << "Mismatch found in component (" << _i << "," << _j << "): " << std::endl \
       << a(_i,_j) << " not near " << b(_i,_j)                                       \
       << " within tolerance " << tolerance << "." << std::endl;                 \
    }                                                                            \
}                                                                                \
}
#define KRATOS_CHECK_MATRIX_RELATIVE_NEAR(a, b, tolerance) {                         \
KRATOS_ERROR_IF_NOT((a.size1() == b.size1()) && (a.size2() == b.size2()))            \
<< "Check failed because matrix arguments do not have the same dimensions:"          \
<< std::endl                                                                         \
<< "First argument has dimensions (" << a.size1() << "," << a.size2() << "), "       \
<< "second argument has dimensions (" << b.size1() << "," << b.size2() << ")."       \
<< std::endl;                                                                        \
<<<<<<< HEAD
for (std::size_t i = 0; i < a.size1(); i++) {                                        \
    for (std::size_t j = 0; j < a.size2(); j++) {                                    \
        if (std::abs(b(i,j)) > std::numeric_limits<double>::epsilon()) {             \
           KRATOS_ERROR_IF( !(std::abs((a(i,j) - b(i,j))/b(i,j)) <= tolerance) )     \
=======
for (std::size_t _i = 0; _i < a.size1(); _i++) {                                        \
    for (std::size_t _j = 0; _j < a.size2(); _j++) {                                    \
        if (std::abs(b(_i,_j)) > std::numeric_limits<double>::epsilon()) {             \
           KRATOS_ERROR_IF( std::abs((a(_i,_j) - b(_i,_j))/b(_i,_j)) > tolerance )         \
>>>>>>> cfacf66f
           << "Check failed because matrix " << #a << " with values" << std::endl    \
           << a << std::endl                                                         \
           << "Is not near matrix " << #b << " with values" << std::endl             \
           << b << std::endl                                                         \
           << "Mismatch found in component (" << _i << "," << _j << "): " << std::endl \
           << a(_i,_j) << " not near " << b(_i,_j)                                       \
           << " within relative tolerance " << tolerance << "." << std::endl;        \
        } else {                                                                     \
<<<<<<< HEAD
           KRATOS_ERROR_IF( !(std::abs(a(i,j) - b(i,j)) <= tolerance) )              \
=======
           KRATOS_ERROR_IF( std::abs(a(_i,_j) - b(_i,_j)) > tolerance )                  \
>>>>>>> cfacf66f
           << "Check failed because matrix " << #a << " with values" << std::endl    \
           << a << std::endl                                                         \
           << "Is not near matrix " << #b << " with values" << std::endl             \
           << b << std::endl                                                         \
           << "Mismatch found in component (" << _i << "," << _j << "): " << std::endl \
           << a(_i,_j) << " not near " << b(_i,_j)                                       \
           << " within tolerance " << tolerance << "." << std::endl;                 \
    }                                                                                \
}                                                                                    \
}                                                                                    \
}
#define KRATOS_CHECK_MATRIX_EQUAL(a, b) KRATOS_CHECK_MATRIX_NEAR(a,b,std::numeric_limits<double>::epsilon())

#define KRATOS_CHECK_EXCEPTION_IS_THROWN(TheStatement, TheErrorMessage)                 \
try {                                                                                   \
    TheStatement;                                                                       \
    KRATOS_ERROR << #TheStatement << " exited without throwing an error." << std::endl; \
} catch (Kratos::Exception& e) {                                                        \
    if ( std::string(e.what()).find( TheErrorMessage ) == std::string::npos )           \
        KRATOS_ERROR                                                                    \
            << "Test Failed: " << #TheStatement                                         \
            << " did not throw the expected error." << std::endl                        \
            << "Expected:" << std::endl << TheErrorMessage << std::endl                 \
            << "Got:" << std::endl << e.what() << std::endl;                            \
}

// this macro is to be removed, as it is no longer required to check the keys of Variables (are now assigned at compiletime)
#if defined(_MSC_VER)
#define KRATOS_CHECK_VARIABLE_KEY(TheVariable) \
    __pragma(message("\"'KRATOS_CHECK_VARIABLE_KEY' macro is no longer needed and can be safely removed\""));
#else
#define KRATOS_CHECK_VARIABLE_KEY(TheVariable) \
    _Pragma ("message( \"'KRATOS_CHECK_VARIABLE_KEY' macro is no longer needed and can be safely removed\")"); \
    TheVariable.Key(); // adding dummy usage to avoid unused variable warnings
#endif

#define KRATOS_CHECK_VARIABLE_IN_NODAL_DATA(TheVariable, TheNode)                          \
    KRATOS_ERROR_IF_NOT(TheNode.SolutionStepsDataHas(TheVariable))                         \
        << "Missing " << TheVariable.Name() << " variable in solution step data for node " \
        << TheNode.Id() << "." << std::endl;

#define KRATOS_CHECK_DOF_IN_NODE(TheVariable, TheNode)            \
    KRATOS_ERROR_IF_NOT(TheNode.HasDofFor(TheVariable))           \
        << "Missing Degree of Freedom for " << TheVariable.Name() \
        << " in node " << TheNode.Id() << "." << std::endl;

#ifdef KRATOS_DEBUG
#define KRATOS_DEBUG_CHECK(IsTrue) KRATOS_CHECK(IsTrue)
#define KRATOS_DEBUG_CHECK_IS_FALSE(IsFalse) KRATOS_CHECK_IS_FALSE(IsFalse)

#define KRATOS_DEBUG_CHECK_EQUAL(a,b) KRATOS_CHECK_EQUAL(a,b)
#define KRATOS_DEBUG_CHECK_NOT_EQUAL(a,b) KRATOS_CHECK_NOT_EQUAL(a,b)

#define KRATOS_DEBUG_CHECK_C_STRING_EQUAL(a,b) KRATOS_CHECK_C_STRING_EQUAL(a,b)
#define KRATOS_DEBUG_CHECK_C_STRING_NOT_EQUAL(a,b)  KRATOS_CHECK_C_STRING_NOT_EQUAL(a,b)

#define KRATOS_DEBUG_CHECK_LESS(a,b) KRATOS_CHECK_LESS(a,b)
#define KRATOS_DEBUG_CHECK_LESS_EQUAL(a,b) KRATOS_CHECK_LESS_EQUAL(a,b)

#define KRATOS_DEBUG_CHECK_GREATER(a,b) KRATOS_CHECK_GREATER(a,b)
#define KRATOS_DEBUG_CHECK_GREATER_EQUAL(a,b) KRATOS_CHECK_GREATER_EQUAL(a,b)

#define KRATOS_DEBUG_CHECK_STRING_CONTAIN_SUB_STRING(TheString, SubString) KRATOS_CHECK_STRING_CONTAIN_SUB_STRING(TheString, SubString)

#define KRATOS_DEBUG_CHECK_NEAR(a,b, tolerance) KRATOS_CHECK_NEAR(a,b, tolerance)
#define KRATOS_DEBUG_CHECK_DOUBLE_EQUAL(a,b) KRATOS_CHECK_DOUBLE_EQUAL(a,b)

#define KRATOS_DEBUG_CHECK_VECTOR_NEAR(a, b, tolerance) KRATOS_CHECK_VECTOR_NEAR(a, b, tolerance)
#define KRATOS_DEBUG_CHECK_VECTOR_EQUAL(a, b) KRATOS_CHECK_VECTOR_EQUAL(a, b)

#define KRATOS_DEBUG_CHECK_MATRIX_NEAR(a, b, tolerance) KRATOS_CHECK_MATRIX_NEAR(a, b, tolerance)
#define KRATOS_DEBUG_CHECK_MATRIX_EQUAL(a, b) KRATOS_CHECK_MATRIX_EQUAL(a, b)

#define KRATOS_DEBUG_CHECK_EXCEPTION_IS_THROWN(TheStatement, TheErrorMessage) KRATOS_CHECK_EXCEPTION_IS_THROWN(TheStatement, TheErrorMessage)

#define KRATOS_DEBUG_CHECK_VARIABLE_KEY(TheVariable) KRATOS_CHECK_VARIABLE_KEY(TheVariable)
#define KRATOS_DEBUG_CHECK_VARIABLE_IN_NODAL_DATA(TheVariable, TheNode) KRATOS_CHECK_VARIABLE_IN_NODAL_DATA(TheVariable, TheNode)
#define KRATOS_DEBUG_CHECK_DOF_IN_NODE(TheVariable, TheNode) KRATOS_CHECK_DOF_IN_NODE(TheVariable, TheNode)

#else
#define KRATOS_DEBUG_CHECK(IsTrue) if(false) KRATOS_CHECK(IsTrue)
#define KRATOS_DEBUG_CHECK_IS_FALSE(IsFalse) if(false) KRATOS_CHECK_IS_FALSE(IsFalse)

#define KRATOS_DEBUG_CHECK_EQUAL(a,b) if(false) KRATOS_CHECK_EQUAL(a,b)
#define KRATOS_DEBUG_CHECK_NOT_EQUAL(a,b) if(false) KRATOS_CHECK_NOT_EQUAL(a,b)

#define KRATOS_DEBUG_CHECK_C_STRING_EQUAL(a,b) if(false) KRATOS_CHECK_C_STRING_EQUAL(a,b)
#define KRATOS_DEBUG_CHECK_C_STRING_NOT_EQUAL(a,b) if(false)  KRATOS_CHECK_C_STRING_NOT_EQUAL(a,b)

#define KRATOS_DEBUG_CHECK_LESS(a,b) if(false) KRATOS_CHECK_LESS(a,b)
#define KRATOS_DEBUG_CHECK_LESS_EQUAL(a,b) if(false) KRATOS_CHECK_LESS_EQUAL(a,b)

#define KRATOS_DEBUG_CHECK_GREATER(a,b) if(false) KRATOS_CHECK_GREATER(a,b)
#define KRATOS_DEBUG_CHECK_GREATER_EQUAL(a,b) if(false) KRATOS_CHECK_GREATER_EQUAL(a,b)

#define KRATOS_DEBUG_CHECK_STRING_CONTAIN_SUB_STRING(TheString, SubString) if(false) KRATOS_CHECK_STRING_CONTAIN_SUB_STRING(TheString, SubString)

#define KRATOS_DEBUG_CHECK_NEAR(a,b, tolerance) if(false) KRATOS_CHECK_NEAR(a,b, tolerance)
#define KRATOS_DEBUG_CHECK_DOUBLE_EQUAL(a,b) if(false) KRATOS_CHECK_DOUBLE_EQUAL(a,b)

#define KRATOS_DEBUG_CHECK_VECTOR_NEAR(a, b, tolerance) if (false) KRATOS_CHECK_VECTOR_NEAR(a, b, tolerance)
#define KRATOS_DEBUG_CHECK_VECTOR_EQUAL(a, b) if (false) KRATOS_CHECK_VECTOR_EQUAL(a, b)

#define KRATOS_DEBUG_CHECK_MATRIX_NEAR(a, b, tolerance) if (false) KRATOS_CHECK_MATRIX_NEAR(a, b, tolerance)
#define KRATOS_DEBUG_CHECK_MATRIX_EQUAL(a, b) if (false) KRATOS_CHECK_MATRIX_EQUAL(a, b)

#define KRATOS_DEBUG_CHECK_EXCEPTION_IS_THROWN(TheStatement, TheErrorMessage) if(false) KRATOS_CHECK_EXCEPTION_IS_THROWN(TheStatement, TheErrorMessage)

#define KRATOS_DEBUG_CHECK_VARIABLE_KEY(TheVariable) if(false) KRATOS_CHECK_VARIABLE_KEY(TheVariable)
#define KRATOS_DEBUG_CHECK_VARIABLE_IN_NODAL_DATA(TheVariable, TheNode) if(false) KRATOS_CHECK_VARIABLE_IN_NODAL_DATA(TheVariable, TheNode)
#define KRATOS_DEBUG_CHECK_DOF_IN_NODE(TheVariable, TheNode) if(false) KRATOS_CHECK_DOF_IN_NODE(TheVariable, TheNode)
#endif
///@}

///@} addtogroup block

#endif // KRATOS_CHECKS_H_INCLUDED  defined<|MERGE_RESOLUTION|>--- conflicted
+++ resolved
@@ -61,13 +61,8 @@
 << std::endl                                                               \
 << "First argument has size " << a.size() << ", "                          \
 << "second argument has size " << b.size() << "." << std::endl;            \
-<<<<<<< HEAD
-for (std::size_t i = 0; i < a.size(); i++) {                               \
-   KRATOS_ERROR_IF( !(std::abs(a[i] - b[i]) <= tolerance) )                \
-=======
-for (std::size_t _i = 0; _i < a.size(); _i++) {                               \
-   KRATOS_ERROR_IF( std::abs(a[_i] - b[_i]) > tolerance )                    \
->>>>>>> cfacf66f
+for (std::size_t _i = 0; _i < a.size(); _i++) {                              \
+   KRATOS_ERROR_IF( !(std::abs(a[_i] - b[_i]) <= tolerance) )                \
    << "Check failed because vector " << #a << " with values" << std::endl  \
    << a << std::endl                                                       \
    << "Is not near vector " << #b << " with values" << std::endl           \
@@ -83,15 +78,9 @@
 << std::endl                                                                   \
 << "First argument has size " << a.size() << ", "                              \
 << "second argument has size " << b.size() << "." << std::endl;                \
-<<<<<<< HEAD
-for (std::size_t i = 0; i < a.size(); i++) {                                   \
-    if (std::abs(b[i]) > std::numeric_limits<double>::epsilon()) {             \
-       KRATOS_ERROR_IF( !(std::abs((a[i] - b[i])/b[i]) <= tolerance) )         \
-=======
 for (std::size_t _i = 0; _i < a.size(); _i++) {                                   \
     if (std::abs(b[_i]) > std::numeric_limits<double>::epsilon()) {             \
-       KRATOS_ERROR_IF( std::abs((a[_i] - b[_i])/b[_i]) > tolerance )             \
->>>>>>> cfacf66f
+       KRATOS_ERROR_IF( !(std::abs((a[_i] - b[_i])/b[_i]) <= tolerance) )         \
        << "Check failed because vector " << #a << " with values" << std::endl  \
        << a << std::endl                                                       \
        << "Is not near vector " << #b << " with values" << std::endl           \
@@ -100,11 +89,7 @@
        << a[_i] << " not near " << b[_i]                                         \
        << " within relative tolerance " << tolerance << "." << std::endl;      \
     } else {                                                                   \
-<<<<<<< HEAD
-       KRATOS_ERROR_IF( !(std::abs(a[i] - b[i]) <= tolerance) )                \
-=======
-       KRATOS_ERROR_IF( std::abs(a[_i] - b[_i]) > tolerance )                    \
->>>>>>> cfacf66f
+       KRATOS_ERROR_IF( !(std::abs(a[_i] - b[_i]) <= tolerance) )                \
        << "Check failed because vector " << #a << " with values" << std::endl  \
        << a << std::endl                                                       \
        << "Is not near vector " << #b << " with values" << std::endl           \
@@ -124,15 +109,9 @@
 << "First argument has dimensions (" << a.size1() << "," << a.size2() << "), "   \
 << "second argument has dimensions (" << b.size1() << "," << b.size2() << ")."   \
 << std::endl;                                                                    \
-<<<<<<< HEAD
-for (std::size_t i = 0; i < a.size1(); i++) {                                    \
-    for (std::size_t j = 0; j < a.size2(); j++) {                                \
-       KRATOS_ERROR_IF( !(std::abs(a(i,j) - b(i,j)) <= tolerance) )              \
-=======
 for (std::size_t _i = 0; _i < a.size1(); _i++) {                                    \
     for (std::size_t _j = 0; _j < a.size2(); _j++) {                                \
-       KRATOS_ERROR_IF( std::abs(a(_i,_j) - b(_i,_j)) > tolerance )                  \
->>>>>>> cfacf66f
+       KRATOS_ERROR_IF( !(std::abs(a(_i,_j) - b(_i,_j)) <= tolerance) )              \
        << "Check failed because matrix " << #a << " with values" << std::endl    \
        << a << std::endl                                                         \
        << "Is not near matrix " << #b << " with values" << std::endl             \
@@ -150,17 +129,10 @@
 << "First argument has dimensions (" << a.size1() << "," << a.size2() << "), "       \
 << "second argument has dimensions (" << b.size1() << "," << b.size2() << ")."       \
 << std::endl;                                                                        \
-<<<<<<< HEAD
-for (std::size_t i = 0; i < a.size1(); i++) {                                        \
-    for (std::size_t j = 0; j < a.size2(); j++) {                                    \
-        if (std::abs(b(i,j)) > std::numeric_limits<double>::epsilon()) {             \
-           KRATOS_ERROR_IF( !(std::abs((a(i,j) - b(i,j))/b(i,j)) <= tolerance) )     \
-=======
 for (std::size_t _i = 0; _i < a.size1(); _i++) {                                        \
     for (std::size_t _j = 0; _j < a.size2(); _j++) {                                    \
         if (std::abs(b(_i,_j)) > std::numeric_limits<double>::epsilon()) {             \
-           KRATOS_ERROR_IF( std::abs((a(_i,_j) - b(_i,_j))/b(_i,_j)) > tolerance )         \
->>>>>>> cfacf66f
+           KRATOS_ERROR_IF( !(std::abs((a(_i,_j) - b(_i,_j))/b(_i,_j)) <= tolerance) )     \
            << "Check failed because matrix " << #a << " with values" << std::endl    \
            << a << std::endl                                                         \
            << "Is not near matrix " << #b << " with values" << std::endl             \
@@ -169,11 +141,7 @@
            << a(_i,_j) << " not near " << b(_i,_j)                                       \
            << " within relative tolerance " << tolerance << "." << std::endl;        \
         } else {                                                                     \
-<<<<<<< HEAD
-           KRATOS_ERROR_IF( !(std::abs(a(i,j) - b(i,j)) <= tolerance) )              \
-=======
-           KRATOS_ERROR_IF( std::abs(a(_i,_j) - b(_i,_j)) > tolerance )                  \
->>>>>>> cfacf66f
+           KRATOS_ERROR_IF( !(std::abs(a(_i,_j) - b(_i,_j)) <= tolerance) )              \
            << "Check failed because matrix " << #a << " with values" << std::endl    \
            << a << std::endl                                                         \
            << "Is not near matrix " << #b << " with values" << std::endl             \
