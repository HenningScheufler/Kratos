--- conflicted
+++ resolved
@@ -220,76 +220,6 @@
     void SetUpMeshContainers()
     {
         mGidMeshContainers.push_back( TMeshContainer(
-<<<<<<< HEAD
-                                            GeometryData::Kratos_Hexahedra3D20,
-                                            GiD_Hexahedra, "Kratos_Hexahedra3D20_Mesh" ) );
-        mGidMeshContainers.push_back( TMeshContainer(
-                                            GeometryData::Kratos_Hexahedra3D27,
-                                            GiD_Hexahedra, "Kratos_Hexahedra3D27_Mesh" ) );
-        mGidMeshContainers.push_back( TMeshContainer(
-                                            GeometryData::Kratos_Hexahedra3D8,
-                                            GiD_Hexahedra, "Kratos_Hexahedra3D8_Mesh" ) );
-        mGidMeshContainers.push_back( TMeshContainer(
-                                            GeometryData::Kratos_Prism3D15,
-                                            GiD_Prism, "Kratos_Prism3D15_Mesh" ) );
-        mGidMeshContainers.push_back( TMeshContainer(
-                                            GeometryData::Kratos_Prism3D6,
-                                            GiD_Prism, "Kratos_Prism3D6_Mesh" ) );
-        mGidMeshContainers.push_back( TMeshContainer(
-                                            GeometryData::Kratos_Quadrilateral2D4,
-                                            GiD_Quadrilateral, "Kratos_Quadrilateral2D4_Mesh" ) );
-        mGidMeshContainers.push_back( TMeshContainer(
-                                            GeometryData::Kratos_Quadrilateral2D8,
-                                            GiD_Quadrilateral, "Kratos_Quadrilateral2D8_Mesh" ) );
-        mGidMeshContainers.push_back( TMeshContainer(
-                                            GeometryData::Kratos_Quadrilateral2D9,
-                                            GiD_Quadrilateral, "Kratos_Quadrilateral2D9_Mesh" ) );
-        mGidMeshContainers.push_back( TMeshContainer(
-                                            GeometryData::Kratos_Quadrilateral3D4,
-                                            GiD_Quadrilateral, "Kratos_Quadrilateral3D4_Mesh" ) );
-        mGidMeshContainers.push_back( TMeshContainer(
-                                            GeometryData::Kratos_Quadrilateral3D8,
-                                            GiD_Quadrilateral, "Kratos_Quadrilateral3D8_Mesh" ) );
-        mGidMeshContainers.push_back( TMeshContainer(
-                                            GeometryData::Kratos_Quadrilateral3D9,
-                                            GiD_Quadrilateral, "Kratos_Quadrilateral3D9_Mesh" ) );
-        mGidMeshContainers.push_back( TMeshContainer(
-                                            GeometryData::Kratos_Tetrahedra3D10,
-                                            GiD_Tetrahedra, "Kratos_Tetrahedra3D10_Mesh" ) );
-        mGidMeshContainers.push_back( TMeshContainer(
-                                            GeometryData::Kratos_Tetrahedra3D4,
-                                            GiD_Tetrahedra, "Kratos_Tetrahedra3D4_Mesh" ) );
-        mGidMeshContainers.push_back( TMeshContainer(
-                                            GeometryData::Kratos_Triangle2D3,
-                                            GiD_Triangle, "Kratos_Triangle2D3_Mesh" ) );
-        mGidMeshContainers.push_back( TMeshContainer(
-                                            GeometryData::Kratos_Triangle2D6,
-                                            GiD_Triangle, "Kratos_Triangle2D6_Mesh" ) );
-        mGidMeshContainers.push_back( TMeshContainer(
-                                            GeometryData::Kratos_Triangle3D3,
-                                            GiD_Triangle, "Kratos_Triangle3D3_Mesh" ) );
-        mGidMeshContainers.push_back( TMeshContainer(
-                                            GeometryData::Kratos_Triangle3D6,
-                                            GiD_Triangle, "Kratos_Triangle3D6_Mesh" ) );
-        mGidMeshContainers.push_back( TMeshContainer(
-                                            GeometryData::Kratos_Line2D2,
-                                            GiD_Linear, "Kratos_Line2D2_Mesh" ) );
-        mGidMeshContainers.push_back( TMeshContainer(
-                                            GeometryData::Kratos_Line3D2,
-                                            GiD_Linear, "Kratos_Line3D2_Mesh" ) );
-        mGidMeshContainers.push_back( TMeshContainer(
-                                            GeometryData::Kratos_Line2D3,
-                                            GiD_Linear, "Kratos_Line2D3_Mesh" ) );
-        mGidMeshContainers.push_back( TMeshContainer(
-                                            GeometryData::Kratos_Line3D3,
-                                            GiD_Linear, "Kratos_Line3D3_Mesh" ) );
-        mGidMeshContainers.push_back( TMeshContainer(
-                                            GeometryData::Kratos_Point2D,
-                                            GiD_Point, "Kratos_Point2D_Mesh" ) );
-        mGidMeshContainers.push_back( TMeshContainer(
-                                            GeometryData::Kratos_Point3D,
-                                            GiD_Point, "Kratos_Point3D_Mesh" ) );
-=======
                                           GeometryData::KratosGeometryType::Kratos_Hexahedra3D20,
                                           GiD_Hexahedra, "Kratos_Hexahedra3D20_Mesh" ) );
         mGidMeshContainers.push_back( TMeshContainer(
@@ -360,7 +290,6 @@
                                           GiD_Point, "Kratos_Point3D_Mesh" ) );
 
 
->>>>>>> 8ab50e49
     }//SetUpMeshContainers
 
     /**
@@ -391,15 +320,6 @@
         mGidGaussPointContainers.push_back( TGaussPointContainer( "lin1_element_gp",
                                             GeometryData::KratosGeometryFamily::Kratos_Linear, GiD_Linear, 1, gp_indices ) );
 
-<<<<<<< HEAD
-=======
-    //case Point with 1 gauss point //Gid does not accept this kind of gauss point (october 18th 2014)
-        //mGidGaussPointContainers.push_back( TGaussPointContainer( "point1_element_gp",
-        //                                    GeometryData::KratosGeometryFamily::Kratos_Point, GiD_Point, 1, gp_indices ) );
-
-
-
->>>>>>> 8ab50e49
         //elements with 2 gauss points
         gp_indices.resize(2);
         gp_indices[0] ;
@@ -498,18 +418,6 @@
                                             GeometryData::KratosGeometryFamily::Kratos_Prism, GiD_Prism, 2, gp_indices ) );
         //case Prism with 3 Gauss Points (6 gauss points will be created for GiD)
         mGidGaussPointContainers.push_back( TGaussPointContainer( "prism3_element_gp",
-<<<<<<< HEAD
-                                                                    GeometryData::Kratos_Prism, GiD_Prism, 3, gp_indices ) );
-        //case Prism with 5 Gauss Points (6 gauss points will be created for GiD)
-        mGidGaussPointContainers.push_back( TGaussPointContainer( "prism5_element_gp",
-                                                                    GeometryData::Kratos_Prism, GiD_Prism, 5, gp_indices ) );
-        //case Prism with 7 Gauss Points (6 gauss points will be created for GiD)
-        mGidGaussPointContainers.push_back( TGaussPointContainer( "prism7_element_gp",
-                                                                    GeometryData::Kratos_Prism, GiD_Prism, 7, gp_indices ) );
-        //case Prism with 11 Gauss Points (6 gauss points will be created for GiD)
-        mGidGaussPointContainers.push_back( TGaussPointContainer( "prism11_element_gp",
-                                                                    GeometryData::Kratos_Prism, GiD_Prism, 11, gp_indices ) );
-=======
                                                                   GeometryData::KratosGeometryFamily::Kratos_Prism, GiD_Prism, 3, gp_indices ) );
         //case Prism with 5 Gauss Points (6 gauss points will be created for GiD)
         mGidGaussPointContainers.push_back( TGaussPointContainer( "prism5_element_gp",
@@ -520,7 +428,6 @@
         //case Prism with 11 Gauss Points (6 gauss points will be created for GiD)
         mGidGaussPointContainers.push_back( TGaussPointContainer( "prism11_element_gp",
                                                                   GeometryData::KratosGeometryFamily::Kratos_Prism, GiD_Prism, 11, gp_indices ) );
->>>>>>> 8ab50e49
         /* END: Adding manually the custom prism */
 
         //elements with 7 gauss points
@@ -547,11 +454,7 @@
         gp_indices[7] = 7;
         //case Hexahedra with 8 gauss points
         mGidGaussPointContainers.push_back( TGaussPointContainer( "hex8_element_gp",
-<<<<<<< HEAD
-                                                                    GeometryData::Kratos_Hexahedra, GiD_Hexahedra, 8, gp_indices ) );
-=======
                                                                   GeometryData::KratosGeometryFamily::Kratos_Hexahedra, GiD_Hexahedra, 8, gp_indices ) );
->>>>>>> 8ab50e49
 
         //elements with 9 gauss points
         gp_indices.resize(9);
@@ -572,16 +475,7 @@
                                             GeometryData::KratosGeometryFamily::Kratos_Prism, GiD_Prism, 9, gp_indices ) );
         // case quadrilateral with 9 Gauss Points
         mGidGaussPointContainers.push_back( TGaussPointContainer( "quad9_element_gp",
-<<<<<<< HEAD
-                                            GeometryData::Kratos_Quadrilateral, GiD_Quadrilateral, 9, gp_indices ) );
-=======
                                             GeometryData::KratosGeometryFamily::Kratos_Quadrilateral, GiD_Quadrilateral, 9, gp_indices ) );
-//        /* START: Adding manually the custom prism */
-//        //case Prism with 3 Gauss Points (9 gauss points will be created for GiD)
-//        mGidGaussPointContainers.push_back( TGaussPointContainer( "prism3_element_gp",
-//                                            GeometryData::KratosGeometryFamily::Kratos_Prism, GiD_Prism, 3, gp_indices ) );
-//        /* END: Adding manually the custom prism */
->>>>>>> 8ab50e49
 
         //elements with 11 gauss points
         gp_indices.resize(11);
@@ -600,63 +494,6 @@
         mGidGaussPointContainers.push_back( TGaussPointContainer( "lin11_element_gp",
                                             GeometryData::KratosGeometryFamily::Kratos_Linear, GiD_Linear, 11, gp_indices ) );
 
-<<<<<<< HEAD
-=======
-//        //elements with 15 gauss points
-//        gp_indices.resize(15);
-//        gp_indices[ 0] =  0;
-//        gp_indices[ 1] =  1;
-//        gp_indices[ 2] =  2;
-//        gp_indices[ 3] =  3;
-//        gp_indices[ 4] =  4;
-//        gp_indices[ 5] =  5;
-//        gp_indices[ 6] =  6;
-//        gp_indices[ 7] =  7;
-//        gp_indices[ 8] =  8;
-//        gp_indices[ 9] =  9;
-//        gp_indices[10] = 10;
-//        gp_indices[11] = 11;
-//        gp_indices[12] = 12;
-//        gp_indices[13] = 13;
-//        gp_indices[14] = 14;
-
-//        /* START: Adding manually the custom prism */
-//        //case Prism with 5 Gauss Points (15 gauss points will be created for GiD)
-//        mGidGaussPointContainers.push_back( TGaussPointContainer( "prism5_element_gp",
-//                                            GeometryData::KratosGeometryFamily::Kratos_Prism, GiD_Prism, 5, gp_indices ) );
-//        /* END: Adding manually the custom prism */
-
-//        //elements with 21 gauss points
-//        gp_indices.resize(21);
-//        gp_indices[ 0] =  0;
-//        gp_indices[ 1] =  1;
-//        gp_indices[ 2] =  2;
-//        gp_indices[ 3] =  3;
-//        gp_indices[ 4] =  4;
-//        gp_indices[ 5] =  5;
-//        gp_indices[ 6] =  6;
-//        gp_indices[ 7] =  7;
-//        gp_indices[ 8] =  8;
-//        gp_indices[ 9] =  9;
-//        gp_indices[10] = 10;
-//        gp_indices[11] = 11;
-//        gp_indices[12] = 12;
-//        gp_indices[13] = 13;
-//        gp_indices[14] = 14;
-//        gp_indices[15] = 15;
-//        gp_indices[16] = 16;
-//        gp_indices[17] = 17;
-//        gp_indices[18] = 18;
-//        gp_indices[19] = 19;
-//        gp_indices[20] = 20;
-
-//        /* START: Adding manually the custom prism */
-//        //case Prism with 7 Gauss Points (21 gauss points will be created for GiD)
-//        mGidGaussPointContainers.push_back( TGaussPointContainer( "prism7_element_gp",
-//                                            GeometryData::KratosGeometryFamily::Kratos_Prism, GiD_Prism, 7, gp_indices ) );
-//        /* END: Adding manually the custom prism */
-
->>>>>>> 8ab50e49
         //elements with 27 gauss points
         gp_indices.resize(27);
         gp_indices[0] ;
@@ -690,51 +527,6 @@
         mGidGaussPointContainers.push_back( TGaussPointContainer( "hex27_element_gp",
                                             GeometryData::KratosGeometryFamily::Kratos_Hexahedra, GiD_Hexahedra, 27, gp_indices ) );
 
-<<<<<<< HEAD
-=======
-//        //elements with 33 gauss points
-//        gp_indices.resize(33);
-//        gp_indices[ 0] =  0;
-//        gp_indices[ 1] =  1;
-//        gp_indices[ 2] =  2;
-//        gp_indices[ 3] =  3;
-//        gp_indices[ 4] =  4;
-//        gp_indices[ 5] =  5;
-//        gp_indices[ 6] =  6;
-//        gp_indices[ 7] =  7;
-//        gp_indices[ 8] =  8;
-//        gp_indices[ 9] =  9;
-//        gp_indices[10] = 10;
-//        gp_indices[11] = 11;
-//        gp_indices[12] = 12;
-//        gp_indices[13] = 13;
-//        gp_indices[14] = 14;
-//        gp_indices[15] = 15;
-//        gp_indices[16] = 16;
-//        gp_indices[17] = 17;
-//        gp_indices[18] = 18;
-//        gp_indices[19] = 19;
-//        gp_indices[20] = 20;
-//        gp_indices[21] = 21;
-//        gp_indices[22] = 22;
-//        gp_indices[23] = 23;
-//        gp_indices[24] = 24;
-//        gp_indices[25] = 25;
-//        gp_indices[26] = 26;
-//        gp_indices[27] = 27;
-//        gp_indices[28] = 28;
-//        gp_indices[29] = 29;
-//        gp_indices[30] = 30;
-//        gp_indices[31] = 31;
-//        gp_indices[32] = 32;
-
-//        /* START: Adding manually the custom prism */
-//        //case Prism with 11 Gauss Points (33 gauss points will be created for GiD)
-//        mGidGaussPointContainers.push_back( TGaussPointContainer( "prism11_element_gp",
-//                                            GeometryData::KratosGeometryFamily::Kratos_Prism, GiD_Prism, 11, gp_indices ) );
-//        /* END: Adding manually the custom prism */
-
->>>>>>> 8ab50e49
     }//SetUpGaussPointContainers
 
 
