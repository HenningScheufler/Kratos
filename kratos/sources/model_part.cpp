//    |  /           |
//    ' /   __| _` | __|  _ \   __|
//    . \  |   (   | |   (   |\__ `
//   _|\_\_|  \__,_|\__|\___/ ____/
//                   Multi-Physics
//
//  License:		 BSD License
//					 Kratos default license: kratos/license.txt
//
//  Main authors:    Pooyan Dadvand
//
//

// System includes


// External includes
<<<<<<< HEAD
=======

>>>>>>> 6ee80147

// Project includes
#include "includes/define.h"
#include "includes/model_part.h"
#include "includes/exception.h"

namespace Kratos
{
KRATOS_CREATE_LOCAL_FLAG(ModelPart, ALL_ENTITIES, 0);
KRATOS_CREATE_LOCAL_FLAG(ModelPart, OVERWRITE_ENTITIES, 1);

ModelPart::ModelPart(std::string const& NewName, Model& rOwnerModel)
    : DataValueContainer()
    , Flags()
    , mBufferSize(1)
    , mpProcessInfo(new ProcessInfo())
    , mIndices(1, 0)
    , mpVariablesList(new VariablesList())
    , mpCommunicator(new Communicator)
    , mpParentModelPart(NULL)
    , mSubModelParts()
    , mrModel(rOwnerModel)
{
    KRATOS_ERROR_IF( NewName.empty() ) << "Please don't use empty names (\"\") when creating a ModelPart" << std::endl;
    mName = NewName;
    MeshType mesh;
    mMeshes.push_back(Kratos::make_shared<MeshType>(mesh.Clone()));
    mpCommunicator->SetLocalMesh(pGetMesh());  // assigning the current mesh to the local mesh of communicator for openmp cases
}

/// Default constructor.
ModelPart::ModelPart(VariablesList* pVariablesList, Model& rOwnerModel)
    : DataValueContainer()
    , Flags()
    , mBufferSize(1)
    , mpProcessInfo(new ProcessInfo())
    , mIndices(1, 0)
    , mpVariablesList(pVariablesList)
    , mpCommunicator(new Communicator)
    , mpParentModelPart(NULL)
    , mSubModelParts()
    , mrModel(rOwnerModel)
{
    mName = "Default";
    MeshType mesh;
    mMeshes.push_back(Kratos::make_shared<MeshType>(mesh.Clone()));
    mpCommunicator->SetLocalMesh(pGetMesh());  // assigning the current mesh to the local mesh of communicator for openmp cases
}

/// Constructor with name
ModelPart::ModelPart(std::string const& NewName,VariablesList* pVariablesList, Model& rOwnerModel)
    : DataValueContainer()
    , Flags()
    , mBufferSize(1)
    , mpProcessInfo(new ProcessInfo())
    , mIndices(1, 0)
    , mpVariablesList(pVariablesList)
    , mpCommunicator(new Communicator)
    , mpParentModelPart(NULL)
    , mSubModelParts()
    , mrModel(rOwnerModel)
{
    KRATOS_ERROR_IF( NewName.empty() )
        << "Please don't use empty names (\"\") when creating a ModelPart"
        << std::endl;

    KRATOS_ERROR_IF_NOT( NewName.find(".") == std::string::npos )
        << "Please don't use names containing (\".\") when creating a ModelPart"
        << std::endl;

    mName = NewName;
    MeshType mesh;
    mMeshes.push_back(Kratos::make_shared<MeshType>(mesh.Clone()));
    mpCommunicator->SetLocalMesh(pGetMesh());  // assigning the current mesh to the local mesh of communicator for openmp cases
}

/// Constructor with name and bufferSize
ModelPart::ModelPart(std::string const& NewName, IndexType NewBufferSize,VariablesList* pVariablesList, Model& rOwnerModel)
    : DataValueContainer()
    , Flags()
    , mBufferSize(NewBufferSize)
    , mpProcessInfo(new ProcessInfo())
    , mIndices(NewBufferSize, 0)
    , mpVariablesList(pVariablesList)
    , mpCommunicator(new Communicator)
    , mpParentModelPart(NULL)
    , mSubModelParts()
    , mrModel(rOwnerModel)
{
    KRATOS_ERROR_IF( NewName.empty() )
        << "Please don't use empty names (\"\") when creating a ModelPart"
        << std::endl;

    KRATOS_ERROR_IF_NOT( NewName.find(".") == std::string::npos )
        << "Please don't use names containing (\".\") when creating a ModelPart"
        << std::endl;

    mName = NewName;
    MeshType mesh;
    mMeshes.push_back(Kratos::make_shared<MeshType>(mesh.Clone()));
    mpCommunicator->SetLocalMesh(pGetMesh());  // assigning the current mesh to the local mesh of communicator for openmp cases
}

/// Destructor.
ModelPart::~ModelPart()
{
    if (!IsSubModelPart()){

      for (NodeIterator i_node = NodesBegin(); i_node != NodesEnd(); i_node++)
	{
	  if (i_node->pGetVariablesList() == mpVariablesList)
	    i_node->ClearSolutionStepsData();
	}
    }

    mpCommunicator->Clear();

    for(auto i_mesh = mMeshes.begin() ; i_mesh != mMeshes.end() ; i_mesh++)
      i_mesh->Clear();


//     if (!IsSubModelPart())
//       delete mpVariablesList;
}

ModelPart::IndexType ModelPart::CreateSolutionStep()
{
    KRATOS_THROW_ERROR(std::logic_error, "This method needs updating and is not working. Pooyan", "")
    return 0;
}

ModelPart::IndexType ModelPart::CloneSolutionStep()
{
    if (IsSubModelPart())
        //Todo KRATOS_THROW_ERROR(std::logic_error, "Calling the method of the sub model part ", Name())
        KRATOS_ERROR << "Calling the CloneSolutionStep method of the sub model part " << Name()
                     << " please call the one of the parent modelpart : " << mpParentModelPart->Name() << std::endl;

    const int nnodes = static_cast<int>(Nodes().size());
    auto nodes_begin = NodesBegin();
    #pragma omp parallel for firstprivate(nodes_begin,nnodes)
    for(int i = 0; i<nnodes; ++i)
    {
        auto node_iterator = nodes_begin + i;
        node_iterator->CloneSolutionStepData();
    }

    mpProcessInfo->CloneSolutionStepInfo();

    mpProcessInfo->ClearHistory(mBufferSize);

    return 0;
}

ModelPart::IndexType ModelPart::CloneTimeStep()
{
    if (IsSubModelPart())
        KRATOS_THROW_ERROR(std::logic_error, "Calling the method of the sub model part ", Name())
        //KRATOS_ERROR << "Calling the CloneTimeStep method of the sub model part " << Name()
        //	<< " please call the one of the parent modelpart : " << mpParentModelPart->Name() << std::endl;

        IndexType new_index = CloneSolutionStep();
    mpProcessInfo->SetAsTimeStepInfo();

    return new_index;
}


ModelPart::IndexType ModelPart::CreateTimeStep(double NewTime)
{
    if (IsSubModelPart())
        KRATOS_THROW_ERROR(std::logic_error, "Calling the method of the sub model part ", Name())
        //KRATOS_ERROR << "Calling the CreateTimeStep method of the sub model part " << Name()
        //	<< " please call the one of the parent modelpart : " << mpParentModelPart->Name() << std::endl;

        IndexType new_index = CreateSolutionStep();
    mpProcessInfo->SetAsTimeStepInfo(NewTime);

    return new_index;
}

ModelPart::IndexType ModelPart::CloneTimeStep(double NewTime)
{
    if (IsSubModelPart())
        KRATOS_THROW_ERROR(std::logic_error, "Calling the CloneSolutionStep method of the sub model part ", Name())
        //	KRATOS_ERROR << "Calling the CloneTimeStep method of the sub model part " << Name()
        //	<< " please call the one of the parent modelpart : " << mpParentModelPart->Name() << std::endl;

        IndexType new_index = CloneSolutionStep();
    mpProcessInfo->SetAsTimeStepInfo(NewTime);

    return new_index;
}

void ModelPart::OverwriteSolutionStepData(IndexType SourceSolutionStepIndex, IndexType DestinationSourceSolutionStepIndex)
{
    if (IsSubModelPart())
        KRATOS_THROW_ERROR(std::logic_error, "Calling the method of the sub model part ", Name())
        //KRATOS_ERROR << "Calling the OverwriteSolutionStepData method of the sub model part " << Name()
        //	<< " please call the one of the parent modelpart : " << mpParentModelPart->Name() << std::endl;

        for (NodeIterator node_iterator = NodesBegin(); node_iterator != NodesEnd(); node_iterator++)
            node_iterator->OverwriteSolutionStepData(SourceSolutionStepIndex, DestinationSourceSolutionStepIndex);

}

void ModelPart::ReduceTimeStep(ModelPart& rModelPart, double NewTime)
{
    KRATOS_TRY

    //ATTENTION: this function does not touch the coordinates of the nodes.
    //It just resets the database values to the values at the beginning of the time step

    if (IsSubModelPart())
        KRATOS_THROW_ERROR(std::logic_error, "Calling the method of the sub model part ", Name())
        //	KRATOS_ERROR << "Calling the OverwriteSolutionStepData method of the sub model part " << Name()
        //				<< " please call the one of the parent modelpart : " << mpParentModelPart->Name() << std::endl;

        rModelPart.OverwriteSolutionStepData(1, 0);
    rModelPart.GetProcessInfo().SetCurrentTime(NewTime);

    KRATOS_CATCH("error in reducing the time step")

}


/** Inserts a node in the mesh with ThisIndex.
*/
void ModelPart::AddNode(ModelPart::NodeType::Pointer pNewNode, ModelPart::IndexType ThisIndex)
{
    if (IsSubModelPart())
    {
        mpParentModelPart->AddNode(pNewNode, ThisIndex);
        GetMesh(ThisIndex).AddNode(pNewNode);
    }
    else
    {
        auto existing_node_it = this->GetMesh(ThisIndex).Nodes().find(pNewNode->Id());
        if( existing_node_it == GetMesh(ThisIndex).NodesEnd()) //node did not exist
        {
            GetMesh(ThisIndex).AddNode(pNewNode);
        }
        else //node did exist already
        {
            if(&(*existing_node_it) != (pNewNode.get()))//check if the pointee coincides
                KRATOS_ERROR << "attempting to add pNewNode with Id :" << pNewNode->Id() << ", unfortunately a (different) node with the same Id already exists" << std::endl;
        }
    }
}

/** Inserts a list of nodes in a submodelpart provided their Id. Does nothing if applied to the top model part
*/
void ModelPart::AddNodes(std::vector<IndexType> const& NodeIds, IndexType ThisIndex)
{
    KRATOS_TRY
    if(IsSubModelPart()) //does nothing if we are on the top model part
    {
        //obtain from the root model part the corresponding list of nodes
        ModelPart* root_model_part = &this->GetRootModelPart();
        ModelPart::NodesContainerType  aux;
        aux.reserve(NodeIds.size());
        for(unsigned int i=0; i<NodeIds.size(); i++)
        {
            ModelPart::NodesContainerType::iterator it = root_model_part->Nodes().find(NodeIds[i]);
            if(it!=root_model_part->NodesEnd())
                aux.push_back(*(it.base()));
            else
                KRATOS_ERROR << "while adding nodes to submodelpart, the node with Id " << NodeIds[i] << " does not exist in the root model part";
        }

        ModelPart* current_part = this;
        while(current_part->IsSubModelPart())
        {
            for(auto it = aux.begin(); it!=aux.end(); it++)
                current_part->Nodes().push_back( *(it.base()) );

            current_part->Nodes().Unique();

            current_part = current_part->GetParentModelPart();
        }
    }

    KRATOS_CATCH("");
}



/** Inserts a node in the mesh with ThisIndex.
*/
ModelPart::NodeType::Pointer ModelPart::CreateNewNode(int Id, double x, double y, double z, VariablesList* pNewVariablesList, ModelPart::IndexType ThisIndex)
{
    KRATOS_TRY
    if (IsSubModelPart())
    {
        NodeType::Pointer p_new_node = mpParentModelPart->CreateNewNode(Id, x, y, z, pNewVariablesList, ThisIndex);
        GetMesh(ThisIndex).AddNode(p_new_node);

        return p_new_node;
    }

    //verify if the node exists and eventually give back the existing node
    auto& root_nodes = this->Nodes(); //note that if we are here than we are working with the root model_part
    auto existing_node_it = root_nodes.find(Id);
    if( existing_node_it != root_nodes.end())
    {
        //the node already exists - now check if the position we ask for coincides with the one of the existing one
        double distance = sqrt( pow( existing_node_it->X() - x,2) + pow(existing_node_it->Y() - y,2) + pow(existing_node_it->Z() - z,2) );

        if(distance > std::numeric_limits<double>::epsilon()*1000)
            KRATOS_ERROR << "trying to create a node with Id " << Id << " however a node with the same Id already exists in the root model part. Existing node coordinates are " << existing_node_it->Coordinates() << " coordinates of the nodes we are attempting to create are :" << x << " " << y << " " << z;

        //if the node we attempt to create is in the same position as the one that is already there, we return the old one
        return *(existing_node_it.base());
    }

    //create a new node
    NodeType::Pointer p_new_node = std::make_intrusive< NodeType >( Id, x, y, z );

    // Giving model part's variables list to the node
    p_new_node->SetSolutionStepVariablesList(pNewVariablesList);

    //set buffer size
    p_new_node->SetBufferSize(mBufferSize);

    //add the new node to the list of nodes
    GetMesh(ThisIndex).AddNode(p_new_node);

    return p_new_node;
    KRATOS_CATCH("")
}

ModelPart::NodeType::Pointer ModelPart::CreateNewNode(ModelPart::IndexType Id, double x, double y, double z, ModelPart::IndexType ThisIndex)
{
    return CreateNewNode(Id, x, y, z, mpVariablesList, ThisIndex);
}

ModelPart::NodeType::Pointer ModelPart::CreateNewNode(ModelPart::IndexType Id, double x, double y, double z, double* pThisData, ModelPart::IndexType ThisIndex)
{
    KRATOS_TRY
    if (IsSubModelPart())

    {
        NodeType::Pointer p_new_node = mpParentModelPart->CreateNewNode(Id, x, y, z, pThisData, ThisIndex);
        GetMesh(ThisIndex).AddNode(p_new_node);

        return p_new_node;
    }
    //verify if the node exists and eventually give back the existing node
    NodesContainerType::iterator existing_node_it = this->GetMesh(ThisIndex).Nodes().find(Id);
    if( existing_node_it != GetMesh(ThisIndex).NodesEnd())
    {
        //the node already exists - now check if the position we ask for coincides with the one of the existing one
        double distance = sqrt( pow( existing_node_it->X() - x,2) + pow(existing_node_it->Y() - y,2) + pow(existing_node_it->Z() - z,2) );

        if(distance > std::numeric_limits<double>::epsilon()*1000)
            KRATOS_ERROR << "trying to create a node with Id " << Id << " however a node with the same Id already exists in the root model part. Existing node coordinates are " << existing_node_it->Coordinates() << " coordinates of the nodes we are attempting to create are :" << x << " " << y << " " << z;

        //if the node we attempt to create is in the same position as the one that is already there, we return the old one
        return *(existing_node_it.base());
    }

    //create a new node
    NodeType::Pointer p_new_node = std::make_intrusive< NodeType >( Id, x, y, z, mpVariablesList, pThisData, mBufferSize);
    //add the new node to the list of nodes
    GetMesh(ThisIndex).AddNode(p_new_node);

    return p_new_node;
    KRATOS_CATCH("")

}

ModelPart::NodeType::Pointer ModelPart::CreateNewNode(ModelPart::IndexType NodeId, ModelPart::NodeType const& rSourceNode, ModelPart::IndexType ThisIndex)
{
    return CreateNewNode(NodeId, rSourceNode.X(), rSourceNode.Y(), rSourceNode.Z(), mpVariablesList, ThisIndex);
}

void ModelPart::AssignNode(ModelPart::NodeType::Pointer pThisNode, ModelPart::IndexType ThisIndex)
{
    if (IsSubModelPart())
    {
        mpParentModelPart->AssignNode(pThisNode, ThisIndex);

        //add the new node to the list of nodes
        GetMesh(ThisIndex).AddNode(pThisNode);

        return;
    }

    // Giving model part's variables list to the node
    pThisNode->SetSolutionStepVariablesList(mpVariablesList);

    //set buffer size
    pThisNode->SetBufferSize(mBufferSize);

    //add the new node to the list of nodes
    GetMesh(ThisIndex).AddNode(pThisNode);

}


/** Remove the node with given Id from mesh with ThisIndex in this modelpart and all its subs.
*/
void ModelPart::RemoveNode(ModelPart::IndexType NodeId, ModelPart::IndexType ThisIndex)
{
    GetMesh(ThisIndex).RemoveNode(NodeId);

    for (SubModelPartIterator i_sub_model_part = SubModelPartsBegin(); i_sub_model_part != SubModelPartsEnd(); i_sub_model_part++)
        i_sub_model_part->RemoveNode(NodeId, ThisIndex);
}

/** Remove given node from mesh with ThisIndex in this modelpart and all its subs.
*/
void ModelPart::RemoveNode(ModelPart::NodeType& ThisNode, ModelPart::IndexType ThisIndex)
{
    GetMesh(ThisIndex).RemoveNode(ThisNode);

    for (SubModelPartIterator i_sub_model_part = SubModelPartsBegin(); i_sub_model_part != SubModelPartsEnd(); i_sub_model_part++)
        i_sub_model_part->RemoveNode(ThisNode, ThisIndex);
}

/** Remove given node from mesh with ThisIndex in this modelpart and all its subs.
*/
void ModelPart::RemoveNode(ModelPart::NodeType::Pointer pThisNode, ModelPart::IndexType ThisIndex)
{
    GetMesh(ThisIndex).RemoveNode(pThisNode);

    for (SubModelPartIterator i_sub_model_part = SubModelPartsBegin(); i_sub_model_part != SubModelPartsEnd(); i_sub_model_part++)
        i_sub_model_part->RemoveNode(pThisNode, ThisIndex);
}

/** Remove the node with given Id from mesh with ThisIndex in parents, itself and children.
*/
void ModelPart::RemoveNodeFromAllLevels(ModelPart::IndexType NodeId, ModelPart::IndexType ThisIndex)
{
    if (IsSubModelPart())
    {
        mpParentModelPart->RemoveNodeFromAllLevels(NodeId, ThisIndex);
        return;
    }
    RemoveNode(NodeId, ThisIndex);
}

/** Remove given node from mesh with ThisIndex in parents, itself and children.
*/
void ModelPart::RemoveNodeFromAllLevels(ModelPart::NodeType& ThisNode, ModelPart::IndexType ThisIndex)
{
    if (IsSubModelPart())
    {
        mpParentModelPart->RemoveNode(ThisNode, ThisIndex);
        return;
    }
    RemoveNode(ThisNode, ThisIndex);
}

/** Remove given node from mesh with ThisIndex in parents, itself and children.
*/
void ModelPart::RemoveNodeFromAllLevels(ModelPart::NodeType::Pointer pThisNode, ModelPart::IndexType ThisIndex)
{
    if (IsSubModelPart())
    {
        mpParentModelPart->RemoveNode(pThisNode, ThisIndex);
        return;
    }
    RemoveNode(pThisNode, ThisIndex);
}

void ModelPart::RemoveNodes(Flags IdentifierFlag)
{
    // This method is optimized to free the memory
    //loop over all the meshes
    ModelPart::MeshesContainerType& meshes = this->GetMeshes();
    for(ModelPart::MeshesContainerType::iterator i_mesh = meshes.begin() ; i_mesh != meshes.end() ; i_mesh++)
    {
        //count the nodes to be erase
        const unsigned int nnodes = i_mesh->Nodes().size();
        unsigned int erase_count = 0;
        #pragma omp parallel for reduction(+:erase_count)
        for(int i=0; i<static_cast<int>(nnodes); ++i)
        {
            ModelPart::NodesContainerType::iterator i_node = i_mesh->NodesBegin() + i;

            if( i_node->IsNot(IdentifierFlag) )
                erase_count++;
        }

        ModelPart::NodesContainerType temp_nodes_container;
        temp_nodes_container.reserve(i_mesh->Nodes().size() - erase_count);

        temp_nodes_container.swap(i_mesh->Nodes());

        for(ModelPart::NodesContainerType::iterator i_node = temp_nodes_container.begin() ; i_node != temp_nodes_container.end() ; i_node++)
        {
            if( i_node->IsNot(IdentifierFlag) )
                (i_mesh->Nodes()).push_back(std::move(*(i_node.base())));
        }
    }

    //now recursively remove the nodes in the submodelparts
    for (SubModelPartIterator i_sub_model_part = SubModelPartsBegin(); i_sub_model_part != SubModelPartsEnd(); i_sub_model_part++)
        i_sub_model_part->RemoveNodes(IdentifierFlag);
}

void ModelPart::RemoveNodesFromAllLevels(Flags IdentifierFlag)
{
    ModelPart& root_model_part = GetRootModelPart();
    root_model_part.RemoveNodes(IdentifierFlag);
}

ModelPart& ModelPart::GetRootModelPart()
{
    if (IsSubModelPart())
        return mpParentModelPart->GetRootModelPart();
    else
        return *this;
}

void ModelPart::SetNodalSolutionStepVariablesList()
{
    if (IsSubModelPart())
        KRATOS_THROW_ERROR(std::logic_error, "Calling the method of the sub model part ", Name())
        //KRATOS_ERROR << "Calling the SetNodalSolutionStepVariablesList method of the sub model part " << Name()
        //			<< " please call the one of the parent modelpart : " << mpParentModelPart->Name() << std::endl;

        for (NodeIterator i_node = NodesBegin(); i_node != NodesEnd(); ++i_node)
            i_node->SetSolutionStepVariablesList(mpVariablesList);
}

/** Inserts a Table
*/
void ModelPart::AddTable(ModelPart::IndexType TableId, ModelPart::TableType::Pointer pNewTable)
{
    if (IsSubModelPart())
        mpParentModelPart->AddTable(TableId, pNewTable);

    mTables.insert(TableId, pNewTable);
}

/** Remove the Table with given Id from current mesh.
*/
void ModelPart::RemoveTable(ModelPart::IndexType TableId)
{
    mTables.erase(TableId);

    for (SubModelPartIterator i_sub_model_part = SubModelPartsBegin(); i_sub_model_part != SubModelPartsEnd(); i_sub_model_part++)
        i_sub_model_part->RemoveTable(TableId);
}

/** Remove the Table with given Id from current mesh in parents, itself and all children.
*/
void ModelPart::RemoveTableFromAllLevels(ModelPart::IndexType TableId)
{
    if (IsSubModelPart())
    {
        mpParentModelPart->RemoveTableFromAllLevels(TableId);
        return;
    }

    RemoveTable(TableId);
}


/** Inserts a properties in the mesh with ThisIndex.
*/
void ModelPart::AddProperties(ModelPart::PropertiesType::Pointer pNewProperties, ModelPart::IndexType ThisIndex)
{
    if (IsSubModelPart())
    {
        mpParentModelPart->AddProperties(pNewProperties, ThisIndex);
    }

    auto existing_prop_it = GetMesh(ThisIndex).Properties().find(pNewProperties->Id());
    if( existing_prop_it != GetMesh(ThisIndex).Properties().end() )
    {
        if( &(*existing_prop_it) != pNewProperties.get() )
        {
            KRATOS_ERROR << "trying to add a property with existing Id within the model part : " << Name() << ", property Id is :" << pNewProperties->Id();
        }
    }
    else
    {
        GetMesh(ThisIndex).AddProperties(pNewProperties);
    }
}

/** Remove the Properties with given Id from mesh with ThisIndex in this modelpart and all its subs.
*/
void ModelPart::RemoveProperties(ModelPart::IndexType PropertiesId, IndexType ThisIndex)
{
    GetMesh(ThisIndex).RemoveProperties(PropertiesId);

    for (SubModelPartIterator i_sub_model_part = SubModelPartsBegin(); i_sub_model_part != SubModelPartsEnd(); i_sub_model_part++)
        i_sub_model_part->RemoveProperties(PropertiesId, ThisIndex);
}

/** Remove given Properties from mesh with ThisIndex in this modelpart and all its subs.
*/
void ModelPart::RemoveProperties(ModelPart::PropertiesType& ThisProperties, ModelPart::IndexType ThisIndex)
{
    GetMesh(ThisIndex).RemoveProperties(ThisProperties);

    for (SubModelPartIterator i_sub_model_part = SubModelPartsBegin(); i_sub_model_part != SubModelPartsEnd(); i_sub_model_part++)
        i_sub_model_part->RemoveProperties(ThisProperties, ThisIndex);
}

/** Remove given Properties from mesh with ThisIndex in this modelpart and all its subs.
*/
void ModelPart::RemoveProperties(ModelPart::PropertiesType::Pointer pThisProperties, ModelPart::IndexType ThisIndex)
{
    GetMesh(ThisIndex).RemoveProperties(pThisProperties);

    for (SubModelPartIterator i_sub_model_part = SubModelPartsBegin(); i_sub_model_part != SubModelPartsEnd(); i_sub_model_part++)
        i_sub_model_part->RemoveProperties(pThisProperties, ThisIndex);
}

/** Remove the Properties with given Id from mesh with ThisIndex in parents, itself and children.
*/
void ModelPart::RemovePropertiesFromAllLevels(ModelPart::IndexType PropertiesId, IndexType ThisIndex)
{
    if (IsSubModelPart())
    {
        mpParentModelPart->RemovePropertiesFromAllLevels(PropertiesId, ThisIndex);
        return;
    }

    RemoveProperties(PropertiesId, ThisIndex);
}

/** Remove given Properties from mesh with ThisIndex in parents, itself and children.
*/
void ModelPart::RemovePropertiesFromAllLevels(ModelPart::PropertiesType& ThisProperties, ModelPart::IndexType ThisIndex)
{
    if (IsSubModelPart())
    {
        mpParentModelPart->RemoveProperties(ThisProperties, ThisIndex);
    }

    RemoveProperties(ThisProperties, ThisIndex);
}

/** Remove given Properties from mesh with ThisIndex in parents, itself and children.
*/
void ModelPart::RemovePropertiesFromAllLevels(ModelPart::PropertiesType::Pointer pThisProperties, ModelPart::IndexType ThisIndex)
{
    if (IsSubModelPart())
    {
        mpParentModelPart->RemoveProperties(pThisProperties, ThisIndex);
    }

    RemoveProperties(pThisProperties, ThisIndex);
}

/** Inserts a element in the mesh with ThisIndex.
*/
void ModelPart::AddElement(ModelPart::ElementType::Pointer pNewElement, ModelPart::IndexType ThisIndex)
{
    if (IsSubModelPart())
    {
        mpParentModelPart->AddElement(pNewElement, ThisIndex);
        GetMesh(ThisIndex).AddElement(pNewElement);
    }
    else
    {
        auto existing_element_it = this->GetMesh(ThisIndex).Elements().find(pNewElement->Id());
        if( existing_element_it == GetMesh(ThisIndex).ElementsEnd()) //node did not exist
        {
            GetMesh(ThisIndex).AddElement(pNewElement);
        }
        else //node did exist already
        {
            if(&(*existing_element_it) != (pNewElement.get()))//check if the pointee coincides
                KRATOS_ERROR << "attempting to add pNewElement with Id :" << pNewElement->Id() << ", unfortunately a (different) element with the same Id already exists" << std::endl;
        }
    }
}

/** Inserts a list of conditions to a submodelpart provided their Id. Does nothing if applied to the top model part
*/
void ModelPart::AddElements(std::vector<IndexType> const& ElementIds, IndexType ThisIndex)
{
    KRATOS_TRY
    if(IsSubModelPart()) //does nothing if we are on the top model part
    {
        //obtain from the root model part the corresponding list of nodes
        ModelPart* root_model_part = &this->GetRootModelPart();
        ModelPart::ElementsContainerType  aux;
        aux.reserve(ElementIds.size());
        for(unsigned int i=0; i<ElementIds.size(); i++)
        {
            ModelPart::ElementsContainerType::iterator it = root_model_part->Elements().find(ElementIds[i]);
            if(it!=root_model_part->ElementsEnd())
                aux.push_back(*(it.base()));
            else
                KRATOS_ERROR << "the element with Id " << ElementIds[i] << " does not exist in the root model part";
        }

        ModelPart* current_part = this;
        while(current_part->IsSubModelPart())
        {
            for(auto it = aux.begin(); it!=aux.end(); it++)
                current_part->Elements().push_back( *(it.base()) );

            current_part->Elements().Unique();

            current_part = current_part->GetParentModelPart();
        }
    }
    KRATOS_CATCH("");
}

/** Inserts an element in the mesh with ThisIndex.
*/
ModelPart::ElementType::Pointer ModelPart::CreateNewElement(std::string ElementName,
        ModelPart::IndexType Id, std::vector<ModelPart::IndexType> ElementNodeIds,
        ModelPart::PropertiesType::Pointer pProperties, ModelPart::IndexType ThisIndex)
{
    if (IsSubModelPart())
    {
        ElementType::Pointer p_new_element = mpParentModelPart->CreateNewElement(ElementName, Id, ElementNodeIds, pProperties, ThisIndex);
        GetMesh(ThisIndex).AddElement(p_new_element);
        return p_new_element;
    }

    Geometry< Node < 3 > >::PointsArrayType pElementNodes;

    for (unsigned int i = 0; i < ElementNodeIds.size(); i++)
    {
        pElementNodes.push_back(pGetNode(ElementNodeIds[i]));
    }

    return CreateNewElement(ElementName, Id, pElementNodes, pProperties, ThisIndex);
}

/** Inserts an element in the mesh with ThisIndex.
*/
ModelPart::ElementType::Pointer ModelPart::CreateNewElement(std::string ElementName,
        ModelPart::IndexType Id, Geometry< Node < 3 > >::PointsArrayType pElementNodes,
        ModelPart::PropertiesType::Pointer pProperties, ModelPart::IndexType ThisIndex)
{
    KRATOS_TRY
    if (IsSubModelPart())
    {
        ElementType::Pointer p_new_element = mpParentModelPart->CreateNewElement(ElementName, Id, pElementNodes, pProperties, ThisIndex);
        GetMesh(ThisIndex).AddElement(p_new_element);
        return p_new_element;
    }

    auto existing_element_iterator = GetMesh(ThisIndex).Elements().find(Id);
    if(existing_element_iterator != GetMesh(ThisIndex).ElementsEnd() )
        KRATOS_ERROR << "trying to construct an element with ID " << Id << " however an element with the same Id already exists";


    //create the new element
    ElementType const& r_clone_element = KratosComponents<ElementType>::Get(ElementName);
    Element::Pointer p_element = r_clone_element.Create(Id, pElementNodes, pProperties);

    //add the new element
    GetMesh(ThisIndex).AddElement(p_element);

    return p_element;
    KRATOS_CATCH("")
}

/** Remove the element with given Id from mesh with ThisIndex in this modelpart and all its subs.
*/
void ModelPart::RemoveElement(ModelPart::IndexType ElementId, ModelPart::IndexType ThisIndex)
{
    GetMesh(ThisIndex).RemoveElement(ElementId);

    for (SubModelPartIterator i_sub_model_part = SubModelPartsBegin(); i_sub_model_part != SubModelPartsEnd(); i_sub_model_part++)
        i_sub_model_part->RemoveElement(ElementId, ThisIndex);
}

/** Remove given element from mesh with ThisIndex in this modelpart and all its subs.
*/
void ModelPart::RemoveElement(ModelPart::ElementType& ThisElement, ModelPart::IndexType ThisIndex)
{
    GetMesh(ThisIndex).RemoveElement(ThisElement);

    for (SubModelPartIterator i_sub_model_part = SubModelPartsBegin(); i_sub_model_part != SubModelPartsEnd(); i_sub_model_part++)
        i_sub_model_part->RemoveElement(ThisElement, ThisIndex);
}

/** Remove given element from mesh with ThisIndex in this modelpart and all its subs.
*/
void ModelPart::RemoveElement(ModelPart::ElementType::Pointer pThisElement, ModelPart::IndexType ThisIndex)
{
    GetMesh(ThisIndex).RemoveElement(pThisElement);

    for (SubModelPartIterator i_sub_model_part = SubModelPartsBegin(); i_sub_model_part != SubModelPartsEnd(); i_sub_model_part++)
        i_sub_model_part->RemoveElement(pThisElement, ThisIndex);
}

/** Remove the element with given Id from mesh with ThisIndex in parents, itself and children.
*/
void ModelPart::RemoveElementFromAllLevels(ModelPart::IndexType ElementId, ModelPart::IndexType ThisIndex)
{
    if (IsSubModelPart())
    {
        mpParentModelPart->RemoveElement(ElementId, ThisIndex);
        return;
    }

    RemoveElement(ElementId, ThisIndex);
}

/** Remove given element from mesh with ThisIndex in parents, itself and children.
*/
void ModelPart::RemoveElementFromAllLevels(ModelPart::ElementType& ThisElement, ModelPart::IndexType ThisIndex)
{
    if (IsSubModelPart())
    {
        mpParentModelPart->RemoveElement(ThisElement, ThisIndex);
        return;
    }

    RemoveElement(ThisElement, ThisIndex);
}

/** Remove given element from mesh with ThisIndex in parents, itself and children.
*/
void ModelPart::RemoveElementFromAllLevels(ModelPart::ElementType::Pointer pThisElement, ModelPart::IndexType ThisIndex)
{
    if (IsSubModelPart())
    {
        mpParentModelPart->RemoveElement(pThisElement, ThisIndex);
        return;
    }

    RemoveElement(pThisElement, ThisIndex);
}

void ModelPart::RemoveElements(Flags IdentifierFlag)
{
    // This method is optimized to free the memory
    //loop over all the meshes
    auto& meshes = this->GetMeshes();
    for(ModelPart::MeshesContainerType::iterator i_mesh = meshes.begin() ; i_mesh != meshes.end() ; i_mesh++)
    {
        //count the elements to be erase
        const unsigned int nelements = i_mesh->Elements().size();
        unsigned int erase_count = 0;
        #pragma omp parallel for reduction(+:erase_count)
        for(int i=0; i<static_cast<int>(nelements); ++i)
        {
            auto i_elem = i_mesh->ElementsBegin() + i;

            if( i_elem->IsNot(IdentifierFlag) )
                erase_count++;
        }

        ModelPart::ElementsContainerType temp_elements_container;
        temp_elements_container.reserve(i_mesh->Elements().size() - erase_count);

        temp_elements_container.swap(i_mesh->Elements());

        for(ModelPart::ElementsContainerType::iterator i_elem = temp_elements_container.begin() ; i_elem != temp_elements_container.end() ; i_elem++)
        {
            if( i_elem->IsNot(IdentifierFlag) )
                (i_mesh->Elements()).push_back(std::move(*(i_elem.base())));
        }
    }

    //now recursively remove the elements in the submodelparts
    for (SubModelPartIterator i_sub_model_part = SubModelPartsBegin(); i_sub_model_part != SubModelPartsEnd(); i_sub_model_part++)
        i_sub_model_part->RemoveElements(IdentifierFlag);
}

void ModelPart::RemoveElementsFromAllLevels(Flags IdentifierFlag)
{
    ModelPart& root_model_part = GetRootModelPart();
    root_model_part.RemoveElements(IdentifierFlag);
}


/*
    Functions for Master-Slave Constraint
*/

/** Inserts a master-slave constraint in the current mesh.
 */
void ModelPart::AddMasterSlaveConstraint(ModelPart::MasterSlaveConstraintType::Pointer pNewMasterSlaveConstraint, IndexType ThisIndex)
{
    if (IsSubModelPart())
    {
        // First add it to the parent modelpart
        mpParentModelPart->AddMasterSlaveConstraint(pNewMasterSlaveConstraint, ThisIndex);
        GetMesh(ThisIndex).AddMasterSlaveConstraint(pNewMasterSlaveConstraint);
    }
    else
    {
        auto existing_constraint_it = GetMesh(ThisIndex).MasterSlaveConstraints().find(pNewMasterSlaveConstraint->Id());
        if( existing_constraint_it == GetMesh(ThisIndex).MasterSlaveConstraintsEnd()) //master-slave constraint did not exist
        {
            GetMesh(ThisIndex).AddMasterSlaveConstraint(pNewMasterSlaveConstraint);
        }
        else //master-slave constraint did exist already
        {
            if(&(*existing_constraint_it) != (pNewMasterSlaveConstraint.get()))//check if the pointee coincides
            {
                KRATOS_ERROR << "attempting to add Master-Slave constraint with Id :" << pNewMasterSlaveConstraint->Id() << ", unfortunately a (different) condition with the same Id already exists" << std::endl;
            }
        }
    }
}

/** Inserts a list of master-slave constraints to a submodelpart provided their Id. Does nothing if applied to the top model part
 */
void ModelPart::AddMasterSlaveConstraints(std::vector<IndexType> const& MasterSlaveConstraintIds, IndexType ThisIndex)
{
    KRATOS_TRY
    if(IsSubModelPart()) //does nothing if we are on the top model part
    {
        //obtain from the root model part the corresponding list of constraints
        ModelPart* root_model_part = &this->GetRootModelPart();
        ModelPart::MasterSlaveConstraintContainerType  aux;
        aux.reserve(MasterSlaveConstraintIds.size());
        for(unsigned int i=0; i<MasterSlaveConstraintIds.size(); i++)
        {
            ModelPart::MasterSlaveConstraintContainerType::iterator it = root_model_part->MasterSlaveConstraints().find(MasterSlaveConstraintIds[i]);
            if(it!=root_model_part->MasterSlaveConstraintsEnd())
                aux.push_back(*(it.base()));
            else
                KRATOS_ERROR << "the master-slave constraint with Id " << MasterSlaveConstraintIds[i] << " does not exist in the root model part";
        }

        ModelPart* current_part = this;
        while(current_part->IsSubModelPart())
        {
            for(auto it = aux.begin(); it!=aux.end(); it++)
                current_part->MasterSlaveConstraints().push_back( *(it.base()) );

            current_part->MasterSlaveConstraints().Unique();

            current_part = current_part->GetParentModelPart();
        }
    }
    KRATOS_CATCH("");
}

/** Inserts an master-slave constraint in the current mesh.
 */
ModelPart::MasterSlaveConstraintType::Pointer ModelPart::CreateNewMasterSlaveConstraint(const std::string& ConstraintName,
                                                                                    IndexType Id,
                                                                                    ModelPart::DofsVectorType& rMasterDofsVector,
                                                                                    ModelPart::DofsVectorType& rSlaveDofsVector,
                                                                                    const ModelPart::MatrixType& RelationMatrix,
                                                                                    const ModelPart::VectorType& ConstantVector,
                                                                                    IndexType ThisIndex)
{

    KRATOS_TRY
    if (IsSubModelPart())
    {
        ModelPart::MasterSlaveConstraintType::Pointer p_new_constraint = mpParentModelPart->CreateNewMasterSlaveConstraint(ConstraintName, Id, rMasterDofsVector,
                                                                                                                    rSlaveDofsVector,
                                                                                                                    RelationMatrix,
                                                                                                                    ConstantVector,
                                                                                                                    ThisIndex);
        GetMesh(ThisIndex).AddMasterSlaveConstraint(p_new_constraint);
        GetMesh(ThisIndex).MasterSlaveConstraints().Unique();

        return p_new_constraint;
    }

    auto existing_constraint_iterator = GetMesh(ThisIndex).MasterSlaveConstraints().find(Id);
    if(existing_constraint_iterator != GetMesh(ThisIndex).MasterSlaveConstraintsEnd() )
        KRATOS_ERROR << "trying to construct an master-slave constraint with ID " << Id << " however a constraint with the same Id already exists";


    //create the new element
    ModelPart::MasterSlaveConstraintType const& r_clone_constraint = KratosComponents<MasterSlaveConstraintType>::Get(ConstraintName);
    ModelPart::MasterSlaveConstraintType::Pointer p_new_constraint = r_clone_constraint.Create(Id, rMasterDofsVector,
                                                                                        rSlaveDofsVector,
                                                                                        RelationMatrix,
                                                                                        ConstantVector);

    GetMesh(ThisIndex).AddMasterSlaveConstraint(p_new_constraint);
    GetMesh(ThisIndex).MasterSlaveConstraints().Unique();

    return p_new_constraint;
    KRATOS_CATCH("")

}

ModelPart::MasterSlaveConstraintType::Pointer ModelPart::CreateNewMasterSlaveConstraint(const std::string& ConstraintName,
                                                                                    ModelPart::IndexType Id,
                                                                                    ModelPart::NodeType& rMasterNode,
                                                                                    const ModelPart::DoubleVariableType& rMasterVariable,
                                                                                    ModelPart::NodeType& rSlaveNode,
                                                                                    const ModelPart::DoubleVariableType& rSlaveVariable,
                                                                                    const double Weight,
                                                                                    const double Constant,
                                                                                    IndexType ThisIndex)
{

    KRATOS_TRY
    if (rMasterNode.HasDofFor(rMasterVariable) && rSlaveNode.HasDofFor(rSlaveVariable) )
    {
        if (IsSubModelPart())
        {
                ModelPart::MasterSlaveConstraintType::Pointer p_new_constraint = mpParentModelPart->CreateNewMasterSlaveConstraint(ConstraintName, Id, rMasterNode,
                                                                                                                            rMasterVariable,
                                                                                                                            rSlaveNode,
                                                                                                                            rSlaveVariable,
                                                                                                                            Weight,
                                                                                                                            Constant,
                                                                                                                            ThisIndex);

                GetMesh(ThisIndex).AddMasterSlaveConstraint(p_new_constraint);
                GetMesh(ThisIndex).MasterSlaveConstraints().Unique();
                return p_new_constraint;
        }

        if(GetMesh(ThisIndex).HasMasterSlaveConstraint(Id))
            KRATOS_ERROR << "trying to construct an master-slave constraint with ID " << Id << " however a constraint with the same Id already exists";


            //create the new element
        ModelPart::MasterSlaveConstraintType const& r_clone_constraint = KratosComponents<MasterSlaveConstraintType>::Get(ConstraintName);
        ModelPart::MasterSlaveConstraintType::Pointer p_new_constraint = r_clone_constraint.Create(Id, rMasterNode,
                                                                                                rMasterVariable,
                                                                                                rSlaveNode,
                                                                                                rSlaveVariable,
                                                                                                Weight,
                                                                                                Constant);

        GetMesh(ThisIndex).AddMasterSlaveConstraint(p_new_constraint);
        GetMesh(ThisIndex).MasterSlaveConstraints().Unique();
        return p_new_constraint;
    } else
    {
        KRATOS_ERROR << "Master or Slave node does not have requested DOF " <<std::endl;
    }

    KRATOS_CATCH("")

}


ModelPart::MasterSlaveConstraintType::Pointer ModelPart::CreateNewMasterSlaveConstraint(const std::string& ConstraintName,
                                                                                    ModelPart::IndexType Id,
                                                                                    ModelPart::NodeType& rMasterNode,
                                                                                    const ModelPart::VariableComponentType& rMasterVariable,
                                                                                    ModelPart::NodeType& rSlaveNode,
                                                                                    const ModelPart::VariableComponentType& rSlaveVariable,
                                                                                    double Weight,
                                                                                    double Constant,
                                                                                    IndexType ThisIndex)
{

    KRATOS_TRY
    if (rMasterNode.HasDofFor(rMasterVariable) && rSlaveNode.HasDofFor(rSlaveVariable) )
    {
        if (IsSubModelPart())
        {
                ModelPart::MasterSlaveConstraintType::Pointer p_new_constraint = mpParentModelPart->CreateNewMasterSlaveConstraint(ConstraintName, Id, rMasterNode,
                                                                                                                            rMasterVariable,
                                                                                                                            rSlaveNode,
                                                                                                                            rSlaveVariable,
                                                                                                                            Weight,
                                                                                                                            Constant,
                                                                                                                            ThisIndex);

                GetMesh(ThisIndex).AddMasterSlaveConstraint(p_new_constraint);
                GetMesh(ThisIndex).MasterSlaveConstraints().Unique();
                return p_new_constraint;
        }

        auto existing_constraint_iterator = GetMesh(ThisIndex).MasterSlaveConstraints().find(Id);
        if(existing_constraint_iterator != GetMesh(ThisIndex).MasterSlaveConstraintsEnd() )
            KRATOS_ERROR << "trying to construct an master-slave constraint with ID " << Id << " however a constraint with the same Id already exists";


            //create the new element
        ModelPart::MasterSlaveConstraintType const& r_clone_constraint = KratosComponents<MasterSlaveConstraintType>::Get(ConstraintName);
        ModelPart::MasterSlaveConstraintType::Pointer p_new_constraint = r_clone_constraint.Create(Id, rMasterNode,
                                                                                                rMasterVariable,
                                                                                                rSlaveNode,
                                                                                                rSlaveVariable,
                                                                                                Weight,
                                                                                                Constant);

        GetMesh(ThisIndex).AddMasterSlaveConstraint(p_new_constraint);
        GetMesh(ThisIndex).MasterSlaveConstraints().Unique();
        return p_new_constraint;
    } else
    {
        KRATOS_ERROR << "Master or Slave node does not have requested DOF " <<std::endl;
    }

    KRATOS_CATCH("")

}


/** Remove the master-slave constraint with given Id from this modelpart and all its subs.
*/
void ModelPart::RemoveMasterSlaveConstraint(ModelPart::IndexType MasterSlaveConstraintId,  IndexType ThisIndex)
{
    GetMesh(ThisIndex).RemoveMasterSlaveConstraint(MasterSlaveConstraintId);

    for (SubModelPartIterator i_sub_model_part = SubModelPartsBegin(); i_sub_model_part != SubModelPartsEnd(); i_sub_model_part++)
        i_sub_model_part->RemoveMasterSlaveConstraint(MasterSlaveConstraintId, ThisIndex);
}

/** Remove given master-slave constraint from this modelpart and all its subs.
*/
void ModelPart::RemoveMasterSlaveConstraint(ModelPart::MasterSlaveConstraintType& ThisMasterSlaveConstraint, IndexType ThisIndex)
{
    GetMesh(ThisIndex).RemoveMasterSlaveConstraint(ThisMasterSlaveConstraint);
    for (SubModelPartIterator i_sub_model_part = SubModelPartsBegin(); i_sub_model_part != SubModelPartsEnd(); i_sub_model_part++)
        i_sub_model_part->RemoveMasterSlaveConstraint(ThisMasterSlaveConstraint, ThisIndex);
}


/** Remove the master-slave constraint with given Id from mesh with ThisIndex in parents, itself and children.
*/
void ModelPart::RemoveMasterSlaveConstraintFromAllLevels(ModelPart::IndexType MasterSlaveConstraintId, IndexType ThisIndex)
{

    if (IsSubModelPart()){
        mpParentModelPart->RemoveMasterSlaveConstraintFromAllLevels(MasterSlaveConstraintId, ThisIndex);
    }
    RemoveMasterSlaveConstraint(MasterSlaveConstraintId, ThisIndex);

}

/** Remove given master-slave constraint from mesh with ThisIndex in parents, itself and children.
*/
void ModelPart::RemoveMasterSlaveConstraintFromAllLevels(ModelPart::MasterSlaveConstraintType& ThisMasterSlaveConstraint, IndexType ThisIndex)
{

    if (IsSubModelPart()){
        mpParentModelPart->RemoveMasterSlaveConstraintFromAllLevels(ThisMasterSlaveConstraint, ThisIndex);
    }
    RemoveMasterSlaveConstraint(ThisMasterSlaveConstraint, ThisIndex);
}

/***********************************************************************************/
/***********************************************************************************/

void ModelPart::RemoveMasterSlaveConstraints(Flags IdentifierFlag)
{
    // This method is optimized to free the memory loop over all the meshes
    auto& meshes = this->GetMeshes();
    for(auto it_mesh = meshes.begin() ; it_mesh != meshes.end() ; it_mesh++) {
        // Count the constraints to be erase
        const SizeType nconstraints = it_mesh->MasterSlaveConstraints().size();
        SizeType erase_count = 0;
        #pragma omp parallel for reduction(+:erase_count)
        for(int i=0; i<static_cast<int>(nconstraints); ++i) {
            auto it_const = it_mesh->MasterSlaveConstraintsBegin() + i;

            if( it_const->IsNot(IdentifierFlag) )
                erase_count++;
        }

        ModelPart::MasterSlaveConstraintContainerType temp_constraints_container;
        temp_constraints_container.reserve(it_mesh->MasterSlaveConstraints().size() - erase_count);

        temp_constraints_container.swap(it_mesh->MasterSlaveConstraints());

        for(auto it_const = temp_constraints_container.begin() ; it_const != temp_constraints_container.end(); it_const++) {
            if( it_const->IsNot(IdentifierFlag) )
                (it_mesh->MasterSlaveConstraints()).push_back(std::move(*(it_const.base())));
        }
    }

    // Now recursively remove the constraints in the submodelparts
    for (SubModelPartIterator i_sub_model_part = SubModelPartsBegin(); i_sub_model_part != SubModelPartsEnd(); i_sub_model_part++)
        i_sub_model_part->RemoveMasterSlaveConstraints(IdentifierFlag);
}

/***********************************************************************************/
/***********************************************************************************/

void ModelPart::RemoveMasterSlaveConstraintsFromAllLevels(Flags IdentifierFlag)
{
    ModelPart& root_model_part = GetRootModelPart();
    root_model_part.RemoveMasterSlaveConstraints(IdentifierFlag);
}

/** Returns the MasterSlaveConstraint::Pointer  corresponding to it's identifier */
ModelPart::MasterSlaveConstraintType::Pointer ModelPart::pGetMasterSlaveConstraint(ModelPart::IndexType MasterSlaveConstraintId, IndexType ThisIndex)
{
        return GetMesh(ThisIndex).pGetMasterSlaveConstraint(MasterSlaveConstraintId);
}

/** Returns a reference MasterSlaveConstraint corresponding to it's identifier */
ModelPart::MasterSlaveConstraintType& ModelPart::GetMasterSlaveConstraint(ModelPart::IndexType MasterSlaveConstraintId,  IndexType ThisIndex)
{
        return GetMesh(ThisIndex).GetMasterSlaveConstraint(MasterSlaveConstraintId);
}

const ModelPart::MasterSlaveConstraintType& ModelPart::GetMasterSlaveConstraint(ModelPart::IndexType MasterSlaveConstraintId, IndexType ThisIndex) const
{
    return GetMesh(ThisIndex).GetMasterSlaveConstraint(MasterSlaveConstraintId);
}



/** Inserts a condition in the mesh with ThisIndex.
*/
void ModelPart::AddCondition(ModelPart::ConditionType::Pointer pNewCondition, ModelPart::IndexType ThisIndex)
{
    if (IsSubModelPart())
    {
        mpParentModelPart->AddCondition(pNewCondition, ThisIndex);
        GetMesh(ThisIndex).AddCondition(pNewCondition);
    }
    else
    {
        auto existing_condition_it = this->GetMesh(ThisIndex).Conditions().find(pNewCondition->Id());
        if( existing_condition_it == GetMesh(ThisIndex).ConditionsEnd()) //node did not exist
        {
            GetMesh(ThisIndex).AddCondition(pNewCondition);
        }
        else //node did exist already
        {
            if(&(*existing_condition_it) != (pNewCondition.get()))//check if the pointee coincides
                KRATOS_ERROR << "attempting to add pNewCondition with Id :" << pNewCondition->Id() << ", unfortunately a (different) condition with the same Id already exists" << std::endl;
        }
    }
}

/** Inserts a list of conditions to a submodelpart provided their Id. Does nothing if applied to the top model part
*/
void ModelPart::AddConditions(std::vector<IndexType> const& ConditionIds, IndexType ThisIndex)
{
    KRATOS_TRY
    if(IsSubModelPart()) //does nothing if we are on the top model part
    {
        //obtain from the root model part the corresponding list of nodes
        ModelPart* root_model_part = &this->GetRootModelPart();
        ModelPart::ConditionsContainerType  aux;
        aux.reserve(ConditionIds.size());
        for(unsigned int i=0; i<ConditionIds.size(); i++)
        {
            ModelPart::ConditionsContainerType::iterator it = root_model_part->Conditions().find(ConditionIds[i]);
            if(it!=root_model_part->ConditionsEnd())
                aux.push_back(*(it.base()));
            else
                KRATOS_ERROR << "the condition with Id " << ConditionIds[i] << " does not exist in the root model part";
        }

        ModelPart* current_part = this;
        while(current_part->IsSubModelPart())
        {
            for(auto it = aux.begin(); it!=aux.end(); it++)
                current_part->Conditions().push_back( *(it.base()) );

            current_part->Conditions().Unique();

            current_part = current_part->GetParentModelPart();
        }
    }
    KRATOS_CATCH("");
}

/** Inserts a condition in the mesh with ThisIndex.
*/
ModelPart::ConditionType::Pointer ModelPart::CreateNewCondition(std::string ConditionName,
        ModelPart::IndexType Id, std::vector<IndexType> ConditionNodeIds,
        ModelPart::PropertiesType::Pointer pProperties, ModelPart::IndexType ThisIndex)
{
    Geometry< Node < 3 > >::PointsArrayType pConditionNodes;

    for (unsigned int i = 0; i < ConditionNodeIds.size(); i++)
    {
        pConditionNodes.push_back(pGetNode(ConditionNodeIds[i]));
    }

    return CreateNewCondition(ConditionName, Id, pConditionNodes, pProperties, ThisIndex);
}

/** Inserts a condition in the mesh with ThisIndex.
*/
ModelPart::ConditionType::Pointer ModelPart::CreateNewCondition(std::string ConditionName,
        ModelPart::IndexType Id, Geometry< Node < 3 > >::PointsArrayType pConditionNodes,
        ModelPart::PropertiesType::Pointer pProperties, ModelPart::IndexType ThisIndex)
{
    KRATOS_TRY
    if (IsSubModelPart())
    {
        ConditionType::Pointer p_new_condition = mpParentModelPart->CreateNewCondition(ConditionName, Id, pConditionNodes, pProperties, ThisIndex);
        GetMesh(ThisIndex).AddCondition(p_new_condition);
        return p_new_condition;
    }

    auto existing_condition_iterator = GetMesh(ThisIndex).Conditions().find(Id);
    if(existing_condition_iterator != GetMesh(ThisIndex).ConditionsEnd() )
    {
        KRATOS_ERROR << "trying to construct a condition with ID " << Id << " however a condition with the same Id already exists";

//         if(pConditionNodes.size() != existing_condition_iterator.size())
//             KRATOS_ERROR << "trying to construct a condition with a different number of nodes. Element Id is ";
//
//         //check if the ids of nodes coincides
//         bool nodes_are_matching = true;
//         for(unsigned int i=0; i<pConditionNodes.size(); i++)
//         {
//
//             if(pConditionNodes[i].Id() != existing_condition_iterator->GetGeometry()[i].Id())
//             {
//                 nodes_are_matching = false;
//                 break;
//             }
//         }
//         if(nodes_are_matching == false)
//             KRATOS_THROW_ERROR << "Error when attempting to construct condition with Id" << Id << " a condition with the same Id exists with the following geometry " << existing_condition_iterator->GetGeometry();
//
//         return *(existing_condition_iterator.base());
    }

    //get the element
    ConditionType const& r_clone_condition = KratosComponents<ConditionType>::Get(ConditionName);
    ConditionType::Pointer p_condition = r_clone_condition.Create(Id, pConditionNodes, pProperties);

    //add the new element
    GetMesh(ThisIndex).AddCondition(p_condition);

    return p_condition;
    KRATOS_CATCH("")
}


/** Remove the condition with given Id from mesh with ThisIndex in this modelpart and all its subs.
*/
void ModelPart::RemoveCondition(ModelPart::IndexType ConditionId, ModelPart::IndexType ThisIndex)
{
    GetMesh(ThisIndex).RemoveCondition(ConditionId);

    for (SubModelPartIterator i_sub_model_part = SubModelPartsBegin(); i_sub_model_part != SubModelPartsEnd(); i_sub_model_part++)
        i_sub_model_part->RemoveCondition(ConditionId, ThisIndex);
}

/** Remove given condition from mesh with ThisIndex in this modelpart and all its subs.
*/
void ModelPart::RemoveCondition(ModelPart::ConditionType& ThisCondition, ModelPart::IndexType ThisIndex)
{
    GetMesh(ThisIndex).RemoveCondition(ThisCondition);

    for (SubModelPartIterator i_sub_model_part = SubModelPartsBegin(); i_sub_model_part != SubModelPartsEnd(); i_sub_model_part++)
        i_sub_model_part->RemoveCondition(ThisCondition, ThisIndex);
}

/** Remove given condition from mesh with ThisIndex in this modelpart and all its subs.
*/
void ModelPart::RemoveCondition(ModelPart::ConditionType::Pointer pThisCondition, ModelPart::IndexType ThisIndex)
{
    GetMesh(ThisIndex).RemoveCondition(pThisCondition);

    for (SubModelPartIterator i_sub_model_part = SubModelPartsBegin(); i_sub_model_part != SubModelPartsEnd(); i_sub_model_part++)
        i_sub_model_part->RemoveCondition(pThisCondition, ThisIndex);
}

/** Remove the condition with given Id from mesh with ThisIndex in parents, itself and children.
*/
void ModelPart::RemoveConditionFromAllLevels(ModelPart::IndexType ConditionId, ModelPart::IndexType ThisIndex)
{
    if (IsSubModelPart())
    {
        mpParentModelPart->RemoveCondition(ConditionId, ThisIndex);
        return;
    }

    RemoveCondition(ConditionId, ThisIndex);
}

/** Remove given condition from mesh with ThisIndex in parents, itself and children.
*/
void ModelPart::RemoveConditionFromAllLevels(ModelPart::ConditionType& ThisCondition, ModelPart::IndexType ThisIndex)
{
    if (IsSubModelPart())
    {
        mpParentModelPart->RemoveCondition(ThisCondition, ThisIndex);
        return;
    }

    RemoveCondition(ThisCondition, ThisIndex);
}

/** Remove given condition from mesh with ThisIndex in parents, itself and children.
*/
void ModelPart::RemoveConditionFromAllLevels(ModelPart::ConditionType::Pointer pThisCondition, ModelPart::IndexType ThisIndex)
{
    if (IsSubModelPart())
    {
        mpParentModelPart->RemoveCondition(pThisCondition, ThisIndex);
        return;
    }

    RemoveCondition(pThisCondition, ThisIndex);
}

void ModelPart::RemoveConditions(Flags IdentifierFlag)
{
    // This method is optimized to free the memory
    //loop over all the meshes
    auto& meshes = this->GetMeshes();
    for(ModelPart::MeshesContainerType::iterator i_mesh = meshes.begin() ; i_mesh != meshes.end() ; i_mesh++)
    {
        //count the conditions to be erase
        const unsigned int nconditions = i_mesh->Conditions().size();
        unsigned int erase_count = 0;
        #pragma omp parallel for reduction(+:erase_count)
        for(int i=0; i<static_cast<int>(nconditions); ++i)
        {
            auto i_cond = i_mesh->ConditionsBegin() + i;

            if( i_cond->IsNot(IdentifierFlag) )
                erase_count++;
        }

        ModelPart::ConditionsContainerType temp_conditions_container;
        temp_conditions_container.reserve(i_mesh->Conditions().size() - erase_count);

        temp_conditions_container.swap(i_mesh->Conditions());

        for(ModelPart::ConditionsContainerType::iterator i_cond = temp_conditions_container.begin() ; i_cond != temp_conditions_container.end() ; i_cond++)
        {
            if( i_cond->IsNot(IdentifierFlag) )
                (i_mesh->Conditions()).push_back(std::move(*(i_cond.base())));
        }
    }

    //now recursively remove the conditions in the submodelparts
    for (SubModelPartIterator i_sub_model_part = SubModelPartsBegin(); i_sub_model_part != SubModelPartsEnd(); i_sub_model_part++)
        i_sub_model_part->RemoveConditions(IdentifierFlag);
}

void ModelPart::RemoveConditionsFromAllLevels(Flags IdentifierFlag)
{
    ModelPart& root_model_part = GetRootModelPart();
    root_model_part.RemoveConditions(IdentifierFlag);
}


ModelPart&  ModelPart::CreateSubModelPart(std::string const& NewSubModelPartName)
{
    if (mSubModelParts.find(NewSubModelPartName) == mSubModelParts.end())
    {
        ModelPart* praw = new ModelPart(NewSubModelPartName, this->mpVariablesList, this->GetModel());
        Kratos::shared_ptr<ModelPart>  p_model_part(praw); //we need to construct first a raw pointer
        p_model_part->SetParentModelPart(this);
        p_model_part->mBufferSize = this->mBufferSize;
        p_model_part->mpProcessInfo = this->mpProcessInfo;
        mSubModelParts.insert(p_model_part);
        return *p_model_part;
    }
    else
        KRATOS_THROW_ERROR(std::logic_error, "There is an already existing sub model part with name ", NewSubModelPartName)
        // Here a warning would be enough. To be disscussed. Pooyan.
        //KRATOS_ERROR << "There is an already existing sub model part with name \"" << NewSubModelPartName << "\" in model part: \"" << Name() << "\"" << std::endl;
    }

KRATOS_DEPRECATED void ModelPart::AddSubModelPart(ModelPart& rThisSubModelPart)
{
    KRATOS_ERROR << "cannot add a submodelpart, since submodelparts are univocally owned by their father " << std::endl;
//     if (mSubModelParts.find(pThisSubModelPart->Name()) != mSubModelParts.end())
//         // Here a warning would be enough. To be disscussed. Pooyan.
//         KRATOS_ERROR << "There is an already existing sub model part with name \"" << pThisSubModelPart->Name() << "\" in model part: \"" << Name() << "\"" << std::endl;
//
//     if (IsSubModelPart())
//     {
//         mpParentModelPart->AddSubModelPart(pThisSubModelPart);
//         return;
//     }
//
//     pThisSubModelPart->SetParentModelPart(this);
}
/** Remove a sub modelpart with given name.
*/
void  ModelPart::RemoveSubModelPart(std::string const& ThisSubModelPartName)
{
    // finding the sub model part
    SubModelPartIterator i_sub_model_part = mSubModelParts.find(ThisSubModelPartName);

    if (i_sub_model_part == mSubModelParts.end())
        return; // TODO: send a warning here. Pooyan.

    // now erase the pointer from the list
    mSubModelParts.erase(ThisSubModelPartName);
}

/** Remove given sub model part.
*/
void  ModelPart::RemoveSubModelPart(ModelPart& ThisSubModelPart)
{
    std::string name = ThisSubModelPart.Name();
    // finding the sub model part
    SubModelPartIterator i_sub_model_part = mSubModelParts.find(name);

    if (i_sub_model_part == mSubModelParts.end())
        KRATOS_THROW_ERROR(std::logic_error, "The sub modelpart does not exist", "")
        //KRATOS_ERROR << "The sub modelpart  \"" << name << "\" does not exist in the \"" << Name() << "\" model part to be removed" << std::endl;


    mSubModelParts.erase(name);
}

std::vector<std::string> ModelPart::GetSubModelPartNames()
{
    std::vector<std::string> SubModelPartsNames;

    for(SubModelPartIterator i_sub_model_part = mSubModelParts.begin(); i_sub_model_part != mSubModelParts.end(); i_sub_model_part++)
    {
        SubModelPartsNames.push_back(i_sub_model_part->Name());
    }

    return SubModelPartsNames;
}

void ModelPart::SetBufferSize(ModelPart::IndexType NewBufferSize)
{
    if (IsSubModelPart())
        KRATOS_THROW_ERROR(std::logic_error, "Calling the method of the sub model part ", Name())
        //	KRATOS_ERROR << "Calling the SetBufferSize method of the sub model part " << Name()
        //	<< " please call the one of the parent modelpart : " << mpParentModelPart->Name() << std::endl;

    for(SubModelPartIterator i_sub_model_part = mSubModelParts.begin(); i_sub_model_part != mSubModelParts.end(); i_sub_model_part++)
        {
            i_sub_model_part->mBufferSize = NewBufferSize;
        }

    mBufferSize = NewBufferSize;

    auto nodes_begin = NodesBegin();
    const int nnodes = static_cast<int>(Nodes().size());
    #pragma omp parallel for firstprivate(nodes_begin,nnodes)
    for(int i = 0; i<nnodes; ++i)
    {
        auto node_iterator = nodes_begin + i;
        node_iterator->SetBufferSize(mBufferSize);
    }

}

/// run input validation
int ModelPart::Check(ProcessInfo& rCurrentProcessInfo) const
{
    KRATOS_TRY
    int err = 0;
    for (ElementConstantIterator elem_iterator = ElementsBegin(); elem_iterator != ElementsEnd(); elem_iterator++)
        err = elem_iterator->Check(rCurrentProcessInfo);
    for (ConditionConstantIterator condition_iterator = ConditionsBegin(); condition_iterator != ConditionsEnd(); condition_iterator++)
        err = condition_iterator->Check(rCurrentProcessInfo);
    for (MasterSlaveConstraintConstantIteratorType constraint_iterator = MasterSlaveConstraintsBegin();
            constraint_iterator != MasterSlaveConstraintsEnd(); constraint_iterator++)
        err = constraint_iterator->Check(rCurrentProcessInfo);
    return err;
    KRATOS_CATCH("");
}

/// Turn back information as a string.
std::string ModelPart::Info() const
{
    return "-" + mName + "- model part";
}

/// Print information about this object.

void ModelPart::PrintInfo(std::ostream& rOStream) const
{
    rOStream << Info();
}

/// Print object's data.

void ModelPart::PrintData(std::ostream& rOStream) const
{
    if (!IsSubModelPart())
        rOStream  << "    Buffer Size : " << mBufferSize << std::endl;
    rOStream << "    Number of tables : " << NumberOfTables() << std::endl;
    rOStream << "    Number of sub model parts : " << NumberOfSubModelParts() << std::endl;
    if (!IsSubModelPart())
        mpProcessInfo->PrintData(rOStream);
    rOStream << std::endl;
    for (IndexType i = 0; i < mMeshes.size(); i++)
    {
        rOStream << "    Mesh " << i << " :" << std::endl;
        GetMesh(i).PrintData(rOStream, "    ");
    }
    rOStream << std::endl;
    for (SubModelPartConstantIterator i_sub_model_part = SubModelPartsBegin(); i_sub_model_part != SubModelPartsEnd(); i_sub_model_part++)
    {
        i_sub_model_part->PrintInfo(rOStream, "    ");
        rOStream << std::endl;
        i_sub_model_part->PrintData(rOStream, "    ");
    }
}


/// Print information about this object.

void ModelPart::PrintInfo(std::ostream& rOStream, std::string const& PrefixString) const
{
    rOStream << PrefixString << Info();
}

/// Print object's data.

void ModelPart::PrintData(std::ostream& rOStream, std::string const& PrefixString) const
{
    if (!IsSubModelPart())
        rOStream << PrefixString << "    Buffer Size : " << mBufferSize << std::endl;
    rOStream << PrefixString << "    Number of tables : " << NumberOfTables() << std::endl;
    rOStream << PrefixString << "    Number of sub model parts : " << NumberOfSubModelParts() << std::endl;
    if (!IsSubModelPart())
        mpProcessInfo->PrintData(rOStream);
    rOStream << std::endl;
    for (IndexType i = 0; i < mMeshes.size(); i++)
    {
        rOStream << PrefixString << "    Mesh " << i << " :" << std::endl;
        GetMesh(i).PrintData(rOStream, PrefixString + "    ");
    }

    for (SubModelPartConstantIterator i_sub_model_part = SubModelPartsBegin(); i_sub_model_part != SubModelPartsEnd(); i_sub_model_part++)
    {
        i_sub_model_part->PrintInfo(rOStream, PrefixString + "    ");
        rOStream << std::endl;
        i_sub_model_part->PrintData(rOStream, PrefixString + "    ");
    }
}

void ModelPart::save(Serializer& rSerializer) const
{
    KRATOS_SERIALIZE_SAVE_BASE_CLASS(rSerializer, DataValueContainer);
    KRATOS_SERIALIZE_SAVE_BASE_CLASS(rSerializer, Flags );
    rSerializer.save("Name", mName);
    rSerializer.save("Buffer Size", mBufferSize);
    rSerializer.save("ProcessInfo", mpProcessInfo);
    rSerializer.save("Tables", mTables);
    rSerializer.save("Variables List", mpVariablesList);
    rSerializer.save("Meshes", mMeshes);

    rSerializer.save("NumberOfSubModelParts", NumberOfSubModelParts());

    for (SubModelPartConstantIterator i_sub_model_part = SubModelPartsBegin(); i_sub_model_part != SubModelPartsEnd(); i_sub_model_part++)
         rSerializer.save("SubModelPartName", i_sub_model_part->Name());

    for (SubModelPartConstantIterator i_sub_model_part = SubModelPartsBegin(); i_sub_model_part != SubModelPartsEnd(); i_sub_model_part++)
        rSerializer.save("SubModelPart", *(i_sub_model_part));
}

void ModelPart::load(Serializer& rSerializer)
{
    KRATOS_SERIALIZE_LOAD_BASE_CLASS(rSerializer, DataValueContainer);
    KRATOS_SERIALIZE_LOAD_BASE_CLASS(rSerializer, Flags );
    std::string ModelPartName;
    rSerializer.load("Name", ModelPartName);

    if(ModelPartName != mName) //checking if the name is correct
    {
        KRATOS_ERROR << "trying to load a modelpart called :   " << ModelPartName << "    into an object named :   " << mName << " the two names should coincide but do not" << std::endl;
    }

    rSerializer.load("Buffer Size", mBufferSize);
    rSerializer.load("ProcessInfo", mpProcessInfo);
    rSerializer.load("Tables", mTables);
    rSerializer.load("Variables List", mpVariablesList);
    rSerializer.load("Meshes", mMeshes);

    SizeType number_of_submodelparts;
    rSerializer.load("NumberOfSubModelParts", number_of_submodelparts);

    std::vector< std::string > submodel_part_names;
    for(SizeType i=0; i<number_of_submodelparts; ++i)
    {
        std::string name;
        rSerializer.load("SubModelPartName",name);
        submodel_part_names.push_back(name);
    }

    for(const auto& name : submodel_part_names)
    {
        auto& subpart = CreateSubModelPart(name);
        rSerializer.load("SubModelPart",subpart);
    }

    for (SubModelPartIterator i_sub_model_part = SubModelPartsBegin(); i_sub_model_part != SubModelPartsEnd(); i_sub_model_part++)
        i_sub_model_part->SetParentModelPart(this);
}


/// input stream function
//	inline std::istream & operator >>(std::istream& rIStream,
//		ModelPart& rThis)
//	{
//		return rIStream;
//	}

//	/// output stream function
//	inline std::ostream & operator <<(std::ostream& rOStream,
//		const ModelPart& rThis)
//	{
//		rThis.PrintInfo(rOStream);
//		rOStream << std::endl;
//		rThis.PrintData(rOStream);

//		return rOStream;
//	}


}  // namespace Kratos.<|MERGE_RESOLUTION|>--- conflicted
+++ resolved
@@ -15,10 +15,6 @@
 
 
 // External includes
-<<<<<<< HEAD
-=======
-
->>>>>>> 6ee80147
 
 // Project includes
 #include "includes/define.h"
