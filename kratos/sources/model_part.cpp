--- conflicted
+++ resolved
@@ -980,13 +980,8 @@
 
 /** Inserts an element in the mesh with ThisIndex.
 */
-<<<<<<< HEAD
-ModelPart::ElementType::Pointer ModelPart::CreateNewElement(std::string ElementName, 
-        ModelPart::IndexType Id, typename GeometryType::Pointer pGeometry, 
-=======
 ModelPart::ElementType::Pointer ModelPart::CreateNewElement(std::string ElementName,
         ModelPart::IndexType Id, typename GeometryType::Pointer pGeometry,
->>>>>>> 57f8e233
         ModelPart::PropertiesType::Pointer pProperties, ModelPart::IndexType ThisIndex)
 {
     KRATOS_TRY
