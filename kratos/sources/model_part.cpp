--- conflicted
+++ resolved
@@ -1645,7 +1645,6 @@
     SizeType number_of_submodelparts;
     rSerializer.load("NumberOfSubModelParts", number_of_submodelparts);
 
-<<<<<<< HEAD
     std::vector< std::string > submodel_part_names;
     for(SizeType i=0; i<number_of_submodelparts; ++i)
     {
@@ -1660,10 +1659,8 @@
         rSerializer.load("SubModelPart",*(mSubModelParts.find(name)));
     }
 
-=======
     for (SubModelPartIterator i_sub_model_part = SubModelPartsBegin(); i_sub_model_part != SubModelPartsEnd(); i_sub_model_part++)
         i_sub_model_part->SetParentModelPart(this);
->>>>>>> 03c44faf
 }
 
 
