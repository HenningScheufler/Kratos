--- conflicted
+++ resolved
@@ -1,10 +1,4 @@
 set(CMAKE_INCLUDE_CURRENT_DIR ON)
-
-<<<<<<< HEAD
-# Mpi
-if(${MPI_NEEDED} MATCHES ON )
-  add_subdirectory(mpi)
-endif(${MPI_NEEDED} MATCHES ON )
 
 include_directories( ${CMAKE_SOURCE_DIR}/external_libraries/triangle )
 
@@ -14,8 +8,6 @@
     INCLUDE_DIRECTORIES(${DELAUNATORCPP_INCLUDE_DIR})
 endif(DELAUNATORCPP_INCLUDE_DIR)
 
-=======
->>>>>>> 4dce645b
 ## Kratos main source code
 set( KRATOS_CORE_SOURCES
     ${CMAKE_CURRENT_SOURCE_DIR}/containers/flags.cpp
