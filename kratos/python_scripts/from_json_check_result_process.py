from __future__ import print_function, absolute_import, division #makes KratosMultiphysics backward compatible with python 2.6 and 2.7
# Importing the Kratos Library
import KratosMultiphysics
import json
import math
from json_utilities import *
KratosMultiphysics.CheckForPreviousImport()

# Import KratosUnittest
import KratosMultiphysics.KratosUnittest as KratosUnittest

def Factory(settings, Model):
    if(type(settings) != KratosMultiphysics.Parameters):
        raise Exception("Expected input shall be a Parameters object, encapsulating a json string")
    return FromJsonCheckResultProcess(Model, settings["Parameters"])

class FromJsonCheckResultProcess(KratosMultiphysics.Process, KratosUnittest.TestCase):

    def __init__(self,model_part,params):

        ## Settings string in json format
        default_parameters = KratosMultiphysics.Parameters("""
        {
            "check_variables"      : [],
            "input_file_name"      : "",
            "model_part_name"      : "",
            "sub_model_part_name"  : "",
            "historical_value"     : true,
            "tolerance"            : 1e-3,
            "relative_tolerance"   : 1e-6,
            "time_frequency"       : 1.00
        }
        """)

        ## Overwrite the default settings with user-provided parameters
        params.ValidateAndAssignDefaults(default_parameters)
        self.params = params

        self.model_part = model_part

        self.iscloseavailable = hasattr(math,  "isclose")

        self.check_variables = []
        self.frequency    = 0.0
        self.time_counter = 0.0
        self.data = {}

    def ExecuteInitialize(self):
        input_file_name = self.params["input_file_name"].GetString()
        if (len(self.params["sub_model_part_name"].GetString()) > 0):
            self.sub_model_part = self.model_part[self.params["model_part_name"].GetString()].GetSubModelPart(self.params["sub_model_part_name"].GetString())
        else:
            self.sub_model_part = self.model_part[self.params["model_part_name"].GetString()]
        self.check_variables = self.__generate_variable_list_from_input(self.params["check_variables"])
        self.frequency = self.params["time_frequency"].GetDouble()
        self.historical_value = self.params["historical_value"].GetBool()
        self.data =  read_external_json(input_file_name)

    def ExecuteBeforeSolutionLoop(self):
        pass

    def ExecuteInitializeSolutionStep(self):
        pass

    def ExecuteFinalizeSolutionStep(self):
        tol = self.params["tolerance"].GetDouble()
        reltol = self.params["relative_tolerance"].GetDouble()
        time = self.sub_model_part.ProcessInfo.GetValue(KratosMultiphysics.TIME)
        dt = self.sub_model_part.ProcessInfo.GetValue(KratosMultiphysics.DELTA_TIME)
        self.time_counter += dt
        if self.time_counter > self.frequency:
            self.time_counter = 0.0
            input_time_list = self.data["TIME"]
            for node in self.sub_model_part.Nodes:
                for i in range(self.params["check_variables"].size()):
                    out = self.params["check_variables"][i]
                    variable = KratosMultiphysics.KratosGlobals.GetVariable( out.GetString() )

                    if (self.historical_value == True):
                        value = node.GetSolutionStepValue(variable, 0)
                    else:
                        value = node.GetValue(variable)
                    # Scalar variable
                    if isinstance(value,float):
                        values_json = self.data["NODE_"+str(node.Id)][out.GetString() ]
                        value_json = self.__linear_interpolation(time, input_time_list, values_json)
                        if (self.iscloseavailable == True):
                            isclosethis = math.isclose(value, value_json, rel_tol=reltol, abs_tol=tol)
                            self.assertTrue(isclosethis)
                        else:
                            self.assertAlmostEqual(value, value_json, msg=("Error checking node "+str(node.Id)+" "+out.GetString()+" results."), delta=tol)
                    # Vector variable
                    else:
                        if (KratosMultiphysics.KratosGlobals.HasVariable( out.GetString() + "_X" )): # We will asume to be components
                            if (self.iscloseavailable == True):
                                # X-component
                                values_json = self.data["NODE_"+str(node.Id)][out.GetString()  + "_X"]
                                value_json = self.__linear_interpolation(time, input_time_list, values_json)
                                isclosethis = math.isclose(value[0], value_json, rel_tol=reltol, abs_tol=tol)
                                self.assertTrue(isclosethis)
                                # Y-component
                                values_json = self.data["NODE_"+str(node.Id)][out.GetString()  + "_Y"]
                                value_json = self.__linear_interpolation(time, input_time_list, values_json)
                                isclosethis = math.isclose(value[1], value_json, rel_tol=reltol, abs_tol=tol)
                                self.assertTrue(isclosethis)
                                # Z-component
                                values_json = self.data["NODE_"+str(node.Id)][out.GetString()  + "_Z"]
                                value_json = self.__linear_interpolation(time, input_time_list, values_json)
                                isclosethis = math.isclose(value[2], value_json, rel_tol=reltol, abs_tol=tol)
                                self.assertTrue(isclosethis)
                            else:
                                # X-component
                                values_json = self.data["NODE_"+str(node.Id)][out.GetString()  + "_X"]
                                value_json = self.__linear_interpolation(time, input_time_list, values_json)
                                self.assertAlmostEqual(value[0], value_json, msg=("Error checking node "+str(node.Id)+" "+out.GetString()+" X-component results."), delta=tol)
                                # Y-component
                                values_json = self.data["NODE_"+str(node.Id)][out.GetString()  + "_Y"]
                                value_json = self.__linear_interpolation(time, input_time_list, values_json)
                                self.assertAlmostEqual(value[1], value_json, msg=("Error checking node "+str(node.Id)+" "+out.GetString()+" Y-component results."), delta=tol)
                                # Z-component
                                values_json = self.data["NODE_"+str(node.Id)][out.GetString()  + "_Z"]
                                value_json = _self._linear_interpolation(time, input_time_list, values_json)
                                self.assertAlmostEqual(value[2], value_json, msg=("Error checking node "+str(node.Id)+" "+out.GetString()+" Z-component results."), delta=tol)
                        else:
                            values_json = self.data["NODE_"+str(node.Id)][out.GetString() ]
                            for index in range(len(value)):
                                value_json = self.__linear_interpolation(time, input_time_list, values_json[index])
                                if (self.iscloseavailable == True):
                                    isclosethis = math.isclose(value[index], value_json, rel_tol=reltol, abs_tol=tol)
                                    self.assertTrue(isclosethis)
                                else:
                                    self.assertAlmostEqual(value[index], value_json, msg=("Error checking node "+str(node.Id)+" "+out.GetString()+" results."), delta=tol)

    def ExecuteBeforeOutputStep(self):
        pass

    def ExecuteAfterOutputStep(self):
        pass

    def ExecuteFinalize(self):
        pass

<<<<<<< HEAD
    def __linear_interpolation(self, x, x_list, y_list):
        ind_inf = 0
        ind_sup = -1
        x_inf = x_list[ind_inf]
        x_sup = x_list[ind_sup]
=======
    def __linear_interpolation(self, x, x_list, y_list):        
        tb = KratosMultiphysics.PiecewiseLinearTable()
>>>>>>> 292439ee
        for i in range(len(x_list)):
            tb.AddRow(x_list[i], y_list[i])
            
        return tb.GetNearestValue(x)

    def __generate_variable_list_from_input(self,param):
      '''Parse a list of variables from input.'''
      # At least verify that the input is a string
      if not param.IsArray():
          raise Exception("{0} Error: Variable list is unreadable".format(self.__class__.__name__))

      # Retrieve variable name from input (a string) and request the corresponding C++ object to the kernel
      return [ KratosMultiphysics.KratosGlobals.GetVariable( param[i].GetString() ) for i in range( 0,param.size() ) ]<|MERGE_RESOLUTION|>--- conflicted
+++ resolved
@@ -140,16 +140,8 @@
     def ExecuteFinalize(self):
         pass
 
-<<<<<<< HEAD
-    def __linear_interpolation(self, x, x_list, y_list):
-        ind_inf = 0
-        ind_sup = -1
-        x_inf = x_list[ind_inf]
-        x_sup = x_list[ind_sup]
-=======
     def __linear_interpolation(self, x, x_list, y_list):        
         tb = KratosMultiphysics.PiecewiseLinearTable()
->>>>>>> 292439ee
         for i in range(len(x_list)):
             tb.AddRow(x_list[i], y_list[i])
             
