from __future__ import print_function, absolute_import, division  # makes KratosMultiphysics backward compatible with python 2.6 and 2.7

# Importing the Kratos Library
import KratosMultiphysics

# Other imports
import sys

def Factory(settings, Model):
    if not isinstance(settings, KratosMultiphysics.Parameters):
        raise Exception("expected input shall be a Parameters object, encapsulating a json string")
    return ReadMaterialsProcess(Model, settings["Parameters"])


class ReadMaterialsProcess(KratosMultiphysics.Process):
    def __init__(self, Model, settings):
        """Read constitutive law and material properties from a json file and assign them to elements and conditions.

        Arguments:
        Model -- a dictionary of model parts to which properties may be assigned.
        settings -- Kratos parameters object specifying the name of the json file containing property information.

        Example:
        params = Parameters('{"materials_filename" : "materials.json"}')
        read_materials_process = ReadMaterialsProcess(params)

        The json file must include a list of properties:
        {
            "properties" : []
        }

        See _AssignPropertyBlock for detail on how properties are imported.
        """
        
        KratosMultiphysics.Logger.PrintWarning("ReadMaterialsProcess", "\n\nDEPRECATED: This process is deprecated, please use the C++ utility: ReadMaterialsUtility")
        
        KratosMultiphysics.Process.__init__(self)
        default_settings = KratosMultiphysics.Parameters("""
        {
            "materials_filename" : "please specify the file to be opened"
        }
        """)

        settings.ValidateAndAssignDefaults(default_settings)
        self.Model = Model

        KratosMultiphysics.Logger.PrintInfo("::[Reading materials process]:: ", "Started")

        with open(settings["materials_filename"].GetString(), 'r') as parameter_file:
            materials = KratosMultiphysics.Parameters(parameter_file.read())

        props = materials["properties"]

        CheckUniqueMaterialAssignment(props)

        for i in range(props.size()):
            self._AssignPropertyBlock(props[i])

        KratosMultiphysics.Logger.PrintInfo("::[Reading materials process]:: ", "Finished")

    def _get_attribute(self, my_string, function_pointer, attribute_type):
        """Return the python object named by the string argument.

        To be used with functions from KratosGlobals

        Examples:
        variable = self._get_attribute("DISPLACEMENT",
                                       KratosMultiphysics.KratosGlobals.GetVariable,
                                       "Variable")

        constitutive_law = self._get_attribute("LinearElastic3DLaw",
                                               KratosMultiphysics.KratosGlobals.GetConstitutiveLaw,
                                               "Constitutive Law")
        """
        splitted = my_string.split(".")

        if len(splitted) == 0:
            raise Exception("Something wrong. Trying to split the string " + my_string)
        if len(splitted) > 3:
            raise Exception("Something wrong. String " + my_string + " has too many arguments")

        attribute_name = splitted[-1]

        if len(splitted) == 2 or len(splitted) == 3:
            warning_msg =  "Ignoring \"" +  my_string.rsplit(".",1)[0]
            warning_msg += "\" for " + attribute_type +" \"" + attribute_name + "\""
            KratosMultiphysics.Logger.PrintInfo("Warning in reading materials", warning_msg)

        return function_pointer(attribute_name) # This also checks if the application has been imported


    def _GetVariable(self, my_string):
        """Return the python object of a Variable named by the string argument.

        Examples:
        recommended usage:
        variable = self._GetVariable("VELOCITY")
        deprecated:
        variable = self._GetVariable("KratosMultiphysics.VELOCITY")
        variable = self._GetVariable("SUBSCALE_PRESSURE")
        variable = self._GetVariable("FluidDynamicsApplication.SUBSCALE_PRESSURE")
        variable = self._GetVariable("KratosMultiphysics.FluidDynamicsApplication.SUBSCALE_PRESSURE")
        """
        return self._get_attribute(my_string, KratosMultiphysics.KratosGlobals.GetVariable, "Variable")

    def _GetConstitutiveLaw(self, param):
        """Return the python object of a Constitutive Law named by the string argument.

        Example:
        recommended usage:
        constitutive_law = self._GetConstitutiveLaw('LinearElastic3DLaw')
        deprecated:
        constitutive_law = self._GetConstitutiveLaw('KratosMultiphysics.StructuralMechanicsApplication.LinearElastic3DLaw')
        constitutive_law = self._GetConstitutiveLaw('StructuralMechanicsApplication.LinearElastic3DLaw')

        model_part.GetProperties(prop_id).SetValue(CONSTITUTIVE_LAW, constitutive_law)
        """
        my_string = param["name"].GetString()
        splitted = my_string.split(".")

        if len(splitted) == 0:
            raise Exception("Something wrong. Trying to split the string " + my_string)
        if len(splitted) > 3:
            raise Exception("Something wrong. String " + my_string + " has too many arguments")

        cl_name = splitted[-1]
        param["name"].SetString(cl_name)
        cl = self._get_attribute(cl_name, KratosMultiphysics.KratosGlobals.GetConstitutiveLaw, "Constitutive Law")
        return cl.Create(param)

    def _AssignPropertyBlock(self, data):
        """Set constitutive law and material properties and assign to elements and conditions.

        Arguments:
        data -- a dictionary or json object defining properties for a model part.

        Example:
        data = {
            "model_part_name" : "Plate",
            "properties_id" : 1,
            "Material" : {
                "constitutive_law" : {
                    "name" : "LinearElasticPlaneStress2DLaw"
                },
                "Variables" : {
                    "YOUNG_MODULUS" : 200e9,
                    "POISSON_RATIO" : 0.3,
                    "RESIDUAL_VECTOR" : [1.5,0.3,-2.58],
                    "LOCAL_INERTIA_TENSOR" : [[0.27,0.0],[0.0,0.27]]
                },
                "Tables" : {
                    "Table1" : {
                        "input_variable" : "TEMPERATURE",
                        "output_variable" : "YOUNG_MODULUS",
                        "data" : [
                            [0.0,  100.0],
                            [20.0, 90.0],
                            [30.0, 85.0],
                            [35.0, 80.0]
                        ]
                    }
                }
            }
        }
        """
        # Get the properties for the specified model part.
        model_part = self.Model[data["model_part_name"].GetString()]
        property_id = data["properties_id"].GetInt()
        mesh_id = 0
        prop = model_part.GetProperties(property_id, mesh_id)

        if len(data["Material"]["Variables"].keys()) > 0 and prop.HasVariables():
            KratosMultiphysics.Logger.PrintInfo("::[Reading materials process]:: ", "Property", str(property_id), "already has variables." )
        if len(data["Material"]["Tables"].keys()) > 0 and prop.HasTables():
            KratosMultiphysics.Logger.PrintInfo("::[Reading materials process]:: ", "Property", str(property_id), "already has tables." )

        # Assign the properties to the model part's elements and conditions.
        for elem in model_part.Elements:
            elem.Properties = prop

        for cond in model_part.Conditions:
            cond.Properties = prop

        mat = data["Material"]

        # Set the CONSTITUTIVE_LAW for the current properties.
        if (mat.Has("constitutive_law")):
<<<<<<< HEAD
            constitutive_law = self._GetConstitutiveLaw( mat["constitutive_law"]["name"].GetString() )
=======
            constitutive_law = self._GetConstitutiveLaw( mat["constitutive_law"] )
>>>>>>> a9deaac6

            prop.SetValue(KratosMultiphysics.CONSTITUTIVE_LAW, constitutive_law.Clone())
        else:
            KratosMultiphysics.Logger.PrintWarning("::[Reading materials process]:: ", "Not constitutive law defined for material ID: ", property_id)

        # Add / override the values of material parameters in the properties
        for key, value in mat["Variables"].items():
            var = self._GetVariable(key)
            if value.IsDouble():
                prop.SetValue( var, value.GetDouble() )
            elif value.IsInt():
                prop.SetValue( var, value.GetInt() )
            elif value.IsBool():
                prop.SetValue( var, value.GetBool() )
            elif value.IsString():
                prop.SetValue( var, value.GetString() )
            elif value.IsMatrix():
                prop.SetValue( var, value.GetMatrix() )
            elif value.IsVector():
                prop.SetValue( var, value.GetVector() )
            else:
                raise ValueError("Type of value is not available")

        # Add / override tables in the properties
        for key, table in mat["Tables"].items():
            table_name = key

            input_var = self._GetVariable(table["input_variable"].GetString())
            output_var = self._GetVariable(table["output_variable"].GetString())

            new_table = KratosMultiphysics.PiecewiseLinearTable()

            for i in range(table["data"].size()):
                new_table.AddRow(table["data"][i][0].GetDouble(), table["data"][i][1].GetDouble())

            prop.SetTable(input_var,output_var,new_table)

def CheckUniqueMaterialAssignment(properties_block):
    """This function check if the materials are assigned uniquely
    I.e. defining materials multiple times for the same ModelPart is not allowed
    Also defining materials for parent- and submodelparts is not allowed
    """
    model_part_names = [properties_block[i]["model_part_name"].GetString() for i in range(properties_block.size())]

    for name in model_part_names:
        if model_part_names.count(name) > 1:
            raise Exception('Error: Materials for ModelPart "' + name + '" are specified multiple times!')

        parent_model_part_name = name

        while "." in parent_model_part_name:
            parent_model_part_name = parent_model_part_name[:parent_model_part_name.rfind(".")]
            if parent_model_part_name in model_part_names:
                err_msg  = 'Error: Materials for ModelPart "' + name + '" are specified multiple times!\n'
                err_msg += 'Overdefined due to also specifying the materials for Parent-ModelPart "'
                err_msg += parent_model_part_name + '"!'
                raise Exception(err_msg)<|MERGE_RESOLUTION|>--- conflicted
+++ resolved
@@ -185,11 +185,7 @@
 
         # Set the CONSTITUTIVE_LAW for the current properties.
         if (mat.Has("constitutive_law")):
-<<<<<<< HEAD
-            constitutive_law = self._GetConstitutiveLaw( mat["constitutive_law"]["name"].GetString() )
-=======
             constitutive_law = self._GetConstitutiveLaw( mat["constitutive_law"] )
->>>>>>> a9deaac6
 
             prop.SetValue(KratosMultiphysics.CONSTITUTIVE_LAW, constitutive_law.Clone())
         else:
