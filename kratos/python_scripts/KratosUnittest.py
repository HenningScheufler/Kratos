--- conflicted
+++ resolved
@@ -162,11 +162,6 @@
 
 class WorkFolderScope:
     """ Helper-class to execute test in a specific target path
-<<<<<<< HEAD
-    
-=======
-
->>>>>>> 0e149059
         Input
         -----
         - rel_path_work_folder: String
@@ -175,11 +170,7 @@
         - file_path: String
             Absolute path of the calling script
 
-<<<<<<< HEAD
-        -add_to_path: Bool
-=======
         - add_to_path: Bool
->>>>>>> 0e149059
             "False" (default) if no need to add the target dir to the path, "True" otherwise.
     """
 
