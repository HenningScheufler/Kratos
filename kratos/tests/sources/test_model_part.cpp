--- conflicted
+++ resolved
@@ -19,16 +19,6 @@
 namespace Kratos {
     namespace Testing {
 
-<<<<<<< HEAD
-        KRATOS_TEST_CASE_IN_SUITE(ModelPartSubModelPartsIterator, KratosCoreFastSuite)
-        {
-            ModelPart model_part("Main");
-
-            model_part.CreateSubModelPart("Inlet1");
-            model_part.CreateSubModelPart("Inlet2");
-            model_part.CreateSubModelPart("Outlet");
-            model_part.CreateSubModelPart("AnotherOutlet");
-=======
 		KRATOS_TEST_CASE_IN_SUITE(ModelPartSubModelPartsIterator, KratosCoreFastSuite)
 		{
 			Model current_model;
@@ -39,7 +29,6 @@
 			model_part.CreateSubModelPart("Inlet2");
 			model_part.CreateSubModelPart("Outlet");
 			model_part.CreateSubModelPart("AnotherOutlet");
->>>>>>> b14db031
 
             std::size_t id = 1;
             for(auto i_SubModelPart = model_part.SubModelPartsBegin() ; i_SubModelPart != model_part.SubModelPartsEnd() ; i_SubModelPart++){
@@ -51,17 +40,11 @@
             KRATOS_CHECK_EQUAL(model_part.GetSubModelPart("Outlet").NumberOfNodes(), 1);
         }
 
-<<<<<<< HEAD
-        KRATOS_TEST_CASE_IN_SUITE(ModelPartAddNodalSolutionStepVariable, KratosCoreFastSuite)
-        {
-            ModelPart model_part("Main");
-=======
 		KRATOS_TEST_CASE_IN_SUITE(ModelPartAddNodalSolutionStepVariable, KratosCoreFastSuite)
 		{
 			Model current_model;
 
 			ModelPart& model_part = current_model.CreateModelPart("Main");
->>>>>>> b14db031
 
             model_part.AddNodalSolutionStepVariable(VELOCITY);
 
@@ -73,16 +56,10 @@
             model_part.AddNodalSolutionStepVariable(VELOCITY); // Adding the same Variable twice is fine bcs it wont do anything
         }
 
-<<<<<<< HEAD
-        KRATOS_TEST_CASE_IN_SUITE(ModelPartHasNodalSolutionStepVariable, KratosCoreFastSuite)
-        {
-            ModelPart model_part("Main");
-=======
 		KRATOS_TEST_CASE_IN_SUITE(ModelPartHasNodalSolutionStepVariable, KratosCoreFastSuite)
 		{
 			Model current_model;
 			ModelPart& model_part = current_model.CreateModelPart("Main");
->>>>>>> b14db031
 
             model_part.AddNodalSolutionStepVariable(VELOCITY);
 
