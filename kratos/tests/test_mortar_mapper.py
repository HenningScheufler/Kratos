--- conflicted
+++ resolved
@@ -10,23 +10,15 @@
     def setUp(self):
         pass
 
-<<<<<<< HEAD
-
-    def __base_test_mapping(self, input_filename, num_nodes, pure_implicit):
-        self.StructureModel = KratosMultiphysics.Model()
-
-        self.main_model_part = self.StructureModel.CreateModelPart("Structure")
-        self.main_model_part.SetBufferSize(2)
-=======
     def __base_test_mapping(self, input_filename, num_nodes, master_num_nodes, pure_implicit, inverted):
         KratosMultiphysics.Logger.GetDefaultOutput().SetSeverity(KratosMultiphysics.Logger.Severity.WARNING)
-        self.main_model_part = KratosMultiphysics.ModelPart("Structure")
-        self.main_model_part.SetBufferSize(2)
+        self.StructureModel = KratosMultiphysics.Model()
+
+        self.main_model_part = self.StructureModel.CreateModelPart("Structure",2)
 
         ## Creation of the Kratos model (build sub_model_parts or submeshes)
         self.model = KratosMultiphysics.Model()
         self.model.AddModelPart(self.main_model_part)
->>>>>>> 03c44faf
 
         self.main_model_part.AddNodalSolutionStepVariable(KratosMultiphysics.DISPLACEMENT)
         self.main_model_part.AddNodalSolutionStepVariable(KratosMultiphysics.TEMPERATURE)
