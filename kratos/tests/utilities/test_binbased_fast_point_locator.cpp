--- conflicted
+++ resolved
@@ -281,13 +281,8 @@
 
         KRATOS_TEST_CASE_IN_SUITE(TestBinBasedFastPointLocator3, KratosCoreFastSuite)
         {
-<<<<<<< HEAD
-            ModelPart this_model_part("Main");
-            this_model_part.SetBufferSize(2);
-=======
             Model current_model;
             ModelPart& this_model_part = current_model.CreateModelPart("test_model_part",2);
->>>>>>> 0147572e
             
             Properties::Pointer p_cond_prop = this_model_part.pGetProperties(0);
             
