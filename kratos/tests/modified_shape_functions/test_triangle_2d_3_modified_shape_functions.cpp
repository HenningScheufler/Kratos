--- conflicted
+++ resolved
@@ -21,690 +21,6 @@
 
 namespace Kratos
 {
-<<<<<<< HEAD
-    namespace Testing
-    {
-
-        KRATOS_TEST_CASE_IN_SUITE(ModifiedShapeFunctionsTriangle2D3Horizontal, KratosCoreFastSuite)
-        {
-            Model current_model;
-
-            // Generate a model part with the previous
-            ModelPart& base_model_part = current_model.CreateModelPart("Triangle");
-            base_model_part.AddNodalSolutionStepVariable(DISTANCE);
-
-            // Fill the model part geometry data
-            base_model_part.CreateNewNode(1, 0.0, 0.0, 0.0);
-            base_model_part.CreateNewNode(2, 1.0, 0.0, 0.0);
-            base_model_part.CreateNewNode(3, 0.0, 1.0, 0.0);
-            Properties::Pointer p_properties(new Properties(0));
-            base_model_part.CreateNewElement("Element2D3N", 1, {1, 2, 3}, p_properties);
-
-            // Set the DISTANCE field
-            base_model_part.Nodes()[1].FastGetSolutionStepValue(DISTANCE) = -1.0;
-            base_model_part.Nodes()[2].FastGetSolutionStepValue(DISTANCE) = -1.0;
-            base_model_part.Nodes()[3].FastGetSolutionStepValue(DISTANCE) =  1.0;
-
-            // Set the elemental distances vector
-            Geometry<Node<3>>::Pointer p_geometry = base_model_part.Elements()[1].pGetGeometry();
-
-            array_1d<double, 3> distances_vector;
-            for (unsigned int i = 0; i < p_geometry->size(); ++i) {
-                distances_vector(i) = (*p_geometry)[i].FastGetSolutionStepValue(DISTANCE);
-            }
-
-            base_model_part.Elements()[1].SetValue(ELEMENTAL_DISTANCES, distances_vector);
-
-            const Vector& r_elemental_distances = base_model_part.Elements()[1].GetValue(ELEMENTAL_DISTANCES);
-
-            // Call the modified shape functions calculator
-            Triangle2D3ModifiedShapeFunctions triangle_shape_functions(p_geometry, r_elemental_distances);
-            Matrix positive_side_sh_func, negative_side_sh_func;
-            ModifiedShapeFunctions::ShapeFunctionsGradientsType positive_side_sh_func_gradients, negative_side_sh_func_gradients;
-            Vector positive_side_weights, negative_side_weights;
-
-            triangle_shape_functions.ComputePositiveSideShapeFunctionsAndGradientsValues(
-                positive_side_sh_func,
-                positive_side_sh_func_gradients,
-                positive_side_weights,
-                GeometryData::GI_GAUSS_1);
-
-            triangle_shape_functions.ComputeNegativeSideShapeFunctionsAndGradientsValues(
-                negative_side_sh_func,
-                negative_side_sh_func_gradients,
-                negative_side_weights,
-                GeometryData::GI_GAUSS_1);
-
-            // Call the interface modified shape functions calculator
-            Matrix positive_interface_side_sh_func, negative_interface_side_sh_func;
-            ModifiedShapeFunctions::ShapeFunctionsGradientsType positive_interface_side_sh_func_gradients, negative_interface_side_sh_func_gradients;
-            Vector positive_interface_side_weights, negative_interface_side_weights;
-
-            triangle_shape_functions.ComputeInterfacePositiveSideShapeFunctionsAndGradientsValues(
-                positive_interface_side_sh_func,
-                positive_interface_side_sh_func_gradients,
-                positive_interface_side_weights,
-                GeometryData::GI_GAUSS_1);
-
-            triangle_shape_functions.ComputeInterfacePositiveSideShapeFunctionsAndGradientsValues(
-                negative_interface_side_sh_func,
-                negative_interface_side_sh_func_gradients,
-                negative_interface_side_weights,
-                GeometryData::GI_GAUSS_1);
-
-            // Call the external face modified shape functions calculator
-            Matrix pos_ext_face_sh_func_0, neg_ext_face_sh_func_0,
-                   pos_ext_face_sh_func_1, neg_ext_face_sh_func_1,
-                   pos_ext_face_sh_func_2, neg_ext_face_sh_func_2;
-
-            ModifiedShapeFunctions::ShapeFunctionsGradientsType
-                pos_ext_face_sh_func_gradients_0, neg_ext_face_sh_func_gradients_0,
-                pos_ext_face_sh_func_gradients_1, neg_ext_face_sh_func_gradients_1,
-                pos_ext_face_sh_func_gradients_2, neg_ext_face_sh_func_gradients_2;
-
-            Vector pos_ext_face_weights_0, neg_ext_face_weights_0,
-                   pos_ext_face_weights_1, neg_ext_face_weights_1,
-                   pos_ext_face_weights_2, neg_ext_face_weights_2;
-
-            triangle_shape_functions.ComputePositiveExteriorFaceShapeFunctionsAndGradientsValues(
-                pos_ext_face_sh_func_0,
-                pos_ext_face_sh_func_gradients_0,
-                pos_ext_face_weights_0,
-                0,
-                GeometryData::GI_GAUSS_1);
-
-            triangle_shape_functions.ComputeNegativeExteriorFaceShapeFunctionsAndGradientsValues(
-                neg_ext_face_sh_func_0,
-                neg_ext_face_sh_func_gradients_0,
-                neg_ext_face_weights_0,
-                0,
-                GeometryData::GI_GAUSS_1);
-
-            triangle_shape_functions.ComputePositiveExteriorFaceShapeFunctionsAndGradientsValues(
-                pos_ext_face_sh_func_1,
-                pos_ext_face_sh_func_gradients_1,
-                pos_ext_face_weights_1,
-                1,
-                GeometryData::GI_GAUSS_1);
-
-            triangle_shape_functions.ComputeNegativeExteriorFaceShapeFunctionsAndGradientsValues(
-                neg_ext_face_sh_func_1,
-                neg_ext_face_sh_func_gradients_1,
-                neg_ext_face_weights_1,
-                1,
-                GeometryData::GI_GAUSS_1);
-
-            triangle_shape_functions.ComputePositiveExteriorFaceShapeFunctionsAndGradientsValues(
-                pos_ext_face_sh_func_2,
-                pos_ext_face_sh_func_gradients_2,
-                pos_ext_face_weights_2,
-                2,
-                GeometryData::GI_GAUSS_1);
-
-            triangle_shape_functions.ComputeNegativeExteriorFaceShapeFunctionsAndGradientsValues(
-                neg_ext_face_sh_func_2,
-                neg_ext_face_sh_func_gradients_2,
-                neg_ext_face_weights_2,
-                2,
-                GeometryData::GI_GAUSS_1);
-
-            // Call the interface outwards normal area vector calculator
-            std::vector<Vector> positive_side_area_normals, negative_side_area_normals;
-
-            triangle_shape_functions.ComputePositiveSideInterfaceAreaNormals(
-                positive_side_area_normals,
-                GeometryData::GI_GAUSS_1);
-
-            triangle_shape_functions.ComputeNegativeSideInterfaceAreaNormals(
-                negative_side_area_normals,
-                GeometryData::GI_GAUSS_1);
-
-            // Call the exterior faces outwards normal area vector calculator
-            std::vector<Vector>
-                area_normals_pos_face_0, area_normals_neg_face_0,
-                area_normals_pos_face_1, area_normals_neg_face_1,
-                area_normals_pos_face_2, area_normals_neg_face_2;
-
-            triangle_shape_functions.ComputePositiveExteriorFaceAreaNormals(
-                area_normals_pos_face_0, 0, GeometryData::GI_GAUSS_1);
-
-            triangle_shape_functions.ComputeNegativeExteriorFaceAreaNormals(
-                area_normals_neg_face_0, 0, GeometryData::GI_GAUSS_1);
-
-            triangle_shape_functions.ComputePositiveExteriorFaceAreaNormals(
-                area_normals_pos_face_1, 1, GeometryData::GI_GAUSS_1);
-
-            triangle_shape_functions.ComputeNegativeExteriorFaceAreaNormals(
-                area_normals_neg_face_1, 1, GeometryData::GI_GAUSS_1);
-
-            triangle_shape_functions.ComputePositiveExteriorFaceAreaNormals(
-                area_normals_pos_face_2, 2, GeometryData::GI_GAUSS_1);
-
-            triangle_shape_functions.ComputeNegativeExteriorFaceAreaNormals(
-                area_normals_neg_face_2, 2, GeometryData::GI_GAUSS_1);
-
-            const double tolerance = 1e-10;
-
-            // Check shape functions values
-            KRATOS_CHECK_NEAR(positive_side_sh_func(0,0), 1.0/6.0, tolerance);
-            KRATOS_CHECK_NEAR(positive_side_sh_func(0,1), 1.0/6.0, tolerance);
-            KRATOS_CHECK_NEAR(positive_side_sh_func(0,2), 2.0/3.0, tolerance);
-            KRATOS_CHECK_NEAR(negative_side_sh_func(0,0), 1.0/6.0, tolerance);
-            KRATOS_CHECK_NEAR(negative_side_sh_func(0,1), 1.0/2.0, tolerance);
-            KRATOS_CHECK_NEAR(negative_side_sh_func(0,2), 1.0/3.0, tolerance);
-            KRATOS_CHECK_NEAR(negative_side_sh_func(1,0), 1.0/2.0, tolerance);
-            KRATOS_CHECK_NEAR(negative_side_sh_func(1,1), 1.0/3.0, tolerance);
-            KRATOS_CHECK_NEAR(negative_side_sh_func(1,2), 1.0/6.0, tolerance);
-
-            // Check Gauss pts. weights
-            KRATOS_CHECK_NEAR(positive_side_weights(0), 1.0/8.0, tolerance);
-            KRATOS_CHECK_NEAR(negative_side_weights(0), 1.0/8.0, tolerance);
-            KRATOS_CHECK_NEAR(negative_side_weights(1), 1.0/4.0, tolerance);
-
-            // Check Gauss pts. shape functions gradients values
-            KRATOS_CHECK_NEAR(positive_side_sh_func_gradients[0](0,0), -1.0, tolerance);
-            KRATOS_CHECK_NEAR(positive_side_sh_func_gradients[0](0,1), -1.0, tolerance);
-            KRATOS_CHECK_NEAR(positive_side_sh_func_gradients[0](1,0),  1.0, tolerance);
-            KRATOS_CHECK_NEAR(positive_side_sh_func_gradients[0](1,1),  0.0, tolerance);
-            KRATOS_CHECK_NEAR(positive_side_sh_func_gradients[0](2,0),  0.0, tolerance);
-            KRATOS_CHECK_NEAR(positive_side_sh_func_gradients[0](2,1),  1.0, tolerance);
-            KRATOS_CHECK_NEAR(negative_side_sh_func_gradients[0](0,0), -1.0, tolerance);
-            KRATOS_CHECK_NEAR(negative_side_sh_func_gradients[0](0,1), -1.0, tolerance);
-            KRATOS_CHECK_NEAR(negative_side_sh_func_gradients[0](1,0),  1.0, tolerance);
-            KRATOS_CHECK_NEAR(negative_side_sh_func_gradients[0](1,1),  0.0, tolerance);
-            KRATOS_CHECK_NEAR(negative_side_sh_func_gradients[0](2,0),  0.0, tolerance);
-            KRATOS_CHECK_NEAR(negative_side_sh_func_gradients[0](2,1),  1.0, tolerance);
-            KRATOS_CHECK_NEAR(negative_side_sh_func_gradients[1](0,0), -1.0, tolerance);
-            KRATOS_CHECK_NEAR(negative_side_sh_func_gradients[1](0,1), -1.0, tolerance);
-            KRATOS_CHECK_NEAR(negative_side_sh_func_gradients[1](1,0),  1.0, tolerance);
-            KRATOS_CHECK_NEAR(negative_side_sh_func_gradients[1](1,1),  0.0, tolerance);
-            KRATOS_CHECK_NEAR(negative_side_sh_func_gradients[1](2,0),  0.0, tolerance);
-            KRATOS_CHECK_NEAR(negative_side_sh_func_gradients[1](2,1),  1.0, tolerance);
-
-            // Check interface shape function values
-            KRATOS_CHECK_NEAR(positive_interface_side_sh_func(0,0), 0.25, tolerance);
-            KRATOS_CHECK_NEAR(positive_interface_side_sh_func(0,1), 0.25, tolerance);
-            KRATOS_CHECK_NEAR(positive_interface_side_sh_func(0,2), 0.50, tolerance);
-            KRATOS_CHECK_NEAR(negative_interface_side_sh_func(0,0), 0.25, tolerance);
-            KRATOS_CHECK_NEAR(negative_interface_side_sh_func(0,1), 0.25, tolerance);
-            KRATOS_CHECK_NEAR(negative_interface_side_sh_func(0,2), 0.50, tolerance);
-
-            // Check interface Gauss pts. weights
-            KRATOS_CHECK_NEAR(positive_interface_side_weights(0), 0.50, tolerance);
-            KRATOS_CHECK_NEAR(negative_interface_side_weights(0), 0.50, tolerance);
-
-            // Check Gauss pts. interface shape function gradients values
-            KRATOS_CHECK_NEAR(positive_interface_side_sh_func_gradients[0](0,0), -1.0, tolerance);
-            KRATOS_CHECK_NEAR(positive_interface_side_sh_func_gradients[0](0,1), -1.0, tolerance);
-            KRATOS_CHECK_NEAR(positive_interface_side_sh_func_gradients[0](1,0),  1.0, tolerance);
-            KRATOS_CHECK_NEAR(positive_interface_side_sh_func_gradients[0](1,1),  0.0, tolerance);
-            KRATOS_CHECK_NEAR(positive_interface_side_sh_func_gradients[0](2,0),  0.0, tolerance);
-            KRATOS_CHECK_NEAR(positive_interface_side_sh_func_gradients[0](2,1),  1.0, tolerance);
-            KRATOS_CHECK_NEAR(negative_interface_side_sh_func_gradients[0](0,0), -1.0, tolerance);
-            KRATOS_CHECK_NEAR(negative_interface_side_sh_func_gradients[0](0,1), -1.0, tolerance);
-            KRATOS_CHECK_NEAR(negative_interface_side_sh_func_gradients[0](1,0),  1.0, tolerance);
-            KRATOS_CHECK_NEAR(negative_interface_side_sh_func_gradients[0](1,1),  0.0, tolerance);
-            KRATOS_CHECK_NEAR(negative_interface_side_sh_func_gradients[0](2,0),  0.0, tolerance);
-            KRATOS_CHECK_NEAR(negative_interface_side_sh_func_gradients[0](2,1),  1.0, tolerance);
-
-            // Check Gauss pts. outwards area normal values
-            KRATOS_CHECK_NEAR(positive_side_area_normals[0](0), 0.0, tolerance);
-            KRATOS_CHECK_NEAR(positive_side_area_normals[0](1), -0.5, tolerance);
-            KRATOS_CHECK_NEAR(positive_side_area_normals[0](2), 0.0, tolerance);
-            KRATOS_CHECK_NEAR(negative_side_area_normals[0](0), 0.0, tolerance);
-            KRATOS_CHECK_NEAR(negative_side_area_normals[0](1), 0.5, tolerance);
-            KRATOS_CHECK_NEAR(negative_side_area_normals[0](2), 0.0, tolerance);
-
-            // Check face 0 values
-            KRATOS_CHECK_NEAR(pos_ext_face_sh_func_0(0,0),  0.0, tolerance);
-            KRATOS_CHECK_NEAR(pos_ext_face_sh_func_0(0,1), 0.25, tolerance);
-            KRATOS_CHECK_NEAR(pos_ext_face_sh_func_0(0,2), 0.75, tolerance);
-            KRATOS_CHECK_NEAR(pos_ext_face_sh_func_gradients_0[0](0,0), -1.0, tolerance);
-            KRATOS_CHECK_NEAR(pos_ext_face_sh_func_gradients_0[0](0,1), -1.0, tolerance);
-            KRATOS_CHECK_NEAR(pos_ext_face_sh_func_gradients_0[0](1,0),  1.0, tolerance);
-            KRATOS_CHECK_NEAR(pos_ext_face_sh_func_gradients_0[0](1,1),  0.0, tolerance);
-            KRATOS_CHECK_NEAR(pos_ext_face_sh_func_gradients_0[0](2,0),  0.0, tolerance);
-            KRATOS_CHECK_NEAR(pos_ext_face_sh_func_gradients_0[0](2,1),  1.0, tolerance);
-            KRATOS_CHECK_NEAR(pos_ext_face_weights_0(0), 0.5*std::sqrt(2.0), tolerance);
-
-            KRATOS_CHECK_NEAR(neg_ext_face_sh_func_0(0,0),  0.0, tolerance);
-            KRATOS_CHECK_NEAR(neg_ext_face_sh_func_0(0,1), 0.75, tolerance);
-            KRATOS_CHECK_NEAR(neg_ext_face_sh_func_0(0,2), 0.25, tolerance);
-            KRATOS_CHECK_NEAR(neg_ext_face_sh_func_gradients_0[0](0,0), -1.0, tolerance);
-            KRATOS_CHECK_NEAR(neg_ext_face_sh_func_gradients_0[0](0,1), -1.0, tolerance);
-            KRATOS_CHECK_NEAR(neg_ext_face_sh_func_gradients_0[0](1,0),  1.0, tolerance);
-            KRATOS_CHECK_NEAR(neg_ext_face_sh_func_gradients_0[0](1,1),  0.0, tolerance);
-            KRATOS_CHECK_NEAR(neg_ext_face_sh_func_gradients_0[0](2,0),  0.0, tolerance);
-            KRATOS_CHECK_NEAR(neg_ext_face_sh_func_gradients_0[0](2,1),  1.0, tolerance);
-            KRATOS_CHECK_NEAR(neg_ext_face_weights_0(0), 0.5*std::sqrt(2.0), tolerance);
-
-            KRATOS_CHECK_NEAR(area_normals_pos_face_0[0](0), 0.5, tolerance);
-            KRATOS_CHECK_NEAR(area_normals_pos_face_0[0](1), 0.5, tolerance);
-            KRATOS_CHECK_NEAR(area_normals_pos_face_0[0](2), 0.0, tolerance);
-            KRATOS_CHECK_NEAR(area_normals_neg_face_0[0](0), 0.5, tolerance);
-            KRATOS_CHECK_NEAR(area_normals_neg_face_0[0](1), 0.5, tolerance);
-            KRATOS_CHECK_NEAR(area_normals_neg_face_0[0](2), 0.0, tolerance);
-
-            // Check face 1 values
-            KRATOS_CHECK_NEAR(pos_ext_face_sh_func_1(0,0), 0.25, tolerance);
-            KRATOS_CHECK_NEAR(pos_ext_face_sh_func_1(0,1),  0.0, tolerance);
-            KRATOS_CHECK_NEAR(pos_ext_face_sh_func_1(0,2), 0.75, tolerance);
-            KRATOS_CHECK_NEAR(pos_ext_face_sh_func_gradients_1[0](0,0), -1.0, tolerance);
-            KRATOS_CHECK_NEAR(pos_ext_face_sh_func_gradients_1[0](0,1), -1.0, tolerance);
-            KRATOS_CHECK_NEAR(pos_ext_face_sh_func_gradients_1[0](1,0),  1.0, tolerance);
-            KRATOS_CHECK_NEAR(pos_ext_face_sh_func_gradients_1[0](1,1),  0.0, tolerance);
-            KRATOS_CHECK_NEAR(pos_ext_face_sh_func_gradients_1[0](2,0),  0.0, tolerance);
-            KRATOS_CHECK_NEAR(pos_ext_face_sh_func_gradients_1[0](2,1),  1.0, tolerance);
-            KRATOS_CHECK_NEAR(pos_ext_face_weights_1(0), 0.5, tolerance);
-
-            KRATOS_CHECK_NEAR(neg_ext_face_sh_func_1(0,0), 0.75, tolerance);
-            KRATOS_CHECK_NEAR(neg_ext_face_sh_func_1(0,1),  0.0, tolerance);
-            KRATOS_CHECK_NEAR(neg_ext_face_sh_func_1(0,2), 0.25, tolerance);
-            KRATOS_CHECK_NEAR(neg_ext_face_sh_func_gradients_1[0](0,0), -1.0, tolerance);
-            KRATOS_CHECK_NEAR(neg_ext_face_sh_func_gradients_1[0](0,1), -1.0, tolerance);
-            KRATOS_CHECK_NEAR(neg_ext_face_sh_func_gradients_1[0](1,0),  1.0, tolerance);
-            KRATOS_CHECK_NEAR(neg_ext_face_sh_func_gradients_1[0](1,1),  0.0, tolerance);
-            KRATOS_CHECK_NEAR(neg_ext_face_sh_func_gradients_1[0](2,0),  0.0, tolerance);
-            KRATOS_CHECK_NEAR(neg_ext_face_sh_func_gradients_1[0](2,1),  1.0, tolerance);
-            KRATOS_CHECK_NEAR(neg_ext_face_weights_1(0), 0.5, tolerance);
-
-            KRATOS_CHECK_NEAR(area_normals_pos_face_1[0](0), -0.5, tolerance);
-            KRATOS_CHECK_NEAR(area_normals_pos_face_1[0](1),  0.0, tolerance);
-            KRATOS_CHECK_NEAR(area_normals_pos_face_1[0](2),  0.0, tolerance);
-            KRATOS_CHECK_NEAR(area_normals_neg_face_1[0](0), -0.5, tolerance);
-            KRATOS_CHECK_NEAR(area_normals_neg_face_1[0](1),  0.0, tolerance);
-            KRATOS_CHECK_NEAR(area_normals_neg_face_1[0](2),  0.0, tolerance);
-
-            // Check face 2 values
-            KRATOS_CHECK_EQUAL(pos_ext_face_sh_func_2.size1(), 0);
-            KRATOS_CHECK_EQUAL(pos_ext_face_sh_func_2.size2(), 3);
-            KRATOS_CHECK_EQUAL(pos_ext_face_sh_func_gradients_2.size(), 0);
-            KRATOS_CHECK_EQUAL(pos_ext_face_weights_2.size(), 0);
-
-            KRATOS_CHECK_NEAR(neg_ext_face_sh_func_2(0,0), 0.5, tolerance);
-            KRATOS_CHECK_NEAR(neg_ext_face_sh_func_2(0,1), 0.5, tolerance);
-            KRATOS_CHECK_NEAR(neg_ext_face_sh_func_2(0,2), 0.0, tolerance);
-            KRATOS_CHECK_NEAR(neg_ext_face_sh_func_gradients_2[0](0,0), -1.0, tolerance);
-            KRATOS_CHECK_NEAR(neg_ext_face_sh_func_gradients_2[0](0,1), -1.0, tolerance);
-            KRATOS_CHECK_NEAR(neg_ext_face_sh_func_gradients_2[0](1,0),  1.0, tolerance);
-            KRATOS_CHECK_NEAR(neg_ext_face_sh_func_gradients_2[0](1,1),  0.0, tolerance);
-            KRATOS_CHECK_NEAR(neg_ext_face_sh_func_gradients_2[0](2,0),  0.0, tolerance);
-            KRATOS_CHECK_NEAR(neg_ext_face_sh_func_gradients_2[0](2,1),  1.0, tolerance);
-            KRATOS_CHECK_NEAR(neg_ext_face_weights_2(0), 1.0, tolerance);
-
-            KRATOS_CHECK_EQUAL(area_normals_pos_face_2.size(), 0);
-            KRATOS_CHECK_NEAR(area_normals_neg_face_2[0](0),  0.0, tolerance);
-            KRATOS_CHECK_NEAR(area_normals_neg_face_2[0](1), -1.0, tolerance);
-            KRATOS_CHECK_NEAR(area_normals_neg_face_2[0](2),  0.0, tolerance);
-        }
-
-
-        KRATOS_TEST_CASE_IN_SUITE(ModifiedShapeFunctionsTriangle2D3Vertical, KratosCoreFastSuite)
-        {
-            Model current_model;
-
-            // Generate a model part with the previous
-            ModelPart& base_model_part = current_model.CreateModelPart("Triangle");
-            base_model_part.AddNodalSolutionStepVariable(DISTANCE);
-
-            // Fill the model part geometry data
-            base_model_part.CreateNewNode(1, 0.0, 0.0, 0.0);
-            base_model_part.CreateNewNode(2, 1.0, 0.0, 0.0);
-            base_model_part.CreateNewNode(3, 0.0, 1.0, 0.0);
-            Properties::Pointer p_properties(new Properties(0));
-            base_model_part.CreateNewElement("Element2D3N", 1, {1, 2, 3}, p_properties);
-
-            // Set the DISTANCE field
-            base_model_part.Nodes()[1].FastGetSolutionStepValue(DISTANCE) = -1.0;
-            base_model_part.Nodes()[2].FastGetSolutionStepValue(DISTANCE) =  1.0;
-            base_model_part.Nodes()[3].FastGetSolutionStepValue(DISTANCE) = -1.0;
-
-            // Set the elemental distances vector
-            Geometry<Node<3>>::Pointer p_geometry = base_model_part.Elements()[1].pGetGeometry();
-
-            array_1d<double, 3> distances_vector;
-            for (unsigned int i = 0; i < p_geometry->size(); ++i) {
-                distances_vector(i) = (*p_geometry)[i].FastGetSolutionStepValue(DISTANCE);
-            }
-
-            base_model_part.Elements()[1].SetValue(ELEMENTAL_DISTANCES, distances_vector);
-
-            const Vector& r_elemental_distances = base_model_part.Elements()[1].GetValue(ELEMENTAL_DISTANCES);
-
-            // Call the modified shape functions calculator
-            Triangle2D3ModifiedShapeFunctions triangle_shape_functions(p_geometry, r_elemental_distances);
-            Matrix positive_side_sh_func, negative_side_sh_func;
-            ModifiedShapeFunctions::ShapeFunctionsGradientsType positive_side_sh_func_gradients, negative_side_sh_func_gradients;
-            Vector positive_side_weights, negative_side_weights;
-
-            triangle_shape_functions.ComputePositiveSideShapeFunctionsAndGradientsValues(
-                positive_side_sh_func,
-                positive_side_sh_func_gradients,
-                positive_side_weights,
-                GeometryData::GI_GAUSS_1);
-
-            triangle_shape_functions.ComputeNegativeSideShapeFunctionsAndGradientsValues(
-                negative_side_sh_func,
-                negative_side_sh_func_gradients,
-                negative_side_weights,
-                GeometryData::GI_GAUSS_1);
-
-            // Call the interface modified shape functions calculator
-            Matrix positive_interface_side_sh_func, negative_interface_side_sh_func;
-            ModifiedShapeFunctions::ShapeFunctionsGradientsType positive_interface_side_sh_func_gradients, negative_interface_side_sh_func_gradients;
-            Vector positive_interface_side_weights, negative_interface_side_weights;
-
-            triangle_shape_functions.ComputeInterfacePositiveSideShapeFunctionsAndGradientsValues(
-                positive_interface_side_sh_func,
-                positive_interface_side_sh_func_gradients,
-                positive_interface_side_weights,
-                GeometryData::GI_GAUSS_1);
-
-            triangle_shape_functions.ComputeInterfacePositiveSideShapeFunctionsAndGradientsValues(
-                negative_interface_side_sh_func,
-                negative_interface_side_sh_func_gradients,
-                negative_interface_side_weights,
-                GeometryData::GI_GAUSS_1);
-
-            // Call the interface outwards normal unit vector calculator
-            std::vector<Vector> positive_side_area_normals, negative_side_area_normals;
-
-            triangle_shape_functions.ComputePositiveSideInterfaceAreaNormals(
-                positive_side_area_normals,
-                GeometryData::GI_GAUSS_1);
-
-            triangle_shape_functions.ComputeNegativeSideInterfaceAreaNormals(
-                negative_side_area_normals,
-                GeometryData::GI_GAUSS_1);
-
-            // Call the external face modified shape functions calculator
-            Matrix pos_ext_face_sh_func_0, neg_ext_face_sh_func_0,
-                   pos_ext_face_sh_func_1, neg_ext_face_sh_func_1,
-                   pos_ext_face_sh_func_2, neg_ext_face_sh_func_2;
-
-            ModifiedShapeFunctions::ShapeFunctionsGradientsType
-                pos_ext_face_sh_func_gradients_0, neg_ext_face_sh_func_gradients_0,
-                pos_ext_face_sh_func_gradients_1, neg_ext_face_sh_func_gradients_1,
-                pos_ext_face_sh_func_gradients_2, neg_ext_face_sh_func_gradients_2;
-
-            Vector pos_ext_face_weights_0, neg_ext_face_weights_0,
-                   pos_ext_face_weights_1, neg_ext_face_weights_1,
-                   pos_ext_face_weights_2, neg_ext_face_weights_2;
-
-            triangle_shape_functions.ComputePositiveExteriorFaceShapeFunctionsAndGradientsValues(
-                pos_ext_face_sh_func_0,
-                pos_ext_face_sh_func_gradients_0,
-                pos_ext_face_weights_0,
-                0,
-                GeometryData::GI_GAUSS_1);
-
-            triangle_shape_functions.ComputeNegativeExteriorFaceShapeFunctionsAndGradientsValues(
-                neg_ext_face_sh_func_0,
-                neg_ext_face_sh_func_gradients_0,
-                neg_ext_face_weights_0,
-                0,
-                GeometryData::GI_GAUSS_1);
-
-            triangle_shape_functions.ComputePositiveExteriorFaceShapeFunctionsAndGradientsValues(
-                pos_ext_face_sh_func_1,
-                pos_ext_face_sh_func_gradients_1,
-                pos_ext_face_weights_1,
-                1,
-                GeometryData::GI_GAUSS_1);
-
-            triangle_shape_functions.ComputeNegativeExteriorFaceShapeFunctionsAndGradientsValues(
-                neg_ext_face_sh_func_1,
-                neg_ext_face_sh_func_gradients_1,
-                neg_ext_face_weights_1,
-                1,
-                GeometryData::GI_GAUSS_1);
-
-            triangle_shape_functions.ComputePositiveExteriorFaceShapeFunctionsAndGradientsValues(
-                pos_ext_face_sh_func_2,
-                pos_ext_face_sh_func_gradients_2,
-                pos_ext_face_weights_2,
-                2,
-                GeometryData::GI_GAUSS_1);
-
-            triangle_shape_functions.ComputeNegativeExteriorFaceShapeFunctionsAndGradientsValues(
-                neg_ext_face_sh_func_2,
-                neg_ext_face_sh_func_gradients_2,
-                neg_ext_face_weights_2,
-                2,
-                GeometryData::GI_GAUSS_1);
-
-            // Call the exterior faces outwards normal area vector calculator
-            std::vector<Vector>
-                area_normals_pos_face_0, area_normals_neg_face_0,
-                area_normals_pos_face_1, area_normals_neg_face_1,
-                area_normals_pos_face_2, area_normals_neg_face_2;
-
-            triangle_shape_functions.ComputePositiveExteriorFaceAreaNormals(
-                area_normals_pos_face_0, 0, GeometryData::GI_GAUSS_1);
-
-            triangle_shape_functions.ComputeNegativeExteriorFaceAreaNormals(
-                area_normals_neg_face_0, 0, GeometryData::GI_GAUSS_1);
-
-            triangle_shape_functions.ComputePositiveExteriorFaceAreaNormals(
-                area_normals_pos_face_1, 1, GeometryData::GI_GAUSS_1);
-
-            triangle_shape_functions.ComputeNegativeExteriorFaceAreaNormals(
-                area_normals_neg_face_1, 1, GeometryData::GI_GAUSS_1);
-
-            triangle_shape_functions.ComputePositiveExteriorFaceAreaNormals(
-                area_normals_pos_face_2, 2, GeometryData::GI_GAUSS_1);
-
-            triangle_shape_functions.ComputeNegativeExteriorFaceAreaNormals(
-                area_normals_neg_face_2, 2, GeometryData::GI_GAUSS_1);
-
-            const double tolerance = 1e-10;
-
-            // Check shape functions values
-            KRATOS_CHECK_NEAR(positive_side_sh_func(0,0), 1.0/6.0, tolerance);
-            KRATOS_CHECK_NEAR(positive_side_sh_func(0,1), 2.0/3.0, tolerance);
-            KRATOS_CHECK_NEAR(positive_side_sh_func(0,2), 1.0/6.0, tolerance);
-            KRATOS_CHECK_NEAR(negative_side_sh_func(0,0), 1.0/6.0, tolerance);
-            KRATOS_CHECK_NEAR(negative_side_sh_func(0,1), 1.0/3.0, tolerance);
-            KRATOS_CHECK_NEAR(negative_side_sh_func(0,2), 1.0/2.0, tolerance);
-            KRATOS_CHECK_NEAR(negative_side_sh_func(1,0), 1.0/2.0, tolerance);
-            KRATOS_CHECK_NEAR(negative_side_sh_func(1,1), 1.0/6.0, tolerance);
-            KRATOS_CHECK_NEAR(negative_side_sh_func(1,2), 1.0/3.0, tolerance);
-
-            // Check Gauss pts. weights
-            KRATOS_CHECK_NEAR(positive_side_weights(0), 1.0/8.0, tolerance);
-            KRATOS_CHECK_NEAR(negative_side_weights(0), 1.0/8.0, tolerance);
-            KRATOS_CHECK_NEAR(negative_side_weights(1), 1.0/4.0, tolerance);
-
-            // Check Gauss pts. shape functions gradients values
-            KRATOS_CHECK_NEAR(positive_side_sh_func_gradients[0](0,0), -1.0, tolerance);
-            KRATOS_CHECK_NEAR(positive_side_sh_func_gradients[0](0,1), -1.0, tolerance);
-            KRATOS_CHECK_NEAR(positive_side_sh_func_gradients[0](1,0),  1.0, tolerance);
-            KRATOS_CHECK_NEAR(positive_side_sh_func_gradients[0](1,1),  0.0, tolerance);
-            KRATOS_CHECK_NEAR(positive_side_sh_func_gradients[0](2,0),  0.0, tolerance);
-            KRATOS_CHECK_NEAR(positive_side_sh_func_gradients[0](2,1),  1.0, tolerance);
-            KRATOS_CHECK_NEAR(negative_side_sh_func_gradients[0](0,0), -1.0, tolerance);
-            KRATOS_CHECK_NEAR(negative_side_sh_func_gradients[0](0,1), -1.0, tolerance);
-            KRATOS_CHECK_NEAR(negative_side_sh_func_gradients[0](1,0),  1.0, tolerance);
-            KRATOS_CHECK_NEAR(negative_side_sh_func_gradients[0](1,1),  0.0, tolerance);
-            KRATOS_CHECK_NEAR(negative_side_sh_func_gradients[0](2,0),  0.0, tolerance);
-            KRATOS_CHECK_NEAR(negative_side_sh_func_gradients[0](2,1),  1.0, tolerance);
-            KRATOS_CHECK_NEAR(negative_side_sh_func_gradients[1](0,0), -1.0, tolerance);
-            KRATOS_CHECK_NEAR(negative_side_sh_func_gradients[1](0,1), -1.0, tolerance);
-            KRATOS_CHECK_NEAR(negative_side_sh_func_gradients[1](1,0),  1.0, tolerance);
-            KRATOS_CHECK_NEAR(negative_side_sh_func_gradients[1](1,1),  0.0, tolerance);
-            KRATOS_CHECK_NEAR(negative_side_sh_func_gradients[1](2,0),  0.0, tolerance);
-            KRATOS_CHECK_NEAR(negative_side_sh_func_gradients[1](2,1),  1.0, tolerance);
-
-            // Check interface shape function values
-            KRATOS_CHECK_NEAR(positive_interface_side_sh_func(0,0), 0.25, tolerance);
-            KRATOS_CHECK_NEAR(positive_interface_side_sh_func(0,1), 0.50, tolerance);
-            KRATOS_CHECK_NEAR(positive_interface_side_sh_func(0,2), 0.25, tolerance);
-            KRATOS_CHECK_NEAR(negative_interface_side_sh_func(0,0), 0.25, tolerance);
-            KRATOS_CHECK_NEAR(negative_interface_side_sh_func(0,1), 0.50, tolerance);
-            KRATOS_CHECK_NEAR(negative_interface_side_sh_func(0,2), 0.25, tolerance);
-
-            // Check interface Gauss pts. weights
-            KRATOS_CHECK_NEAR(positive_interface_side_weights(0), 0.50, tolerance);
-            KRATOS_CHECK_NEAR(negative_interface_side_weights(0), 0.50, tolerance);
-
-            // Check Gauss pts. interface shape function gradients values
-            KRATOS_CHECK_NEAR(positive_interface_side_sh_func_gradients[0](0,0), -1.0, tolerance);
-            KRATOS_CHECK_NEAR(positive_interface_side_sh_func_gradients[0](0,1), -1.0, tolerance);
-            KRATOS_CHECK_NEAR(positive_interface_side_sh_func_gradients[0](1,0),  1.0, tolerance);
-            KRATOS_CHECK_NEAR(positive_interface_side_sh_func_gradients[0](1,1),  0.0, tolerance);
-            KRATOS_CHECK_NEAR(positive_interface_side_sh_func_gradients[0](2,0),  0.0, tolerance);
-            KRATOS_CHECK_NEAR(positive_interface_side_sh_func_gradients[0](2,1),  1.0, tolerance);
-            KRATOS_CHECK_NEAR(negative_interface_side_sh_func_gradients[0](0,0), -1.0, tolerance);
-            KRATOS_CHECK_NEAR(negative_interface_side_sh_func_gradients[0](0,1), -1.0, tolerance);
-            KRATOS_CHECK_NEAR(negative_interface_side_sh_func_gradients[0](1,0),  1.0, tolerance);
-            KRATOS_CHECK_NEAR(negative_interface_side_sh_func_gradients[0](1,1),  0.0, tolerance);
-            KRATOS_CHECK_NEAR(negative_interface_side_sh_func_gradients[0](2,0),  0.0, tolerance);
-            KRATOS_CHECK_NEAR(negative_interface_side_sh_func_gradients[0](2,1),  1.0, tolerance);
-
-            // Check Gauss pts. outwards area normal values
-            KRATOS_CHECK_NEAR(positive_side_area_normals[0](0), -0.5, tolerance);
-            KRATOS_CHECK_NEAR(positive_side_area_normals[0](1), 0.0, tolerance);
-            KRATOS_CHECK_NEAR(positive_side_area_normals[0](2), 0.0, tolerance);
-            KRATOS_CHECK_NEAR(negative_side_area_normals[0](0), 0.5, tolerance);
-            KRATOS_CHECK_NEAR(negative_side_area_normals[0](1), 0.0, tolerance);
-            KRATOS_CHECK_NEAR(negative_side_area_normals[0](2), 0.0, tolerance);
-
-            // Check face 0 values
-            KRATOS_CHECK_NEAR(pos_ext_face_sh_func_0(0,0),  0.0, tolerance);
-            KRATOS_CHECK_NEAR(pos_ext_face_sh_func_0(0,1), 0.75, tolerance);
-            KRATOS_CHECK_NEAR(pos_ext_face_sh_func_0(0,2), 0.25, tolerance);
-            KRATOS_CHECK_NEAR(pos_ext_face_sh_func_gradients_0[0](0,0), -1.0, tolerance);
-            KRATOS_CHECK_NEAR(pos_ext_face_sh_func_gradients_0[0](0,1), -1.0, tolerance);
-            KRATOS_CHECK_NEAR(pos_ext_face_sh_func_gradients_0[0](1,0),  1.0, tolerance);
-            KRATOS_CHECK_NEAR(pos_ext_face_sh_func_gradients_0[0](1,1),  0.0, tolerance);
-            KRATOS_CHECK_NEAR(pos_ext_face_sh_func_gradients_0[0](2,0),  0.0, tolerance);
-            KRATOS_CHECK_NEAR(pos_ext_face_sh_func_gradients_0[0](2,1),  1.0, tolerance);
-            KRATOS_CHECK_NEAR(pos_ext_face_weights_0(0), 0.5*std::sqrt(2.0), tolerance);
-
-            KRATOS_CHECK_NEAR(neg_ext_face_sh_func_0(0,0),  0.0, tolerance);
-            KRATOS_CHECK_NEAR(neg_ext_face_sh_func_0(0,1), 0.25, tolerance);
-            KRATOS_CHECK_NEAR(neg_ext_face_sh_func_0(0,2), 0.75, tolerance);
-            KRATOS_CHECK_NEAR(neg_ext_face_sh_func_gradients_0[0](0,0), -1.0, tolerance);
-            KRATOS_CHECK_NEAR(neg_ext_face_sh_func_gradients_0[0](0,1), -1.0, tolerance);
-            KRATOS_CHECK_NEAR(neg_ext_face_sh_func_gradients_0[0](1,0),  1.0, tolerance);
-            KRATOS_CHECK_NEAR(neg_ext_face_sh_func_gradients_0[0](1,1),  0.0, tolerance);
-            KRATOS_CHECK_NEAR(neg_ext_face_sh_func_gradients_0[0](2,0),  0.0, tolerance);
-            KRATOS_CHECK_NEAR(neg_ext_face_sh_func_gradients_0[0](2,1),  1.0, tolerance);
-            KRATOS_CHECK_NEAR(neg_ext_face_weights_0(0), 0.5*std::sqrt(2.0), tolerance);
-
-            KRATOS_CHECK_NEAR(area_normals_pos_face_0[0](0), 0.5, tolerance);
-            KRATOS_CHECK_NEAR(area_normals_pos_face_0[0](1), 0.5, tolerance);
-            KRATOS_CHECK_NEAR(area_normals_pos_face_0[0](2), 0.0, tolerance);
-            KRATOS_CHECK_NEAR(area_normals_neg_face_0[0](0), 0.5, tolerance);
-            KRATOS_CHECK_NEAR(area_normals_neg_face_0[0](1), 0.5, tolerance);
-            KRATOS_CHECK_NEAR(area_normals_neg_face_0[0](2), 0.0, tolerance);
-
-            // Check face 1 values
-            KRATOS_CHECK_EQUAL(pos_ext_face_sh_func_1.size1(), 0);
-            KRATOS_CHECK_EQUAL(pos_ext_face_sh_func_1.size2(), 3);
-            KRATOS_CHECK_EQUAL(pos_ext_face_sh_func_gradients_1.size(), 0);
-            KRATOS_CHECK_EQUAL(pos_ext_face_weights_1.size(), 0);
-
-            KRATOS_CHECK_NEAR(neg_ext_face_sh_func_1(0,0), 0.5, tolerance);
-            KRATOS_CHECK_NEAR(neg_ext_face_sh_func_1(0,1), 0.0, tolerance);
-            KRATOS_CHECK_NEAR(neg_ext_face_sh_func_1(0,2), 0.5, tolerance);
-            KRATOS_CHECK_NEAR(neg_ext_face_sh_func_gradients_1[0](0,0), -1.0, tolerance);
-            KRATOS_CHECK_NEAR(neg_ext_face_sh_func_gradients_1[0](0,1), -1.0, tolerance);
-            KRATOS_CHECK_NEAR(neg_ext_face_sh_func_gradients_1[0](1,0),  1.0, tolerance);
-            KRATOS_CHECK_NEAR(neg_ext_face_sh_func_gradients_1[0](1,1),  0.0, tolerance);
-            KRATOS_CHECK_NEAR(neg_ext_face_sh_func_gradients_1[0](2,0),  0.0, tolerance);
-            KRATOS_CHECK_NEAR(neg_ext_face_sh_func_gradients_1[0](2,1),  1.0, tolerance);
-            KRATOS_CHECK_NEAR(neg_ext_face_weights_1(0), 1.0, tolerance);
-
-            KRATOS_CHECK_EQUAL(area_normals_pos_face_1.size(), 0);
-            KRATOS_CHECK_NEAR(area_normals_neg_face_1[0](0), -1.0, tolerance);
-            KRATOS_CHECK_NEAR(area_normals_neg_face_1[0](1), 0.0, tolerance);
-            KRATOS_CHECK_NEAR(area_normals_neg_face_1[0](2), 0.0, tolerance);
-
-            // Check face 2 values
-            KRATOS_CHECK_NEAR(pos_ext_face_sh_func_2(0,0), 0.25, tolerance);
-            KRATOS_CHECK_NEAR(pos_ext_face_sh_func_2(0,1), 0.75, tolerance);
-            KRATOS_CHECK_NEAR(pos_ext_face_sh_func_2(0,2),  0.0, tolerance);
-            KRATOS_CHECK_NEAR(pos_ext_face_sh_func_gradients_2[0](0,0), -1.0, tolerance);
-            KRATOS_CHECK_NEAR(pos_ext_face_sh_func_gradients_2[0](0,1), -1.0, tolerance);
-            KRATOS_CHECK_NEAR(pos_ext_face_sh_func_gradients_2[0](1,0),  1.0, tolerance);
-            KRATOS_CHECK_NEAR(pos_ext_face_sh_func_gradients_2[0](1,1),  0.0, tolerance);
-            KRATOS_CHECK_NEAR(pos_ext_face_sh_func_gradients_2[0](2,0),  0.0, tolerance);
-            KRATOS_CHECK_NEAR(pos_ext_face_sh_func_gradients_2[0](2,1),  1.0, tolerance);
-            KRATOS_CHECK_NEAR(pos_ext_face_weights_2(0), 0.5, tolerance);
-
-            KRATOS_CHECK_NEAR(neg_ext_face_sh_func_2(0,0), 0.75, tolerance);
-            KRATOS_CHECK_NEAR(neg_ext_face_sh_func_2(0,1), 0.25, tolerance);
-            KRATOS_CHECK_NEAR(neg_ext_face_sh_func_2(0,2),  0.0, tolerance);
-            KRATOS_CHECK_NEAR(neg_ext_face_sh_func_gradients_2[0](0,0), -1.0, tolerance);
-            KRATOS_CHECK_NEAR(neg_ext_face_sh_func_gradients_2[0](0,1), -1.0, tolerance);
-            KRATOS_CHECK_NEAR(neg_ext_face_sh_func_gradients_2[0](1,0),  1.0, tolerance);
-            KRATOS_CHECK_NEAR(neg_ext_face_sh_func_gradients_2[0](1,1),  0.0, tolerance);
-            KRATOS_CHECK_NEAR(neg_ext_face_sh_func_gradients_2[0](2,0),  0.0, tolerance);
-            KRATOS_CHECK_NEAR(neg_ext_face_sh_func_gradients_2[0](2,1),  1.0, tolerance);
-            KRATOS_CHECK_NEAR(neg_ext_face_weights_2(0), 0.5, tolerance);
-
-            KRATOS_CHECK_NEAR(area_normals_pos_face_2[0](0), 0.0, tolerance);
-            KRATOS_CHECK_NEAR(area_normals_pos_face_2[0](1), -0.5, tolerance);
-            KRATOS_CHECK_NEAR(area_normals_pos_face_2[0](2), 0.0, tolerance);
-            KRATOS_CHECK_NEAR(area_normals_neg_face_2[0](0), 0.0, tolerance);
-            KRATOS_CHECK_NEAR(area_normals_neg_face_2[0](1), -0.5, tolerance);
-            KRATOS_CHECK_NEAR(area_normals_neg_face_2[0](2), 0.0, tolerance);
-        }
-
-
-        KRATOS_TEST_CASE_IN_SUITE(ModifiedShapeFunctionsTriangle2D3Areas, KratosCoreFastSuite)
-        {
-            Model current_model;
-
-            // Generate a model part with the previous
-            ModelPart& base_model_part = current_model.CreateModelPart("Triangle");
-            base_model_part.AddNodalSolutionStepVariable(DISTANCE);
-
-            // Fill the model part geometry data
-            base_model_part.CreateNewNode(1, 0.0, 2.0, 0.0);
-            base_model_part.CreateNewNode(2, 1.0, 0.0, 0.0);
-            base_model_part.CreateNewNode(3, 1.0, 2.0, 0.0);
-            Properties::Pointer p_properties(new Properties(0));
-            base_model_part.CreateNewElement("Element2D3N", 1, {1, 2, 3}, p_properties);
-
-            // Set the DISTANCE field
-            base_model_part.Nodes()[1].FastGetSolutionStepValue(DISTANCE) = -0.5;
-            base_model_part.Nodes()[2].FastGetSolutionStepValue(DISTANCE) =  1.0;
-            base_model_part.Nodes()[3].FastGetSolutionStepValue(DISTANCE) = -0.5;
-
-            // Set the elemental distances vector
-            Geometry<Node<3>>::Pointer p_geometry = base_model_part.Elements()[1].pGetGeometry();
-
-            array_1d<double, 3> distances_vector;
-            for (unsigned int i = 0; i < p_geometry->size(); ++i) {
-                distances_vector(i) = (*p_geometry)[i].FastGetSolutionStepValue(DISTANCE);
-            }
-
-            base_model_part.Elements()[1].SetValue(ELEMENTAL_DISTANCES, distances_vector);
-
-            const Vector& r_elemental_distances = base_model_part.Elements()[1].GetValue(ELEMENTAL_DISTANCES);
-
-            // Call the modified shape functions calculator
-            Triangle2D3ModifiedShapeFunctions triangle_shape_functions(p_geometry, r_elemental_distances);
-            Matrix positive_side_sh_func, negative_side_sh_func;
-            ModifiedShapeFunctions::ShapeFunctionsGradientsType positive_side_sh_func_gradients, negative_side_sh_func_gradients;
-            Vector positive_side_weights, negative_side_weights;
-
-            triangle_shape_functions.ComputePositiveSideShapeFunctionsAndGradientsValues(
-                positive_side_sh_func,
-                positive_side_sh_func_gradients,
-                positive_side_weights,
-                GeometryData::GI_GAUSS_2);
-
-            triangle_shape_functions.ComputeNegativeSideShapeFunctionsAndGradientsValues(
-                negative_side_sh_func,
-                negative_side_sh_func_gradients,
-                negative_side_weights,
-                GeometryData::GI_GAUSS_2);
-
-            const double tolerance = 1e-10;
-=======
 	namespace Testing
 	{
 
@@ -1387,7 +703,6 @@
 				GeometryData::GI_GAUSS_2);
 
 			const double tolerance = 1e-10;
->>>>>>> 8ab2c5bd
 
             // Check Gauss pts. weights
             const unsigned int n_gauss_pos = positive_side_weights.size();
