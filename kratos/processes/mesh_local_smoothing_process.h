--- conflicted
+++ resolved
@@ -72,11 +72,7 @@
           ModelPart &rModelPart,
           double AptQuality = 0.5,
           std::size_t MaxIterationsNumber = 10,
-<<<<<<< HEAD
-          const Flags rBoundaryFlag = BOUNDARY);
-=======
           const Flags &rBoundaryFlag = BOUNDARY);
->>>>>>> a9deaac6
 
       /// Destructor.
       ~MeshLocalSmoothingProcess() override;
@@ -169,11 +165,9 @@
 
 		ModelPart& mrModelPart;
 
-        double mAptQuality;
-
 		std::size_t mMaxIterationsNumber;
 
-        const Flags mrBoundaryFlag;
+		double mAptQuality;
 
 		std::size_t mNumberOfLowQualityElements;
 
