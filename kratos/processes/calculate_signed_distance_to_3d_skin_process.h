--- conflicted
+++ resolved
@@ -1682,11 +1682,7 @@
     {
         Timer::Start("Generating Octree");
         //std::cout << "Generating the Octree..." << std::endl;
-<<<<<<< HEAD
-        Kratos::shared_ptr<OctreeType> temp_octree =  Kratos::shared_ptr<OctreeType>( new OctreeType() );
-=======
         auto temp_octree =  Kratos::make_shared<OctreeType>();
->>>>>>> c9898669
         //OctreeType::Pointer temp_octree = OctreeType::Pointer(new OctreeType() );
         mpOctree.swap(temp_octree);
         
