//    |  /           |
//    ' /   __| _` | __|  _ \   __|
//    . \  |   (   | |   (   |\__ `
//   _|\_\_|  \__,_|\__|\___/ ____/
//                   Multi-Physics
//
//  License:		 BSD License
//					 Kratos default license: kratos/license.txt
//
//  Main authors:    Pooyan Dadvand, Ruben Zorrilla
//

// System includes

// External includes

// Project includes
#include "geometries/plane_3d.h"
#include "processes/calculate_distance_to_skin_process.h"
#include "processes/apply_ray_casting_process.h"
#include "utilities/geometry_utilities.h"
#include "utilities/intersection_utilities.h"

namespace Kratos
{

	template<std::size_t TDim>
	CalculateDistanceToSkinProcess<TDim>::CalculateDistanceToSkinProcess(
		ModelPart& rVolumePart,
		ModelPart& rSkinPart)
		: CalculateDiscontinuousDistanceToSkinProcess<TDim>(rVolumePart, rSkinPart)
	{
	}

	template<std::size_t TDim>
	CalculateDistanceToSkinProcess<TDim>::CalculateDistanceToSkinProcess(
		ModelPart& rVolumePart,
		ModelPart& rSkinPart,
		const double ExtraRaysEpsilon)
		: CalculateDiscontinuousDistanceToSkinProcess<TDim>(rVolumePart, rSkinPart),
		mExtraRaysEpsilon(ExtraRaysEpsilon)
	{
	}

	template<std::size_t TDim>
	CalculateDistanceToSkinProcess<TDim>::~CalculateDistanceToSkinProcess()
	{
	}

	template<std::size_t TDim>
	void CalculateDistanceToSkinProcess<TDim>::Initialize()
	{
		CalculateDiscontinuousDistanceToSkinProcess<TDim>::Initialize();
		this->InitializeNodalDistances();
	}

	template<std::size_t TDim>
	void CalculateDistanceToSkinProcess<TDim>::InitializeNodalDistances()
	{
		// Get the volume model part from the base discontinuous distance process
		ModelPart& ModelPart1 = (CalculateDiscontinuousDistanceToSkinProcess<TDim>::mFindIntersectedObjectsProcess).GetModelPart1();

		// Initialize the nodal distance values to a maximum positive value
		for (auto& node : ModelPart1.Nodes()){
			node.GetSolutionStepValue(DISTANCE) = std::numeric_limits<double>::max();
		}
	}

	template<std::size_t TDim>
	void CalculateDistanceToSkinProcess<TDim>::CalculateDistances(
		std::vector<PointerVector<GeometricalObject>>& rIntersectedObjects)
	{
		// Compute the discontinuous (elemental) distance field
		const bool use_base_elemental_distance = false;
		if (use_base_elemental_distance) {
			// Use the base class elemental distance computation (includes plane optimization)
			CalculateDiscontinuousDistanceToSkinProcess<TDim>::CalculateDistances(rIntersectedObjects);
		} else {
			// Use a naive elemental distance computation (without plane optimization)
			this->CalculateElementalDistances(rIntersectedObjects);
		}
		// Get the minimum elemental distance value for each node
		this->CalculateNodalDistances();
		// Perform raycasting to sign the previous distance field
		this->CalculateRayDistances();
	}

	template<std::size_t TDim>
	void CalculateDistanceToSkinProcess<TDim>::CalculateElementalDistances(std::vector<PointerVector<GeometricalObject>>& rIntersectedObjects)
	{
		const int number_of_elements = (CalculateDiscontinuousDistanceToSkinProcess<TDim>::mFindIntersectedObjectsProcess.GetModelPart1()).NumberOfElements();
		auto& r_elements = (CalculateDiscontinuousDistanceToSkinProcess<TDim>::mFindIntersectedObjectsProcess.GetModelPart1()).ElementsArray();

		#pragma omp parallel for schedule(dynamic)
		for (int i = 0; i < number_of_elements; ++i) {
			Element &r_element = *(r_elements[i]);
			PointerVector<GeometricalObject>& r_element_intersections = rIntersectedObjects[i];

			// Check if the element has intersections
			if (r_element_intersections.empty()) {
				r_element.Set(TO_SPLIT, false);
			} else {
				// This function assumes tetrahedra element and triangle intersected object as input at this moment
				constexpr int number_of_tetrahedra_points = TDim + 1;
				constexpr double epsilon = std::numeric_limits<double>::epsilon();
				Vector &elemental_distances = r_element.GetValue(ELEMENTAL_DISTANCES);

				if (elemental_distances.size() != number_of_tetrahedra_points){
					elemental_distances.resize(number_of_tetrahedra_points, false);
				}

				for (int i = 0; i < number_of_tetrahedra_points; i++) {
					elemental_distances[i] = this->CalculateDistanceToNode(r_element.GetGeometry()[i], r_element_intersections, epsilon);
				}

				bool has_positive_distance = false;
				bool has_negative_distance = false;
				for (int i = 0; i < number_of_tetrahedra_points; i++){
					if (elemental_distances[i] > epsilon) {
						has_positive_distance = true;
					} else {
						has_negative_distance = true;
					}
				}

				r_element.Set(TO_SPLIT, has_positive_distance && has_negative_distance);
			}
		}
	}

	template<std::size_t TDim>
	double CalculateDistanceToSkinProcess<TDim>::CalculateDistanceToNode(
		Node<3> &rNode,
		PointerVector<GeometricalObject>& rIntersectedObjects,
		const double Epsilon)
	{
		// Initialize result distance value
		double result_distance = std::numeric_limits<double>::max();

		// For each intersecting object of the element, compute its nodal distance
		for (auto it_int_obj : rIntersectedObjects.GetContainer()) {
			// Compute the intersecting object distance to the current element node
			const auto &r_int_obj_geom = it_int_obj->GetGeometry();
			const double distance = this->CalculatePointDistance(r_int_obj_geom, rNode);

			// Check that the computed distance is the minimum obtained one
			if (std::abs(result_distance) > distance) {
				if (distance < Epsilon) {
					result_distance = -Epsilon; // Avoid values near to 0.0
				} else {
					result_distance = distance;
					std::vector<array_1d<double,3>> plane_pts;
					for (unsigned int i_node = 0; i_node < r_int_obj_geom.PointsNumber(); ++i_node){
						plane_pts.push_back(r_int_obj_geom[i_node]);
					}
					Plane3D plane = this->SetIntersectionPlane(plane_pts);

					// Check the distance sign using the distance to the intersection plane
					if (plane.CalculateSignedDistance(rNode) < 0.0){
						result_distance = -result_distance;
					}
				}
			}
		}

		return result_distance;
	}

	template<std::size_t TDim>
	void CalculateDistanceToSkinProcess<TDim>::CalculateNodalDistances()
	{
		ModelPart& ModelPart1 = (CalculateDiscontinuousDistanceToSkinProcess<TDim>::mFindIntersectedObjectsProcess).GetModelPart1();

		constexpr int number_of_tetrahedra_points = TDim + 1;
		for (auto& element : ModelPart1.Elements()) {
			if (element.Is(TO_SPLIT)) {
				const auto& r_elemental_distances = element.GetValue(ELEMENTAL_DISTANCES);
				for (int i = 0; i < number_of_tetrahedra_points; i++) {
					Node<3>& r_node = element.GetGeometry()[i];
					double& r_distance = r_node.GetSolutionStepValue(DISTANCE);
					if (std::abs(r_distance) > std::abs(r_elemental_distances[i])){
						r_distance = r_elemental_distances[i];
					}
				}
			}
		}
	}

	template<std::size_t TDim>
	void CalculateDistanceToSkinProcess<TDim>::CalculateRayDistances()
	{
<<<<<<< HEAD
		ApplyRayCastingProcess<TDim> ray_casting_process(CalculateDiscontinuousDistanceToSkinProcess<TDim>::mFindIntersectedObjectsProcess, mExtraRaysEpsilon);
		ray_casting_process.Execute();
=======
		ModelPart& ModelPart1 = (CalculateDiscontinuousDistanceToSkinProcess<TDim>::mFindIntersectedObjectsProcess).GetModelPart1();

		#pragma omp parallel for
		for(int k = 0 ; k < static_cast<int>(ModelPart1.NumberOfNodes()); ++k) {
			auto it_node = ModelPart1.NodesBegin() + k;
			double &node_distance = it_node->GetSolutionStepValue(DISTANCE);
			const double ray_distance = this->DistancePositionInSpace(*it_node);
			if (ray_distance * node_distance < 0.0) {
				node_distance = -node_distance;
			}
        }
	}

	template<std::size_t TDim>
	double CalculateDistanceToSkinProcess<TDim>::DistancePositionInSpace(const Node<3> &rNode)
	{
        const double epsilon = 1e-12;
		array_1d<double,TDim> distances;
		unsigned int n_ray_pos(0), n_ray_neg(0);
        IntersectionsContainerType intersections;
		const array_1d<double,3> &r_coords = rNode.Coordinates();

		// Loop the x,y and z (3D) ray directions
        for (unsigned int i_direction = 0; i_direction < TDim; i_direction++){
			// Initialize the current direction distance
			distances[i_direction] = 1.0;

            // Creating the ray
            double ray[3] = {r_coords[0], r_coords[1], r_coords[2]};
			OctreeType* pOctree = CalculateDiscontinuousDistanceToSkinProcess<TDim>::CalculateDiscontinuousDistanceToSkinProcess::mFindIntersectedObjectsProcess.GetOctreePointer();
            pOctree->NormalizeCoordinates(ray);
            ray[i_direction] = 0; // Starting from the lower extreme

            this->GetRayIntersections(ray, i_direction, intersections);

            int ray_color = 1;
            std::vector<std::pair<double, Element::GeometryType*> >::iterator i_intersection = intersections.begin();
            while (i_intersection != intersections.end()) {
                double int_d = r_coords[i_direction] - i_intersection->first; // Octree ray intersection distance
                if (int_d > epsilon) {
                    ray_color = -ray_color;
                    distances[i_direction] = int_d;
                } else if (int_d > -epsilon) {
                    distances[i_direction] = 0.0;
                    break;
                } else {
                    if (distances[i_direction] > -int_d) {
                        distances[i_direction] = -int_d;
					}
                    break;
                }

                i_intersection++;
            }

            distances[i_direction] *= ray_color;
			if (ray_color == -1) {
				n_ray_neg++;
			} else {
				n_ray_pos++;
			}
        }

		// Check the obtained cartesian ray colors
		// If this situation happens, do the "evolved Predator" raycasting to vote
		if (n_ray_neg != 0 && n_ray_pos != 0) {
			this->ComputeExtraRayColors(epsilon, mExtraRaysEpsilon, r_coords, distances);
		}

        double distance = (std::abs(distances[0]) > std::abs(distances[1])) ? distances[1] : distances[0];
		if (TDim == 3){
        	distance = (std::abs(distance) > std::abs(distances[2])) ? distances[2] : distance;
		}

        return distance;
	}

	template<std::size_t TDim>
	void CalculateDistanceToSkinProcess<TDim>::ComputeExtraRayColors(
		const double Epsilon,
		const double RayPerturbation,
		const array_1d<double,3> &rCoords,
        array_1d<double,TDim> &rDistances)
	{
		// Set the extra ray origins
		std::vector<array_1d<double,3>> extra_ray_origs;
		this->GetExtraRayOrigins(RayPerturbation, rCoords, extra_ray_origs);

		// Get the pointer to the base Octree binary
		OctreeType* p_octree = CalculateDiscontinuousDistanceToSkinProcess<TDim>::CalculateDiscontinuousDistanceToSkinProcess::mFindIntersectedObjectsProcess.GetOctreePointer();

		// Loop the extra rays to compute its color
		unsigned int n_ray_pos = 0; // Positive rays counter
		unsigned int n_ray_neg = 0; // Negative rays counter
		IntersectionsContainerType intersections; // Ray intersections container initialization
		for (unsigned int i_direction = 0; i_direction < TDim; ++i_direction) {
			for (unsigned int i_ray = 0; i_ray < extra_ray_origs.size(); ++i_ray) {
				// Creating the ray
				array_1d<double,3> aux_ray = extra_ray_origs[i_ray];
				double ray[3] = {aux_ray[0], aux_ray[1], aux_ray[2]};
				p_octree->NormalizeCoordinates(ray);
				ray[i_direction] = 0; // Starting from the lower extreme
				this->CorrectExtraRayOrigin(ray); // Avoid extra ray normalized coordinates to be larger than 1 or 0
				this->GetRayIntersections(ray, i_direction, intersections);

				// Compute the extra rays intersections
				int ray_color = 1;
				std::vector<std::pair<double, Element::GeometryType*> >::iterator i_intersection = intersections.begin();
				while (i_intersection != intersections.end()) {
					double int_d = extra_ray_origs[i_ray][i_direction] - i_intersection->first; // Octree ray intersection distance
					if (int_d > Epsilon) {
						ray_color = -ray_color;
					} else if (int_d > -Epsilon) {
						break;
					} else {
						break;
					}
					i_intersection++;
				}

				// Update the extra rays color counters
				if (ray_color == -1) {
					n_ray_neg++;
				} else {
					n_ray_pos++;
				}
			}

		}

		// Do the extra rays voting
		int ray_color = n_ray_neg > n_ray_pos ? -1 : 1;
		for (unsigned int i_direction = 0; i_direction < TDim; ++i_direction) {
			rDistances[i_direction] = std::abs(rDistances[i_direction]) * ray_color;
		}
	}

	template<>
	void CalculateDistanceToSkinProcess<2>::GetExtraRayOrigins(
        const double RayEpsilon,
        const array_1d<double,3> &rCoords,
		std::vector<array_1d<double,3>> &rExtraRayOrigs)
	{
		if (rExtraRayOrigs.size() != 5) {
			rExtraRayOrigs.resize(5);
		}

		array_1d<double,3> aux_1; aux_1[0] = rCoords[0]; aux_1[1] = rCoords[1]; aux_1[2] = rCoords[2];
		array_1d<double,3> aux_2; aux_2[0] = rCoords[0] + 2*RayEpsilon; aux_2[1] = rCoords[1] + RayEpsilon; aux_2[2] = rCoords[2];
		array_1d<double,3> aux_3; aux_3[0] = rCoords[0] + RayEpsilon; aux_3[1] = rCoords[1] + 2*RayEpsilon; aux_3[2] = rCoords[2];
		array_1d<double,3> aux_4; aux_4[0] = rCoords[0] - 2*RayEpsilon; aux_4[1] = rCoords[1] - RayEpsilon; aux_4[2] = rCoords[2];
		array_1d<double,3> aux_5; aux_5[0] = rCoords[0] - RayEpsilon; aux_5[1] = rCoords[1] - 2*RayEpsilon; aux_5[2] = rCoords[2];

		rExtraRayOrigs[0] = aux_1;
		rExtraRayOrigs[1] = aux_2;
		rExtraRayOrigs[2] = aux_3;
		rExtraRayOrigs[3] = aux_4;
		rExtraRayOrigs[4] = aux_5;
	}

	template<>
	void CalculateDistanceToSkinProcess<3>::GetExtraRayOrigins(
        const double RayEpsilon,
        const array_1d<double,3> &rCoords,
		std::vector<array_1d<double,3>> &rExtraRayOrigs)
	{
		if (rExtraRayOrigs.size() != 9) {
			rExtraRayOrigs.resize(9);
		}

		array_1d<double,3> aux_1; aux_1[0] = rCoords[0]; aux_1[1] = rCoords[1]; aux_1[2] = rCoords[2];
		array_1d<double,3> aux_2; aux_2[0] = rCoords[0] + 2*RayEpsilon; aux_2[1] = rCoords[1] + RayEpsilon; aux_2[2] = rCoords[2] - RayEpsilon;
		array_1d<double,3> aux_3; aux_3[0] = rCoords[0] + RayEpsilon; aux_3[1] = rCoords[1] + 2*RayEpsilon; aux_3[2] = rCoords[2] - RayEpsilon;
		array_1d<double,3> aux_4; aux_4[0] = rCoords[0] - 2*RayEpsilon; aux_4[1] = rCoords[1] - RayEpsilon; aux_4[2] = rCoords[2] - RayEpsilon;
		array_1d<double,3> aux_5; aux_5[0] = rCoords[0] - RayEpsilon; aux_5[1] = rCoords[1] - 2*RayEpsilon; aux_5[2] = rCoords[2] - RayEpsilon;
		array_1d<double,3> aux_6; aux_6[0] = rCoords[0] + 2*RayEpsilon; aux_6[1] = rCoords[1] + RayEpsilon; aux_6[2] = rCoords[2] + RayEpsilon;
		array_1d<double,3> aux_7; aux_7[0] = rCoords[0] + RayEpsilon; aux_7[1] = rCoords[1] + 2*RayEpsilon; aux_7[2] = rCoords[2] + RayEpsilon;
		array_1d<double,3> aux_8; aux_8[0] = rCoords[0] - 2*RayEpsilon; aux_8[1] = rCoords[1] - RayEpsilon; aux_8[2] = rCoords[2] + RayEpsilon;
		array_1d<double,3> aux_9; aux_9[0] = rCoords[0] - RayEpsilon; aux_9[1] = rCoords[1] - 2*RayEpsilon; aux_9[2] = rCoords[2] + RayEpsilon;

		rExtraRayOrigs[0] = aux_1;
		rExtraRayOrigs[1] = aux_2;
		rExtraRayOrigs[2] = aux_3;
		rExtraRayOrigs[3] = aux_4;
		rExtraRayOrigs[4] = aux_5;
		rExtraRayOrigs[5] = aux_6;
		rExtraRayOrigs[6] = aux_7;
		rExtraRayOrigs[7] = aux_8;
		rExtraRayOrigs[8] = aux_9;
	}

	template<std::size_t TDim>
	void CalculateDistanceToSkinProcess<TDim>::CorrectExtraRayOrigin(double* ExtraRayCoords)
	{
		for (unsigned int d = 0; d < 3; ++d) {
			if (ExtraRayCoords[d] > 1.0) {
				ExtraRayCoords[d] = 1.0;
			} else if (ExtraRayCoords[d] < 0.0) {
				ExtraRayCoords[d] = 0.0;
			}
		}
	}

	template<std::size_t TDim>
	void CalculateDistanceToSkinProcess<TDim>::GetRayIntersections(
		const double* ray,
		const unsigned int direction,
		std::vector<std::pair<double,Element::GeometryType*> >& rIntersections)
	{
		// This function passes the ray through the model and gives the hit point to all objects in its way
        // Ray is of dimension (3) normalized in (0,1)^3 space
        // Direction can be 0,1,2 which are x,y and z respectively

        const double epsilon = 1.00e-12;

        // First clearing the intersections points vector
        rIntersections.clear();

		// Get the octree from the parent discontinuous distance process
        OctreeType* pOctree = CalculateDiscontinuousDistanceToSkinProcess<TDim>::mFindIntersectedObjectsProcess.GetOctreePointer();

		// Compute the normalized ray key
        OctreeType::key_type ray_key[3] = {pOctree->CalcKeyNormalized(ray[0]), pOctree->CalcKeyNormalized(ray[1]), pOctree->CalcKeyNormalized(ray[2])};

        // Getting the entrance cell from lower extreme
        OctreeType::key_type cell_key[3];
        OctreeType::cell_type* cell = pOctree->pGetCell(ray_key);
        while (cell) {
			// Get the current cell intersections
            const int cell_int = this->GetCellIntersections(cell, ray, ray_key, direction, rIntersections);
			KRATOS_ERROR_IF(cell_int != 0)
				<< "Error in GetCellIntersections for ray [" << ray[0] << "," << ray[1] << "," << ray[2] << "] with direction " << direction << std::endl;
			// And if it exists, go to the next cell
            if (cell->GetNeighbourKey(1 + direction * 2, cell_key)) {
                ray_key[direction] = cell_key[direction];
                cell = pOctree->pGetCell(ray_key);
                ray_key[direction] -= 1 ; // The key returned by GetNeighbourKey is inside the cell (minkey +1), to ensure that the corresponding cell get in pGetCell is the right one.
            } else {
                cell = NULL;
			}
        }

        // Eliminate the repeated intersecting objects
        if (!rIntersections.empty()) {
            // Sort
            std::sort(rIntersections.begin(), rIntersections.end());
            // Unique
            std::vector<std::pair<double, Element::GeometryType*> >::iterator i_begin = rIntersections.begin();
            std::vector<std::pair<double, Element::GeometryType*> >::iterator i_intersection = rIntersections.begin();
            while (++i_begin != rIntersections.end()) {
                // considering the very near points as the same points
                if (std::abs(i_begin->first - i_intersection->first) > epsilon) // if the hit points are far enough they are not the same
                    *(++i_intersection) = *i_begin;
            }
            rIntersections.resize((++i_intersection) - rIntersections.begin());
        }
	}

	template<std::size_t TDim>
	int  CalculateDistanceToSkinProcess<TDim>::GetCellIntersections(
		OctreeType::cell_type* cell,
		const double* ray,
		OctreeType::key_type* ray_key,
		const unsigned int direction,
		std::vector<std::pair<double, Element::GeometryType*> > &rIntersections)
	{
		//This function passes the ray through the cell and gives the hit point to all objects in its way
		//ray is of dimension (3) normalized in (0,1)^3 space
		// direction can be 0,1,2 which are x,y and z respectively
		typedef OctreeType::cell_type::object_container_type object_container_type;
		object_container_type* objects = (cell->pGetObjects());

		// There are no intersection in empty cells
		if (objects->empty()){
			return 0;
		}

		// Calculating the two extreme of the ray segment inside the cell
		double ray_point1[3] = {ray[0], ray[1], ray[2]};
		double ray_point2[3] = {ray[0], ray[1], ray[2]};
		double normalized_coordinate;

		OctreeType* pOctree = CalculateDiscontinuousDistanceToSkinProcess<TDim>::mFindIntersectedObjectsProcess.GetOctreePointer();
		pOctree->CalculateCoordinateNormalized(ray_key[direction], normalized_coordinate);
		ray_point1[direction] = normalized_coordinate;
		ray_point2[direction] = ray_point1[direction] + pOctree->CalcSizeNormalized(cell);
		pOctree->ScaleBackToOriginalCoordinate(ray_point1);
		pOctree->ScaleBackToOriginalCoordinate(ray_point2);

		// This is a workaround to avoid the z-component in 2D
		if (TDim == 2){
			ray_point1[2] = 0.0;
			ray_point2[2] = 0.0;
		}

		for (object_container_type::iterator i_object = objects->begin(); i_object != objects->end(); ++i_object){
			double intersection[3]={0.0, 0.0, 0.0};
			const int is_intersected = ComputeRayIntersection((*i_object)->GetGeometry(), ray_point1, ray_point2, intersection);
			if (is_intersected == 1){ // There is an intersection but not coplanar
				rIntersections.push_back(std::pair<double, Element::GeometryType*>(intersection[direction], &((*i_object)->GetGeometry())));
			}
		}

		return 0;
	}

	template<>
	int CalculateDistanceToSkinProcess<2>::ComputeRayIntersection(
		Element::GeometryType& rGeometry,
        const double* pRayPoint1,
        const double* pRayPoint2,
        double* pIntersectionPoint)
	{
		// Auxiliar arrays
		array_1d<double,3> ray_pt_1;
		array_1d<double,3> ray_pt_2;
		for (unsigned int i = 0; i < 3; ++i){
			ray_pt_1[i] = pRayPoint1[i];
			ray_pt_2[i] = pRayPoint2[i];
		}

		// Call the line - line intersection util
		array_1d<double,3> int_pt = ZeroVector(3);
		const double tolerance = 1.0e-12*rGeometry.Length();
		const int is_intersected =  IntersectionUtilities::ComputeLineLineIntersection(
			rGeometry,
			ray_pt_1,
			ray_pt_2,
			int_pt,
			tolerance);

		// Convert the auxiliar intersection point to the original type
		for (unsigned int i = 0; i < 3; ++i){
			pIntersectionPoint[i] = int_pt[i];
		}

		return is_intersected;
	}

	template<>
	int CalculateDistanceToSkinProcess<3>::ComputeRayIntersection(
		Element::GeometryType& rGeometry,
        const double* pRayPoint1,
        const double* pRayPoint2,
        double* pIntersectionPoint)
	{
		// Auxiliar arrays
		array_1d<double,3> ray_pt_1;
		array_1d<double,3> ray_pt_2;
		for (unsigned int i = 0; i < 3; ++i){
			ray_pt_1[i] = pRayPoint1[i];
			ray_pt_2[i] = pRayPoint2[i];
		}

		// Call the line - triangle intersection util
		array_1d<double,3> int_pt = ZeroVector(3);
		const double tolerance = 1.0e-12*std::sqrt(rGeometry.Length());
		const int is_intersected = IntersectionUtilities::ComputeTriangleLineIntersection(
			rGeometry,
			ray_pt_1,
			ray_pt_2,
			int_pt,
			tolerance);

		// Convert the auxiliar intersection point to the original type
		for (unsigned int i = 0; i < 3; ++i){
			pIntersectionPoint[i] = int_pt[i];
		}

		return is_intersected;
>>>>>>> 98c1b250
	}

	template<>
	double inline CalculateDistanceToSkinProcess<2>::CalculatePointDistance(
		const Element::GeometryType &rIntObjGeom,
		const Point &rDistancePoint)
	{
		return GeometryUtils::PointDistanceToLineSegment3D(
			rIntObjGeom[0],
			rIntObjGeom[1],
			rDistancePoint);
	}

	template<>
	double inline CalculateDistanceToSkinProcess<3>::CalculatePointDistance(
		const Element::GeometryType &rIntObjGeom,
		const Point &rDistancePoint)
	{
		return GeometryUtils::PointDistanceToTriangle3D(
			rIntObjGeom[0],
			rIntObjGeom[1],
			rIntObjGeom[2],
			rDistancePoint);
	}

	template<std::size_t TDim>
	void CalculateDistanceToSkinProcess<TDim>::Execute()
	{
		this->Initialize();
		this->FindIntersections();
		this->CalculateDistances(this->GetIntersections());
	}

	/// Turn back information as a string.
	template<std::size_t TDim>
	std::string CalculateDistanceToSkinProcess<TDim>::Info() const
	{
		return "CalculateDistanceToSkinProcess";
	}

	/// Print information about this object.
	template<std::size_t TDim>
	void CalculateDistanceToSkinProcess<TDim>::PrintInfo(std::ostream& rOStream) const
	{
		rOStream << Info();
	}

	/// Print object's data.
	template<std::size_t TDim>
	void CalculateDistanceToSkinProcess<TDim>::PrintData(std::ostream& rOStream) const
	{
	}

	template class Kratos::CalculateDistanceToSkinProcess<2>;
	template class Kratos::CalculateDistanceToSkinProcess<3>;

}  // namespace Kratos.<|MERGE_RESOLUTION|>--- conflicted
+++ resolved
@@ -189,381 +189,8 @@
 	template<std::size_t TDim>
 	void CalculateDistanceToSkinProcess<TDim>::CalculateRayDistances()
 	{
-<<<<<<< HEAD
 		ApplyRayCastingProcess<TDim> ray_casting_process(CalculateDiscontinuousDistanceToSkinProcess<TDim>::mFindIntersectedObjectsProcess, mExtraRaysEpsilon);
 		ray_casting_process.Execute();
-=======
-		ModelPart& ModelPart1 = (CalculateDiscontinuousDistanceToSkinProcess<TDim>::mFindIntersectedObjectsProcess).GetModelPart1();
-
-		#pragma omp parallel for
-		for(int k = 0 ; k < static_cast<int>(ModelPart1.NumberOfNodes()); ++k) {
-			auto it_node = ModelPart1.NodesBegin() + k;
-			double &node_distance = it_node->GetSolutionStepValue(DISTANCE);
-			const double ray_distance = this->DistancePositionInSpace(*it_node);
-			if (ray_distance * node_distance < 0.0) {
-				node_distance = -node_distance;
-			}
-        }
-	}
-
-	template<std::size_t TDim>
-	double CalculateDistanceToSkinProcess<TDim>::DistancePositionInSpace(const Node<3> &rNode)
-	{
-        const double epsilon = 1e-12;
-		array_1d<double,TDim> distances;
-		unsigned int n_ray_pos(0), n_ray_neg(0);
-        IntersectionsContainerType intersections;
-		const array_1d<double,3> &r_coords = rNode.Coordinates();
-
-		// Loop the x,y and z (3D) ray directions
-        for (unsigned int i_direction = 0; i_direction < TDim; i_direction++){
-			// Initialize the current direction distance
-			distances[i_direction] = 1.0;
-
-            // Creating the ray
-            double ray[3] = {r_coords[0], r_coords[1], r_coords[2]};
-			OctreeType* pOctree = CalculateDiscontinuousDistanceToSkinProcess<TDim>::CalculateDiscontinuousDistanceToSkinProcess::mFindIntersectedObjectsProcess.GetOctreePointer();
-            pOctree->NormalizeCoordinates(ray);
-            ray[i_direction] = 0; // Starting from the lower extreme
-
-            this->GetRayIntersections(ray, i_direction, intersections);
-
-            int ray_color = 1;
-            std::vector<std::pair<double, Element::GeometryType*> >::iterator i_intersection = intersections.begin();
-            while (i_intersection != intersections.end()) {
-                double int_d = r_coords[i_direction] - i_intersection->first; // Octree ray intersection distance
-                if (int_d > epsilon) {
-                    ray_color = -ray_color;
-                    distances[i_direction] = int_d;
-                } else if (int_d > -epsilon) {
-                    distances[i_direction] = 0.0;
-                    break;
-                } else {
-                    if (distances[i_direction] > -int_d) {
-                        distances[i_direction] = -int_d;
-					}
-                    break;
-                }
-
-                i_intersection++;
-            }
-
-            distances[i_direction] *= ray_color;
-			if (ray_color == -1) {
-				n_ray_neg++;
-			} else {
-				n_ray_pos++;
-			}
-        }
-
-		// Check the obtained cartesian ray colors
-		// If this situation happens, do the "evolved Predator" raycasting to vote
-		if (n_ray_neg != 0 && n_ray_pos != 0) {
-			this->ComputeExtraRayColors(epsilon, mExtraRaysEpsilon, r_coords, distances);
-		}
-
-        double distance = (std::abs(distances[0]) > std::abs(distances[1])) ? distances[1] : distances[0];
-		if (TDim == 3){
-        	distance = (std::abs(distance) > std::abs(distances[2])) ? distances[2] : distance;
-		}
-
-        return distance;
-	}
-
-	template<std::size_t TDim>
-	void CalculateDistanceToSkinProcess<TDim>::ComputeExtraRayColors(
-		const double Epsilon,
-		const double RayPerturbation,
-		const array_1d<double,3> &rCoords,
-        array_1d<double,TDim> &rDistances)
-	{
-		// Set the extra ray origins
-		std::vector<array_1d<double,3>> extra_ray_origs;
-		this->GetExtraRayOrigins(RayPerturbation, rCoords, extra_ray_origs);
-
-		// Get the pointer to the base Octree binary
-		OctreeType* p_octree = CalculateDiscontinuousDistanceToSkinProcess<TDim>::CalculateDiscontinuousDistanceToSkinProcess::mFindIntersectedObjectsProcess.GetOctreePointer();
-
-		// Loop the extra rays to compute its color
-		unsigned int n_ray_pos = 0; // Positive rays counter
-		unsigned int n_ray_neg = 0; // Negative rays counter
-		IntersectionsContainerType intersections; // Ray intersections container initialization
-		for (unsigned int i_direction = 0; i_direction < TDim; ++i_direction) {
-			for (unsigned int i_ray = 0; i_ray < extra_ray_origs.size(); ++i_ray) {
-				// Creating the ray
-				array_1d<double,3> aux_ray = extra_ray_origs[i_ray];
-				double ray[3] = {aux_ray[0], aux_ray[1], aux_ray[2]};
-				p_octree->NormalizeCoordinates(ray);
-				ray[i_direction] = 0; // Starting from the lower extreme
-				this->CorrectExtraRayOrigin(ray); // Avoid extra ray normalized coordinates to be larger than 1 or 0
-				this->GetRayIntersections(ray, i_direction, intersections);
-
-				// Compute the extra rays intersections
-				int ray_color = 1;
-				std::vector<std::pair<double, Element::GeometryType*> >::iterator i_intersection = intersections.begin();
-				while (i_intersection != intersections.end()) {
-					double int_d = extra_ray_origs[i_ray][i_direction] - i_intersection->first; // Octree ray intersection distance
-					if (int_d > Epsilon) {
-						ray_color = -ray_color;
-					} else if (int_d > -Epsilon) {
-						break;
-					} else {
-						break;
-					}
-					i_intersection++;
-				}
-
-				// Update the extra rays color counters
-				if (ray_color == -1) {
-					n_ray_neg++;
-				} else {
-					n_ray_pos++;
-				}
-			}
-
-		}
-
-		// Do the extra rays voting
-		int ray_color = n_ray_neg > n_ray_pos ? -1 : 1;
-		for (unsigned int i_direction = 0; i_direction < TDim; ++i_direction) {
-			rDistances[i_direction] = std::abs(rDistances[i_direction]) * ray_color;
-		}
-	}
-
-	template<>
-	void CalculateDistanceToSkinProcess<2>::GetExtraRayOrigins(
-        const double RayEpsilon,
-        const array_1d<double,3> &rCoords,
-		std::vector<array_1d<double,3>> &rExtraRayOrigs)
-	{
-		if (rExtraRayOrigs.size() != 5) {
-			rExtraRayOrigs.resize(5);
-		}
-
-		array_1d<double,3> aux_1; aux_1[0] = rCoords[0]; aux_1[1] = rCoords[1]; aux_1[2] = rCoords[2];
-		array_1d<double,3> aux_2; aux_2[0] = rCoords[0] + 2*RayEpsilon; aux_2[1] = rCoords[1] + RayEpsilon; aux_2[2] = rCoords[2];
-		array_1d<double,3> aux_3; aux_3[0] = rCoords[0] + RayEpsilon; aux_3[1] = rCoords[1] + 2*RayEpsilon; aux_3[2] = rCoords[2];
-		array_1d<double,3> aux_4; aux_4[0] = rCoords[0] - 2*RayEpsilon; aux_4[1] = rCoords[1] - RayEpsilon; aux_4[2] = rCoords[2];
-		array_1d<double,3> aux_5; aux_5[0] = rCoords[0] - RayEpsilon; aux_5[1] = rCoords[1] - 2*RayEpsilon; aux_5[2] = rCoords[2];
-
-		rExtraRayOrigs[0] = aux_1;
-		rExtraRayOrigs[1] = aux_2;
-		rExtraRayOrigs[2] = aux_3;
-		rExtraRayOrigs[3] = aux_4;
-		rExtraRayOrigs[4] = aux_5;
-	}
-
-	template<>
-	void CalculateDistanceToSkinProcess<3>::GetExtraRayOrigins(
-        const double RayEpsilon,
-        const array_1d<double,3> &rCoords,
-		std::vector<array_1d<double,3>> &rExtraRayOrigs)
-	{
-		if (rExtraRayOrigs.size() != 9) {
-			rExtraRayOrigs.resize(9);
-		}
-
-		array_1d<double,3> aux_1; aux_1[0] = rCoords[0]; aux_1[1] = rCoords[1]; aux_1[2] = rCoords[2];
-		array_1d<double,3> aux_2; aux_2[0] = rCoords[0] + 2*RayEpsilon; aux_2[1] = rCoords[1] + RayEpsilon; aux_2[2] = rCoords[2] - RayEpsilon;
-		array_1d<double,3> aux_3; aux_3[0] = rCoords[0] + RayEpsilon; aux_3[1] = rCoords[1] + 2*RayEpsilon; aux_3[2] = rCoords[2] - RayEpsilon;
-		array_1d<double,3> aux_4; aux_4[0] = rCoords[0] - 2*RayEpsilon; aux_4[1] = rCoords[1] - RayEpsilon; aux_4[2] = rCoords[2] - RayEpsilon;
-		array_1d<double,3> aux_5; aux_5[0] = rCoords[0] - RayEpsilon; aux_5[1] = rCoords[1] - 2*RayEpsilon; aux_5[2] = rCoords[2] - RayEpsilon;
-		array_1d<double,3> aux_6; aux_6[0] = rCoords[0] + 2*RayEpsilon; aux_6[1] = rCoords[1] + RayEpsilon; aux_6[2] = rCoords[2] + RayEpsilon;
-		array_1d<double,3> aux_7; aux_7[0] = rCoords[0] + RayEpsilon; aux_7[1] = rCoords[1] + 2*RayEpsilon; aux_7[2] = rCoords[2] + RayEpsilon;
-		array_1d<double,3> aux_8; aux_8[0] = rCoords[0] - 2*RayEpsilon; aux_8[1] = rCoords[1] - RayEpsilon; aux_8[2] = rCoords[2] + RayEpsilon;
-		array_1d<double,3> aux_9; aux_9[0] = rCoords[0] - RayEpsilon; aux_9[1] = rCoords[1] - 2*RayEpsilon; aux_9[2] = rCoords[2] + RayEpsilon;
-
-		rExtraRayOrigs[0] = aux_1;
-		rExtraRayOrigs[1] = aux_2;
-		rExtraRayOrigs[2] = aux_3;
-		rExtraRayOrigs[3] = aux_4;
-		rExtraRayOrigs[4] = aux_5;
-		rExtraRayOrigs[5] = aux_6;
-		rExtraRayOrigs[6] = aux_7;
-		rExtraRayOrigs[7] = aux_8;
-		rExtraRayOrigs[8] = aux_9;
-	}
-
-	template<std::size_t TDim>
-	void CalculateDistanceToSkinProcess<TDim>::CorrectExtraRayOrigin(double* ExtraRayCoords)
-	{
-		for (unsigned int d = 0; d < 3; ++d) {
-			if (ExtraRayCoords[d] > 1.0) {
-				ExtraRayCoords[d] = 1.0;
-			} else if (ExtraRayCoords[d] < 0.0) {
-				ExtraRayCoords[d] = 0.0;
-			}
-		}
-	}
-
-	template<std::size_t TDim>
-	void CalculateDistanceToSkinProcess<TDim>::GetRayIntersections(
-		const double* ray,
-		const unsigned int direction,
-		std::vector<std::pair<double,Element::GeometryType*> >& rIntersections)
-	{
-		// This function passes the ray through the model and gives the hit point to all objects in its way
-        // Ray is of dimension (3) normalized in (0,1)^3 space
-        // Direction can be 0,1,2 which are x,y and z respectively
-
-        const double epsilon = 1.00e-12;
-
-        // First clearing the intersections points vector
-        rIntersections.clear();
-
-		// Get the octree from the parent discontinuous distance process
-        OctreeType* pOctree = CalculateDiscontinuousDistanceToSkinProcess<TDim>::mFindIntersectedObjectsProcess.GetOctreePointer();
-
-		// Compute the normalized ray key
-        OctreeType::key_type ray_key[3] = {pOctree->CalcKeyNormalized(ray[0]), pOctree->CalcKeyNormalized(ray[1]), pOctree->CalcKeyNormalized(ray[2])};
-
-        // Getting the entrance cell from lower extreme
-        OctreeType::key_type cell_key[3];
-        OctreeType::cell_type* cell = pOctree->pGetCell(ray_key);
-        while (cell) {
-			// Get the current cell intersections
-            const int cell_int = this->GetCellIntersections(cell, ray, ray_key, direction, rIntersections);
-			KRATOS_ERROR_IF(cell_int != 0)
-				<< "Error in GetCellIntersections for ray [" << ray[0] << "," << ray[1] << "," << ray[2] << "] with direction " << direction << std::endl;
-			// And if it exists, go to the next cell
-            if (cell->GetNeighbourKey(1 + direction * 2, cell_key)) {
-                ray_key[direction] = cell_key[direction];
-                cell = pOctree->pGetCell(ray_key);
-                ray_key[direction] -= 1 ; // The key returned by GetNeighbourKey is inside the cell (minkey +1), to ensure that the corresponding cell get in pGetCell is the right one.
-            } else {
-                cell = NULL;
-			}
-        }
-
-        // Eliminate the repeated intersecting objects
-        if (!rIntersections.empty()) {
-            // Sort
-            std::sort(rIntersections.begin(), rIntersections.end());
-            // Unique
-            std::vector<std::pair<double, Element::GeometryType*> >::iterator i_begin = rIntersections.begin();
-            std::vector<std::pair<double, Element::GeometryType*> >::iterator i_intersection = rIntersections.begin();
-            while (++i_begin != rIntersections.end()) {
-                // considering the very near points as the same points
-                if (std::abs(i_begin->first - i_intersection->first) > epsilon) // if the hit points are far enough they are not the same
-                    *(++i_intersection) = *i_begin;
-            }
-            rIntersections.resize((++i_intersection) - rIntersections.begin());
-        }
-	}
-
-	template<std::size_t TDim>
-	int  CalculateDistanceToSkinProcess<TDim>::GetCellIntersections(
-		OctreeType::cell_type* cell,
-		const double* ray,
-		OctreeType::key_type* ray_key,
-		const unsigned int direction,
-		std::vector<std::pair<double, Element::GeometryType*> > &rIntersections)
-	{
-		//This function passes the ray through the cell and gives the hit point to all objects in its way
-		//ray is of dimension (3) normalized in (0,1)^3 space
-		// direction can be 0,1,2 which are x,y and z respectively
-		typedef OctreeType::cell_type::object_container_type object_container_type;
-		object_container_type* objects = (cell->pGetObjects());
-
-		// There are no intersection in empty cells
-		if (objects->empty()){
-			return 0;
-		}
-
-		// Calculating the two extreme of the ray segment inside the cell
-		double ray_point1[3] = {ray[0], ray[1], ray[2]};
-		double ray_point2[3] = {ray[0], ray[1], ray[2]};
-		double normalized_coordinate;
-
-		OctreeType* pOctree = CalculateDiscontinuousDistanceToSkinProcess<TDim>::mFindIntersectedObjectsProcess.GetOctreePointer();
-		pOctree->CalculateCoordinateNormalized(ray_key[direction], normalized_coordinate);
-		ray_point1[direction] = normalized_coordinate;
-		ray_point2[direction] = ray_point1[direction] + pOctree->CalcSizeNormalized(cell);
-		pOctree->ScaleBackToOriginalCoordinate(ray_point1);
-		pOctree->ScaleBackToOriginalCoordinate(ray_point2);
-
-		// This is a workaround to avoid the z-component in 2D
-		if (TDim == 2){
-			ray_point1[2] = 0.0;
-			ray_point2[2] = 0.0;
-		}
-
-		for (object_container_type::iterator i_object = objects->begin(); i_object != objects->end(); ++i_object){
-			double intersection[3]={0.0, 0.0, 0.0};
-			const int is_intersected = ComputeRayIntersection((*i_object)->GetGeometry(), ray_point1, ray_point2, intersection);
-			if (is_intersected == 1){ // There is an intersection but not coplanar
-				rIntersections.push_back(std::pair<double, Element::GeometryType*>(intersection[direction], &((*i_object)->GetGeometry())));
-			}
-		}
-
-		return 0;
-	}
-
-	template<>
-	int CalculateDistanceToSkinProcess<2>::ComputeRayIntersection(
-		Element::GeometryType& rGeometry,
-        const double* pRayPoint1,
-        const double* pRayPoint2,
-        double* pIntersectionPoint)
-	{
-		// Auxiliar arrays
-		array_1d<double,3> ray_pt_1;
-		array_1d<double,3> ray_pt_2;
-		for (unsigned int i = 0; i < 3; ++i){
-			ray_pt_1[i] = pRayPoint1[i];
-			ray_pt_2[i] = pRayPoint2[i];
-		}
-
-		// Call the line - line intersection util
-		array_1d<double,3> int_pt = ZeroVector(3);
-		const double tolerance = 1.0e-12*rGeometry.Length();
-		const int is_intersected =  IntersectionUtilities::ComputeLineLineIntersection(
-			rGeometry,
-			ray_pt_1,
-			ray_pt_2,
-			int_pt,
-			tolerance);
-
-		// Convert the auxiliar intersection point to the original type
-		for (unsigned int i = 0; i < 3; ++i){
-			pIntersectionPoint[i] = int_pt[i];
-		}
-
-		return is_intersected;
-	}
-
-	template<>
-	int CalculateDistanceToSkinProcess<3>::ComputeRayIntersection(
-		Element::GeometryType& rGeometry,
-        const double* pRayPoint1,
-        const double* pRayPoint2,
-        double* pIntersectionPoint)
-	{
-		// Auxiliar arrays
-		array_1d<double,3> ray_pt_1;
-		array_1d<double,3> ray_pt_2;
-		for (unsigned int i = 0; i < 3; ++i){
-			ray_pt_1[i] = pRayPoint1[i];
-			ray_pt_2[i] = pRayPoint2[i];
-		}
-
-		// Call the line - triangle intersection util
-		array_1d<double,3> int_pt = ZeroVector(3);
-		const double tolerance = 1.0e-12*std::sqrt(rGeometry.Length());
-		const int is_intersected = IntersectionUtilities::ComputeTriangleLineIntersection(
-			rGeometry,
-			ray_pt_1,
-			ray_pt_2,
-			int_pt,
-			tolerance);
-
-		// Convert the auxiliar intersection point to the original type
-		for (unsigned int i = 0; i < 3; ++i){
-			pIntersectionPoint[i] = int_pt[i];
-		}
-
-		return is_intersected;
->>>>>>> 98c1b250
 	}
 
 	template<>
