--- conflicted
+++ resolved
@@ -147,11 +147,7 @@
         {
             KRATOS_THROW_ERROR(std::runtime_error,"Direction vector is expected to have size 3. Direction vector currently passed",mdirection);
         }
-<<<<<<< HEAD
-            
-=======
-
->>>>>>> 2691b8ec
+
         typedef Variable<double> component_type;
         if(KratosComponents< component_type >::Has(mvariable_name+std::string("_X")) == false)
         {
@@ -210,11 +206,7 @@
         {
             KRATOS_THROW_ERROR(std::runtime_error,"Direction vector is expected to have size 3. Direction vector currently passed",mdirection);
         }
-<<<<<<< HEAD
-            
-=======
-
->>>>>>> 2691b8ec
+
         typedef Variable<double> component_type;
         if(KratosComponents< component_type >::Has(mvariable_name+std::string("_X")) == false)
         {
@@ -264,17 +256,10 @@
         //compute the value to be applied
         array_1d<double,3> value = mmodulus*mdirection;
         typedef Variable<double> component_type;
-<<<<<<< HEAD
-        
-        component_type varx = KratosComponents< component_type >::Get(mvariable_name+std::string("_X"));
-        component_type vary = KratosComponents< component_type >::Get(mvariable_name+std::string("_Y"));
-        component_type varz = KratosComponents< component_type >::Get(mvariable_name+std::string("_Z"));
-=======
 
         const component_type& varx = KratosComponents< component_type >::Get(mvariable_name+std::string("_X"));
         const component_type& vary = KratosComponents< component_type >::Get(mvariable_name+std::string("_Y"));
         const component_type& varz = KratosComponents< component_type >::Get(mvariable_name+std::string("_Z"));
->>>>>>> 2691b8ec
 
         InternalApplyValue<component_type >(varx, this->Is(X_COMPONENT_FIXED),  value[0]);
         InternalApplyValue<component_type >(vary, this->Is(Y_COMPONENT_FIXED),  value[1]);
