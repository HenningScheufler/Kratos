--- conflicted
+++ resolved
@@ -62,10 +62,6 @@
     BlockPartition(TIteratorType it_begin,
                    TIteratorType it_end,
                    int Nchunks = omp_get_max_threads())
-<<<<<<< HEAD
-        : mNchunks(Nchunks)
-=======
->>>>>>> 57f8e233
     {
         KRATOS_ERROR_IF(Nchunks < 1) << "Number of chunks must be > 0 (and not " << Nchunks << ")" << std::endl;
 
@@ -81,11 +77,7 @@
         mBlockPartition[0] = it_begin;
         mBlockPartition[mNchunks] = it_end;
         for (int i=1; i<mNchunks; i++) {
-<<<<<<< HEAD
-            mBlockPartition[i] = mBlockPartition[i-1] + mBlockPartitionSize;
-=======
             mBlockPartition[i] = mBlockPartition[i-1] + block_partition_size;
->>>>>>> 57f8e233
         }
     }
 
@@ -133,8 +125,6 @@
         return global_reducer.GetValue();
     }
 
-<<<<<<< HEAD
-=======
     /** @brief loop with thread local storage (TLS). f called on every entry in rData
      * @param TThreadLocalStorage template parameter specifying the thread local storage
      * @param f - must be a function accepting as input TContainerType::value_type& and the thread local storage
@@ -188,7 +178,6 @@
         return global_reducer.GetValue();
     }
 
->>>>>>> 57f8e233
 private:
     int mNchunks;
     std::array<TIteratorType, TMaxThreads> mBlockPartition;
@@ -257,15 +246,6 @@
  */
     IndexPartition(TIndexType Size,
                    int Nchunks = omp_get_max_threads())
-<<<<<<< HEAD
-        : mNchunks(Nchunks)
-    {
-        int mBlockPartitionSize = Size / mNchunks;
-        mBlockPartition[0] = 0;
-        mBlockPartition[mNchunks] = Size;
-        for (int i=1; i<mNchunks; i++) {
-            mBlockPartition[i] = mBlockPartition[i-1] + mBlockPartitionSize;
-=======
     {
         KRATOS_ERROR_IF(Nchunks < 1) << "Number of chunks must be > 0 (and not " << Nchunks << ")" << std::endl;
 
@@ -281,7 +261,6 @@
         mBlockPartition[mNchunks] = Size;
         for (int i=1; i<mNchunks; i++) {
             mBlockPartition[i] = mBlockPartition[i-1] + block_partition_size;
->>>>>>> 57f8e233
         }
 
     }
@@ -353,15 +332,6 @@
         return global_reducer.GetValue();
     }
 
-<<<<<<< HEAD
-private:
-    int mNchunks;
-    std::array<TIndexType, TMaxThreads> mBlockPartition;
-};
-
-} // namespace Kratos.
-
-=======
 
     /** @brief loop with thread local storage (TLS). f called on every entry in rData
      * @param TThreadLocalStorage template parameter specifying the thread local storage
@@ -423,5 +393,4 @@
 
 } // namespace Kratos.
 
->>>>>>> 57f8e233
 #endif // KRATOS_PARALLEL_UTILITIES_H_INCLUDED defined