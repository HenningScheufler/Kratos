--- conflicted
+++ resolved
@@ -19,13 +19,10 @@
 
 namespace Kratos 
 {
-<<<<<<< HEAD
-=======
 constexpr std::size_t VolumeInsideVoxelUtility::mNeighbours[4][2];
 
 /**********************************************************************************/
 /**********************************************************************************/
->>>>>>> 332faebc
 
 double VolumeInsideVoxelUtility::NodesApproximation(const GeometryType& rVoxel) {
     double volume = 0;
@@ -79,76 +76,9 @@
     const GeometryArrayType& rTriangles     
 ) {
     double area = 0;
-<<<<<<< HEAD
     auto& edges = rFace.GenerateEdges();
     auto nodes = rFace.Points(); 
     const double face_area = PointsArea(nodes);
-=======
-    GeometryArrayType edges = rFace.GenerateEdges();
-    const PointsArrayType& nodes = rFace.Points(); 
-    std::vector<std::pair<double,double>> min_distance_to_node(edges.size(),{0.5,0.5}); 
-    //each pair represents an edge and contains as first() the minimum distance between
-    //ends[1] and an intersection and as second() the minimum distance between ends[1] and an intersection 
-
-    std::vector<double> length(edges.size()); 
-    for(std::size_t i = 0; i < edges.size(); i++) {
-        const PointsArrayType& ends = edges[i].Points();
-        const double l = norm_2(ends[0].Coordinates() - ends[1].Coordinates());
-        length[i] = l;
-    }
-
-    for (std::size_t i = 0; i < rTriangles.size(); i++) {
-        int result = 0; 
-        array_1d<double,3> intersection;
-        std::size_t j = 0;
-
-        /*We will iterate through the edges using a while loop, so that if a triangles intersects 2 edges (unlikely 
-        but possible), only one will be taken into account to create the matrixes. */
-        while(!result && j < edges.size()) { 
-            const PointsArrayType& ends = edges[j].Points();
-            result = IntersectionUtilities::ComputeTriangleLineIntersection(rTriangles[i],ends[0],ends[1],intersection);
-
-            if (result) {
-                const double dist = norm_2(ends[0].Coordinates() - intersection);
-                if ( dist < (min_distance_to_node[j].first*length[j])) {
-                    min_distance_to_node[j].first = dist/length[j];
-                } 
-
-                const double dist2 = norm_2(ends[1].Coordinates() - intersection);
-                if (dist2 < (min_distance_to_node[j].second*length[j])) {
-                    min_distance_to_node[j].second = dist2/length[j];
-                } 
-            }
-            j++;
-        }
-    }
-
-    //std::vector<std::vector<double>> VolumeInsideVoxelUtility::mNeighbours{{3,1},{0,2},{1,3},{0,2}};  
-    for(std::size_t i = 0; i < nodes.size(); i++ ) {
-        const double factor = GetFactor(nodes,i);
-        double partial_area;
-        if (nodes[i].GetSolutionStepValue(DISTANCE) > 0) {
-            partial_area = factor*min_distance_to_node[(i+3)%4].second*min_distance_to_node[i].first;
-        } else  {
-            partial_area = 1.0/nodes.size() - factor*min_distance_to_node[(i+3)%4].second*min_distance_to_node[i].first;
-        }
-        area += partial_area;
-    }
-    return area;
-}
-
-/**********************************************************************************/
-/**********************************************************************************/
-
-double VolumeInsideVoxelUtility::HexahedraFaceArea(
-    const GeometryType& rFace,  
-    const GeometryArrayType& rTriangles     
-) {
-    double area = 0;
-    GeometryArrayType edges = rFace.GenerateEdges();
-    PointsArrayType nodes = rFace.Points(); 
-    const double face_area = TetraVolume(nodes);
->>>>>>> 332faebc
     std::vector<std::pair<double,double>> min_distance_to_node(edges.size(),{1,1}); 
     
     int nodes_inside = 0;
@@ -197,10 +127,7 @@
         }
     }
 
-<<<<<<< HEAD
-=======
     //std::size_t VolumeInsideVoxelUtility::mNeighbours[4][2] = {{3,1},{0,2},{1,3},{2,0}};  
->>>>>>> 332faebc
     for(std::size_t i = 0; i < nodes.size(); i++ ) {
         array_1d<double,3> v_left{nodes[i].X() -nodes[VolumeInsideVoxelUtility::mNeighbours[i][0]].X(), nodes[i].Y() -nodes[VolumeInsideVoxelUtility::mNeighbours[i][0]].Y(), nodes[i].Z() -nodes[VolumeInsideVoxelUtility::mNeighbours[i][0]].Z()};
         array_1d<double,3> v_right{nodes[i].X() -nodes[VolumeInsideVoxelUtility::mNeighbours[i][1]].X(), nodes[i].Y() -nodes[VolumeInsideVoxelUtility::mNeighbours[i][1]].Y(), nodes[i].Z() -nodes[VolumeInsideVoxelUtility::mNeighbours[i][1]].Z()};
@@ -350,13 +277,7 @@
     const bool left_inside = rNodes[VolumeInsideVoxedDefinition::Neighbours[NodeIndex][0]].GetSolutionStepValue(DISTANCE) > 0;
     const bool right_inside =  rNodes[VolumeInsideVoxedDefinition::Neighbours[NodeIndex][1]].GetSolutionStepValue(DISTANCE) < 0;
 
-<<<<<<< HEAD
     if ((me_inside && !left_inside && !right_inside) || (!me_inside && left_inside && right_inside)) {
-=======
-    if( (rNodes[NodeIndex].GetSolutionStepValue(DISTANCE) > 0 && rNodes[VolumeInsideVoxelUtility::mNeighbours[NodeIndex][0]].GetSolutionStepValue(DISTANCE) < 0 &&
-        rNodes[VolumeInsideVoxelUtility::mNeighbours[NodeIndex][1]].GetSolutionStepValue(DISTANCE) < 0) || (rNodes[NodeIndex].GetSolutionStepValue(DISTANCE) < 0 && 
-        rNodes[VolumeInsideVoxelUtility::mNeighbours[NodeIndex][0]].GetSolutionStepValue(DISTANCE) > 0 && rNodes[VolumeInsideVoxelUtility::mNeighbours[NodeIndex][1]].GetSolutionStepValue(DISTANCE) > 0)) {
->>>>>>> 332faebc
             return 0.5;
     }
     return 1.0;
