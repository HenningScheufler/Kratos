--- conflicted
+++ resolved
@@ -157,11 +157,7 @@
 
             // iterate through polygon and check for knot intersections
             for (IndexType i = 1; i < polygon.size(); ++i) {
-<<<<<<< HEAD
-                if (std::get<1>(polygon[i])[0] - min_1 < (-1) * Tolerance) {
-=======
                 if (std::get<1>(polygon[i])[0] - min_1 < -Tolerance) {
->>>>>>> 5a0cd34f
                     double intersection_parameter = BisectionToAxis(
                         rGeometry, min_1,
                         std::get<0>(polygon[i - 1]), std::get<0>(polygon[i]), 0, Tolerance);
@@ -176,11 +172,7 @@
                     GetSpanIndex(rAxis1, axis_index_1, min_1, max_1, std::get<1>(polygon[i])[0]);
                 }
 
-<<<<<<< HEAD
-                if (std::get<1>(polygon[i])[1] - min_2 < (-1) * Tolerance) {
-=======
                 if (std::get<1>(polygon[i])[1] - min_2 < -Tolerance) {
->>>>>>> 5a0cd34f
                     double intersection_parameter = BisectionToAxis(
                         rGeometry, min_2,
                         std::get<0>(polygon[i - 1]), std::get<0>(polygon[i]), 1, Tolerance);
