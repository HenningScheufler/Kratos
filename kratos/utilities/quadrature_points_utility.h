//    |  /           |
//    ' /   __| _` | __|  _ \   __|
//    . \  |   (   | |   (   |\__ `
//   _|\_\_|  \__,_|\__|\___/ ____/
//                   Multi-Physics
//
//  License:         BSD License
//                   Kratos default license: kratos/license.txt
//
//  Main author:
//

#if !defined(KRATOS_QUADRATURE_POINTS_UTILITY_H_INCLUDED)
#define KRATOS_QUADRATURE_POINTS_UTILITY_H_INCLUDED

// System includes

// External includes

// Project includes
#include "includes/define.h"
#include "geometries/geometry.h"
#include "geometries/quadrature_point_geometry.h"
#include "geometries/quadrature_point_curve_on_surface_geometry.h"

namespace Kratos
{
    ///@name Kratos Classes
    ///@{

    /// A Class for the creation of integration points
    template<class TPointType>
    class CreateQuadraturePointsUtility
    {
    public:
        ///@name Type Definitions
        ///@{

        typedef Geometry<TPointType> GeometryType;
        typedef typename Geometry<TPointType>::Pointer GeometryPointerType;

        typedef std::size_t SizeType;
        typedef std::size_t IndexType;

        typedef PointerVector<TPointType> PointsArrayType;

        ///@}
        ///@name Operations
        ///@{

        static typename GeometryType::Pointer CreateFromCoordinates(
            typename GeometryType::Pointer pGeometry,
            const array_1d<double, 3>& rCoordinates,
            double integration_weight)
        {
            KRATOS_TRY;

            array_1d<double, 3> local_coordinates;
            pGeometry->PointLocalCoordinates(local_coordinates, rCoordinates);

            return CreateFromLocalCoordinates(*(pGeometry.get()), local_coordinates, integration_weight);

            KRATOS_CATCH("");
        }

        static typename GeometryType::Pointer CreateFromLocalCoordinates(
            GeometryType& rGeometry,
            const array_1d<double, 3>& rLocalCoordinates,
            double integration_weight)
        {
            KRATOS_TRY;

            IntegrationPoint<3> int_p(rLocalCoordinates, integration_weight);
            Vector N;
            rGeometry.ShapeFunctionsValues(N, rLocalCoordinates);
            Matrix N_matrix(1, N.size());
            for (IndexType i = 0; i < N.size(); ++i)
            {
                N_matrix(0, i) = N[i];
            }

            Matrix DN_De;
            rGeometry.ShapeFunctionsLocalGradients(DN_De, rLocalCoordinates);

            GeometryShapeFunctionContainer<GeometryData::IntegrationMethod> data_container(
                rGeometry.GetDefaultIntegrationMethod(),
                int_p,
                N_matrix,
                DN_De);

            return CreateQuadraturePoint(
                rGeometry.WorkingSpaceDimension(),
                rGeometry.LocalSpaceDimension(),
                data_container,
                rGeometry.Points(),
                &rGeometry);

            KRATOS_CATCH("");
        }


        static GeometryPointerType CreateQuadraturePointCurveOnSurface(
            GeometryShapeFunctionContainer<GeometryData::IntegrationMethod>& rShapeFunctionContainer,
            PointsArrayType rPoints,
            double LocalTangentU,
            double LocalTangentV,
            GeometryType* pGeometryParent)
        {
            return Kratos::make_shared<
                QuadraturePointCurveOnSurfaceGeometry<TPointType>>(
                    rPoints,
                    rShapeFunctionContainer,
                    LocalTangentU,
                    LocalTangentV,
                    pGeometryParent);
        }

        static GeometryPointerType CreateQuadraturePointCurveOnSurface(
            GeometryShapeFunctionContainer<GeometryData::IntegrationMethod>& rShapeFunctionContainer,
            PointsArrayType rPoints,
            double LocalTangentU,
            double LocalTangentV)
        {
            return Kratos::make_shared<
                QuadraturePointCurveOnSurfaceGeometry<TPointType>>(
                    rPoints,
                    rShapeFunctionContainer,
                    LocalTangentU,
                    LocalTangentV);
        }

        static GeometryPointerType CreateQuadraturePoint(
            SizeType WorkingSpaceDimension,
            SizeType LocalSpaceDimension,
            GeometryShapeFunctionContainer<GeometryData::IntegrationMethod>& rShapeFunctionContainer,
            PointsArrayType rPoints,
            GeometryType* pGeometryParent)
        {
            if (WorkingSpaceDimension == 1 && LocalSpaceDimension == 1)
                return Kratos::make_shared<
                    QuadraturePointGeometry<TPointType, 1>>(
                        rPoints,
                        rShapeFunctionContainer,
                        pGeometryParent);
            else if (WorkingSpaceDimension == 2 && LocalSpaceDimension == 1)
                return Kratos::make_shared<
                    QuadraturePointGeometry<TPointType, 2, 1>>(
                        rPoints,
                        rShapeFunctionContainer,
                        pGeometryParent);
            else if (WorkingSpaceDimension == 2 && LocalSpaceDimension == 2)
                return Kratos::make_shared<
                    QuadraturePointGeometry<TPointType, 2>>(
                        rPoints,
                        rShapeFunctionContainer,
                        pGeometryParent);
            else if (WorkingSpaceDimension == 3 && LocalSpaceDimension == 2)
                return Kratos::make_shared<
                    QuadraturePointGeometry<TPointType, 3, 2>>(
                        rPoints,
                        rShapeFunctionContainer,
                        pGeometryParent);
            else if (WorkingSpaceDimension == 3 && LocalSpaceDimension == 3)
                return Kratos::make_shared<
                    QuadraturePointGeometry<TPointType, 3>>(
                        rPoints,
                        rShapeFunctionContainer,
                        pGeometryParent);
            else{
                KRATOS_ERROR << "Working/Local space dimension combinations are "
                    << "not provided for QuadraturePointGeometry. WorkingSpaceDimension: "
                    << WorkingSpaceDimension << ", LocalSpaceDimension: " << LocalSpaceDimension
                    <<  std::endl;
            }
        }

        static GeometryPointerType CreateQuadraturePoint(
            SizeType WorkingSpaceDimension,
            SizeType LocalSpaceDimension,
            GeometryShapeFunctionContainer<GeometryData::IntegrationMethod>& rShapeFunctionContainer,
            PointsArrayType rPoints)
        {
            if (WorkingSpaceDimension == 1 && LocalSpaceDimension == 1)
                return Kratos::make_shared<
                QuadraturePointGeometry<TPointType, 1>>(
                    rPoints,
                    rShapeFunctionContainer);
            else if (WorkingSpaceDimension == 2 && LocalSpaceDimension == 1)
                return Kratos::make_shared<
                QuadraturePointGeometry<TPointType, 2, 1>>(
                    rPoints,
                    rShapeFunctionContainer);
            else if (WorkingSpaceDimension == 2 && LocalSpaceDimension == 2)
                return Kratos::make_shared<
                QuadraturePointGeometry<TPointType, 2>>(
                    rPoints,
                    rShapeFunctionContainer);
            else if (WorkingSpaceDimension == 3 && LocalSpaceDimension == 2)
                return Kratos::make_shared<
                QuadraturePointGeometry<TPointType, 3, 2>>(
                    rPoints,
                    rShapeFunctionContainer);
            else if (WorkingSpaceDimension == 3 && LocalSpaceDimension == 3)
                return Kratos::make_shared<
                QuadraturePointGeometry<TPointType, 3>>(
                    rPoints,
                    rShapeFunctionContainer);
            else {
                KRATOS_ERROR << "Working/Local space dimension combinations are "
                    << "not provided for QuadraturePointGeometry. WorkingSpaceDimension: "
                    << WorkingSpaceDimension << ", LocalSpaceDimension: " << LocalSpaceDimension
                    << std::endl;
            }
        }

        static std::vector<GeometryPointerType> Create(
            GeometryPointerType pGeometry) {
            KRATOS_TRY;

            auto integration_points = pGeometry->IntegrationPoints();
            auto default_method = pGeometry->GetDefaultIntegrationMethod();
            auto r_N = pGeometry->ShapeFunctionsValues();

            std::vector<GeometryPointerType> geometry_pointer_vector(integration_points.size());

            for (IndexType i = 0; i < integration_points.size(); ++i)
            {
                Matrix N_i = ZeroMatrix(1, pGeometry->size());
                for (IndexType j = 0; j < pGeometry->size(); ++j)
                {
                    N_i(0, j) = r_N(i, j);
                }

                GeometryShapeFunctionContainer<GeometryData::IntegrationMethod> data_container(
                    default_method,
                    integration_points[i],
                    N_i,
                    pGeometry->ShapeFunctionLocalGradient(i));

                geometry_pointer_vector[i] = CreateQuadraturePoint(
                    pGeometry->WorkingSpaceDimension(), pGeometry->LocalSpaceDimension(),
                    data_container, pGeometry->Points(), pGeometry.get());
            }
            return geometry_pointer_vector;

            KRATOS_CATCH("");
        }

        static std::vector<GeometryPointerType> Create(
            GeometryPointerType pGeometry,
            GeometryData::IntegrationMethod ThisIntegrationMethod) {
            KRATOS_TRY;

            auto integration_points = pGeometry->IntegrationPoints(ThisIntegrationMethod);
            auto r_N = pGeometry->ShapeFunctionsValues(ThisIntegrationMethod);

            std::vector<GeometryPointerType> geometry_pointer_vector(integration_points.size());

            for (IndexType i = 0; i < integration_points.size(); ++i)
            {
                Matrix N_i = ZeroMatrix(1, pGeometry->size());
                for (IndexType j = 0; j < pGeometry->size(); ++j)
                {
                    N_i(0, j) = r_N(i, j);
                }

                GeometryShapeFunctionContainer<GeometryData::IntegrationMethod> data_container(
                    ThisIntegrationMethod,
                    integration_points[i],
                    N_i,
                    pGeometry->ShapeFunctionLocalGradient(i, ThisIntegrationMethod));

                geometry_pointer_vector[i] = CreateQuadraturePoint(
                    pGeometry->WorkingSpaceDimension(), pGeometry->LocalSpaceDimension(),
                    data_container, pGeometry->Points(), pGeometry.get());
            }
            return geometry_pointer_vector;

            KRATOS_CATCH("");
        }

        ///@}
        ///@name Update functions
        ///@{

        /* @brief This function updates the location of the respective
        *         QuadraturePointGeometry and resets the point vector and the parent.
         */
        static void UpdateFromLocalCoordinates(
            typename GeometryType::Pointer pGeometry,
            const array_1d<double, 3>& rLocalCoordinates,
            const double rIntegrationWeight,
            GeometryType& rParentGeometry)
        {
<<<<<<< HEAD
=======
            pGeometry->SetGeometryParent(&rParentGeometry);
            pGeometry->Points() = rParentGeometry.Points();

>>>>>>> 4ff099d8
            IntegrationPoint<3> int_p(rLocalCoordinates, rIntegrationWeight);

            Vector N;
            pGeometry->ShapeFunctionsValues(N, rLocalCoordinates);
            Matrix N_matrix(1, N.size());
            for (IndexType i = 0; i < N.size(); ++i) {
                N_matrix(0, i) = N[i];
            }

            Matrix DN_De;
            pGeometry->ShapeFunctionsLocalGradients(DN_De, rLocalCoordinates);

            GeometryShapeFunctionContainer<GeometryData::IntegrationMethod> data_container(
                pGeometry->GetDefaultIntegrationMethod(), int_p, N_matrix, DN_De);

<<<<<<< HEAD
            pGeometry->Points() = rParentGeometry.Points();
            pGeometry->SetGeometryShapeFunctionContainer(data_container);
            pGeometry->SetGeometryParent(&rParentGeometry);
=======
            pGeometry->SetGeometryShapeFunctionContainer(data_container);
>>>>>>> 4ff099d8
        }

    };
    ///@} // Kratos Classes
} // namespace Kratos.

#endif // KRATOS_QUADRATURE_POINTS_UTILITY_H_INCLUDED defined<|MERGE_RESOLUTION|>--- conflicted
+++ resolved
@@ -292,12 +292,9 @@
             const double rIntegrationWeight,
             GeometryType& rParentGeometry)
         {
-<<<<<<< HEAD
-=======
             pGeometry->SetGeometryParent(&rParentGeometry);
             pGeometry->Points() = rParentGeometry.Points();
 
->>>>>>> 4ff099d8
             IntegrationPoint<3> int_p(rLocalCoordinates, rIntegrationWeight);
 
             Vector N;
@@ -313,13 +310,7 @@
             GeometryShapeFunctionContainer<GeometryData::IntegrationMethod> data_container(
                 pGeometry->GetDefaultIntegrationMethod(), int_p, N_matrix, DN_De);
 
-<<<<<<< HEAD
-            pGeometry->Points() = rParentGeometry.Points();
             pGeometry->SetGeometryShapeFunctionContainer(data_container);
-            pGeometry->SetGeometryParent(&rParentGeometry);
-=======
-            pGeometry->SetGeometryShapeFunctionContainer(data_container);
->>>>>>> 4ff099d8
         }
 
     };
