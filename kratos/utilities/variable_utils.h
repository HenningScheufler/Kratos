//    |  /           |
//    ' /   __| _` | __|  _ \   __|
//    . \  |   (   | |   (   |\__ `
//   _|\_\_|  \__,_|\__|\___/ ____/
//                   Multi-Physics
//
//  License:		 BSD License
//					 Kratos default license: kratos/license.txt
//
//  Main authors:    Riccardo Rossi
//                   Ruben Zorrilla
//                   Vicente Mataix Ferrandiz
//
//

#if !defined(KRATOS_VARIABLE_UTILS )
#define  KRATOS_VARIABLE_UTILS

/* System includes */

/* External includes */

/* Project includes */
#include "includes/define.h"
#include "includes/model_part.h"
#include "includes/checks.h"
#include "utilities/parallel_utilities.h"

namespace Kratos
{
///@name Kratos Globals
///@{

///@}
///@name Type Definitions
///@{

///@}
///@name  Enum's
///@{

///@}
///@name  Functions
///@{

///@}
///@name Kratos Classes
///@{

/**
 * @class VariableUtils
 * @ingroup KratosCore
 * @brief This class implements a set of auxiliar, already parallelized, methods to
 * perform some common tasks related with the variable values and fixity.
 * @details The methods are exported to python in order to add this improvements to the python interface
 * @author Riccardo Rossi
 * @author Ruben Zorrilla
 * @author Vicente Mataix Ferrandiz
 */
class KRATOS_API(KRATOS_CORE) VariableUtils
{
public:
    ///@name Type Definitions
    ///@{

    /// The node type
    typedef ModelPart::NodeType NodeType;

    /// The condition type
    typedef ModelPart::ConditionType ConditionType;

    /// The element type
    typedef ModelPart::ElementType ElementType;

    /// We create the Pointer related to VariableUtils
    KRATOS_CLASS_POINTER_DEFINITION(VariableUtils);

    /// The nodes container
    typedef ModelPart::NodesContainerType NodesContainerType;

    /// The conditions container
    typedef ModelPart::ConditionsContainerType ConditionsContainerType;

    /// The elements container
    typedef ModelPart::ElementsContainerType ElementsContainerType;

    /// A definition of the double variable
    typedef Variable< double > DoubleVarType;

    /// A definition of the array variable
    typedef Variable< array_1d<double, 3 > > ArrayVarType;

    ///@}
    ///@name Life Cycle
    ///@{

    /** Constructor.
     */

    /** Destructor.
     */

    ///@}
    ///@name Operators
    ///@{

    ///@}
    ///@name Operations
    ///@{

    /**
     * @brief Copies the nodal value of a variable from an origin model
     * part nodes to the nodes in a destination model part. It is assumed that
     * both origin and destination model parts have the same number of nodes.
     * @param rVariable reference to the variable to get the value from
     * @param rDestinationVariable reference to the variable to be set
     * @param rOriginModelPart origin model part from where the values are retrieved
     * @param rDestinationModelPart destination model part to where the values are copied to
     * @param BuffStep buffer step
     */
    template< class TVarType >
    void CopyModelPartNodalVar(
        const TVarType& rVariable,
        const TVarType& rDestinationVariable,
        const ModelPart& rOriginModelPart,
        ModelPart& rDestinationModelPart,
        const unsigned int BuffStep = 0)
    {
        const int n_orig_nodes = rOriginModelPart.NumberOfNodes();
        const int n_dest_nodes = rDestinationModelPart.NumberOfNodes();

        KRATOS_ERROR_IF_NOT(n_orig_nodes == n_dest_nodes) << "Origin and destination model parts have different number of nodes."
                                                        << "\n\t- Number of origin nodes: " << n_orig_nodes
                                                        << "\n\t- Number of destination nodes: " << n_dest_nodes << std::endl;

        #pragma omp parallel for
        for(int i_node = 0; i_node < n_orig_nodes; ++i_node){
            auto it_dest_node = rDestinationModelPart.NodesBegin() + i_node;
            const auto &it_orig_node = rOriginModelPart.NodesBegin() + i_node;
            const auto &r_value = it_orig_node->GetSolutionStepValue(rVariable, BuffStep);
            it_dest_node->GetSolutionStepValue(rDestinationVariable, BuffStep) = r_value;
        }
    }

    /**
     * @brief Copies the nodal value of a variable from an origin model
     * part nodes to the nodes in a destination model part. It is assumed that
     * both origin and destination model parts have the same number of nodes.
     * @param rVariable reference to the variable to get the value from and to save in
     * @param rOriginModelPart origin model part from where the values are retrieved
     * @param rDestinationModelPart destination model part to where the values are copied to
     * @param BuffStep buffer step
     */
    template< class TVarType >
    void CopyModelPartNodalVar(
        const TVarType& rVariable,
        const ModelPart& rOriginModelPart,
        ModelPart& rDestinationModelPart,
        const unsigned int BuffStep = 0)
    {
        this->CopyModelPartNodalVar(rVariable, rVariable, rOriginModelPart, rDestinationModelPart, BuffStep);
    }

    template< class TVarType >
    void CopyModelPartNodalVarToNonHistoricalVar(
        const TVarType &rVariable,
        const TVarType &rDestinationVariable,
        const ModelPart &rOriginModelPart,
        ModelPart &rDestinationModelPart,
        const unsigned int BuffStep = 0)
    {
        const int n_orig_nodes = rOriginModelPart.NumberOfNodes();
        const int n_dest_nodes = rDestinationModelPart.NumberOfNodes();

        KRATOS_ERROR_IF_NOT(n_orig_nodes == n_dest_nodes) <<
            "Origin and destination model parts have different number of nodes." <<
            "\n\t- Number of origin nodes: " << n_orig_nodes <<
            "\n\t- Number of destination nodes: " << n_dest_nodes << std::endl;

        #pragma omp parallel for
        for(int i_node = 0; i_node < n_orig_nodes; ++i_node){
            auto it_dest_node = rDestinationModelPart.NodesBegin() + i_node;
            const auto &it_orig_node = rOriginModelPart.NodesBegin() + i_node;
            const auto &r_value = it_orig_node->GetSolutionStepValue(rVariable, BuffStep);
            it_dest_node->GetValue(rDestinationVariable) = r_value;
        }
    }

    template< class TVarType >
    void CopyModelPartNodalVarToNonHistoricalVar(
        const TVarType &rVariable,
        const ModelPart &rOriginModelPart,
        ModelPart &rDestinationModelPart,
        const unsigned int BuffStep = 0)
    {
        this->CopyModelPartNodalVarToNonHistoricalVar(rVariable, rVariable, rOriginModelPart, rDestinationModelPart, BuffStep);
    }

    template <class TDataType>
    void CopyModelPartFlaggedNodalHistoricalVarToHistoricalVar(
        const Variable<TDataType>& rOriginVariable,
        const Variable<TDataType>& rDestinationVariable,
        const ModelPart& rOriginModelPart,
        ModelPart& rDestinationModelPart,
        const Flags& rFlag,
        const bool CheckValue = true,
        const unsigned int ReadBufferStep = 0,
        const unsigned int WriteBufferStep = 0)
    {
        KRATOS_TRY

        KRATOS_ERROR_IF(
            rOriginModelPart.FullName() == rDestinationModelPart.FullName() &&
            rOriginVariable == rDestinationVariable &&
            ReadBufferStep == WriteBufferStep)
            << "Trying to copy flagged nodal solution step values with the same origin and destination model parts/variables/buffer steps. This is not permitted ( Origin model part: "
            << rOriginModelPart.Name() << ", destination model part: " << rDestinationModelPart.Name()
            << ", variable: " << rOriginVariable.Name() << ", buffer step: " << ReadBufferStep << " ) !";

        KRATOS_ERROR_IF_NOT(rOriginModelPart.HasNodalSolutionStepVariable(rOriginVariable))
            << rOriginVariable.Name() << " is not found in nodal solution step variables list in origin model part ( "
            << rOriginModelPart.Name() << " ).";

        KRATOS_ERROR_IF_NOT(rDestinationModelPart.HasNodalSolutionStepVariable(rDestinationVariable))
            << rDestinationVariable.Name() << " is not found in nodal solution step variables list in destination model part ( "
            << rDestinationModelPart.Name() << " ).";

        KRATOS_ERROR_IF(ReadBufferStep >= rOriginModelPart.GetBufferSize())
            << "Origin model part ( " << rOriginModelPart.Name()
            << " ) buffer size is smaller or equal than read buffer size [ "
            << rOriginModelPart.GetBufferSize() << " <= " << ReadBufferStep << " ].";

        KRATOS_ERROR_IF(WriteBufferStep >= rDestinationModelPart.GetBufferSize())
            << "Destination model part ( " << rDestinationModelPart.Name()
            << " ) buffer size is smaller or equal than read buffer size [ "
            << rDestinationModelPart.GetBufferSize() << " <= " << WriteBufferStep << " ].";

        CopyModelPartFlaggedVariable<NodesContainerType>(
            rOriginModelPart, rDestinationModelPart, rFlag, CheckValue,
            [&](NodeType& rDestNode, const TDataType& rValue) {
                rDestNode.FastGetSolutionStepValue(
                    rDestinationVariable, WriteBufferStep) = rValue;
            },
            [&](const NodeType& rOriginNode) -> const TDataType& {
                return rOriginNode.FastGetSolutionStepValue(rOriginVariable, ReadBufferStep);
            });

        rDestinationModelPart.GetCommunicator().SynchronizeVariable(rDestinationVariable);

        KRATOS_CATCH("");
    }

    template <class TDataType>
    void CopyModelPartFlaggedNodalHistoricalVarToHistoricalVar(
        const Variable<TDataType>& rOriginVariable,
        const Variable<TDataType>& rDestinationVariable,
        ModelPart& rModelPart,
        const Flags& rFlag,
        const bool CheckValue = true,
        const unsigned int ReadBufferStep = 0,
        const unsigned int WriteBufferStep = 0)
    {
        KRATOS_TRY

        CopyModelPartFlaggedNodalHistoricalVarToHistoricalVar(
            rOriginVariable, rDestinationVariable, rModelPart, rModelPart,
            rFlag, CheckValue, ReadBufferStep, WriteBufferStep);

        KRATOS_CATCH("");
    }

    template <class TDataType>
    void CopyModelPartFlaggedNodalHistoricalVarToHistoricalVar(
        const Variable<TDataType>& rVariable,
        const ModelPart& rOriginModelPart,
        ModelPart& rDestinationModelPart,
        const Flags& rFlag,
        const bool CheckValue = true,
        const unsigned int ReadBufferStep = 0,
        const unsigned int WriteBufferStep = 0)
    {
        KRATOS_TRY

        CopyModelPartFlaggedNodalHistoricalVarToHistoricalVar(
            rVariable, rVariable, rOriginModelPart, rDestinationModelPart,
            rFlag, CheckValue, ReadBufferStep, WriteBufferStep);

        KRATOS_CATCH("");
    }

    template <class TDataType>
    void CopyModelPartFlaggedNodalHistoricalVarToNonHistoricalVar(
        const Variable<TDataType>& rOriginVariable,
        const Variable<TDataType>& rDestinationVariable,
        const ModelPart& rOriginModelPart,
        ModelPart& rDestinationModelPart,
        const Flags& rFlag,
        const bool CheckValue = true,
        const unsigned int ReadBufferStep = 0)
    {
        KRATOS_TRY

        KRATOS_ERROR_IF_NOT(rOriginModelPart.HasNodalSolutionStepVariable(rOriginVariable))
            << rOriginVariable.Name() << " is not found in nodal solution step variables list in origin model part ( "
            << rOriginModelPart.Name() << " ).";

        KRATOS_ERROR_IF(ReadBufferStep >= rOriginModelPart.GetBufferSize())
            << "Origin model part ( " << rOriginModelPart.Name()
            << " ) buffer size is smaller or equal than read buffer size [ "
            << rOriginModelPart.GetBufferSize() << " <= " << ReadBufferStep << " ].";


        CopyModelPartFlaggedVariable<NodesContainerType>(
            rOriginModelPart, rDestinationModelPart, rFlag, CheckValue,
            [&](NodeType& rDestNode, const TDataType& rValue) {
                rDestNode.SetValue(rDestinationVariable, rValue);
            },
            [&](const NodeType& rOriginNode) -> const TDataType& {
                return rOriginNode.FastGetSolutionStepValue(rOriginVariable, ReadBufferStep);
            });

        rDestinationModelPart.GetCommunicator().SynchronizeNonHistoricalVariable(rDestinationVariable);

        KRATOS_CATCH("");
    }

    template <class TDataType>
    void CopyModelPartFlaggedNodalHistoricalVarToNonHistoricalVar(
        const Variable<TDataType>& rOriginVariable,
        const Variable<TDataType>& rDestinationVariable,
        ModelPart& rModelPart,
        const Flags& rFlag,
        const bool CheckValue = true,
        const unsigned int ReadBufferStep = 0)
    {
        CopyModelPartFlaggedNodalHistoricalVarToNonHistoricalVar(
            rOriginVariable, rDestinationVariable, rModelPart, rModelPart,
            rFlag, CheckValue, ReadBufferStep);
    }

    template <class TDataType>
    void CopyModelPartFlaggedNodalHistoricalVarToNonHistoricalVar(
        const Variable<TDataType>& rVariable,
        const ModelPart& rOriginModelPart,
        ModelPart& rDestinationModelPart,
        const Flags& rFlag,
        const bool CheckValue = true,
        const unsigned int ReadBufferStep = 0)
    {
        CopyModelPartFlaggedNodalHistoricalVarToNonHistoricalVar(
            rVariable, rVariable, rOriginModelPart, rDestinationModelPart,
            rFlag, CheckValue, ReadBufferStep);
    }

    template <class TDataType>
    void CopyModelPartFlaggedNodalHistoricalVarToNonHistoricalVar(
        const Variable<TDataType>& rVariable,
        ModelPart& rModelPart,
        const Flags& rFlag,
        const bool CheckValue = true,
        const unsigned int ReadBufferStep = 0)
    {
        CopyModelPartFlaggedNodalHistoricalVarToNonHistoricalVar(
            rVariable, rVariable, rModelPart, rModelPart,
            rFlag, CheckValue, ReadBufferStep);
    }

    template <class TDataType>
    void CopyModelPartFlaggedNodalNonHistoricalVarToHistoricalVar(
        const Variable<TDataType>& rOriginVariable,
        const Variable<TDataType>& rDestinationVariable,
        const ModelPart& rOriginModelPart,
        ModelPart& rDestinationModelPart,
        const Flags& rFlag,
        const bool CheckValue = true,
        const unsigned int WriteBufferStep = 0)
    {
        KRATOS_TRY

        KRATOS_ERROR_IF_NOT(rDestinationModelPart.HasNodalSolutionStepVariable(rDestinationVariable))
            << rDestinationVariable.Name() << " is not found in nodal solution step variables list in destination model part ( "
            << rDestinationModelPart.Name() << " ).";

        KRATOS_ERROR_IF(WriteBufferStep >= rDestinationModelPart.GetBufferSize())
            << "Destination model part ( " << rDestinationModelPart.Name()
            << " ) buffer size is smaller or equal than read buffer size [ "
            << rDestinationModelPart.GetBufferSize() << " <= " << WriteBufferStep << " ].";

        CopyModelPartFlaggedVariable<NodesContainerType>(
            rOriginModelPart, rDestinationModelPart, rFlag, CheckValue,
            [&](NodeType& rDestNode, const TDataType& rValue) {
                rDestNode.FastGetSolutionStepValue(
                    rDestinationVariable, WriteBufferStep) = rValue;
            },
            [&](const NodeType& rOriginNode) -> const TDataType& {
                return rOriginNode.GetValue(rOriginVariable);
            });

        rDestinationModelPart.GetCommunicator().SynchronizeVariable(rDestinationVariable);

        KRATOS_CATCH("");
    }

    template <class TDataType>
    void CopyModelPartFlaggedNodalNonHistoricalVarToHistoricalVar(
        const Variable<TDataType>& rOriginVariable,
        const Variable<TDataType>& rDestinationVariable,
        ModelPart& rModelPart,
        const Flags& rFlag,
        const bool CheckValue = true,
        const unsigned int WriteBufferStep = 0)
    {
        CopyModelPartFlaggedNodalNonHistoricalVarToHistoricalVar(
            rOriginVariable, rDestinationVariable, rModelPart, rModelPart,
            rFlag, CheckValue, WriteBufferStep);
    }

    template <class TDataType>
    void CopyModelPartFlaggedNodalNonHistoricalVarToHistoricalVar(
        const Variable<TDataType>& rVariable,
        const ModelPart& rOriginModelPart,
        ModelPart& rDestinationModelPart,
        const Flags& rFlag,
        const bool CheckValue = true,
        const unsigned int WriteBufferStep = 0)
    {
        CopyModelPartFlaggedNodalNonHistoricalVarToHistoricalVar(
            rVariable, rVariable, rOriginModelPart, rDestinationModelPart,
            rFlag, CheckValue, WriteBufferStep);
    }

    template <class TDataType>
    void CopyModelPartFlaggedNodalNonHistoricalVarToHistoricalVar(
        const Variable<TDataType>& rVariable,
        ModelPart& rModelPart,
        const Flags& rFlag,
        const bool CheckValue = true,
        const unsigned int WriteBufferStep = 0)
    {
        CopyModelPartFlaggedNodalNonHistoricalVarToHistoricalVar(
            rVariable, rVariable, rModelPart, rModelPart,
            rFlag, CheckValue, WriteBufferStep);
    }

    template <class TDataType>
    void CopyModelPartFlaggedNodalNonHistoricalVarToNonHistoricalVar(
        const Variable<TDataType>& rOriginVariable,
        const Variable<TDataType>& rDestinationVariable,
        const ModelPart& rOriginModelPart,
        ModelPart& rDestinationModelPart,
        const Flags& rFlag,
        const bool CheckValue = true)
    {
        KRATOS_TRY

        KRATOS_ERROR_IF(
            rOriginModelPart.FullName() == rDestinationModelPart.FullName() &&
            rOriginVariable == rDestinationVariable
        ) << "Trying to copy flagged nodal non-historical values with the same model parts/variables. This is not permitted ( Origin model part: "
            << rOriginModelPart.Name() << ", destination model part: " << rDestinationModelPart.Name()
          << ", variable: " << rOriginVariable.Name() << " ) !";

        CopyModelPartFlaggedVariable<NodesContainerType>(
            rOriginModelPart, rDestinationModelPart, rFlag, CheckValue,
            [&](NodeType& rDestNode, const TDataType& rValue) {
                rDestNode.SetValue(rDestinationVariable, rValue);
            },
            [&](const NodeType& rOriginNode) -> const TDataType& {
                return rOriginNode.GetValue(rOriginVariable);
            });

        rDestinationModelPart.GetCommunicator().SynchronizeNonHistoricalVariable(rDestinationVariable);

        KRATOS_CATCH("");
    }

    template <class TDataType>
    void CopyModelPartFlaggedNodalNonHistoricalVarToNonHistoricalVar(
        const Variable<TDataType>& rOriginVariable,
        const Variable<TDataType>& rDestinationVariable,
        ModelPart& rModelPart,
        const Flags& rFlag,
        const bool CheckValue = true)
    {
        CopyModelPartFlaggedNodalNonHistoricalVarToNonHistoricalVar(
            rOriginVariable, rDestinationVariable, rModelPart, rModelPart, rFlag, CheckValue);
    }

    template <class TDataType>
    void CopyModelPartFlaggedNodalNonHistoricalVarToNonHistoricalVar(
        const Variable<TDataType>& rVariable,
        const ModelPart& rOriginModelPart,
        ModelPart& rDestinationModelPart,
        const Flags& rFlag,
        const bool CheckValue = true)
    {
        CopyModelPartFlaggedNodalNonHistoricalVarToNonHistoricalVar(
            rVariable, rVariable, rOriginModelPart, rDestinationModelPart, rFlag, CheckValue);
    }

    template <class TDataType>
    void CopyModelPartFlaggedElementVar(
        const Variable<TDataType>& rOriginVariable,
        const Variable<TDataType>& rDestinationVariable,
        const ModelPart& rOriginModelPart,
        ModelPart& rDestinationModelPart,
        const Flags& rFlag,
        const bool CheckValue = true)
    {
        KRATOS_TRY

        KRATOS_ERROR_IF(rOriginModelPart.FullName() == rDestinationModelPart.FullName() && rOriginVariable == rDestinationVariable)
            << "Trying to copy flagged elemental variable data with the same model "
               "parts/variables. This is not permitted ( Origin model part: "
            << rOriginModelPart.Name() << ", destination model part: " << rDestinationModelPart.Name()
            << ", variable: " << rOriginVariable.Name() << " ) !";

        CopyModelPartFlaggedVariable<ElementsContainerType>(
            rOriginModelPart, rDestinationModelPart, rFlag, CheckValue,
            [&](ElementType& rDestElement, const TDataType& rValue) {
                rDestElement.SetValue(rDestinationVariable, rValue);
            },
            [&](const ElementType& rOriginElement) -> const TDataType& {
                return rOriginElement.GetValue(rOriginVariable);
            });

        KRATOS_CATCH("");
    }

    template <class TDataType>
    void CopyModelPartFlaggedElementVar(
        const Variable<TDataType>& rOriginVariable,
        const Variable<TDataType>& rDestinationVariable,
        ModelPart& rModelPart,
        const Flags& rFlag,
        const bool CheckValue = true)
    {
        CopyModelPartFlaggedElementVar(
            rOriginVariable, rDestinationVariable, rModelPart, rModelPart, rFlag, CheckValue);
    }

    template <class TDataType>
    void CopyModelPartFlaggedElementVar(
        const Variable<TDataType>& rVariable,
        const ModelPart& rOriginModelPart,
        ModelPart& rDestinationModelPart,
        const Flags& rFlag,
        const bool CheckValue = true)
    {
        CopyModelPartFlaggedElementVar(
            rVariable, rVariable, rOriginModelPart, rDestinationModelPart, rFlag, CheckValue);
    }

    template <class TDataType>
    void CopyModelPartFlaggedConditionVar(
        const Variable<TDataType>& rOriginVariable,
        const Variable<TDataType>& rDestinationVariable,
        const ModelPart& rOriginModelPart,
        ModelPart& rDestinationModelPart,
        const Flags& rFlag,
        const bool CheckValue = true)
    {
        KRATOS_TRY

        KRATOS_ERROR_IF(rOriginModelPart.FullName() == rDestinationModelPart.FullName() && rOriginVariable == rDestinationVariable)
            << "Trying to copy flagged condition variable data with the same model "
               "parts/variables. This is not permitted ( Origin model part: "
            << rOriginModelPart.Name() << ", destination model part: " << rDestinationModelPart.Name()
            << ", variable: " << rOriginVariable.Name() << " ) !";

        CopyModelPartFlaggedVariable<ConditionsContainerType>(
            rOriginModelPart, rDestinationModelPart, rFlag, CheckValue,
            [&](ConditionType& rDestCondition, const TDataType& rValue) {
                rDestCondition.SetValue(rDestinationVariable, rValue);
            },
            [&](const ConditionType& rOriginCondition) -> const TDataType& {
                return rOriginCondition.GetValue(rOriginVariable);
            });

        KRATOS_CATCH("");
    }

    template <class TDataType>
    void CopyModelPartFlaggedConditionVar(
        const Variable<TDataType>& rOriginVariable,
        const Variable<TDataType>& rDestinationVariable,
        ModelPart& rModelPart,
        const Flags& rFlag,
        const bool CheckValue = true)
    {
        CopyModelPartFlaggedConditionVar(
            rOriginVariable, rDestinationVariable, rModelPart, rModelPart, rFlag, CheckValue);
    }

    template <class TDataType>
    void CopyModelPartFlaggedConditionVar(
        const Variable<TDataType>& rVariable,
        const ModelPart& rOriginModelPart,
        ModelPart& rDestinationModelPart,
        const Flags& rFlag,
        const bool CheckValue = true)
    {
        CopyModelPartFlaggedConditionVar(
            rVariable, rVariable, rOriginModelPart, rDestinationModelPart, rFlag, CheckValue);
    }

    /**
     * @brief Copies the elemental value of a variable from an origin model
     * part elements to the elements in a destination model part. It is assumed that
     * both origin and destination model parts have the same number of elements.
     * @param rVariable reference to the variable to be set
     * @param rOriginModelPart origin model part from where the values are retrieved
     * @param rDestinationModelPart destination model part to where the values are copied to
     * @param BuffStep buffer step
     */
    template< class TVarType >
    void CopyModelPartElementalVar(
        const TVarType& rVariable,
        const ModelPart& rOriginModelPart,
        ModelPart& rDestinationModelPart){

        const int n_orig_elems = rOriginModelPart.NumberOfElements();
        const int n_dest_elems = rDestinationModelPart.NumberOfElements();

        KRATOS_ERROR_IF_NOT(n_orig_elems == n_dest_elems) << "Origin and destination model parts have different number of elements."
                                                          << "\n\t- Number of origin elements: " << n_orig_elems
                                                          << "\n\t- Number of destination elements: " << n_dest_elems << std::endl;

        #pragma omp parallel for
        for(int i_elems = 0; i_elems < n_orig_elems; ++i_elems){
            auto it_dest_elems = rDestinationModelPart.ElementsBegin() + i_elems;
            const auto &it_orig_elems = rOriginModelPart.ElementsBegin() + i_elems;
            const auto &r_value = it_orig_elems->GetValue(rVariable);
            it_dest_elems->SetValue(rVariable,r_value);
        }
    }

    /**
     * @brief Sets the nodal value of a scalar variable
     * @param rVariable reference to the scalar variable to be set
     * @param Value Value to be set
     * @param rNodes reference to the objective node set
     */
    template <class TVarType>
    KRATOS_DEPRECATED_MESSAGE("Method deprecated, please use SetVariable")
    void SetScalarVar(
        const TVarType &rVariable,
        const double Value,
        NodesContainerType &rNodes)
    {
        KRATOS_TRY

        #pragma omp parallel for
        for (int k = 0; k< static_cast<int> (rNodes.size()); ++k) {
            NodesContainerType::iterator it_node = rNodes.begin() + k;
            it_node->FastGetSolutionStepValue(rVariable) = Value;
        }

        KRATOS_CATCH("")
    }

    /**
     * @brief Sets the nodal value of a scalar variable (considering flag)
     * @param rVariable reference to the scalar variable to be set
     * @param Value Value to be set
     * @param rNodes reference to the objective node set
     * @param Flag The flag to be considered in the assignation
     * @param Check What is checked from the flag
     */
    template< class TVarType >
    KRATOS_DEPRECATED_MESSAGE("Method deprecated, please use SetVariable")
    void SetScalarVarForFlag(
        const TVarType& rVariable,
        const double Value,
        NodesContainerType& rNodes,
        const Flags Flag,
        const bool Check = true
        )
    {
        KRATOS_TRY

        #pragma omp parallel for
        for (int k = 0; k< static_cast<int> (rNodes.size()); ++k) {
            NodesContainerType::iterator it_node = rNodes.begin() + k;
            if (it_node->Is(Flag) == Check) it_node->FastGetSolutionStepValue(rVariable) = Value;
        }

        KRATOS_CATCH("")
    }

    /**
     * @brief Sets the nodal value of a vector variable
     * @param rVariable reference to the vector variable to be set
     * @param Value array containing the Value to be set
     * @param rNodes reference to the objective node set
     */
    KRATOS_DEPRECATED_MESSAGE("Method deprecated, please use SetVariable")
    void SetVectorVar(
        const ArrayVarType& rVariable,
        const array_1d<double, 3 >& Value,
        NodesContainerType& rNodes
        );

    /**
     * @brief Sets the nodal value of a vector variable (considering flag)
     * @param rVariable reference to the vector variable to be set
     * @param Value array containing the Value to be set
     * @param rNodes reference to the objective node set
     * @param Flag The flag to be considered in the assignation
     * @param Check What is checked from the flag
     */
    KRATOS_DEPRECATED_MESSAGE("Method deprecated, please use SetVariable")
    void SetVectorVarForFlag(
        const ArrayVarType& rVariable,
        const array_1d<double, 3 >& Value,
        NodesContainerType& rNodes,
        const Flags Flag,
        const bool Check = true
        );

    /**
     * @brief Sets the nodal value of a scalar variable
     * @tparam TDataType Variable data type
     * @tparam Variable<TDataType> Variable type
     * @param rVariable reference to the scalar variable to be set
     * @param Value Value to be set
     * @param rNodes reference to the objective node set
     */
    template<class TDataType, class TVarType = Variable<TDataType> >
    void SetVariable(
        const TVarType& rVariable,
        const TDataType& rValue,
        NodesContainerType& rNodes
        )
    {
        KRATOS_TRY

<<<<<<< HEAD
        block_for_each(rNodes, [&](Node<3>& r_node) {
            r_node.FastGetSolutionStepValue(rVariable) = rValue;
=======
        block_for_each(rNodes, [&](Node<3>& rNode) {
            rNode.FastGetSolutionStepValue(rVariable) = rValue;
>>>>>>> 828e009b
        });

        KRATOS_CATCH("")
    }

    /**
     * @brief Sets the nodal value of a scalar variable (considering flag)
     * @tparam TDataType Variable data type
     * @tparam Variable<TDataType> Variable type
     * @param rVariable reference to the scalar variable to be set
     * @param rValue Value to be set
     * @param rNodes reference to the objective node set
     * @param Flag The flag to be considered in the assignation
     * @param Check What is checked from the flag
     */
    template <class TDataType, class TVarType = Variable<TDataType>>
    void SetVariable(
        const TVarType &rVariable,
        const TDataType &rValue,
        NodesContainerType &rNodes,
        const Flags Flag,
        const bool CheckValue = true)
    {
        KRATOS_TRY

#pragma omp parallel for
        for (int k = 0; k < static_cast<int>(rNodes.size()); ++k)
        {
            auto it_node = rNodes.begin() + k;
            if (it_node->Is(Flag) == CheckValue)
            {
                it_node->FastGetSolutionStepValue(rVariable) = rValue;
            }
        }

        KRATOS_CATCH("")
    }

    /**
     * @brief Sets the nodal value of any variable to zero
     * @param rVariable reference to the scalar variable to be set
     * @param rNodes reference to the objective node set
     */
    template< class TType , class TContainerType>
    void SetNonHistoricalVariableToZero(
        const Variable< TType >& rVariable,
        TContainerType& rContainer)
    {
        KRATOS_TRY
        this->SetNonHistoricalVariable(rVariable, rVariable.Zero(), rContainer);
        KRATOS_CATCH("")
    }

    /**
     * @brief Sets the nodal value of any variable to zero
     * @param rVariable reference to the scalar variable to be set
     * @param rNodes reference to the objective node set
     */
    template< class TType >
    void SetHistoricalVariableToZero(
        const Variable< TType >& rVariable,
        NodesContainerType& rNodes)
    {
        KRATOS_TRY
        this->SetVariable(rVariable, rVariable.Zero(), rNodes);
        KRATOS_CATCH("")
    }

    /**
     * @brief Sets the nodal value of a scalar variable non historical
     * @param rVariable reference to the scalar variable to be set
     * @param Value Value to be set
     * @param rNodes reference to the objective node set
     */
    template< class TVarType >
    KRATOS_DEPRECATED_MESSAGE("Method deprecated, please use SetNonHistoricalVariable")
    void SetNonHistoricalScalarVar(
        const TVarType& rVariable,
        const double Value,
        NodesContainerType& rNodes
        )
    {
        KRATOS_TRY

        #pragma omp parallel for
        for (int k = 0; k< static_cast<int> (rNodes.size()); ++k) {
            NodesContainerType::iterator it_node = rNodes.begin() + k;
            it_node->SetValue(rVariable, Value);
        }

        KRATOS_CATCH("")
    }

    /**
     * @brief Sets the nodal value of a vector non historical variable
     * @param rVariable reference to the vector variable to be set
     * @param Value array containing the Value to be set
     * @param rNodes reference to the objective node set
     */
    KRATOS_DEPRECATED_MESSAGE("Method deprecated, please use SetNonHistoricalVariable")
    void SetNonHistoricalVectorVar(
        const ArrayVarType& rVariable,
        const array_1d<double, 3 >& Value,
        NodesContainerType& rNodes
        );

    /**
     * @brief Sets the container value of any type of non historical variable
     * @param rVariable reference to the scalar variable to be set
     * @param Value Value to be set
     * @param rContainer Reference to the objective container
     */
    template< class TType, class TContainerType, class TVarType = Variable< TType >>
    void SetNonHistoricalVariable(
        const TVarType& rVariable,
        const TType& Value,
        TContainerType& rContainer
        )
    {
        KRATOS_TRY

        #pragma omp parallel for
        for (int k = 0; k< static_cast<int> (rContainer.size()); ++k) {
            auto it_cont = rContainer.begin() + k;
            it_cont->SetValue(rVariable, Value);
        }

        KRATOS_CATCH("")
    }

    /**
     * @brief Sets the container value of any type of non historical variable (considering flag)
     * @param rVariable reference to the scalar variable to be set
     * @param Value Value to be set
     * @param rContainer Reference to the objective container
     * @param Flag The flag to be considered in the assignation
     * @param Check What is checked from the flag
     */
    template< class TType, class TContainerType, class TVarType = Variable< TType >>
    void SetNonHistoricalVariable(
        const TVarType& rVariable,
        const TType& rValue,
        TContainerType& rContainer,
        const Flags Flag,
        const bool Check = true
        )
    {
        KRATOS_TRY

        #pragma omp parallel for
        for (int k = 0; k< static_cast<int> (rContainer.size()); ++k) {
            auto it_cont = rContainer.begin() + k;
            if (it_cont->Is(Flag) == Check) {
                it_cont->SetValue(rVariable, rValue);
            }
        }

        KRATOS_CATCH("")
    }

    /**
     * @brief Clears the container data value container
     * @param rContainer Reference to the objective container
     */
    template< class TContainerType>
    void ClearNonHistoricalData(TContainerType& rContainer)
    {
        KRATOS_TRY

        const auto it_cont_begin = rContainer.begin();

        #pragma omp parallel for
        for (int k = 0; k< static_cast<int> (rContainer.size()); ++k) {
            auto it_cont = it_cont_begin + k;
            it_cont->Data().Clear();
        }

        KRATOS_CATCH("")
    }

    /**
     * @brief Distributes variable values in TContainerType container to nodes
     *
     * This method distributes variables values stored in TContainerType data value container in rModelPart
     * to nodes. Constant weighting is used for each node based on rWeightVariable value. The result
     * is stored in nodal non-historical data value container under the same rVariable. If IsInverseWeightProvided
     * is true, then the weights provided by rWeightVariable is inverted to get nodal weight. Otherwise, the value
     * given by rWeightVariable is used as weight.
     *
     *
     * @tparam TDataType               Data type
     * @tparam TContainerType          ContainerType of model part
     * @tparam TWeightDataType         Data type of weight variable (this should be either int or double)
     * @param rModelPart               Model part
     * @param rVariable                Variable to be distributed
     * @param rWeightVariable          Variable which holds weight to distribute entity values to nodes
     * @param IsInverseWeightProvided  Whether the weight is provided as inverse or not.
     */
    template <class TDataType, class TContainerType, class TWeightDataType>
    void WeightedAccumulateVariableOnNodes(
        ModelPart& rModelPart,
        const Variable<TDataType>& rVariable,
        const Variable<TWeightDataType>& rWeightVariable,
        const bool IsInverseWeightProvided = false);

    /**
     * @brief Sets a flag according to a given status over a given container
     * @param rFlag flag to be set
     * @param rFlagValue flag value to be set
     * @param rContainer Reference to the objective container
     */
    template< class TContainerType >
    void SetFlag(
        const Flags& rFlag,
        const bool& rFlagValue,
        TContainerType& rContainer
        )
    {
        KRATOS_TRY

        const auto it_cont_begin = rContainer.begin();

        #pragma omp parallel for
        for (int k = 0; k< static_cast<int> (rContainer.size()); ++k) {
            auto it_cont = it_cont_begin + k;
            it_cont->Set(rFlag, rFlagValue);
        }

        KRATOS_CATCH("")

    }

    /**
     * @brief Flips a flag over a given container
     * @param rFlag flag to be set
     * @param rContainer Reference to the objective container
     */
    template< class TContainerType >
    void ResetFlag(
        const Flags& rFlag,
        TContainerType& rContainer
        )
    {
        KRATOS_TRY

        const auto it_cont_begin = rContainer.begin();

        #pragma omp parallel for
        for (int k = 0; k< static_cast<int> (rContainer.size()); ++k) {
            auto it_cont = it_cont_begin + k;
            it_cont->Reset(rFlag);
        }

        KRATOS_CATCH("")
    }

    /**
     * @brief Flips a flag over a given container
     * @param rFlag flag to be set
     * @param rContainer Reference to the objective container
     */
    template< class TContainerType >
    void FlipFlag(
        const Flags& rFlag,
        TContainerType& rContainer
        )
    {
        KRATOS_TRY

        const auto it_cont_begin = rContainer.begin();

        #pragma omp parallel for
        for (int k = 0; k< static_cast<int> (rContainer.size()); ++k) {
            auto it_cont = it_cont_begin + k;
            it_cont->Flip(rFlag);
        }

        KRATOS_CATCH("")
    }

    /**
     * @brief Takes the value of a non-historical vector variable and sets it in other variable
     * @param OriginVariable reference to the origin vector variable
     * @param SavedVariable reference to the destination vector variable
     * @param rNodes reference to the objective node set
     */
    KRATOS_DEPRECATED_MESSAGE("Method deprecated, please use SaveVariable")
    void SaveVectorVar(
        const ArrayVarType& OriginVariable,
        const ArrayVarType& SavedVariable,
        NodesContainerType& rNodes
        );

    /**
     * @brief Takes the value of a non-historical scalar variable and sets it in other variable
     * @param OriginVariable reference to the origin scalar variable
     * @param SavedVariable reference to the destination scalar variable
     * @param rNodes reference to the objective node set
     */
    KRATOS_DEPRECATED_MESSAGE("Method deprecated, please use SaveVariable")
    void SaveScalarVar(
        const DoubleVarType& OriginVariable,
        const DoubleVarType& SavedVariable,
        NodesContainerType& rNodes
        );

    /**
     * @brief Takes the value of a non-historical variable and saves it in another variable
     * For a nodal container, this takes the value of a non-historical variable and saves it in another one
     * @tparam TDataType The variable data type
     * @tparam Variable<TDataType> The variable type
     * @param rOriginVariable Reference to the origin variable
     * @param rSavedVariable Reference to the destination variable
     * @param rNodesContainer Reference to the nodal container
     */
    template< class TDataType, class TVariableType = Variable<TDataType> >
    void SaveVariable(
        const TVariableType &rOriginVariable,
        const TVariableType &rSavedVariable,
        NodesContainerType &rNodesContainer)
    {
        KRATOS_TRY

#pragma omp parallel for
        for (int i_node = 0; i_node < static_cast<int>(rNodesContainer.size()); ++i_node) {
            auto it_node = rNodesContainer.begin() + i_node;
            it_node->SetValue(rSavedVariable, it_node->FastGetSolutionStepValue(rOriginVariable));
        }

        KRATOS_CATCH("")
    }

    /**
     * @brief Takes the value of a non-historical vector variable and sets it in other non-historical variable
     * @param OriginVariable reference to the origin vector variable
     * @param SavedVariable reference to the destination vector variable
     * @param rNodes reference to the objective node set
     */
    KRATOS_DEPRECATED_MESSAGE("Method deprecated, please use SaveNonHistoricalVariable")
    void SaveVectorNonHistoricalVar(
        const ArrayVarType& OriginVariable,
        const ArrayVarType& SavedVariable,
        NodesContainerType& rNodes
        );

    /**
     * @brief Takes the value of a non-historical scalar variable and sets it in other non-historical variable
     * @param OriginVariable reference to the origin scalar variable
     * @param SavedVariable reference to the destination scalar variable
     * @param rNodes reference to the objective node set
     */
    KRATOS_DEPRECATED_MESSAGE("Method deprecated, please use SaveNonHistoricalVariable")
    void SaveScalarNonHistoricalVar(
        const DoubleVarType& OriginVariable,
        const DoubleVarType& SavedVariable,
        NodesContainerType& rNodes
        );

    /**
     * @brief Takes the value of a non-historical variable and saves it in another historical variable
     * For a non-nodal container, this method takes the value of an origin variable and saves it in a destination one
     * @tparam TDataType The variable data type
     * @tparam TContainerType The container type
     * @tparam Variable<TDataType> The variable type
     * @param rOriginVariable Reference to the origin variable
     * @param rSavedVariable Reference to the destination variable
     * @param rContainer Reference to the container of interest
     */
    template< class TDataType, class TContainerType, class TVariableType = Variable<TDataType> >
    void SaveNonHistoricalVariable(
        const TVariableType &rOriginVariable,
        const TVariableType &rSavedVariable,
        TContainerType &rContainer
        )
    {
        KRATOS_TRY

#pragma omp parallel for
        for (int i = 0; i < static_cast<int>(rContainer.size()); ++i) {
            auto it_cont = rContainer.begin() + i;
            it_cont->SetValue(rSavedVariable, it_cont->GetValue(rOriginVariable));
        }

        KRATOS_CATCH("")
    }

    /**
     * @brief Takes the value of an historical vector variable and sets it in other variable
     * @param OriginVariable reference to the origin vector variable
     * @param DestinationVariable reference to the destination vector variable
     * @param rNodes reference to the objective node set
     */
    KRATOS_DEPRECATED_MESSAGE("Method deprecated, please use CopyVariable")
    void CopyVectorVar(
        const ArrayVarType& OriginVariable,
        const ArrayVarType& DestinationVariable,
        NodesContainerType& rNodes
        );

    /**
     * @brief Takes the value of an historical double variable and sets it in other variable
     * @param OriginVariable reference to the origin double variable
     * @param DestinationVariable reference to the destination double variable
     * @param rNodes reference to the objective node set
     */
    KRATOS_DEPRECATED_MESSAGE("Method deprecated, please use CopyVariable")
    void CopyScalarVar(
        const DoubleVarType &OriginVariable,
        const DoubleVarType &DestinationVariable,
        NodesContainerType &rNodes);

    /**
     * @brief Takes the value of an historical variable and sets it in another variable
     * This function takes the value of an historical variable and sets in another
     * variable in all the nodes of the provided container.
     * @tparam TDataType The variable data type
     * @tparam Variable<TDataType> The variable type
     * @param rOriginVariable Reference to the origin variable
     * @param rDestinationVariable Reference to the destination variable
     * @param rNodesContainer Reference to the nodes container
     */
    template< class TDataType, class TVariableType = Variable<TDataType> >
    void CopyVariable(
        const TVariableType &rOriginVariable,
        const TVariableType &rDestinationVariable,
        NodesContainerType &rNodesContainer)
    {
        KRATOS_TRY

#pragma omp parallel for
        for (int i_node = 0; i_node < static_cast<int>(rNodesContainer.size()); ++i_node) {
            auto it_node = rNodesContainer.begin() + i_node;
            it_node->FastGetSolutionStepValue(rDestinationVariable) = it_node->FastGetSolutionStepValue(rOriginVariable);
        }

        KRATOS_CATCH("")
    }

    /**
     * @brief Returns a list of nodes filtered using the given double variable and value
     * @param Variable reference to the double variable to be filtered
     * @param Value Filtering Value
     * @param rOriginNodes Reference to the objective node set
     * @return selected_nodes: List of filtered nodes
     */
    NodesContainerType SelectNodeList(
        const DoubleVarType& Variable,
        const double Value,
        const NodesContainerType& rOriginNodes
        );

    /**
     * @brief Checks if all the nodes of a node set has the specified variable
     * @param rVariable reference to a variable to be checked
     * @param rNodes reference to the nodes set to be checked
     * @return 0: if succeeds, return 0
     */
    template<class TVarType>
    int CheckVariableExists(
        const TVarType& rVariable,
        const NodesContainerType& rNodes
        )
    {
        KRATOS_TRY

        for (auto& i_node : rNodes)
            KRATOS_CHECK_VARIABLE_IN_NODAL_DATA(rVariable, i_node);

        return 0;

        KRATOS_CATCH("");
    }

    /**
     * @brief Fixes or frees a variable for all of the nodes in the list. The dof has to exist.
     * @param rVar reference to the variable to be fixed or freed
     * @param IsFixed if true fixes, if false frees
     * @param rNodes reference to the nodes set to be frixed or freed
     */
    template< class TVarType >
    void ApplyFixity(
        const TVarType& rVar,
        const bool IsFixed,
        NodesContainerType& rNodes
        )
    {
        KRATOS_TRY

        if (rNodes.size() != 0) {
            // checking the first node to avoid error being thrown in parallel region
            KRATOS_ERROR_IF_NOT(rNodes.begin()->HasDofFor(rVar)) << "Trying to fix/free dof of variable " << rVar.Name() << " but this dof does not exist in node #" << rNodes.begin()->Id() << "!" << std::endl;

#ifdef KRATOS_DEBUG
            for (const auto& r_node : rNodes) {
                KRATOS_ERROR_IF_NOT(r_node.HasDofFor(rVar)) << "Trying to fix/free dof of variable " << rVar.Name() << " but this dof does not exist in node #" << r_node.Id() << "!" << std::endl;
            }
#endif

            CheckVariableExists(rVar, rNodes);

            if (IsFixed) {
                #pragma omp parallel for
                for (int k = 0; k< static_cast<int> (rNodes.size()); ++k) {
                    NodesContainerType::iterator it_node = rNodes.begin() + k;
                    it_node->pGetDof(rVar)->FixDof();
                }
            } else {
                #pragma omp parallel for
                for (int k = 0; k< static_cast<int> (rNodes.size()); ++k) {
                    NodesContainerType::iterator it_node = rNodes.begin() + k;
                    it_node->pGetDof(rVar)->FreeDof();
                }
            }
        }

        KRATOS_CATCH("")
    }

    /**
     * @brief Fixes/Frees dofs based on a flag
     *
     * This method fixes/frees given rVariable, if rFlag matches CheckValue provided for that
     * specific node.
     *
     * @tparam TVarType         Variable type
     * @param rVariable         Variable to be fixed or freed
     * @param IsFixed           True to fix variable, false to free variable
     * @param rNodes            Nodes container
     * @param rFlag             Flag to be checked to fix or free
     * @param CheckValue        Flag value which is checked against
     */
    template< class TVarType >
    void ApplyFixity(
        const TVarType& rVariable,
        const bool IsFixed,
        NodesContainerType& rNodes,
        const Flags& rFlag,
        const bool CheckValue = true)
    {
        KRATOS_TRY

        if (rNodes.size() != 0) {
            // checking the first node to avoid error being thrown in parallel region
            KRATOS_ERROR_IF_NOT(rNodes.begin()->HasDofFor(rVariable))
                << "Trying to fix/free dof of variable " << rVariable.Name()
                << " but this dof does not exist in node #"
                << rNodes.begin()->Id() << "!" << std::endl;

#ifdef KRATOS_DEBUG
            for (const auto& r_node : rNodes) {
                KRATOS_ERROR_IF_NOT(r_node.HasDofFor(rVariable))
                    << "Trying to fix/free dof of variable " << rVariable.Name()
                    << " but this dof does not exist in node #" << r_node.Id()
                    << "!" << std::endl;
            }
#endif

            CheckVariableExists(rVariable, rNodes);

            if (IsFixed) {
                BlockPartition<NodesContainerType>(rNodes).for_each(
                    [&rVariable, &rFlag, CheckValue](NodeType& rNode) {
                        if (rNode.Is(rFlag) == CheckValue) {
                            rNode.pGetDof(rVariable)->FixDof();
                        }
                    });
            }
            else {
                BlockPartition<NodesContainerType>(rNodes).for_each(
                    [&rVariable, &rFlag, CheckValue](NodeType& rNode) {
                        if (rNode.Is(rFlag) == CheckValue) {
                            rNode.pGetDof(rVariable)->FreeDof();
                        }
                    });
            }
        }

        KRATOS_CATCH("");
    }


    /**
     * @brief Loops along a vector data to set its values to the nodes contained in a node set.
     * @note This function is suitable for scalar historical variables, since each
     * one of the values in the data vector is set to its correspondent node. Besides,
     * the values must be sorted as the nodes are (value i corresponds to node i).
     * @param rVar reference to the variable to be fixed or freed
     * @param rData rData vector. Note that its lenght must equal the number of nodes
     * @param rNodes reference to the nodes set to be set
     */
    template< class TVarType >
    void ApplyVector(
        const TVarType& rVar,
        const Vector& rData,
        NodesContainerType& rNodes
        )
    {
        KRATOS_TRY

        if(rNodes.size() != 0 && rNodes.size() == rData.size()) {
            // First we do a check
            CheckVariableExists(rVar, rNodes);

            #pragma omp parallel for
            for (int k = 0; k< static_cast<int> (rNodes.size()); ++k) {
                NodesContainerType::iterator it_node = rNodes.begin() + k;
                it_node->FastGetSolutionStepValue(rVar) = rData[k];
            }
        } else
            KRATOS_ERROR  << "There is a mismatch between the size of data array and the number of nodes ";

        KRATOS_CATCH("")
    }

    /**
     * @brief Returns the nodal value summation of a non-historical vector variable.
     * @param rVar reference to the vector variable to summed
     * @param rModelPart reference to the model part that contains the objective node set
     * @return sum_value: summation vector result
     */
    array_1d<double, 3> SumNonHistoricalNodeVectorVariable(
        const ArrayVarType& rVar,
        const ModelPart& rModelPart
        );

    /**
     * @brief Returns the nodal value summation of a non-historical scalar variable.
     * @param rVar reference to the scalar variable to be summed
     * @param rModelPart reference to the model part that contains the objective node set
     * @return sum_value: summation result
     */
    template< class TVarType >
    double SumNonHistoricalNodeScalarVariable(
        const TVarType& rVar,
        const ModelPart& rModelPart
        )
    {
        KRATOS_TRY

        double sum_value = 0.0;

        // Getting info
        const auto& r_communicator = rModelPart.GetCommunicator();
        const auto& r_local_mesh = r_communicator.LocalMesh();
        const auto& r_nodes_array = r_local_mesh.Nodes();
        const auto it_node_begin = r_nodes_array.begin();

        #pragma omp parallel for reduction(+:sum_value)
        for (int k = 0; k < static_cast<int>(r_nodes_array.size()); ++k) {
            const auto it_node = it_node_begin + k;
            sum_value += it_node->GetValue(rVar);
        }

        return r_communicator.GetDataCommunicator().SumAll(sum_value);

        KRATOS_CATCH("")
    }

    /**
     * @brief This method accumulates and return a variable value
     * For a nodal historical variable, this method accumulates and
     * returns the summation in a model part.
     * @tparam TDataType Variable datatype
     * @tparam Variable<TDataType> Variable type
     * @param rVariable Nodal historical variable to be accumulated
     * @param rModelPart Model part in where the summation is done
     * @param BuffStep Buffer position
     * @return TDataType Value of the summation
     */
    template< class TDataType, class TVarType = Variable<TDataType> >
    TDataType SumHistoricalVariable(
        const TVarType &rVariable,
        const ModelPart &rModelPart,
        const unsigned int BuffStep = 0
        )
    {
        KRATOS_TRY

        TDataType sum_value;
        AuxiliaryInitializeValue(sum_value);

        const auto &r_communicator = rModelPart.GetCommunicator();
        const int n_nodes = r_communicator.LocalMesh().NumberOfNodes();

#pragma omp parallel firstprivate(n_nodes)
        {
            TDataType private_sum_value;
            AuxiliaryInitializeValue(private_sum_value);

#pragma omp for
            for (int i_node = 0; i_node < n_nodes; ++i_node) {
                const auto it_node = r_communicator.LocalMesh().NodesBegin() + i_node;
                private_sum_value += it_node->GetSolutionStepValue(rVariable, BuffStep);
            }

            AuxiliaryAtomicAdd(private_sum_value, sum_value);
        }

        return r_communicator.GetDataCommunicator().SumAll(sum_value);

        KRATOS_CATCH("")
    }

    /**
     * @brief Returns the condition value summation of a historical vector variable
     * @param rVar reference to the vector variable to be summed
     * @param rModelPart reference to the model part that contains the objective condition set
     * @return sum_value: summation result
     */
    array_1d<double, 3> SumConditionVectorVariable(
        const ArrayVarType& rVar,
        const ModelPart& rModelPart
        );

    /**
     * @brief Returns the condition value summation of a historical scalar variable
     * @param rVar reference to the scalar variable to be summed
     * @param rModelPart reference to the model part that contains the objective condition set
     * @return sum_value: summation result
     */
    template< class TVarType >
    double SumConditionScalarVariable(
        const TVarType& rVar,
        const ModelPart& rModelPart
        )
    {
        KRATOS_TRY

        double sum_value = 0.0;

        // Getting info
        const auto& r_communicator = rModelPart.GetCommunicator();
        const auto& r_local_mesh = r_communicator.LocalMesh();
        const auto& r_conditions_array = r_local_mesh.Conditions();
        const auto it_cond_begin = r_conditions_array.begin();

        #pragma omp parallel for reduction(+:sum_value)
        for (int k = 0; k < static_cast<int>(r_conditions_array.size()); ++k) {
            const auto it_cond = it_cond_begin + k;
            sum_value += it_cond->GetValue(rVar);
        }

        return r_communicator.GetDataCommunicator().SumAll(sum_value);

        KRATOS_CATCH("")
    }

    /**
     * @brief Returns the element value summation of a historical vector variable
     * @param rVar reference to the vector variable to be summed
     * @param rModelPart reference to the model part that contains the objective element set
     * @return sum_value: summation result
     */
    array_1d<double, 3> SumElementVectorVariable(
        const ArrayVarType& rVar,
        const ModelPart& rModelPart
        );

    /**
     * @brief Returns the element value summation of a historical scalar variable
     * @param rVar reference to the scalar variable to be summed
     * @param rModelPart reference to the model part that contains the objective element set
     * @return sum_value: summation result
     */
    template< class TVarType >
    double SumElementScalarVariable(
        const TVarType& rVar,
        const ModelPart& rModelPart
        )
    {
        KRATOS_TRY

        double sum_value = 0.0;

        // Getting info
        const auto& r_communicator = rModelPart.GetCommunicator();
        const auto& r_local_mesh = r_communicator.LocalMesh();
        const auto& r_elements_array = r_local_mesh.Elements();
        const auto it_elem_begin = r_elements_array.begin();

        #pragma omp parallel for reduction(+:sum_value)
        for (int k = 0; k < static_cast<int>(r_elements_array.size()); ++k) {
            const auto it_elem = it_elem_begin + k;
            sum_value += it_elem->GetValue(rVar);
        }

        return r_communicator.GetDataCommunicator().SumAll(sum_value);

        KRATOS_CATCH("")
    }

    /**
     * @brief This function add dofs to the nodes in a model part. It is useful since addition is done in parallel
     * @param rVar The variable to be added as DoF
     * @param rModelPart reference to the model part that contains the objective element set
     */
    template< class TVarType >
    void AddDof(
        const TVarType& rVar,
        ModelPart& rModelPart
        )
    {
        KRATOS_TRY

        // First we do a chek
        if(rModelPart.NumberOfNodes() != 0)
            KRATOS_ERROR_IF_NOT(rModelPart.NodesBegin()->SolutionStepsDataHas(rVar)) << "ERROR:: Variable : " << rVar << "not included in the Solution step data ";

        rModelPart.GetNodalSolutionStepVariablesList().AddDof(&rVar);

        #pragma omp parallel for
        for (int k = 0; k < static_cast<int>(rModelPart.NumberOfNodes()); ++k) {
            auto it_node = rModelPart.NodesBegin() + k;
            it_node->AddDof(rVar);
        }

        KRATOS_CATCH("")
    }

    /**
     * @brief This function add dofs to the nodes in a model part. It is useful since addition is done in parallel
     * @param rVar The variable to be added as DoF
     * @param rReactionVar The corresponding reaction to the added DoF
     * @param rModelPart reference to the model part that contains the objective element set
     */
    template< class TVarType >
    void AddDofWithReaction(
        const TVarType& rVar,
        const TVarType& rReactionVar,
        ModelPart& rModelPart
        )
    {
        KRATOS_TRY

        if(rModelPart.NumberOfNodes() != 0) {
            KRATOS_ERROR_IF_NOT(rModelPart.NodesBegin()->SolutionStepsDataHas(rVar)) << "ERROR:: DoF Variable : " << rVar << "not included in the Soluttion step data ";
            KRATOS_ERROR_IF_NOT(rModelPart.NodesBegin()->SolutionStepsDataHas(rReactionVar)) << "ERROR:: Reaction Variable : " << rReactionVar << "not included in the Soluttion step data ";
        }

        // If in debug we do a check for all nodes
    #ifdef KRATOS_DEBUG
        CheckVariableExists(rVar, rModelPart.Nodes());
        CheckVariableExists(rReactionVar, rModelPart.Nodes());
    #endif

        rModelPart.GetNodalSolutionStepVariablesList().AddDof(&rVar, &rReactionVar);

        #pragma omp parallel for
        for (int k = 0; k < static_cast<int>(rModelPart.NumberOfNodes()); ++k) {
            auto it_node = rModelPart.NodesBegin() + k;
            it_node->AddDof(rVar,rReactionVar);
        }

        KRATOS_CATCH("")
    }

    /**
     * @brief This method checks the variable keys
     * @return True if all the keys are correct
     */
    bool CheckVariableKeys();

    /**
     * @brief This method updates the current nodal coordinates back to the initial coordinates
     * @param rNodes the nodes to be updated
     */
    void UpdateCurrentToInitialConfiguration(const ModelPart::NodesContainerType& rNodes);

    /**
     * @param rNodes the nodes to be updated
     * @brief This method updates the initial nodal coordinates to the current coordinates
     */
    void UpdateInitialToCurrentConfiguration(const ModelPart::NodesContainerType& rNodes);

    /**
     * @brief This method updates the current coordinates
     * For each node, this method takes the value of the provided variable and updates the
     * current position as the initial position (X0, Y0, Z0) plus such variable value
     * @param rNodes
     * @param rUpdateVariable variable to retrieve the updating values from
     */
    void UpdateCurrentPosition(
        const ModelPart::NodesContainerType& rNodes,
        const ArrayVarType& rUpdateVariable = DISPLACEMENT,
        const IndexType BufferPosition = 0
        );

    ///@}
    ///@name Acces
    ///@{


    ///@}
    ///@name Inquiry
    ///@{


    ///@}
    ///@name Friends
    ///@{


    ///@}

private:
    ///@name Static Member Variables
    ///@{


    ///@}
    ///@name Member Variables
    ///@{


    ///@}
    ///@name Private Operators
    ///@{


    ///@}
    ///@name Private Operations
    ///@{

    /**
     * @brief Auxiliary double initialize method
     * Auxiliary method to initialize a double value
     * @param rValue Variable to initialize
     */
    void AuxiliaryInitializeValue(double &rValue);

    /**
     * @brief Auxiliary array initialize method
     * Auxiliary method to initialize an array value
     * @param rValue Variable to initialize
     */
    void AuxiliaryInitializeValue(array_1d<double,3> &rValue);

    /**
     * @brief Auxiliary scalar reduce method
     * Auxiliary method to perform the reduction of a scalar value
     * @param rPrivateValue Private variable to reduce
     * @param rSumValue Variable to save the reduction
     */
    void AuxiliaryAtomicAdd(
        const double &rPrivateValue,
        double &rSumValue
        );

    /**
     * @brief Auxiliary array reduce method
     * Auxiliary method to perform the reduction of an array value
     * @param rPrivateValue Private variable to reduce
     * @param rSumValue Variable to save the reduction
     */
    void AuxiliaryAtomicAdd(
        const array_1d<double,3> &rPrivateValue,
        array_1d<double,3> &rSumValue
        );

    /**
     * @brief This is auxiliar method to check the keys
     * @return True if all the keys are OK
     */
    template< class TVarType >
    bool CheckVariableKeysHelper()
    {
        KRATOS_TRY

        for (const auto& var : KratosComponents< TVarType >::GetComponents()) {
            if (var.first == "NONE" || var.first == "")
                std::cout << " var first is NONE or empty " << var.first << var.second << std::endl;
            if (var.second->Name() == "NONE" || var.second->Name() == "")
                std::cout << var.first << var.second << std::endl;
            if (var.first != var.second->Name()) //name of registration does not correspond to the var name
                std::cout << "Registration Name = " << var.first << " Variable Name = " << std::endl;
        }

        return true;
        KRATOS_CATCH("")
    }

    template <class TContainerType>
    TContainerType& GetContainer(ModelPart& rModelPart);

    template <class TContainerType>
    const TContainerType& GetContainer(const ModelPart& rModelPart);

    template <class TContainerType, class TSetterFunction, class TGetterFunction>
    void CopyModelPartFlaggedVariable(
        const ModelPart& rOriginModelPart,
        ModelPart& rDestinationModelPart,
        const Flags& rFlag,
        const bool CheckValue,
        TSetterFunction&& rSetterFunction,
        TGetterFunction&& rGetterFunction)
    {
        KRATOS_TRY

        const auto& r_origin_container = GetContainer<TContainerType>(rOriginModelPart);
        auto& r_destination_container = GetContainer<TContainerType>(rDestinationModelPart);

        const int number_of_origin_items = r_origin_container.size();
        const int number_of_destination_items = r_destination_container.size();

        KRATOS_ERROR_IF_NOT(number_of_origin_items == number_of_destination_items)
            << "Origin ( " << rOriginModelPart.Name() << " ) and destination ( "
            << rDestinationModelPart.Name() << " ) model parts have different number of items."
            << "\n\t- Number of origin items: " << number_of_origin_items
            << "\n\t- Number of destination items: " << number_of_destination_items
            << std::endl;

        IndexPartition<int>(number_of_origin_items).for_each([&](int i_node) {
            const auto& r_orig_item = *(r_origin_container.begin() + i_node);
            auto& r_dest_item = *(r_destination_container.begin() + i_node);
            if (r_orig_item.Is(rFlag) == CheckValue) {
                rSetterFunction(r_dest_item, rGetterFunction(r_orig_item));
            }
        });

        KRATOS_CATCH("");
    }

    ///@}
    ///@name Private  Acces
    ///@{


    ///@}
    ///@name Private Inquiry
    ///@{


    ///@}
    ///@name Un accessible methods
    ///@{


    ///@}

}; /* Class VariableUtils */

///@}

///@name Type Definitions
///@{


///@}

} /* namespace Kratos.*/

#endif /* KRATOS_VARIABLE_UTILS  defined */<|MERGE_RESOLUTION|>--- conflicted
+++ resolved
@@ -735,13 +735,8 @@
     {
         KRATOS_TRY
 
-<<<<<<< HEAD
-        block_for_each(rNodes, [&](Node<3>& r_node) {
-            r_node.FastGetSolutionStepValue(rVariable) = rValue;
-=======
         block_for_each(rNodes, [&](Node<3>& rNode) {
             rNode.FastGetSolutionStepValue(rVariable) = rValue;
->>>>>>> 828e009b
         });
 
         KRATOS_CATCH("")
