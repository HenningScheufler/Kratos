//    |  /           |
//    ' /   __| _` | __|  _ \   __|
//    . \  |   (   | |   (   |\__ `
//   _|\_\_|  \__,_|\__|\___/ ____/
//                   Multi-Physics
//
//  License:		 BSD License
//					 Kratos default license: kratos/license.txt
//
//  Main authors:    Marcelo Raschi
//                   Vicente Mataix Ferrandiz
//

#if !defined(KRATOS_READ_MATERIALS_H_INCLUDED )
#define  KRATOS_READ_MATERIALS_H_INCLUDED

// System includes

// External includes

// Project includes
#include "containers/model.h"
#include "includes/kratos_parameters.h"

namespace Kratos {

///@name Kratos Globals
///@{

///@}
///@name Type Definitions
///@{

///@}
///@name  Enum's
///@{

///@}
///@name  Functions
///@{

///@}
///@name Kratos Classes
///@{

/**
 * @class ReadMaterialsUtility
 * @ingroup KratosCore
 * @brief Process to read constitutive law and material properties from a json file
 * @details This process reads constitutive law and material properties from a json file
 * and assign them to elements and conditions.
 * The definition includes the creation of subproperties
 * @author Marcelo Raschi
 * @author Vicente Mataix Ferrandiz
 */
class KRATOS_API(KRATOS_CORE) ReadMaterialsUtility
{
  public:

    ///@name Type Definitions
    ///@{

    /// Definition of the index type
    typedef std::size_t IndexType;

    /// Definition of the size type
    typedef std::size_t SizeType;

    /// Definition of the mesh id (always zero)
    static constexpr IndexType mesh_id = 0;

    ///@}
    ///@name Pointer Definitions

    /// Pointer definition of ReadMaterialProcess
    KRATOS_CLASS_POINTER_DEFINITION(ReadMaterialsUtility);

    ///@}
    ///@name Life Cycle
    ///@{

    /**
     * @brief Default constructor
     * @param rModel The model containing the problem to solve
     */
    ReadMaterialsUtility(Model& rModel);

    /**
     * @brief Constructor reading directly from file, via parameters
     * @param Params The configuration parameters telling where the configuration file can be found
     * @param rModel The model containing the problem to solve
     */
    ReadMaterialsUtility(
        Parameters Params,
        Model& rModel
        );

    /**
     * @brief Constructor reading directly from file, via text
     * @param Params The string telling where the configuration file can be found
     * @param rModel The model containing the problem to solve
     */
    ReadMaterialsUtility(const std::string& rParametersName, Model& rModel);

    ///@}
    ///@name Operators
    ///@{


    ///@}
    ///@name Operations
    ///@{

    /**
     * @brief This reads the properties from parameters
     * @param Params The configuration parameters defining the properties
     */
    void ReadMaterials(Parameters Params);

    ///@}
    ///@name Access
    ///@{

    ///@}
    ///@name Inquiry
    ///@{

    ///@}
    ///@name Input and output
    ///@{

    /// Turn back information as a string.
    virtual std::string Info() const  {
        return "ReadMaterialsUtility";
    }

    /// Print information about this object.
    void PrintInfo(std::ostream& rOStream) const  {
        rOStream << "ReadMaterialsUtility";
    }

    /// Print object's data.
    void PrintData(std::ostream& rOStream) const  {
    }

    ///@}
    ///@name Friends
    ///@{

    ///@}

  protected:

    ///@name Protected static Member Variables
    ///@{

    ///@}
    ///@name Protected member Variables
    ///@{

    ///@}
    ///@name Protected Operators
    ///@{

    ///@}
    ///@name Protected Operations
    ///@{

    ///@}
    ///@name Protected  Access
    ///@{

    ///@}
    ///@name Protected Inquiry
    ///@{

    ///@}
    ///@name Protected LifeCycle
    ///@{

    ///@}

  private:

    ///@name Static Member Variables
    ///@{

    ///@}
    ///@name Member Variables
    ///@{

    Model& mrModel; /// The model containing the model parts

    ///@}
    ///@name Private Operators
    ///@{

    ///@}
    ///@name Private Operations
    ///@{

<<<<<<< HEAD
    /**
     * @brief This method creates a property from configuration parameters
     * @param Data The parameters containing all the configurations of the materials
     * @param pNewProperty The pointer to the new property created
     */
    void CreateProperty(
        Parameters Data,
        Properties::Pointer& pNewProperty
        );

    /**
     * @brief This method creates a list of subproperties and it assigns to the father property from configuration parameters
     * @param rModelPart The currently computed model part
     * @param Data The parameters containing all the configurations of the materials
     * @param pNewProperty The pointer to the new property created
     */
    void CreateSubProperties(
        ModelPart& rModelPart,
        Parameters Data,
        Properties::Pointer& pNewProperty
        );

=======
>>>>>>> 28c82779
    /**
     * @brief This method assigns the properties to the model parts
     * @param Data The parameters containing all the configurations of the materials
     */
    void AssignPropertyBlock(Parameters Data);

    /**
     * @brief This method gets the properties of the different model parts
     * @param Materials The parameters containing the properties of the materials
     */
    void GetPropertyBlock(Parameters Materials);

    /**
     * @brief Trims out a component name, separating by '."
     * @details Trims out a component name, removing unnecessary module information.
     * For backward compatibility.
     * Ex: KratosMultiphysics.YOUNG_MODULUS -> YOUNG_MODULUS
     * Ex: KratosMultiphysics.StructuralMechanicsApplication.LinearElastic3D -> LinearElastic3D
     * @param rLine Component name in materials json file
     */
    void TrimComponentName(std::string& rLine);


    /**
     * @brief Checks if the materials are assigned uniquely to the modelparts
     * @param Materials The parameters containing the properties of the materials
     */
    void CheckUniqueMaterialAssignment(Parameters Materials);


    ///@}
    ///@name Private  Access
    ///@{

    ///@}
    ///@name Private Inquiry
    ///@{

    ///@}
    ///@name Un accessible methods
    ///@{


    ///@}

}; // Class ReadMaterialsUtility

///@}

///@name Type Definitions
///@{

///@}
///@name Input and output
///@{

///@}

}  // namespace Kratos.

#endif // KRATOS_READ;MATERIALS_H_INCLUDED defined<|MERGE_RESOLUTION|>--- conflicted
+++ resolved
@@ -199,7 +199,6 @@
     ///@name Private Operations
     ///@{
 
-<<<<<<< HEAD
     /**
      * @brief This method creates a property from configuration parameters
      * @param Data The parameters containing all the configurations of the materials
@@ -222,8 +221,6 @@
         Properties::Pointer& pNewProperty
         );
 
-=======
->>>>>>> 28c82779
     /**
      * @brief This method assigns the properties to the model parts
      * @param Data The parameters containing all the configurations of the materials
