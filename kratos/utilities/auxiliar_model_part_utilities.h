--- conflicted
+++ resolved
@@ -103,7 +103,6 @@
     ///@{
 
     /**
-<<<<<<< HEAD
      * @brief This method adds the given element and the belonging nodes
      * @param pNewElement The new element added
      * @param ThisIndex The mesh index
@@ -128,7 +127,7 @@
      * @param ThisIndex The mesh index
      */
     template<class TIteratorType >
-    void AddElementsWit_elemhNodes(
+    void AddElementsWithNodes(
         TIteratorType ItElementsBegin,
         TIteratorType ItElementsEnd,
         IndexType ThisIndex = 0
@@ -270,13 +269,13 @@
 
         KRATOS_CATCH("")
     }
-=======
+
+    /**
      * @brief This method copies the structure of submodelparts
      * @param rModelPartToCopyFromIt The model part to copy from it
      * @param rModelPartToCopyIntoIt The model part where to copy the structure of the submodelparts
      */
     static void CopySubModelPartStructure(const ModelPart& rModelPartToCopyFromIt, ModelPart& rModelPartToCopyIntoIt);
->>>>>>> 3adbafb4
 
     /**
      * @brief This method ensured that the properties of elements and conditions are on the model part (it does recursively in all model parts)
