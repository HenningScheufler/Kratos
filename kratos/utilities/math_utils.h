--- conflicted
+++ resolved
@@ -184,13 +184,8 @@
      * @return DetA: The determinant of the matrix
      */
 
-<<<<<<< HEAD
-    template<unsigned int TDim>
-    static inline TDataType DetMat(const bounded_matrix<TDataType, TDim, TDim>& InputMatrix)
-=======
     template<class TMatrixType>
     static inline TDataType DetMat(const TMatrixType& InputMatrix)
->>>>>>> 03e765e2
     {
         static_assert(std::is_same<typename TMatrixType::value_type, TDataType>::value, "Bad value type.");
         TDataType InputMatrixDet;
