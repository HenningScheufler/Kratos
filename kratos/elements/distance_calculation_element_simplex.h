--- conflicted
+++ resolved
@@ -214,11 +214,7 @@
         {
             //compute distance on gauss point
 
-<<<<<<< HEAD
-            this->GetValue(DISTANCE) = dgauss; //saving the distance, to see if it changed sign between iterations
-=======
             this->SetValue(DISTANCE,dgauss); //saving the distance, to see if it changed sign between iterations
->>>>>>> 7f98e798
             //compute LHS
             noalias(rLeftHandSideMatrix) = Area*prod(DN_DX,trans(DN_DX));
             
