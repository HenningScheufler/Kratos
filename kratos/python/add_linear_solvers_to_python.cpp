--- conflicted
+++ resolved
@@ -45,11 +45,8 @@
 #include "linear_solvers/rayleigh_quotient_iteration_eigenvalue_solver.h"
 #include "linear_solvers/deflated_gmres_solver.h"
 
-<<<<<<< HEAD
 #include "includes/linear_solver_factory.h"
 
-=======
->>>>>>> 970be05c
 namespace Kratos
 {
 
@@ -108,13 +105,12 @@
     typedef TDirectSolverType<std::complex<double>> ComplexDirectSolverType;
     typedef SkylineLUCustomScalarSolver<ComplexSparseSpaceType, ComplexDenseSpaceType> ComplexSkylineLUSolverType;
 
-<<<<<<< HEAD
-=======
+
     bool (LinearSolverType::*pointer_to_solve)(LinearSolverType::SparseMatrixType& rA, LinearSolverType::VectorType& rX, LinearSolverType::VectorType& rB) = &LinearSolverType::Solve;
     bool (ComplexLinearSolverType::*pointer_to_complex_solve)(ComplexLinearSolverType::SparseMatrixType& rA, ComplexLinearSolverType::VectorType& rX, ComplexLinearSolverType::VectorType& rB) = &ComplexLinearSolverType::Solve;
     
     using namespace boost::python;
->>>>>>> 970be05c
+
 
     //****************************************************************************************************
     //preconditioners
@@ -146,10 +142,6 @@
     class_<LinearSolverType, LinearSolverType::Pointer, boost::noncopyable>("LinearSolver")
     .def("Initialize",&LinearSolverType::Initialize)
     .def("Solve",pointer_to_solve)
-<<<<<<< HEAD
-    .def("Clear",&LinearSolverType::Clear)            
-    //.def("",&LinearSolverType::)BICGSTABSolver
-=======
     .def("Clear",&LinearSolverType::Clear)
     .def(self_ns::str(self))
     ;
@@ -158,7 +150,6 @@
     .def("Initialize",&ComplexLinearSolverType::Initialize)
     .def("Solve",pointer_to_complex_solve)
     .def("Clear",&ComplexLinearSolverType::Clear)
->>>>>>> 970be05c
     .def(self_ns::str(self))
     ;
 
