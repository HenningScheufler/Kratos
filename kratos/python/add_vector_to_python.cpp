--- conflicted
+++ resolved
@@ -194,11 +194,7 @@
 #else
         .def("__iter__", [](VectorSlice& self){ return make_iterator(self.begin(), self.end(), return_value_policy::reference_internal); } , keep_alive<0,1>() )
 #endif // ifdef KRATOS_USE_AMATRIX
-<<<<<<< HEAD
         .def("__str__", PrintObject<VectorSlice>)
-=======
-        .def("__repr__", [](const VectorSlice& self) -> const std::string { std::stringstream ss;  ss << self; const std::string out = ss.str();  return out; })
->>>>>>> 9784a836
         ;
 
         auto vector_binder = CreateVectorInterface<Vector>(m, "Vector");
