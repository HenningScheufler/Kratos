--- conflicted
+++ resolved
@@ -25,6 +25,7 @@
 #include "processes/process.h"
 #include "includes/fill_communicator.h"
 #include "includes/global_pointer_variables.h"
+#include "includes/kratos_filesystem.h"
 
 //Other utilities
 #include "utilities/function_parser_utility.h"
@@ -61,11 +62,7 @@
 #include "utilities/sub_model_part_entities_boolean_operation_utility.h"
 #include "utilities/model_part_combination_utilities.h"
 #include "utilities/single_import_model_part.h"
-<<<<<<< HEAD
 #include "utilities/rve_periodicity_utility.h"
-=======
-#include "includes/kratos_filesystem.h"
->>>>>>> ade55659
 
 namespace Kratos {
 namespace Python {
@@ -693,8 +690,7 @@
 
     auto single_model_part_import = m.def_submodule("SingleImportModelPart");
     single_model_part_import.def("Import", &SingleImportModelPart::Import );
-
-<<<<<<< HEAD
+  
     // RVE periodicity utility
     py::class_<RVEPeriodicityUtility>(m,"RVEPeriodicityUtility")
         .def(py::init<ModelPart&>())
@@ -702,11 +698,9 @@
         .def("AssignPeriodicity",&RVEPeriodicityUtility::AssignPeriodicity)
         .def("Finalize",&RVEPeriodicityUtility::Finalize)
         ;
-=======
+
     auto fs_extensions = m.def_submodule("FilesystemExtensions");
     fs_extensions.def("MPISafeCreateDirectories", &FilesystemExtensions::MPISafeCreateDirectories );
->>>>>>> ade55659
-
 }
 
 } // namespace Python.
