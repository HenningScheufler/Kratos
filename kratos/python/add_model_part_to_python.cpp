--- conflicted
+++ resolved
@@ -879,11 +879,7 @@
             ModelPart::GeometryType::Pointer pGeometry, ModelPart::PropertiesType::Pointer pProperties)
             {return rModelPart.CreateNewElement(ElementName, Id, pGeometry, pProperties);})
         .def("CreateNewCondition", ModelPartCreateNewCondition)
-<<<<<<< HEAD
-        .def("CreateNewCondition", [](ModelPart& rModelPart, const std::string& ConditionName, ModelPart::IndexType Id, 
-=======
         .def("CreateNewCondition", [](ModelPart& rModelPart, const std::string& ConditionName, ModelPart::IndexType Id,
->>>>>>> 57f8e233
             ModelPart::GeometryType::Pointer pGeometry, ModelPart::PropertiesType::Pointer pProperties)
             {return rModelPart.CreateNewCondition(ConditionName, Id, pGeometry, pProperties);})
         .def("GetCommunicator", ModelPartGetCommunicator, py::return_value_policy::reference_internal)
