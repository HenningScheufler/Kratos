//    |  /           |
//    ' /   __| _` | __|  _ \   __|
//    . \  |   (   | |   (   |\__ `
//   _|\_\_|  \__,_|\__|\___/ ____/
//                   Multi-Physics
//
//  License:		 BSD License
//					 Kratos default license: kratos/license.txt
//
//  Main authors:    Riccardo Rossi
//

// System includes

// External includes

// Project includes
#include "includes/define_python.h"
#include "geometries/point.h"
#include "includes/node.h"
#include "python/containers_interface.h"
#include "python/add_geometries_to_python.h"
#include "geometries/geometry.h"
#include "geometries/line_2d_2.h"
#include "geometries/line_2d_3.h"
#include "geometries/triangle_2d_3.h"
#include "geometries/triangle_2d_6.h"
#include "geometries/quadrilateral_2d_4.h"
#include "geometries/quadrilateral_2d_8.h"
#include "geometries/quadrilateral_2d_9.h"
#include "geometries/line_3d_2.h"
#include "geometries/line_3d_3.h"
#include "geometries/triangle_3d_3.h"
#include "geometries/triangle_3d_6.h"
#include "geometries/quadrilateral_3d_4.h"
#include "geometries/quadrilateral_3d_8.h"
#include "geometries/quadrilateral_3d_9.h"
#include "geometries/tetrahedra_3d_4.h"
#include "geometries/tetrahedra_3d_10.h"
#include "geometries/prism_3d_6.h"
// #include "geometries/prism_3d_15.h"
#include "geometries/hexahedra_3d_8.h"
// #include "geometries/hexahedra_3d_20.h"
// #include "geometries/hexahedra_3d_27.h"
// Nurbs Geometries
#include "geometries/nurbs_surface_geometry.h"
#include "geometries/nurbs_curve_geometry.h"

namespace Kratos
{

namespace Python
{
<<<<<<< HEAD
    typedef std::size_t SizeType;
    typedef Node<3> NodeType;
    typedef PointerVector<NodeType> NodeContainerType;
    typedef Geometry<NodeType> GeometryType;
    typedef typename GeometryType::PointsArrayType PointsArrayType;
    typedef typename GeometryType::IntegrationPointsArrayType IntegrationPointsArrayType;
    typedef typename Point::CoordinatesArrayType CoordinatesArrayType;
=======
    typedef std::size_t IndexType;
    typedef Geometry<Node<3> > GeometryType;
    typedef GeometryType::PointsArrayType NodesArrayType;
    typedef GeometryType::IntegrationPointsArrayType IntegrationPointsArrayType;
    typedef Point::CoordinatesArrayType CoordinatesArrayType;
>>>>>>> 60938818

    const PointerVector< Node<3> >& ConstGetPoints( GeometryType& geom ) { return geom.Points(); }
    PointerVector< Node<3> >& GetPoints( GeometryType& geom ) { return geom.Points(); }

    // Id utilities
    void SetId1(
        GeometryType& dummy, IndexType geometry_id)
    {
        return(dummy.SetId(geometry_id));
    }

    void SetId2(
        GeometryType& dummy, const std::string& geometry_name)
    {
        return(dummy.SetId(geometry_name));
    }

    bool IsIdGeneratedFromString1(GeometryType& dummy)
    {
        return(dummy.IsIdGeneratedFromString());
    }

    bool IsIdSelfAssigned1(GeometryType& dummy)
    {
        return(dummy.IsIdSelfAssigned());
    }

    array_1d<double,3> GetNormal(
        GeometryType& dummy,
        CoordinatesArrayType& LocalCoords
        )
    {
        return( dummy.Normal(LocalCoords) );
    }

    array_1d<double,3> FastGetNormal(GeometryType& dummy)
    {
        CoordinatesArrayType LocalCoords;
        LocalCoords.clear();
        return( dummy.Normal(LocalCoords) );
    }

    array_1d<double,3> GetUnitNormal(
        GeometryType& dummy,
        CoordinatesArrayType& LocalCoords
        )
    {
        return( dummy.UnitNormal(LocalCoords) );
    }

    array_1d<double,3> FastGetUnitNormal(GeometryType& dummy)
    {
        CoordinatesArrayType LocalCoords;
        LocalCoords.clear();
        return( dummy.UnitNormal(LocalCoords) );
    }

void  AddGeometriesToPython(pybind11::module& m)
{
    namespace py = pybind11;

    typedef Node<3> NodeType;
    typedef NodeType::Pointer pNodeType;
    typedef Geometry<NodeType > GeometryType;

    py::class_<GeometryType, GeometryType::Pointer >(m,"Geometry")
    .def(py::init<>())
    .def(py::init< IndexType >())
    .def(py::init< std::string >())
    .def(py::init< GeometryType::PointsArrayType& >())
    .def(py::init< IndexType, GeometryType::PointsArrayType& >())
    .def(py::init< std::string, GeometryType::PointsArrayType& >())
    // Id functions
    .def_property("Id", &GeometryType::Id, SetId1)
    .def("SetId", SetId1)
    .def("SetId", SetId2)
    .def("IsIdGeneratedFromString", IsIdGeneratedFromString1)
    .def("IsIdSelfAssigned", IsIdSelfAssigned1)
    .def("GenerateId", &GeometryType::GenerateId)
    // Dimension access
    .def("WorkingSpaceDimension",&GeometryType::WorkingSpaceDimension)
    .def("LocalSpaceDimension",&GeometryType::LocalSpaceDimension)
    .def("Dimension", &GeometryType::Dimension)
    .def("DomainSize",&GeometryType::DomainSize)
    .def("PointsNumber",&GeometryType::PointsNumber)
    .def("Normal",GetNormal)
    .def("Normal",FastGetNormal)
    .def("UnitNormal",GetUnitNormal)
    .def("UnitNormal",FastGetUnitNormal)
    .def("Center",&GeometryType::Center)
    .def("Length",&GeometryType::Length)
    .def("Area",&GeometryType::Area)
    .def("Volume",&GeometryType::Volume)
    .def("__str__", PrintObject<GeometryType>)
    .def("__getitem__", [](GeometryType& self, unsigned int i){return self(i);} )
    .def("__iter__",    [](GeometryType& self){return py::make_iterator(self.begin(), self.end());},  py::keep_alive<0,1>())
    .def("__len__",     [](GeometryType& self){return self.PointsNumber();} )
//     .def("Points", &GeometryType::ConstGetPoints)
//     .def("Points", &GeometryType::GetPoints)
    ;

    // 2D
    py::class_<Line2D2<NodeType>, Line2D2<NodeType>::Pointer,  GeometryType  >(m,"Line2D2").def(py::init<pNodeType, pNodeType>())
    ;
    py::class_<Line2D3<NodeType>, Line2D3<NodeType>::Pointer,  GeometryType  >(m,"Line2D3").def(py::init<pNodeType, pNodeType, pNodeType>())
    ;
    py::class_<Triangle2D3<NodeType>, Triangle2D3<NodeType>::Pointer,  GeometryType  >(m,"Triangle2D3").def(py::init<pNodeType, pNodeType, pNodeType>())
    ;
    py::class_<Triangle2D6<NodeType>, Triangle2D6<NodeType>::Pointer,  GeometryType  >(m,"Triangle2D6").def(py::init<pNodeType, pNodeType, pNodeType, pNodeType, pNodeType, pNodeType>())
    ;
    py::class_<Quadrilateral2D4<NodeType>, Quadrilateral2D4<NodeType>::Pointer,  GeometryType  >(m,"Quadrilateral2D4").def(py::init<pNodeType, pNodeType, pNodeType, pNodeType>())
    ;
    py::class_<Quadrilateral2D8<NodeType>, Quadrilateral2D8<NodeType>::Pointer,  GeometryType  >(m,"Quadrilateral2D8").def(py::init<pNodeType, pNodeType, pNodeType, pNodeType, pNodeType, pNodeType, pNodeType, pNodeType>())
    ;
    py::class_<Quadrilateral2D9<NodeType>, Quadrilateral2D9<NodeType>::Pointer,  GeometryType  >(m,"Quadrilateral2D9").def(py::init<pNodeType, pNodeType, pNodeType, pNodeType, pNodeType, pNodeType, pNodeType, pNodeType, pNodeType>())
    ;

    // 3D
    py::class_<Line3D2<NodeType>, Line3D2<NodeType>::Pointer,  GeometryType  >(m,"Line3D2").def(py::init<pNodeType, pNodeType>())
    ;
    py::class_<Line3D3<NodeType>, Line3D3<NodeType>::Pointer,  GeometryType  >(m,"Line3D3").def(py::init<pNodeType, pNodeType, pNodeType>())
    ;
    py::class_<Triangle3D3<NodeType>, Triangle3D3<NodeType>::Pointer,  GeometryType  >(m,"Triangle3D3").def(py::init<pNodeType, pNodeType, pNodeType>())
    ;
    py::class_<Triangle3D6<NodeType>, Triangle3D6<NodeType>::Pointer,  GeometryType  >(m,"Triangle3D6").def(py::init<pNodeType, pNodeType, pNodeType, pNodeType, pNodeType, pNodeType>())
    ;
    py::class_<Quadrilateral3D4<NodeType>, Quadrilateral3D4<NodeType>::Pointer,  GeometryType  >(m,"Quadrilateral3D4").def(py::init<pNodeType, pNodeType, pNodeType, pNodeType>())
    ;
    py::class_<Quadrilateral3D8<NodeType>, Quadrilateral3D8<NodeType>::Pointer,  GeometryType  >(m,"Quadrilateral3D8").def(py::init<pNodeType, pNodeType, pNodeType, pNodeType, pNodeType, pNodeType, pNodeType, pNodeType>())
    ;
    py::class_<Quadrilateral3D9<NodeType>, Quadrilateral3D9<NodeType>::Pointer,  GeometryType  >(m,"Quadrilateral3D9").def(py::init<pNodeType, pNodeType, pNodeType, pNodeType, pNodeType, pNodeType, pNodeType, pNodeType, pNodeType>())
    ;
    py::class_<Tetrahedra3D4<NodeType>, Tetrahedra3D4<NodeType>::Pointer,  GeometryType  >(m,"Tetrahedra3D4").def(py::init<pNodeType, pNodeType, pNodeType, pNodeType>())
    ;
    py::class_<Tetrahedra3D10<NodeType>, Tetrahedra3D10<NodeType>::Pointer,  GeometryType  >(m,"Tetrahedra3D10").def(py::init<pNodeType, pNodeType, pNodeType, pNodeType, pNodeType, pNodeType, pNodeType, pNodeType, pNodeType, pNodeType>())
    ;
    py::class_<Prism3D6<NodeType>, Prism3D6<NodeType>::Pointer,  GeometryType  >(m,"Prism3D6").def(py::init<pNodeType, pNodeType, pNodeType, pNodeType, pNodeType, pNodeType>())
    ;
//     py::class_<Prism3D15<NodeType>, Prism3D15<NodeType>::Pointer,  GeometryType  >(m,"Prism3D15").def(py::init<pNodeType, pNodeType, pNodeType, pNodeType, pNodeType, pNodeType, pNodeType, pNodeType, pNodeType, pNodeType, pNodeType, pNodeType, pNodeType, pNodeType, pNodeType>())
//     ;
    py::class_<Hexahedra3D8<NodeType>, Hexahedra3D8<NodeType>::Pointer,  GeometryType  >(m,"Hexahedra3D8").def(py::init<pNodeType, pNodeType, pNodeType, pNodeType, pNodeType, pNodeType, pNodeType, pNodeType>())
    ;
//     py::class_<Hexahedra3D20<NodeType>, Hexahedra3D20<NodeType>::Pointer,  GeometryType  >(m,"Hexahedra3D20").def(py::init<pNodeType, pNodeType, pNodeType, pNodeType, pNodeType, pNodeType, pNodeType, pNodeType, pNodeType, pNodeType, pNodeType, pNodeType, pNodeType, pNodeType, pNodeType, pNodeType, pNodeType, pNodeType, pNodeType, pNodeType>())
//     ;
//     py::class_<Hexahedra3D27<NodeType>, Hexahedra3D27<NodeType>::Pointer,  GeometryType  >(m,"Hexahedra3D27").def(py::init<pNodeType, pNodeType, pNodeType, pNodeType, pNodeType, pNodeType, pNodeType, pNodeType, pNodeType, pNodeType, pNodeType, pNodeType, pNodeType, pNodeType, pNodeType, pNodeType, pNodeType, pNodeType, pNodeType, pNodeType, pNodeType, pNodeType, pNodeType, pNodeType, pNodeType, pNodeType, pNodeType>())
//     ;

    // Adding PointsArrayType to interface
    PointerVectorPythonInterface<PointsArrayType>().CreateInterface(m,"NodesVector");

    /// Nurbs Geometries
    // NurbsSurfaceGeometry3D
    py::class_<NurbsSurfaceGeometry<3, NodeContainerType>, NurbsSurfaceGeometry<3, NodeContainerType>::Pointer, GeometryType >(m, "NurbsSurfaceGeometry3D")
        .def(py::init<const PointsArrayType&, const SizeType, const SizeType, const Vector&, const Vector&>())
        .def(py::init<const PointsArrayType&, const SizeType, const SizeType, const Vector&, const Vector&, const Vector&>())
        .def("PolynomialDegreeU", &NurbsSurfaceGeometry<3, NodeContainerType>::PolynomialDegreeU)
        .def("PolynomialDegreeV", &NurbsSurfaceGeometry<3, NodeContainerType>::PolynomialDegreeV)
        .def("KnotsU", &NurbsSurfaceGeometry<3, NodeContainerType>::KnotsU)
        .def("KnotsV", &NurbsSurfaceGeometry<3, NodeContainerType>::KnotsV)
        .def("NumberOfKnotsU", &NurbsSurfaceGeometry<3, NodeContainerType>::NumberOfKnotsU)
        .def("NumberOfKnotsV", &NurbsSurfaceGeometry<3, NodeContainerType>::NumberOfKnotsV)
        .def("IsRational", &NurbsSurfaceGeometry<3, NodeContainerType>::IsRational)
        .def("Weights", &NurbsSurfaceGeometry<3, NodeContainerType>::Weights)
        .def("NumberOfControlPointsU", &NurbsSurfaceGeometry<3, NodeContainerType>::NumberOfControlPointsU)
        .def("NumberOfControlPointsV", &NurbsSurfaceGeometry<3, NodeContainerType>::NumberOfControlPointsV)
        ;

    // NurbsCurveGeometry3D
    py::class_<NurbsCurveGeometry<3, NodeContainerType>, NurbsCurveGeometry<3, NodeContainerType>::Pointer, GeometryType >(m, "NurbsCurveGeometry3D")
        .def(py::init<const PointsArrayType&, const SizeType, const Vector&>())
        .def(py::init<const PointsArrayType&, const SizeType, const Vector&, const Vector&>())
        .def("PolynomialDegree", &NurbsCurveGeometry<3, NodeContainerType>::PolynomialDegree)
        .def("Knots", &NurbsCurveGeometry<3, NodeContainerType>::Knots)
        .def("NumberOfKnots", &NurbsCurveGeometry<3, NodeContainerType>::NumberOfKnots)
        .def("NumberOfControlPoints", &NurbsCurveGeometry<3, NodeContainerType>::NumberOfNonzeroControlPoints)
        .def("IsRational", &NurbsCurveGeometry<3, NodeContainerType>::IsRational)
        .def("Weights", &NurbsCurveGeometry<3, NodeContainerType>::Weights)
        ;

    // NurbsCurveGeometry2D
    py::class_<NurbsCurveGeometry<2, NodeContainerType>, NurbsCurveGeometry<2, NodeContainerType>::Pointer, GeometryType >(m, "NurbsCurveGeometry2D")
        .def(py::init<const PointsArrayType&, const SizeType, const Vector>())
        .def(py::init<const PointsArrayType&, const SizeType, const Vector, const Vector>())
        .def("PolynomialDegree", &NurbsCurveGeometry<2, NodeContainerType>::PolynomialDegree)
        .def("Knots", &NurbsCurveGeometry<2, NodeContainerType>::Knots)
        .def("NumberOfKnots", &NurbsCurveGeometry<2, NodeContainerType>::NumberOfKnots)
        .def("NumberOfControlPoints", &NurbsCurveGeometry<2, NodeContainerType>::NumberOfNonzeroControlPoints)
        .def("IsRational", &NurbsCurveGeometry<2, NodeContainerType>::IsRational)
        .def("Weights", &NurbsCurveGeometry<2, NodeContainerType>::Weights)
        ;

}

}  // namespace Python.

} // Namespace Kratos
<|MERGE_RESOLUTION|>--- conflicted
+++ resolved
@@ -51,7 +51,7 @@
 
 namespace Python
 {
-<<<<<<< HEAD
+    typedef std::size_t IndexType;
     typedef std::size_t SizeType;
     typedef Node<3> NodeType;
     typedef PointerVector<NodeType> NodeContainerType;
@@ -59,13 +59,6 @@
     typedef typename GeometryType::PointsArrayType PointsArrayType;
     typedef typename GeometryType::IntegrationPointsArrayType IntegrationPointsArrayType;
     typedef typename Point::CoordinatesArrayType CoordinatesArrayType;
-=======
-    typedef std::size_t IndexType;
-    typedef Geometry<Node<3> > GeometryType;
-    typedef GeometryType::PointsArrayType NodesArrayType;
-    typedef GeometryType::IntegrationPointsArrayType IntegrationPointsArrayType;
-    typedef Point::CoordinatesArrayType CoordinatesArrayType;
->>>>>>> 60938818
 
     const PointerVector< Node<3> >& ConstGetPoints( GeometryType& geom ) { return geom.Points(); }
     PointerVector< Node<3> >& GetPoints( GeometryType& geom ) { return geom.Points(); }
