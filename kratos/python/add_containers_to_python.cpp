--- conflicted
+++ resolved
@@ -199,11 +199,7 @@
     ;
     class_<VariableComponent<VectorComponentAdaptor<vector<double> > >,VariableData>(m, "VectorComponentVariable")
     .def( "__repr__", &VariableComponent<VectorComponentAdaptor<vector<double> > >::Info )
-<<<<<<< HEAD
-    .def( "GetSourceVariable", &VariableComponent<VectorComponentAdaptor<vector<double> > >::GetSourceVariable )
-=======
     // .def( "GetSourceVariable", &VariableComponent<VectorComponentAdaptor<vector<double> > >::GetSourceVariable ) // components for vector are not yet fully supported
->>>>>>> fdc10c8b
     ;
 
     class_<VariableComponent<VectorComponentAdaptor<array_1d<double, 3> > >,VariableData>(m, "Array1DComponentVariable")
