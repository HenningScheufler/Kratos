--- conflicted
+++ resolved
@@ -192,39 +192,38 @@
     .def("__str__", PrintObject<VariableData>)
     ;
 
-<<<<<<< HEAD
-    class_<Variable<std::string>, VariableData>(m, "StringVariable" )
-    .def(init<>( [](const std::string& name){return CreateVariable<Variable<std::string>>(name);} ))
-    .def( "__repr__", &Variable<std::string>::Info )
-    ;
-
-    class_<Variable<bool>, VariableData>(m, "BoolVariable" )
-    .def(init<>( [](const std::string& name){return CreateVariable<Variable<bool>>(name);} ))
-    .def( "__repr__", &Variable<bool>::Info )
-    ;
-
-    class_<Variable<int>,VariableData>(m, "IntegerVariable")
-    .def(init<>( [](const std::string& name){return CreateVariable<Variable<int>>(name);} ))
-    .def( "__repr__", &Variable<int>::Info )
-    ;
-
-    class_<Variable<DenseVector<int> >,VariableData>(m, "IntegerVectorVariable")
-    .def(init<>( [](const std::string& name){return CreateVariable<Variable<DenseVector<int>>>(name);} ))
-    .def( "__repr__", &Variable<DenseVector<int>>::Info )
-    ;
-
-    class_<Variable<double>,VariableData>(m, "DoubleVariable")
-    .def(init<>( [](const std::string& name){return CreateVariable<Variable<double>>(name);} ))
-    .def( "__repr__", &Variable<double>::Info )
-    ;
-
-    class_<Variable<Vector >,VariableData>(m, "VectorVariable")
-    .def(init<>( [](const std::string& name){return CreateVariable<Variable<Vector >>(name);} ))
-    .def( "__repr__", &Variable<Vector >::Info )
-    ;
-
-    class_<Variable<array_1d<double, 3> >,VariableData>(m, "Array1DVariable3")
-    .def(init<>( [](const std::string& name)
+    py::class_<Variable<std::string>, VariableData>(m, "StringVariable" )
+    .def(py::init<>( [](const std::string& name){return CreateVariable<Variable<std::string>>(name);} ))
+    .def("__str__", PrintObject<Variable<std::string>>)
+    ;
+
+    py::class_<Variable<bool>, VariableData>(m, "BoolVariable" )
+    .def(py::init<>( [](const std::string& name){return CreateVariable<Variable<bool>>(name);} ))
+    .def("__str__", PrintObject<Variable<bool>>)
+    ;
+
+    py::class_<Variable<int>,VariableData>(m, "IntegerVariable")
+    .def(py::init<>( [](const std::string& name){return CreateVariable<Variable<int>>(name);} ))
+    .def("__str__", PrintObject<Variable<int>>)
+    ;
+
+    py::class_<Variable<DenseVector<int> >,VariableData>(m, "IntegerVectorVariable")
+    .def(py::init<>( [](const std::string& name){return CreateVariable<Variable<DenseVector<int>>>(name);} ))
+    .def("__str__", PrintObject<Variable<DenseVector<int> >>)
+    ;
+
+    py::class_<Variable<double>,VariableData>(m, "DoubleVariable")
+    .def(py::init<>( [](const std::string& name){return CreateVariable<Variable<double>>(name);} ))
+    .def("__str__", PrintObject<Variable<double>>)
+    ;
+
+    py::class_<Variable<Vector >,VariableData>(m, "VectorVariable")
+    .def(py::init<>( [](const std::string& name){return CreateVariable<Variable<Vector >>(name);} ))
+    .def("__str__", PrintObject<Variable<Vector >>)
+    ;
+
+    py::class_<Variable<array_1d<double, 3> >,VariableData>(m, "Array1DVariable3")
+    .def(py::init<>( [](const std::string& name)
                  {
                     auto var_x = CreateVariableComponent<VariableComponent<VectorComponentAdaptor<array_1d<double, 3> > >, Kratos::VectorComponentAdaptor<Kratos::array_1d<double, 3> >>
                                     (name+"_X", name, 1);
@@ -234,71 +233,27 @@
                                     (name+"_Z", name, 1);
                     return CreateVariable<Variable<array_1d<double, 3> >>(name);
                  } ))
-    .def( "__repr__", &Variable<array_1d<double, 3> >::Info )
-    ;
-
-    class_<Variable<array_1d<double, 4> >,VariableData>(m, "Array1DVariable4")
-    .def(init<>( [](const std::string& name){return CreateVariable<Variable<array_1d<double, 4> >>(name);} ))
-    .def( "__repr__", &Variable<array_1d<double, 4> >::Info )
-    ;
-
-    class_<Variable<array_1d<double, 6> >,VariableData>(m, "Array1DVariable6")
-    .def(init<>( [](const std::string& name){return CreateVariable<Variable<array_1d<double, 6> >>(name);} ))
-    .def( "__repr__", &Variable<array_1d<double, 6> >::Info )
-    ;
-
-    class_<Variable<array_1d<double, 9> >,VariableData>(m, "Array1DVariable9")
-    .def(init<>( [](const std::string& name){return CreateVariable<Variable<array_1d<double, 9> >>(name);} ))
-    .def( "__repr__", &Variable<array_1d<double, 9> >::Info )
-    ;
-
-    class_<Variable<DenseMatrix<double> >,VariableData>(m, "MatrixVariable")
-    .def(init<>( [](const std::string& name){return CreateVariable<Variable<DenseMatrix<double> >>(name);} ))
-    .def( "__repr__", &Variable<DenseMatrix<double> >::Info )
-=======
-    py::class_<Variable<std::string>, VariableData>(m, "StringVariable" )
-    .def("__str__", PrintObject<Variable<std::string>>)
-    ;
-
-    py::class_<Variable<bool>, VariableData>(m, "BoolVariable" )
-    .def("__str__", PrintObject<Variable<bool>>)
-    ;
-
-    py::class_<Variable<int>,VariableData>(m, "IntegerVariable")
-    .def("__str__", PrintObject<Variable<int>>)
-    ;
-
-    py::class_<Variable<DenseVector<int> >,VariableData>(m, "IntegerVectorVariable")
-    .def("__str__", PrintObject<Variable<DenseVector<int> >>)
-    ;
-
-    py::class_<Variable<double>,VariableData>(m, "DoubleVariable")
-    .def("__str__", PrintObject<Variable<double>>)
-    ;
-
-    py::class_<Variable<Vector >,VariableData>(m, "VectorVariable")
-    .def("__str__", PrintObject<Variable<Vector >>)
-    ;
-
-    py::class_<Array1DVariable3,VariableData>(m, "Array1DVariable3")
     .def("__str__", PrintObject<Array1DVariable3>)
     ;
 
-    py::class_<Array1DVariable4,VariableData>(m, "Array1DVariable4")
+    py::class_<Variable<array_1d<double, 4> >,VariableData>(m, "Array1DVariable4")
+    .def(py::init<>( [](const std::string& name){return CreateVariable<Variable<array_1d<double, 4> >>(name);} ))
     .def("__str__", PrintObject<Array1DVariable4>)
     ;
 
-    py::class_<Array1DVariable6,VariableData>(m, "Array1DVariable6")
+    py::class_<Variable<array_1d<double, 6> >,VariableData>(m, "Array1DVariable6")
+    .def(py::init<>( [](const std::string& name){return CreateVariable<Variable<array_1d<double, 6> >>(name);} ))
     .def("__str__", PrintObject<Array1DVariable6>)
     ;
 
-    py::class_<Array1DVariable9,VariableData>(m, "Array1DVariable9")
+    py::class_<Variable<array_1d<double, 9> >,VariableData>(m, "Array1DVariable9")
+    .def(py::init<>( [](const std::string& name){return CreateVariable<Variable<array_1d<double, 9> >>(name);} ))
     .def("__str__", PrintObject<Array1DVariable9>)
     ;
 
     py::class_<Variable<DenseMatrix<double> >,VariableData>(m, "MatrixVariable")
+    .def(py::init<>( [](const std::string& name){return CreateVariable<Variable<DenseMatrix<double> >>(name);} ))
     .def("__str__", PrintObject<Variable<DenseMatrix<double> >>)
->>>>>>> e0778db8
     ;
 
     py::class_<Variable<ConstitutiveLaw::Pointer>,VariableData>(m, "ConstitutuveLawVariable")
@@ -317,65 +272,44 @@
     // .def( "GetSourceVariable", &VariableComponent<VectorComponentAdaptor<Vector > >::GetSourceVariable ) // components for vector are not yet fully supported
     ;
 
-<<<<<<< HEAD
-    class_<VariableComponent<VectorComponentAdaptor<array_1d<double, 3> > >,VariableData>(m, "Array1DComponentVariable")
-    .def(init<>( [](const std::string& name, const std::string& source_name, const int& component_index)
+    py::class_<VariableComponent<VectorComponentAdaptor<array_1d<double, 3> > >,VariableData>(m, "Array1DComponentVariable")
+    .def(py::init<>( [](const std::string& name, const std::string& source_name, const int& component_index)
     {
         return CreateVariableComponent<VariableComponent<VectorComponentAdaptor<array_1d<double, 3> > >, Kratos::VectorComponentAdaptor<Kratos::array_1d<double, 3> >>
             (name, source_name, component_index);
     } ))
-    .def( "__repr__", &VariableComponent<VectorComponentAdaptor<array_1d<double, 3> > >::Info )
-    .def( "GetSourceVariable", &VariableComponent<VectorComponentAdaptor<array_1d<double, 3> > >::GetSourceVariable )
-    ;
-
-    class_<VariableComponent<VectorComponentAdaptor<array_1d<double, 4> > >,VariableData>(m, "Array1D4ComponentVariable")
-    .def(init<>( [](const std::string& name, const std::string& source_name, const int& component_index)
+    .def("__str__", PrintObject<Array1DComponentVariable>)
+    .def( "GetSourceVariable", &Array1DComponentVariable::GetSourceVariable )
+    ;
+
+    py::class_<VariableComponent<VectorComponentAdaptor<array_1d<double, 4> > >,VariableData>(m, "Array1D4ComponentVariable")
+    .def(py::init<>( [](const std::string& name, const std::string& source_name, const int& component_index)
     {
         return CreateVariableComponent<VariableComponent<VectorComponentAdaptor<array_1d<double, 4> > >, Kratos::VectorComponentAdaptor<Kratos::array_1d<double, 4> >>
             (name, source_name, component_index);
     } ))
-    .def( "__repr__", &VariableComponent<VectorComponentAdaptor<array_1d<double, 4> > >::Info )
-    .def( "GetSourceVariable", &VariableComponent<VectorComponentAdaptor<array_1d<double, 4> > >::GetSourceVariable )
-    ;
-
-    class_<VariableComponent<VectorComponentAdaptor<array_1d<double, 6> > >,VariableData>(m, "Array1D6ComponentVariable")
-    .def(init<>( [](const std::string& name, const std::string& source_name, const int& component_index)
+    .def("__str__", PrintObject<Array1D4ComponentVariable>)
+    .def( "GetSourceVariable", &Array1D4ComponentVariable::GetSourceVariable )
+    ;
+
+    py::class_<VariableComponent<VectorComponentAdaptor<array_1d<double, 6> > >,VariableData>(m, "Array1D6ComponentVariable")
+    .def(py::init<>( [](const std::string& name, const std::string& source_name, const int& component_index)
     {
         return CreateVariableComponent<VariableComponent<VectorComponentAdaptor<array_1d<double, 6> > >, Kratos::VectorComponentAdaptor<Kratos::array_1d<double, 6> >>
             (name, source_name, component_index);
     } ))
-    .def( "__repr__", &VariableComponent<VectorComponentAdaptor<array_1d<double, 6> > >::Info )
-    .def( "GetSourceVariable", &VariableComponent<VectorComponentAdaptor<array_1d<double, 6> > >::GetSourceVariable )
-    ;
-
-    class_<VariableComponent<VectorComponentAdaptor<array_1d<double, 9> > >,VariableData>(m, "Array1D9ComponentVariable")
-    .def(init<>( [](const std::string& name, const std::string& source_name, const int& component_index)
+    .def("__str__", PrintObject<Array1D6ComponentVariable>)
+    .def( "GetSourceVariable", &Array1D6ComponentVariable::GetSourceVariable )
+    ;
+
+    py::class_<VariableComponent<VectorComponentAdaptor<array_1d<double, 9> > >,VariableData>(m, "Array1D9ComponentVariable")
+    .def(py::init<>( [](const std::string& name, const std::string& source_name, const int& component_index)
     {
         return CreateVariableComponent<VariableComponent<VectorComponentAdaptor<array_1d<double, 9> > >, Kratos::VectorComponentAdaptor<Kratos::array_1d<double, 9> >>
             (name, source_name, component_index);
     } ))
-    .def( "__repr__", &VariableComponent<VectorComponentAdaptor<array_1d<double, 9> > >::Info )
-    .def( "GetSourceVariable", &VariableComponent<VectorComponentAdaptor<array_1d<double, 9> > >::GetSourceVariable )
-=======
-    py::class_<Array1DComponentVariable,VariableData>(m, "Array1DComponentVariable")
-    .def("__str__", PrintObject<Array1DComponentVariable>)
-    .def( "GetSourceVariable", &Array1DComponentVariable::GetSourceVariable )
-    ;
-
-    py::class_<Array1D4ComponentVariable,VariableData>(m, "Array1D4ComponentVariable")
-    .def("__str__", PrintObject<Array1D4ComponentVariable>)
-    .def( "GetSourceVariable", &Array1D4ComponentVariable::GetSourceVariable )
-    ;
-
-    py::class_<Array1D6ComponentVariable,VariableData>(m, "Array1D6ComponentVariable")
-    .def("__str__", PrintObject<Array1D6ComponentVariable>)
-    .def( "GetSourceVariable", &Array1D6ComponentVariable::GetSourceVariable )
-    ;
-
-    py::class_<Array1D9ComponentVariable,VariableData>(m, "Array1D9ComponentVariable")
     .def("__str__", PrintObject<Array1D9ComponentVariable>)
     .def( "GetSourceVariable", &Array1D9ComponentVariable::GetSourceVariable )
->>>>>>> e0778db8
     ;
 
     py::class_<Variable<Quaternion<double> >>(m, "DoubleQuaternionVariable")
