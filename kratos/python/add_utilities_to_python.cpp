//
//    |  /           |
//    ' /   __| _` | __|  _ \   __|
//    . \  |   (   | |   (   |\__ `
//   _|\_\_|  \__,_|\__|\___/ ____/
//                   Multi-Physics
//
//  License:         BSD License
//                   Kratos default license: kratos/license.txt
//
//  Main authors:    Riccardo Rossi
//


// System includes

// External includes

// Project includes
#include "includes/define_python.h"
#include "processes/process.h"
#include "python/add_utilities_to_python.h"
#include "utilities/variable_utils.h"
#include "utilities/normal_calculation_utils.h"
#include "utilities/body_normal_calculation_utils.h"
#include "utilities/body_distance_calculation_utils.h"
#include "utilities/signed_distance_calculation_utils.h"
#include "utilities/parallel_levelset_distance_calculator.h"
#include "utilities/openmp_utils.h"
#include "utilities/brute_force_point_locator.h"
#include "utilities/deflation_utils.h"
#include "utilities/iso_printer.h"
#include "utilities/activation_utilities.h"
#include "utilities/convect_particles_utilities.h"
#include "utilities/condition_number_utility.h"
#include "utilities/mortar_utilities.h"
#include "utilities/read_materials_utility.h"
#include "includes/global_pointer_variables.h"

// #include "utilities/signed_distance_calculator_bin_based.h"
#include "utilities/divide_elem_utils.h"
#include "utilities/timer.h"

#include "utilities/binbased_fast_point_locator.h"
#include "utilities/binbased_fast_point_locator_conditions.h"
#include "utilities/binbased_nodes_in_element_locator.h"
#include "utilities/embedded_skin_utility.h"
#include "utilities/geometry_tester.h"
#include "utilities/cutting_utility.h"

#include "utilities/python_function_callback_utility.h"
#include "utilities/interval_utility.h"
#include "utilities/table_stream_utility.h"
#include "utilities/exact_mortar_segmentation_utility.h"
#include "utilities/sparse_matrix_multiplication_utility.h"
#include "utilities/assign_unique_model_part_collection_tag_utility.h"
#include "utilities/merge_variable_lists_utility.h"
#include "utilities/variable_redistribution_utility.h"
#include "utilities/sensitivity_builder.h"
#include "utilities/auxiliar_model_part_utilities.h"
#include "utilities/time_discretization.h"

namespace Kratos {
namespace Python {
/**
 * @brief Sets the current table utility on the process info
 * @param rCurrentProcessInfo The process info
 */
void SetOnProcessInfo(
    typename TableStreamUtility::Pointer pTable,
    ProcessInfo& rCurrentProcessInfo
    )
{
    rCurrentProcessInfo[TABLE_UTILITY] = pTable;
}

// Embedded skin utility auxiliar functions
template<std::size_t TDim>
void InterpolateMeshVariableToSkinDouble(
    EmbeddedSkinUtility<TDim> &rEmbeddedSkinUtility,
    const Variable<double> &rVariable,
    const Variable<double> &rEmbeddedVariable)
{
    rEmbeddedSkinUtility.InterpolateMeshVariableToSkin(rVariable, rEmbeddedVariable);
}

template<std::size_t TDim>
void InterpolateMeshVariableToSkinArray(
    EmbeddedSkinUtility<TDim> &rEmbeddedSkinUtility,
    const Variable<array_1d<double,3>> &rVariable,
    const Variable<array_1d<double,3>> &rEmbeddedVariable)
{
    rEmbeddedSkinUtility.InterpolateMeshVariableToSkin(rVariable, rEmbeddedVariable);
}

template<std::size_t TDim>
void InterpolateDiscontinuousMeshVariableToSkinDouble(
    EmbeddedSkinUtility<TDim> &rEmbeddedSkinUtility,
    const Variable<double> &rVariable,
    const Variable<double> &rEmbeddedVariable,
    const std::string &rInterfaceSide)
{
    rEmbeddedSkinUtility.InterpolateDiscontinuousMeshVariableToSkin(rVariable, rEmbeddedVariable, rInterfaceSide);
}

template<std::size_t TDim>
void InterpolateDiscontinuousMeshVariableToSkinArray(
    EmbeddedSkinUtility<TDim> &rEmbeddedSkinUtility,
    const Variable<array_1d<double,3>> &rVariable,
    const Variable<array_1d<double,3>> &rEmbeddedVariable,
    const std::string &rInterfaceSide)
{
    rEmbeddedSkinUtility.InterpolateDiscontinuousMeshVariableToSkin(rVariable, rEmbeddedVariable, rInterfaceSide);
}

// Auxiliar ModelPart Utility
void ModelPartRemoveElementAndBelongings1(AuxiliarModelPartUtilities& rAuxiliarModelPartUtilities, ModelPart::IndexType ElementId, Flags IdentifierFlag)
{
    rAuxiliarModelPartUtilities.RemoveElementAndBelongings(ElementId, IdentifierFlag);
}
void ModelPartRemoveElementAndBelongings2(AuxiliarModelPartUtilities& rAuxiliarModelPartUtilities, ModelPart::IndexType ElementId, Flags IdentifierFlag, ModelPart::IndexType ThisIndex)
{
    rAuxiliarModelPartUtilities.RemoveElementAndBelongings(ElementId, IdentifierFlag, ThisIndex);
}
void ModelPartRemoveElementAndBelongings3(AuxiliarModelPartUtilities& rAuxiliarModelPartUtilities, ModelPart::ElementType::Pointer pThisElement, Flags IdentifierFlag)
{
    rAuxiliarModelPartUtilities.RemoveElementAndBelongings(pThisElement, IdentifierFlag);
}

void ModelPartRemoveElementAndBelongings4(AuxiliarModelPartUtilities& rAuxiliarModelPartUtilities, ModelPart::ElementType::Pointer pThisElement, Flags IdentifierFlag, ModelPart::IndexType ThisIndex)
{
    rAuxiliarModelPartUtilities.RemoveElementAndBelongings(pThisElement, IdentifierFlag, ThisIndex);
}

void ModelPartRemoveElementAndBelongingsFromAllLevels1(AuxiliarModelPartUtilities& rAuxiliarModelPartUtilities, ModelPart::IndexType ElementId, Flags IdentifierFlag)
{
    rAuxiliarModelPartUtilities.RemoveElementAndBelongingsFromAllLevels(ElementId, IdentifierFlag);
}

void ModelPartRemoveElementAndBelongingsFromAllLevels2(AuxiliarModelPartUtilities& rAuxiliarModelPartUtilities, ModelPart::IndexType ElementId, Flags IdentifierFlag, ModelPart::IndexType ThisIndex)
{
    rAuxiliarModelPartUtilities.RemoveElementAndBelongingsFromAllLevels(ElementId, IdentifierFlag, ThisIndex);
}

void ModelPartRemoveElementAndBelongingsFromAllLevels3(AuxiliarModelPartUtilities& rAuxiliarModelPartUtilities, ModelPart::ElementType::Pointer pThisElement, Flags IdentifierFlag)
{
    rAuxiliarModelPartUtilities.RemoveElementAndBelongingsFromAllLevels(pThisElement, IdentifierFlag);
}

void ModelPartRemoveElementAndBelongingsFromAllLevels4(AuxiliarModelPartUtilities& rAuxiliarModelPartUtilities, ModelPart::ElementType::Pointer pThisElement, Flags IdentifierFlag, ModelPart::IndexType ThisIndex)
{
    rAuxiliarModelPartUtilities.RemoveElementAndBelongingsFromAllLevels(pThisElement, IdentifierFlag, ThisIndex);
}

void ModelPartRemoveConditionAndBelongings1(AuxiliarModelPartUtilities& rAuxiliarModelPartUtilities, ModelPart::IndexType ConditionId, Flags IdentifierFlag)
{
    rAuxiliarModelPartUtilities.RemoveConditionAndBelongings(ConditionId, IdentifierFlag);
}

void ModelPartRemoveConditionAndBelongings2(AuxiliarModelPartUtilities& rAuxiliarModelPartUtilities, ModelPart::IndexType ConditionId, Flags IdentifierFlag, ModelPart::IndexType ThisIndex)
{
    rAuxiliarModelPartUtilities.RemoveConditionAndBelongings(ConditionId, IdentifierFlag, ThisIndex);
}

void ModelPartRemoveConditionAndBelongings3(AuxiliarModelPartUtilities& rAuxiliarModelPartUtilities, ModelPart::ConditionType::Pointer pThisCondition, Flags IdentifierFlag)
{
    rAuxiliarModelPartUtilities.RemoveConditionAndBelongings(pThisCondition, IdentifierFlag);
}

void ModelPartRemoveConditionAndBelongings4(AuxiliarModelPartUtilities& rAuxiliarModelPartUtilities, ModelPart::ConditionType::Pointer pThisCondition, Flags IdentifierFlag, ModelPart::IndexType ThisIndex)
{
    rAuxiliarModelPartUtilities.RemoveConditionAndBelongings(pThisCondition, IdentifierFlag, ThisIndex);
}

void ModelPartRemoveConditionAndBelongingsFromAllLevels1(AuxiliarModelPartUtilities& rAuxiliarModelPartUtilities, ModelPart::IndexType ConditionId, Flags IdentifierFlag)
{
    rAuxiliarModelPartUtilities.RemoveConditionAndBelongingsFromAllLevels(ConditionId, IdentifierFlag);
}

void ModelPartRemoveConditionAndBelongingsFromAllLevels2(AuxiliarModelPartUtilities& rAuxiliarModelPartUtilities, ModelPart::IndexType ConditionId, Flags IdentifierFlag, ModelPart::IndexType ThisIndex)
{
    rAuxiliarModelPartUtilities.RemoveConditionAndBelongingsFromAllLevels(ConditionId, IdentifierFlag, ThisIndex);
}

void ModelPartRemoveConditionAndBelongingsFromAllLevels3(AuxiliarModelPartUtilities& rAuxiliarModelPartUtilities, ModelPart::ConditionType::Pointer pThisCondition, Flags IdentifierFlag)
{
    rAuxiliarModelPartUtilities.RemoveConditionAndBelongingsFromAllLevels(pThisCondition, IdentifierFlag);
}

void ModelPartRemoveConditionAndBelongingsFromAllLevels4(AuxiliarModelPartUtilities& rAuxiliarModelPartUtilities, ModelPart::ConditionType::Pointer pThisCondition, Flags IdentifierFlag, ModelPart::IndexType ThisIndex)
{
    rAuxiliarModelPartUtilities.RemoveConditionAndBelongingsFromAllLevels(pThisCondition, IdentifierFlag, ThisIndex);
}

void CalculateDistancesDefault2D(ParallelDistanceCalculator<2>& rParallelDistanceCalculator,ModelPart& rModelPart, const Variable<double>& rDistanceVar, const Variable<double>& rAreaVar, const unsigned int max_levels, const double max_distance)
{
    rParallelDistanceCalculator.CalculateDistances(rModelPart, rDistanceVar, rAreaVar, max_levels, max_distance);
}

void CalculateDistancesFlag2D(ParallelDistanceCalculator<2>& rParallelDistanceCalculator, ModelPart& rModelPart, const Variable<double>& rDistanceVar, const Variable<double>& rAreaVar, const unsigned int max_levels, const double max_distance, Flags Options)
{
    rParallelDistanceCalculator.CalculateDistances(rModelPart, rDistanceVar, rAreaVar, max_levels, max_distance, Options);
}

void CalculateDistancesDefault3D(ParallelDistanceCalculator<3>& rParallelDistanceCalculator,ModelPart& rModelPart, const Variable<double>& rDistanceVar, const Variable<double>& rAreaVar, const unsigned int max_levels, const double max_distance)
{
    rParallelDistanceCalculator.CalculateDistances(rModelPart, rDistanceVar, rAreaVar, max_levels, max_distance);
}

void CalculateDistancesFlag3D(ParallelDistanceCalculator<3>& rParallelDistanceCalculator, ModelPart& rModelPart, const Variable<double>& rDistanceVar, const Variable<double>& rAreaVar, const unsigned int max_levels, const double max_distance, Flags Options)
{
    rParallelDistanceCalculator.CalculateDistances(rModelPart, rDistanceVar, rAreaVar, max_levels, max_distance, Options);
}

void VariableUtilsUpdateCurrentPosition(
    VariableUtils &rVariableUtils,
    const ModelPart::NodesContainerType &rNodes)
{
    rVariableUtils.UpdateCurrentPosition(rNodes);
}

void VariableUtilsUpdateCurrentPositionWithVariable(
    VariableUtils &rVariableUtils,
    const ModelPart::NodesContainerType &rNodes,
    const VariableUtils::ArrayVarType &rUpdateVariable)
{
    rVariableUtils.UpdateCurrentPosition(rNodes, rUpdateVariable);
}

template<class TVarType>
void VariableUtilsCopyModelPartNodalVar(
    VariableUtils &rVariableUtils,
    const TVarType &rVariable,
    const ModelPart &rOriginModelPart,
    ModelPart &rDestinationModelPart,
    const unsigned int BuffStep = 0)
{
    rVariableUtils.CopyModelPartNodalVar(rVariable, rOriginModelPart, rDestinationModelPart, BuffStep);
}

template<class TVarType>
void VariableUtilsCopyModelPartNodalVarWithDestination(
    VariableUtils &rVariableUtils,
    const TVarType &rVariable,
    const TVarType &rDestinationVariable,
    const ModelPart &rOriginModelPart,
    ModelPart &rDestinationModelPart,
    const unsigned int BuffStep = 0)
{
    rVariableUtils.CopyModelPartNodalVar(rVariable, rDestinationVariable, rOriginModelPart, rDestinationModelPart, BuffStep);
}

template<class TVarType>
void CopyModelPartNodalVarToNonHistoricalVar(
    VariableUtils &rVariableUtils,
    const TVarType &rVariable,
    const ModelPart &rOriginModelPart,
    ModelPart &rDestinationModelPart,
    const unsigned int BuffStep = 0)
{
    rVariableUtils.CopyModelPartNodalVarToNonHistoricalVar(rVariable, rOriginModelPart, rDestinationModelPart, BuffStep);
}

template<class TVarType>
void CopyModelPartNodalVarToNonHistoricalVarWithDestination(
    VariableUtils &rVariableUtils,
    const TVarType &rVariable,
    const TVarType &rDestinationVariable,
    const ModelPart &rOriginModelPart,
    ModelPart &rDestinationModelPart,
    const unsigned int BuffStep = 0)
{
    rVariableUtils.CopyModelPartNodalVarToNonHistoricalVar(rVariable, rDestinationVariable, rOriginModelPart, rDestinationModelPart, BuffStep);
}

void PrintTimingInformation(Timer& rTimer)
{
    rTimer.PrintTimingInformation();
}

void AddUtilitiesToPython(pybind11::module &m)
{
    namespace py = pybind11;

    typedef UblasSpace<double, CompressedMatrix, boost::numeric::ublas::vector<double>> SparseSpaceType;
    typedef UblasSpace<double, Matrix, Vector> LocalSpaceType;
    typedef LinearSolver<SparseSpaceType, LocalSpaceType> LinearSolverType;

    // NOTE: this function is special in that it accepts a "pyObject" - this is the reason for which it is defined in this same file
    py::class_<PythonGenericFunctionUtility,  PythonGenericFunctionUtility::Pointer >(m,"PythonGenericFunctionUtility")
        .def(py::init<const std::string&>() )
        .def(py::init<const std::string&, Parameters>())
        .def("UseLocalSystem", &PythonGenericFunctionUtility::UseLocalSystem)
        .def("DependsOnSpace", &PythonGenericFunctionUtility::DependsOnSpace)
        .def("RotateAndCallFunction", &PythonGenericFunctionUtility::RotateAndCallFunction)
        .def("CallFunction", &PythonGenericFunctionUtility::CallFunction)
        ;

    py::class_<ApplyFunctionToNodesUtility >(m,"ApplyFunctionToNodesUtility")
        .def(py::init<ModelPart::NodesContainerType&, PythonGenericFunctionUtility::Pointer >() )
        .def("ApplyFunction", &ApplyFunctionToNodesUtility::ApplyFunction< Variable<double> >)
        .def("ApplyFunction", &ApplyFunctionToNodesUtility::ApplyFunction<VariableComponent<VectorComponentAdaptor<array_1d<double, 3> > > >)
        .def("ApplyFunction", &ApplyFunctionToNodesUtility::ApplyFunction<VariableComponent<VectorComponentAdaptor<array_1d<double, 4> > > >)
        .def("ApplyFunction", &ApplyFunctionToNodesUtility::ApplyFunction<VariableComponent<VectorComponentAdaptor<array_1d<double, 6> > > >)
        .def("ApplyFunction", &ApplyFunctionToNodesUtility::ApplyFunction<VariableComponent<VectorComponentAdaptor<array_1d<double, 9> > > >)
        .def("ReturnFunction", &ApplyFunctionToNodesUtility::ReturnFunction)
        ;


    py::class_<DeflationUtils>(m,"DeflationUtils")
        .def(py::init<>())
        .def("VisualizeAggregates",&DeflationUtils::VisualizeAggregates)
        ;

    // This is required to recognize the different overloads of ConditionNumberUtility::GetConditionNumber
    typedef double (ConditionNumberUtility::*InputGetConditionNumber)(SparseSpaceType::MatrixType&, LinearSolverType::Pointer, LinearSolverType::Pointer);
    typedef double (ConditionNumberUtility::*DirectGetConditionNumber)(SparseSpaceType::MatrixType&);

    InputGetConditionNumber ThisGetConditionNumber = &ConditionNumberUtility::GetConditionNumber;
    DirectGetConditionNumber ThisDirectGetConditionNumber = &ConditionNumberUtility::GetConditionNumber;

    py::class_<ConditionNumberUtility>(m,"ConditionNumberUtility")
        .def(py::init<>())
        .def(py::init<LinearSolverType::Pointer, LinearSolverType::Pointer>())
        .def("GetConditionNumber", ThisGetConditionNumber)
        .def("GetConditionNumber", ThisDirectGetConditionNumber)
        ;

    py::class_<VariableUtils>(m, "VariableUtils")
        .def(py::init<>())
        .def("CopyModelPartNodalVar", VariableUtilsCopyModelPartNodalVar<Variable<bool>>)
        .def("CopyModelPartNodalVar", VariableUtilsCopyModelPartNodalVar<Variable<double>>)
        .def("CopyModelPartNodalVar", VariableUtilsCopyModelPartNodalVar<Variable<array_1d<double,3>>>)
        .def("CopyModelPartNodalVar", VariableUtilsCopyModelPartNodalVar<Variable<array_1d<double,4>>>)
        .def("CopyModelPartNodalVar", VariableUtilsCopyModelPartNodalVar<Variable<array_1d<double,6>>>)
        .def("CopyModelPartNodalVar", VariableUtilsCopyModelPartNodalVar<Variable<array_1d<double,9>>>)
        .def("CopyModelPartNodalVar", VariableUtilsCopyModelPartNodalVar<Variable<Vector>>)
        .def("CopyModelPartNodalVar", VariableUtilsCopyModelPartNodalVar<Variable<Matrix>>)
        .def("CopyModelPartNodalVar", VariableUtilsCopyModelPartNodalVarWithDestination<Variable<bool>>)
        .def("CopyModelPartNodalVar", VariableUtilsCopyModelPartNodalVarWithDestination<Variable<double>>)
        .def("CopyModelPartNodalVar", VariableUtilsCopyModelPartNodalVarWithDestination<Variable<array_1d<double,3>>>)
        .def("CopyModelPartNodalVar", VariableUtilsCopyModelPartNodalVarWithDestination<Variable<array_1d<double,4>>>)
        .def("CopyModelPartNodalVar", VariableUtilsCopyModelPartNodalVarWithDestination<Variable<array_1d<double,6>>>)
        .def("CopyModelPartNodalVar", VariableUtilsCopyModelPartNodalVarWithDestination<Variable<array_1d<double,9>>>)
        .def("CopyModelPartNodalVar", VariableUtilsCopyModelPartNodalVarWithDestination<Variable<Vector>>)
        .def("CopyModelPartNodalVar", VariableUtilsCopyModelPartNodalVarWithDestination<Variable<Matrix>>)
        .def("CopyModelPartNodalVarToNonHistoricalVar", CopyModelPartNodalVarToNonHistoricalVar<Variable<bool>>)
        .def("CopyModelPartNodalVarToNonHistoricalVar", CopyModelPartNodalVarToNonHistoricalVar<Variable<double>>)
        .def("CopyModelPartNodalVarToNonHistoricalVar", CopyModelPartNodalVarToNonHistoricalVar<Variable<array_1d<double,3>>>)
        .def("CopyModelPartNodalVarToNonHistoricalVar", CopyModelPartNodalVarToNonHistoricalVar<Variable<array_1d<double,4>>>)
        .def("CopyModelPartNodalVarToNonHistoricalVar", CopyModelPartNodalVarToNonHistoricalVar<Variable<array_1d<double,6>>>)
        .def("CopyModelPartNodalVarToNonHistoricalVar", CopyModelPartNodalVarToNonHistoricalVar<Variable<array_1d<double,9>>>)
        .def("CopyModelPartNodalVarToNonHistoricalVar", CopyModelPartNodalVarToNonHistoricalVar<Variable<Vector>>)
        .def("CopyModelPartNodalVarToNonHistoricalVar", CopyModelPartNodalVarToNonHistoricalVar<Variable<Matrix>>)
        .def("CopyModelPartNodalVarToNonHistoricalVar", CopyModelPartNodalVarToNonHistoricalVarWithDestination<Variable<bool>>)
        .def("CopyModelPartNodalVarToNonHistoricalVar", CopyModelPartNodalVarToNonHistoricalVarWithDestination<Variable<double>>)
        .def("CopyModelPartNodalVarToNonHistoricalVar", CopyModelPartNodalVarToNonHistoricalVarWithDestination<Variable<array_1d<double,3>>>)
        .def("CopyModelPartNodalVarToNonHistoricalVar", CopyModelPartNodalVarToNonHistoricalVarWithDestination<Variable<array_1d<double,4>>>)
        .def("CopyModelPartNodalVarToNonHistoricalVar", CopyModelPartNodalVarToNonHistoricalVarWithDestination<Variable<array_1d<double,6>>>)
        .def("CopyModelPartNodalVarToNonHistoricalVar", CopyModelPartNodalVarToNonHistoricalVarWithDestination<Variable<array_1d<double,9>>>)
        .def("CopyModelPartNodalVarToNonHistoricalVar", CopyModelPartNodalVarToNonHistoricalVarWithDestination<Variable<Vector>>)
        .def("CopyModelPartNodalVarToNonHistoricalVar", CopyModelPartNodalVarToNonHistoricalVarWithDestination<Variable<Matrix>>)
        .def("CopyModelPartElementalVar", &VariableUtils::CopyModelPartElementalVar<Variable<bool>>)
        .def("CopyModelPartElementalVar", &VariableUtils::CopyModelPartElementalVar<Variable<double>>)
        .def("CopyModelPartElementalVar", &VariableUtils::CopyModelPartElementalVar<Variable<array_1d<double,3>>>)
        .def("CopyModelPartElementalVar", &VariableUtils::CopyModelPartElementalVar<Variable<array_1d<double,4>>>)
        .def("CopyModelPartElementalVar", &VariableUtils::CopyModelPartElementalVar<Variable<array_1d<double,6>>>)
        .def("CopyModelPartElementalVar", &VariableUtils::CopyModelPartElementalVar<Variable<array_1d<double,9>>>)
        .def("CopyModelPartElementalVar", &VariableUtils::CopyModelPartElementalVar<Variable<Vector>>)
        .def("CopyModelPartElementalVar", &VariableUtils::CopyModelPartElementalVar<Variable<Matrix>>)
        .def("SetVectorVar", &VariableUtils::SetVectorVar)
        .def("SetVectorVar", &VariableUtils::SetVectorVarForFlag)
        .def("SetScalarVar", &VariableUtils::SetScalarVar<Variable<double>>)
        .def("SetScalarVar", &VariableUtils::SetScalarVar<VariableComponent<VectorComponentAdaptor<array_1d<double, 3>>>>)
        .def("SetScalarVar", &VariableUtils::SetScalarVar<VariableComponent<VectorComponentAdaptor<array_1d<double, 4>>>>)
        .def("SetScalarVar", &VariableUtils::SetScalarVar<VariableComponent<VectorComponentAdaptor<array_1d<double, 6>>>>)
        .def("SetScalarVar", &VariableUtils::SetScalarVar<VariableComponent<VectorComponentAdaptor<array_1d<double, 9>>>>)
        .def("SetScalarVar", &VariableUtils::SetScalarVarForFlag<Variable<double>>)
        .def("SetScalarVar", &VariableUtils::SetScalarVarForFlag<VariableComponent<VectorComponentAdaptor<array_1d<double, 3>>>>)
        .def("SetScalarVar", &VariableUtils::SetScalarVarForFlag<VariableComponent<VectorComponentAdaptor<array_1d<double, 4>>>>)
        .def("SetScalarVar", &VariableUtils::SetScalarVarForFlag<VariableComponent<VectorComponentAdaptor<array_1d<double, 6>>>>)
        .def("SetScalarVar", &VariableUtils::SetScalarVarForFlag<VariableComponent<VectorComponentAdaptor<array_1d<double, 9>>>>)
        .def("SetNonHistoricalScalarVar", &VariableUtils::SetNonHistoricalVariable<double, ModelPart::NodesContainerType>)
        .def("SetNonHistoricalScalarVar", &VariableUtils::SetNonHistoricalVariable<double, ModelPart::NodesContainerType, VariableComponent<VectorComponentAdaptor<array_1d<double, 3>>>>)
        .def("SetNonHistoricalScalarVar", &VariableUtils::SetNonHistoricalVariable<double, ModelPart::NodesContainerType, VariableComponent<VectorComponentAdaptor<array_1d<double, 4>>>>)
        .def("SetNonHistoricalScalarVar", &VariableUtils::SetNonHistoricalVariable<double, ModelPart::NodesContainerType, VariableComponent<VectorComponentAdaptor<array_1d<double, 6>>>>)
        .def("SetNonHistoricalScalarVar", &VariableUtils::SetNonHistoricalVariable<double, ModelPart::NodesContainerType, VariableComponent<VectorComponentAdaptor<array_1d<double, 9>>>>)
        .def("SetNonHistoricalVectorVar", &VariableUtils::SetNonHistoricalVariable<array_1d<double, 3>, ModelPart::NodesContainerType>)
        .def("SetVariable", &VariableUtils::SetVariable<bool>)
        .def("SetVariable", &VariableUtils::SetVariable<double>)
        .def("SetVariable", &VariableUtils::SetVariable<array_1d<double, 3>>)
        .def("SetVariable", &VariableUtils::SetVariable<Vector>)
        .def("SetVariable", &VariableUtils::SetVariable<Matrix>)
        .def("SetVariable", &VariableUtils::SetVariableForFlag<bool>)
        .def("SetVariable", &VariableUtils::SetVariableForFlag<double>)
        .def("SetVariable", &VariableUtils::SetVariableForFlag<array_1d<double, 3>>)
        .def("SetVariable", &VariableUtils::SetVariableForFlag<array_1d<double, 4>>)
        .def("SetVariable", &VariableUtils::SetVariableForFlag<array_1d<double, 6>>)
        .def("SetVariable", &VariableUtils::SetVariableForFlag<array_1d<double, 9>>)
        .def("SetVariable", &VariableUtils::SetVariableForFlag<Vector>)
        .def("SetVariable", &VariableUtils::SetVariableForFlag<Matrix>)
        .def("SetHistoricalVariableToZero", &VariableUtils::SetHistoricalVariableToZero<double>)
        .def("SetHistoricalVariableToZero", &VariableUtils::SetHistoricalVariableToZero<array_1d<double, 3>>)
        .def("SetNonHistoricalVariableToZero", &VariableUtils::SetNonHistoricalVariableToZero<double, ModelPart::NodesContainerType>)
        .def("SetNonHistoricalVariableToZero", &VariableUtils::SetNonHistoricalVariableToZero<double, ModelPart::ElementsContainerType>)
        .def("SetNonHistoricalVariableToZero", &VariableUtils::SetNonHistoricalVariableToZero<double, ModelPart::ConditionsContainerType>)
        .def("SetNonHistoricalVariableToZero", &VariableUtils::SetNonHistoricalVariableToZero<double, ModelPart::MasterSlaveConstraintContainerType>)
        .def("SetNonHistoricalVariableToZero", &VariableUtils::SetNonHistoricalVariableToZero<array_1d<double, 3>, ModelPart::NodesContainerType>)
        .def("SetNonHistoricalVariableToZero", &VariableUtils::SetNonHistoricalVariableToZero<array_1d<double, 3>, ModelPart::ElementsContainerType>)
        .def("SetNonHistoricalVariableToZero", &VariableUtils::SetNonHistoricalVariableToZero<array_1d<double, 3>, ModelPart::ConditionsContainerType>)
        .def("SetNonHistoricalVariableToZero", &VariableUtils::SetNonHistoricalVariableToZero<array_1d<double, 3>, ModelPart::MasterSlaveConstraintContainerType>)
        .def("SetNonHistoricalVariable", &VariableUtils::SetNonHistoricalVariable<bool, ModelPart::NodesContainerType>)
        .def("SetNonHistoricalVariable", &VariableUtils::SetNonHistoricalVariable<double, ModelPart::NodesContainerType>)
        .def("SetNonHistoricalVariable", &VariableUtils::SetNonHistoricalVariable<array_1d<double, 3>, ModelPart::NodesContainerType>)
        .def("SetNonHistoricalVariable", &VariableUtils::SetNonHistoricalVariable<array_1d<double, 4>, ModelPart::NodesContainerType>)
        .def("SetNonHistoricalVariable", &VariableUtils::SetNonHistoricalVariable<array_1d<double, 6>, ModelPart::NodesContainerType>)
        .def("SetNonHistoricalVariable", &VariableUtils::SetNonHistoricalVariable<array_1d<double, 9>, ModelPart::NodesContainerType>)
        .def("SetNonHistoricalVariable", &VariableUtils::SetNonHistoricalVariable<Vector, ModelPart::NodesContainerType>)
        .def("SetNonHistoricalVariable", &VariableUtils::SetNonHistoricalVariable<Matrix, ModelPart::NodesContainerType>)
        .def("SetNonHistoricalVariable", &VariableUtils::SetNonHistoricalVariable<bool, ModelPart::ConditionsContainerType>)
        .def("SetNonHistoricalVariable", &VariableUtils::SetNonHistoricalVariable<double, ModelPart::ConditionsContainerType>)
        .def("SetNonHistoricalVariable", &VariableUtils::SetNonHistoricalVariable<array_1d<double, 3>, ModelPart::ConditionsContainerType>)
        .def("SetNonHistoricalVariable", &VariableUtils::SetNonHistoricalVariable<array_1d<double, 4>, ModelPart::ConditionsContainerType>)
        .def("SetNonHistoricalVariable", &VariableUtils::SetNonHistoricalVariable<array_1d<double, 6>, ModelPart::ConditionsContainerType>)
        .def("SetNonHistoricalVariable", &VariableUtils::SetNonHistoricalVariable<array_1d<double, 9>, ModelPart::ConditionsContainerType>)
        .def("SetNonHistoricalVariable", &VariableUtils::SetNonHistoricalVariable<Vector, ModelPart::ConditionsContainerType>)
        .def("SetNonHistoricalVariable", &VariableUtils::SetNonHistoricalVariable<Matrix, ModelPart::ConditionsContainerType>)
        .def("SetNonHistoricalVariable", &VariableUtils::SetNonHistoricalVariable<bool, ModelPart::ElementsContainerType>)
        .def("SetNonHistoricalVariable", &VariableUtils::SetNonHistoricalVariable<double, ModelPart::ElementsContainerType>)
        .def("SetNonHistoricalVariable", &VariableUtils::SetNonHistoricalVariable<array_1d<double, 3>, ModelPart::ElementsContainerType>)
        .def("SetNonHistoricalVariable", &VariableUtils::SetNonHistoricalVariable<array_1d<double, 4>, ModelPart::ElementsContainerType>)
        .def("SetNonHistoricalVariable", &VariableUtils::SetNonHistoricalVariable<array_1d<double, 6>, ModelPart::ElementsContainerType>)
        .def("SetNonHistoricalVariable", &VariableUtils::SetNonHistoricalVariable<array_1d<double, 9>, ModelPart::ElementsContainerType>)
        .def("SetNonHistoricalVariable", &VariableUtils::SetNonHistoricalVariable<Vector, ModelPart::ElementsContainerType>)
        .def("SetNonHistoricalVariable", &VariableUtils::SetNonHistoricalVariable<Matrix, ModelPart::ElementsContainerType>)
        .def("SetNonHistoricalVariable", &VariableUtils::SetNonHistoricalVariableForFlag<bool, ModelPart::NodesContainerType>)
        .def("SetNonHistoricalVariable", &VariableUtils::SetNonHistoricalVariableForFlag<double, ModelPart::NodesContainerType>)
        .def("SetNonHistoricalVariable", &VariableUtils::SetNonHistoricalVariableForFlag<array_1d<double, 3>, ModelPart::NodesContainerType>)
        .def("SetNonHistoricalVariable", &VariableUtils::SetNonHistoricalVariableForFlag<array_1d<double, 4>, ModelPart::NodesContainerType>)
        .def("SetNonHistoricalVariable", &VariableUtils::SetNonHistoricalVariableForFlag<array_1d<double, 6>, ModelPart::NodesContainerType>)
        .def("SetNonHistoricalVariable", &VariableUtils::SetNonHistoricalVariableForFlag<array_1d<double, 9>, ModelPart::NodesContainerType>)
        .def("SetNonHistoricalVariable", &VariableUtils::SetNonHistoricalVariableForFlag<Vector, ModelPart::NodesContainerType>)
        .def("SetNonHistoricalVariable", &VariableUtils::SetNonHistoricalVariableForFlag<Matrix, ModelPart::NodesContainerType>)
        .def("SetNonHistoricalVariable", &VariableUtils::SetNonHistoricalVariableForFlag<bool, ModelPart::ConditionsContainerType>)
        .def("SetNonHistoricalVariable", &VariableUtils::SetNonHistoricalVariableForFlag<double, ModelPart::ConditionsContainerType>)
        .def("SetNonHistoricalVariable", &VariableUtils::SetNonHistoricalVariableForFlag<array_1d<double, 3>, ModelPart::ConditionsContainerType>)
        .def("SetNonHistoricalVariable", &VariableUtils::SetNonHistoricalVariableForFlag<array_1d<double, 4>, ModelPart::ConditionsContainerType>)
        .def("SetNonHistoricalVariable", &VariableUtils::SetNonHistoricalVariableForFlag<array_1d<double, 6>, ModelPart::ConditionsContainerType>)
        .def("SetNonHistoricalVariable", &VariableUtils::SetNonHistoricalVariableForFlag<array_1d<double, 9>, ModelPart::ConditionsContainerType>)
        .def("SetNonHistoricalVariable", &VariableUtils::SetNonHistoricalVariableForFlag<Vector, ModelPart::ConditionsContainerType>)
        .def("SetNonHistoricalVariable", &VariableUtils::SetNonHistoricalVariableForFlag<Matrix, ModelPart::ConditionsContainerType>)
        .def("SetNonHistoricalVariable", &VariableUtils::SetNonHistoricalVariableForFlag<bool, ModelPart::ElementsContainerType>)
        .def("SetNonHistoricalVariable", &VariableUtils::SetNonHistoricalVariableForFlag<double, ModelPart::ElementsContainerType>)
        .def("SetNonHistoricalVariable", &VariableUtils::SetNonHistoricalVariableForFlag<array_1d<double, 3>, ModelPart::ElementsContainerType>)
        .def("SetNonHistoricalVariable", &VariableUtils::SetNonHistoricalVariableForFlag<array_1d<double, 4>, ModelPart::ElementsContainerType>)
        .def("SetNonHistoricalVariable", &VariableUtils::SetNonHistoricalVariableForFlag<array_1d<double, 6>, ModelPart::ElementsContainerType>)
        .def("SetNonHistoricalVariable", &VariableUtils::SetNonHistoricalVariableForFlag<array_1d<double, 9>, ModelPart::ElementsContainerType>)
        .def("SetNonHistoricalVariable", &VariableUtils::SetNonHistoricalVariableForFlag<Vector, ModelPart::ElementsContainerType>)
        .def("SetNonHistoricalVariable", &VariableUtils::SetNonHistoricalVariableForFlag<Matrix, ModelPart::ElementsContainerType>)
        .def("ClearNonHistoricalData", &VariableUtils::ClearNonHistoricalData<ModelPart::NodesContainerType>)
        .def("ClearNonHistoricalData", &VariableUtils::ClearNonHistoricalData<ModelPart::ConditionsContainerType>)
        .def("ClearNonHistoricalData", &VariableUtils::ClearNonHistoricalData<ModelPart::ElementsContainerType>)
        .def("SetFlag", &VariableUtils::SetFlag<ModelPart::NodesContainerType>)
        .def("SetFlag", &VariableUtils::SetFlag<ModelPart::ConditionsContainerType>)
        .def("SetFlag", &VariableUtils::SetFlag<ModelPart::ElementsContainerType>)
        .def("SetFlag", &VariableUtils::SetFlag<ModelPart::MasterSlaveConstraintContainerType>)
        .def("ResetFlag", &VariableUtils::ResetFlag<ModelPart::NodesContainerType>)
        .def("ResetFlag", &VariableUtils::ResetFlag<ModelPart::ConditionsContainerType>)
        .def("ResetFlag", &VariableUtils::ResetFlag<ModelPart::ElementsContainerType>)
        .def("ResetFlag", &VariableUtils::ResetFlag<ModelPart::MasterSlaveConstraintContainerType>)
        .def("FlipFlag", &VariableUtils::FlipFlag<ModelPart::NodesContainerType>)
        .def("FlipFlag", &VariableUtils::FlipFlag<ModelPart::ConditionsContainerType>)
        .def("FlipFlag", &VariableUtils::FlipFlag<ModelPart::ElementsContainerType>)
        .def("FlipFlag", &VariableUtils::FlipFlag<ModelPart::MasterSlaveConstraintContainerType>)
        .def("SaveVectorVar", &VariableUtils::SaveVectorVar)
        .def("SaveScalarVar", &VariableUtils::SaveScalarVar)
        .def("SaveVectorNonHistoricalVar", &VariableUtils::SaveVectorNonHistoricalVar)
        .def("SaveScalarNonHistoricalVar", &VariableUtils::SaveScalarNonHistoricalVar)
        .def("SelectNodeList", &VariableUtils::SelectNodeList)
        .def("CopyVectorVar", &VariableUtils::CopyVectorVar)
        .def("CopyComponentVar", &VariableUtils::CopyComponentVar)
        .def("CopyScalarVar", &VariableUtils::CopyScalarVar)
//         .def("CheckVariableExists", &VariableUtils::CheckVariableExists< Variable<double> >)
//         .def("CheckVariableExists", &VariableUtils::CheckVariableExists< VariableComponent< VectorComponentAdaptor<array_1d<double, 3> > > > )
//         .def("CheckVariableExists", &VariableUtils::CheckVariableExists< VariableComponent< VectorComponentAdaptor<array_1d<double, 4> > > > )
//         .def("CheckVariableExists", &VariableUtils::CheckVariableExists< VariableComponent< VectorComponentAdaptor<array_1d<double, 6> > > > )
//         .def("CheckVariableExists", &VariableUtils::CheckVariableExists< VariableComponent< VectorComponentAdaptor<array_1d<double, 9> > > > )
//         .def("CheckVariableExists", &VariableUtils::CheckVariableExists< Variable<array_1d<double, 3> > > )
//         .def("CheckVariableExists", &VariableUtils::CheckVariableExists< Variable<array_1d<double, 4> > > )
//         .def("CheckVariableExists", &VariableUtils::CheckVariableExists< Variable<array_1d<double, 6> > > )
//         .def("CheckVariableExists", &VariableUtils::CheckVariableExists< Variable<array_1d<double, 9> > > )
        .def("ApplyFixity", &VariableUtils::ApplyFixity<Variable<double>>)
        .def("ApplyFixity", &VariableUtils::ApplyFixity<VariableComponent<VectorComponentAdaptor<array_1d<double, 3>>>>)
        .def("ApplyFixity", &VariableUtils::ApplyFixity<VariableComponent<VectorComponentAdaptor<array_1d<double, 4>>>>)
        .def("ApplyFixity", &VariableUtils::ApplyFixity<VariableComponent<VectorComponentAdaptor<array_1d<double, 6>>>>)
        .def("ApplyFixity", &VariableUtils::ApplyFixity<VariableComponent<VectorComponentAdaptor<array_1d<double, 9>>>>)
        .def("ApplyVector", &VariableUtils::ApplyVector<Variable<double>>)
        .def("ApplyVector", &VariableUtils::ApplyVector<VariableComponent<VectorComponentAdaptor<array_1d<double, 3>>>>)
        .def("ApplyVector", &VariableUtils::ApplyVector<VariableComponent<VectorComponentAdaptor<array_1d<double, 4>>>>)
        .def("ApplyVector", &VariableUtils::ApplyVector<VariableComponent<VectorComponentAdaptor<array_1d<double, 6>>>>)
        .def("ApplyVector", &VariableUtils::ApplyVector<VariableComponent<VectorComponentAdaptor<array_1d<double, 9>>>>)
        .def("SumHistoricalNodeScalarVariable", &VariableUtils::SumHistoricalNodeScalarVariable<Variable<double>>)
        .def("SumHistoricalNodeScalarVariable", &VariableUtils::SumHistoricalNodeScalarVariable<VariableComponent<VectorComponentAdaptor<array_1d<double, 3>>>>)
        .def("SumHistoricalNodeScalarVariable", &VariableUtils::SumHistoricalNodeScalarVariable<VariableComponent<VectorComponentAdaptor<array_1d<double, 4>>>>)
        .def("SumHistoricalNodeScalarVariable", &VariableUtils::SumHistoricalNodeScalarVariable<VariableComponent<VectorComponentAdaptor<array_1d<double, 6>>>>)
        .def("SumHistoricalNodeScalarVariable", &VariableUtils::SumHistoricalNodeScalarVariable<VariableComponent<VectorComponentAdaptor<array_1d<double, 9>>>>)
        .def("SumHistoricalNodeVectorVariable", &VariableUtils::SumHistoricalNodeVectorVariable)
        .def("SumNonHistoricalNodeScalarVariable", &VariableUtils::SumNonHistoricalNodeScalarVariable<Variable<double>>)
        .def("SumNonHistoricalNodeScalarVariable", &VariableUtils::SumNonHistoricalNodeScalarVariable<VariableComponent<VectorComponentAdaptor<array_1d<double, 3>>>>)
        .def("SumNonHistoricalNodeScalarVariable", &VariableUtils::SumNonHistoricalNodeScalarVariable<VariableComponent<VectorComponentAdaptor<array_1d<double, 4>>>>)
        .def("SumNonHistoricalNodeScalarVariable", &VariableUtils::SumNonHistoricalNodeScalarVariable<VariableComponent<VectorComponentAdaptor<array_1d<double, 6>>>>)
        .def("SumNonHistoricalNodeScalarVariable", &VariableUtils::SumNonHistoricalNodeScalarVariable<VariableComponent<VectorComponentAdaptor<array_1d<double, 9>>>>)
        .def("SumNonHistoricalNodeVectorVariable", &VariableUtils::SumNonHistoricalNodeVectorVariable)
        .def("SumConditionScalarVariable", &VariableUtils::SumConditionScalarVariable<Variable<double>>)
        .def("SumConditionScalarVariable", &VariableUtils::SumConditionScalarVariable<VariableComponent<VectorComponentAdaptor<array_1d<double, 3>>>>)
        .def("SumConditionScalarVariable", &VariableUtils::SumConditionScalarVariable<VariableComponent<VectorComponentAdaptor<array_1d<double, 4>>>>)
        .def("SumConditionScalarVariable", &VariableUtils::SumConditionScalarVariable<VariableComponent<VectorComponentAdaptor<array_1d<double, 6>>>>)
        .def("SumConditionScalarVariable", &VariableUtils::SumConditionScalarVariable<VariableComponent<VectorComponentAdaptor<array_1d<double, 9>>>>)
        .def("SumConditionVectorVariable", &VariableUtils::SumConditionVectorVariable)
        .def("SumElementScalarVariable", &VariableUtils::SumElementScalarVariable<Variable<double>>)
        .def("SumElementScalarVariable", &VariableUtils::SumElementScalarVariable<VariableComponent<VectorComponentAdaptor<array_1d<double, 3>>>>)
        .def("SumElementScalarVariable", &VariableUtils::SumElementScalarVariable<VariableComponent<VectorComponentAdaptor<array_1d<double, 4>>>>)
        .def("SumElementScalarVariable", &VariableUtils::SumElementScalarVariable<VariableComponent<VectorComponentAdaptor<array_1d<double, 6>>>>)
        .def("SumElementScalarVariable", &VariableUtils::SumElementScalarVariable<VariableComponent<VectorComponentAdaptor<array_1d<double, 9>>>>)
        .def("SumElementVectorVariable", &VariableUtils::SumElementVectorVariable)
        .def("AddDof", &VariableUtils::AddDof<Variable<double>>)
        .def("AddDof", &VariableUtils::AddDof<VariableComponent<VectorComponentAdaptor<array_1d<double, 3>>>>)
        .def("AddDof", &VariableUtils::AddDof<VariableComponent<VectorComponentAdaptor<array_1d<double, 4>>>>)
        .def("AddDof", &VariableUtils::AddDof<VariableComponent<VectorComponentAdaptor<array_1d<double, 6>>>>)
        .def("AddDof", &VariableUtils::AddDof<VariableComponent<VectorComponentAdaptor<array_1d<double, 9>>>>)
        .def("AddDof", &VariableUtils::AddDofWithReaction<Variable<double>>)
        .def("AddDof", &VariableUtils::AddDofWithReaction<VariableComponent<VectorComponentAdaptor<array_1d<double, 3>>>>)
        .def("AddDof", &VariableUtils::AddDofWithReaction<VariableComponent<VectorComponentAdaptor<array_1d<double, 4>>>>)
        .def("AddDof", &VariableUtils::AddDofWithReaction<VariableComponent<VectorComponentAdaptor<array_1d<double, 6>>>>)
        .def("AddDof", &VariableUtils::AddDofWithReaction<VariableComponent<VectorComponentAdaptor<array_1d<double, 9>>>>)
        .def("CheckVariableKeys", &VariableUtils::CheckVariableKeys)
        .def("CheckDofs", &VariableUtils::CheckDofs)
        .def("UpdateCurrentToInitialConfiguration", &VariableUtils::UpdateCurrentToInitialConfiguration)
        .def("UpdateInitialToCurrentConfiguration", &VariableUtils::UpdateInitialToCurrentConfiguration)
        .def("UpdateCurrentPosition", VariableUtilsUpdateCurrentPosition)
        .def("UpdateCurrentPosition", VariableUtilsUpdateCurrentPositionWithVariable)
        ;

    // This is required to recognize the different overloads of NormalCalculationUtils::CalculateOnSimplex
    typedef  void (NormalCalculationUtils::*CalcOnSimplexCondType)(NormalCalculationUtils::ConditionsArrayType&,int);
    typedef  void (NormalCalculationUtils::*CalcOnSimplexMPType)(ModelPart&,int);
    typedef  void (NormalCalculationUtils::*CalcOnSimplexWithDoubleVarType)(ModelPart&,int,Variable<double>&);
    typedef  void (NormalCalculationUtils::*CalcOnSimplexWithIntVarType)(ModelPart&,int,Variable<int>&);
//            typedef  void (NormalCalculationUtils::*CalcOnSimplexWithArrayVarType)(ModelPart&,int,Variable< array_1d<double,3> >&,const array_1d<double,3>&);
    typedef  void (NormalCalculationUtils::*CalcOnSimplexWithDoubleVarAlphaType)(ModelPart&,int,Variable<double>&,const double,const double);

    CalcOnSimplexCondType CalcOnSimplex_Cond = &NormalCalculationUtils::CalculateOnSimplex;
    CalcOnSimplexMPType CalcOnSimplex_ModelPart = &NormalCalculationUtils::CalculateOnSimplex;
    CalcOnSimplexWithDoubleVarType CalcOnSimplexWithDoubleVar = &NormalCalculationUtils::CalculateOnSimplex;
    CalcOnSimplexWithIntVarType CalcOnSimplexWithIntVar = &NormalCalculationUtils::CalculateOnSimplex;
    CalcOnSimplexWithDoubleVarAlphaType CalcOnSimplexWithDoubleVarAlpha = &NormalCalculationUtils::CalculateOnSimplex;

    py::class_<NormalCalculationUtils > (m,"NormalCalculationUtils")
        .def(py::init<>())
        .def("CalculateOnSimplex", CalcOnSimplex_Cond)
        .def("CalculateOnSimplex", CalcOnSimplex_ModelPart)
        .def("CalculateOnSimplex", CalcOnSimplexWithDoubleVar)
        .def("CalculateOnSimplex", CalcOnSimplexWithIntVar)
        .def("CalculateOnSimplex", CalcOnSimplexWithDoubleVarAlpha)
        .def("SwapNormals", &NormalCalculationUtils::SwapNormals)
    //                    .def("CalculateOnSimplex", CalcOnSimplexWithArrayVar)
        ;

    py::class_<BodyNormalCalculationUtils > (m,"BodyNormalCalculationUtils")
        .def(py::init<>())
        .def("CalculateBodyNormals", &BodyNormalCalculationUtils::CalculateBodyNormals)
        ;

    py::class_<BodyDistanceCalculationUtils > (m,"BodyDistanceCalculationUtils")
        .def(py::init<>())
        .def("CalculateDistances2D", &BodyDistanceCalculationUtils::CalculateDistances < 2 >)
        .def("CalculateDistances3D", &BodyDistanceCalculationUtils::CalculateDistances < 3 >)
        ;

    py::class_<SignedDistanceCalculationUtils < 2 > >(m,"SignedDistanceCalculationUtils2D")
        .def(py::init<>())
        .def("CalculateDistances", &SignedDistanceCalculationUtils < 2 > ::CalculateDistances)
        .def("FindMaximumEdgeSize", &SignedDistanceCalculationUtils < 2 > ::FindMaximumEdgeSize)
        ;

    py::class_<SignedDistanceCalculationUtils < 3 > >(m,"SignedDistanceCalculationUtils3D")
        .def(py::init<>())
        .def("CalculateDistances", &SignedDistanceCalculationUtils < 3 > ::CalculateDistances)
        .def("FindMaximumEdgeSize", &SignedDistanceCalculationUtils < 3 > ::FindMaximumEdgeSize)
        ;

    py::class_<ParallelDistanceCalculator < 2 > >(m,"ParallelDistanceCalculator2D")
        .def(py::init<>())
        .def("CalculateDistances", CalculateDistancesDefault2D)
        .def("CalculateDistances", CalculateDistancesFlag2D)
        .def("CalculateInterfacePreservingDistances", &ParallelDistanceCalculator < 2 > ::CalculateInterfacePreservingDistances)
        .def("CalculateDistancesLagrangianSurface", &ParallelDistanceCalculator < 2 > ::CalculateDistancesLagrangianSurface)
        .def("FindMaximumEdgeSize", &ParallelDistanceCalculator < 2 > ::FindMaximumEdgeSize)
        .def_readonly_static("CALCULATE_EXACT_DISTANCES_TO_PLANE", &ParallelDistanceCalculator<2>::CALCULATE_EXACT_DISTANCES_TO_PLANE)
        .def_readonly_static("NOT_CALCULATE_EXACT_DISTANCES_TO_PLANE", &ParallelDistanceCalculator<2>::NOT_CALCULATE_EXACT_DISTANCES_TO_PLANE)
        ;

    py::class_<ParallelDistanceCalculator < 3 > >(m,"ParallelDistanceCalculator3D")
        .def(py::init<>())
        .def("CalculateDistances", CalculateDistancesDefault3D)
        .def("CalculateDistances", CalculateDistancesFlag3D)
        .def("CalculateInterfacePreservingDistances", &ParallelDistanceCalculator < 3 > ::CalculateInterfacePreservingDistances)
        .def("CalculateDistancesLagrangianSurface", &ParallelDistanceCalculator < 3 > ::CalculateDistancesLagrangianSurface)
        .def("FindMaximumEdgeSize", &ParallelDistanceCalculator < 3 > ::FindMaximumEdgeSize)
        .def_readonly_static("CALCULATE_EXACT_DISTANCES_TO_PLANE", &ParallelDistanceCalculator<3>::CALCULATE_EXACT_DISTANCES_TO_PLANE)
        .def_readonly_static("NOT_CALCULATE_EXACT_DISTANCES_TO_PLANE", &ParallelDistanceCalculator<3>::NOT_CALCULATE_EXACT_DISTANCES_TO_PLANE)
        ;

    py::class_<BruteForcePointLocator> (m, "BruteForcePointLocator")
        .def(py::init<ModelPart& >())
        .def("FindNode", &BruteForcePointLocator::FindNode)
        .def("FindElement", &BruteForcePointLocator::FindElement)
        .def("FindCondition", &BruteForcePointLocator::FindCondition)
        ;

    py::class_<ParticleConvectUtily<2> >(m,"ParticleConvectUtily2D")
        .def(py::init< BinBasedFastPointLocator < 2 >::Pointer >())
        .def("MoveParticles_Substepping", &ParticleConvectUtily<2>::MoveParticles_Substepping)
        .def("MoveParticles_RK4", &ParticleConvectUtily<2>::MoveParticles_RK4)
        ;

    py::class_<ParticleConvectUtily<3> >(m,"ParticleConvectUtily3D")
        .def(py::init< BinBasedFastPointLocator < 3 >::Pointer >())
        .def("MoveParticles_Substepping", &ParticleConvectUtily<3>::MoveParticles_Substepping)
        .def("MoveParticles_RK4", &ParticleConvectUtily<3>::MoveParticles_RK4)
        ;

    py::class_<IsosurfacePrinterApplication >(m,"IsosurfacePrinterApplication")
        .def(py::init<ModelPart& >() )
        .def("AddScalarVarIsosurface", &IsosurfacePrinterApplication::AddScalarVarIsosurface)
        .def("AddScalarVarIsosurfaceAndLower", &IsosurfacePrinterApplication::AddScalarVarIsosurfaceAndLower)
        .def("AddScalarVarIsosurfaceAndHigher", &IsosurfacePrinterApplication::AddScalarVarIsosurfaceAndHigher)
        .def("ClearData", &IsosurfacePrinterApplication::ClearData)
        .def("AddSkinConditions", &IsosurfacePrinterApplication::AddSkinConditions)
        .def("CreateNodesArray", &IsosurfacePrinterApplication::CreateNodesArray)
        ;

//     py::class_<SignedDistanceCalculationBinBased<2> >(m,"SignedDistanceCalculationBinBased2D", init<>())
//             .def("CalculateDistances",&SignedDistanceCalculationBinBased<2>::CalculateDistances )
//                             .def("FindMaximumEdgeSize",&SignedDistanceCalculationBinBased<2>::FindMaximumEdgeSize )
//             ;
//
//     py::class_<SignedDistanceCalculationBinBased<3> >(m,"SignedDistanceCalculationBinBased3D", init<>())
//             .def("CalculateDistances",&SignedDistanceCalculationBinBased<3>::CalculateDistances )
//                             .def("FindMaximumEdgeSize",&SignedDistanceCalculationBinBased<3>::FindMaximumEdgeSize )
//             ;

    py::class_<DivideElemUtils >(m,"DivideElemUtils")
        .def(py::init<>())
        .def("DivideElement_2D", &DivideElemUtils::DivideElement_2D)
        ;

    py::class_<Timer >(m,"Timer")
        .def(py::init<>())
        .def_property("PrintOnScreen", &Timer::GetPrintOnScreen, &Timer::SetPrintOnScreen)
        .def_property("PrintIntervalInformation", &Timer::GetPrintIntervalInformation, &Timer::SetPrintIntervalInformation)
        .def_static("Start", &Timer::Start)
        .def_static("Stop", &Timer::Stop)
        .def_static("GetTime", &Timer::GetTime)
        .def_static("SetOuputFile", &Timer::SetOuputFile)
        .def_static("CloseOuputFile", &Timer::CloseOuputFile)
        .def_static("GetPrintOnScreen", &Timer::GetPrintOnScreen)
        .def_static("SetPrintOnScreen", &Timer::SetPrintOnScreen)
<<<<<<< HEAD
=======
        .def_static("GetPrintIntervalInformation", &Timer::GetPrintIntervalInformation)
        .def_static("SetPrintIntervalInformation", &Timer::SetPrintIntervalInformation)
>>>>>>> 6dcc8e16
        .def_static("PrintTimingInformation", PrintTimingInformation)
        .def("__str__", PrintObject<Timer>)
        ;

    py::class_<OpenMPUtils >(m,"OpenMPUtils")
        .def(py::init<>())
        .def_static("SetNumThreads", &OpenMPUtils::SetNumThreads)
    //     .staticmethod("SetNumThreads")
        .def_static("GetNumThreads", &OpenMPUtils::GetNumThreads)
    //     .staticmethod("GetNumThreads")
        .def_static("PrintOMPInfo", &OpenMPUtils::PrintOMPInfo)
    //     .staticmethod("PrintOMPInfo")
        ;

    py::class_< BinBasedFastPointLocator < 2 >, BinBasedFastPointLocator < 2 >::Pointer >(m,"BinBasedFastPointLocator2D")
        .def(py::init<ModelPart& >())
        .def("UpdateSearchDatabase", &BinBasedFastPointLocator < 2 > ::UpdateSearchDatabase)
        .def("UpdateSearchDatabaseAssignedSize", &BinBasedFastPointLocator < 2 > ::UpdateSearchDatabaseAssignedSize)
        .def("FindPointOnMesh", &BinBasedFastPointLocator < 2 > ::FindPointOnMeshSimplified)
        ;

    py::class_< BinBasedFastPointLocator < 3 >, BinBasedFastPointLocator < 3 >::Pointer >(m,"BinBasedFastPointLocator3D")
        .def(py::init<ModelPart&  >())
        .def("UpdateSearchDatabase", &BinBasedFastPointLocator < 3 > ::UpdateSearchDatabase)
        .def("FindPointOnMesh", &BinBasedFastPointLocator < 3 > ::FindPointOnMeshSimplified)
        .def("UpdateSearchDatabaseAssignedSize", &BinBasedFastPointLocator < 3 > ::UpdateSearchDatabaseAssignedSize)
        ;

    py::class_< BinBasedFastPointLocatorConditions < 2 > >(m,"BinBasedFastPointLocatorConditions2D")
        .def(py::init<ModelPart& >())
        .def("UpdateSearchDatabase", &BinBasedFastPointLocatorConditions < 2 > ::UpdateSearchDatabase)
        .def("UpdateSearchDatabaseAssignedSize", &BinBasedFastPointLocatorConditions < 2 > ::UpdateSearchDatabaseAssignedSize)
        .def("FindPointOnMesh", &BinBasedFastPointLocatorConditions < 2 > ::FindPointOnMeshSimplified)
        ;

    py::class_< BinBasedFastPointLocatorConditions < 3 > >(m,"BinBasedFastPointLocatorConditions3D")
        .def(py::init<ModelPart&  >())
        .def("UpdateSearchDatabase", &BinBasedFastPointLocatorConditions < 3 > ::UpdateSearchDatabase)
        .def("FindPointOnMesh", &BinBasedFastPointLocatorConditions < 3 > ::FindPointOnMeshSimplified)
        .def("UpdateSearchDatabaseAssignedSize", &BinBasedFastPointLocatorConditions < 3 > ::UpdateSearchDatabaseAssignedSize)
        ;

    py::class_< BinBasedNodesInElementLocator < 2 > >(m,"BinBasedNodesInElementLocator2D")
        .def(py::init<ModelPart& >())
        .def("UpdateSearchDatabase", &BinBasedNodesInElementLocator < 2 > ::UpdateSearchDatabase)
        .def("FindNodesInElement", &BinBasedNodesInElementLocator < 2 > ::FindNodesInElement)
        .def("UpdateSearchDatabaseAssignedSize", &BinBasedNodesInElementLocator < 2 > ::UpdateSearchDatabaseAssignedSize)
        ;

    py::class_< BinBasedNodesInElementLocator < 3 > >(m,"BinBasedNodesInElementLocator3D")
        .def(py::init<ModelPart&  >())
        .def("UpdateSearchDatabase", &BinBasedNodesInElementLocator < 3 > ::UpdateSearchDatabase)
        .def("FindNodesInElement", &BinBasedNodesInElementLocator < 3 > ::FindNodesInElement)
        .def("UpdateSearchDatabaseAssignedSize", &BinBasedNodesInElementLocator < 3 > ::UpdateSearchDatabaseAssignedSize)
        ;

    py::class_< ActivationUtilities >(m,"ActivationUtilities")
        .def(py::init< >())
        .def("ActivateElementsAndConditions", &ActivationUtilities::ActivateElementsAndConditions)
        ;

    py::class_< EmbeddedSkinUtility < 2 > >(m,"EmbeddedSkinUtility2D")
        .def(py::init< ModelPart&, ModelPart&, const std::string >())
        .def("GenerateSkin", &EmbeddedSkinUtility < 2 > ::GenerateSkin)
        .def("InterpolateMeshVariableToSkin", InterpolateMeshVariableToSkinArray< 2 > )
        .def("InterpolateMeshVariableToSkin", InterpolateMeshVariableToSkinDouble< 2 > )
        .def("InterpolateDiscontinuousMeshVariableToSkin", InterpolateDiscontinuousMeshVariableToSkinArray< 2 > )
        .def("InterpolateDiscontinuousMeshVariableToSkin", InterpolateDiscontinuousMeshVariableToSkinDouble< 2 > )
        ;

    py::class_< EmbeddedSkinUtility <3 > >(m,"EmbeddedSkinUtility3D")
        .def(py::init< ModelPart&, ModelPart&, const std::string >())
        .def("GenerateSkin", &EmbeddedSkinUtility < 3 > ::GenerateSkin)
        .def("InterpolateMeshVariableToSkin", InterpolateMeshVariableToSkinArray< 3 > )
        .def("InterpolateMeshVariableToSkin", InterpolateMeshVariableToSkinDouble< 3 > )
        .def("InterpolateDiscontinuousMeshVariableToSkin", InterpolateDiscontinuousMeshVariableToSkinArray< 3 > )
        .def("InterpolateDiscontinuousMeshVariableToSkin", InterpolateDiscontinuousMeshVariableToSkinDouble< 3 > )
        ;

    py::class_< GeometryTesterUtility>(m,"GeometryTesterUtility")
        .def(py::init< >())
        .def("RunTest", &GeometryTesterUtility::RunTest)
        .def("TestTriangle2D3N", &GeometryTesterUtility::TestTriangle2D3N)
        .def("TestTriangle2D6N", &GeometryTesterUtility::TestTriangle2D6N)
        .def("TestTetrahedra3D4N", &GeometryTesterUtility::TestTetrahedra3D4N)
        .def("TestTetrahedra3D10N", &GeometryTesterUtility::TestTetrahedra3D10N)
        .def("TestHexahedra3D8N", &GeometryTesterUtility::TestHexahedra3D8N)
        .def("TestHexahedra3D27N", &GeometryTesterUtility::TestHexahedra3D27N)
        .def("TestHexahedra3D20N", &GeometryTesterUtility::TestHexahedra3D20N)
        .def("TestQuadrilateralInterface2D4N", &GeometryTesterUtility::TestQuadrilateralInterface2D4N)
        .def("TestPrismInterface3D6N", &GeometryTesterUtility::TestPrismInterface3D6N)
        .def("TestHexahedraInterface3D8N", &GeometryTesterUtility::TestHexahedraInterface3D8N)
        ;

    py::class_<CuttingUtility >(m,"CuttingUtility")
        .def(py::init< >())
        .def("GenerateCut", &CuttingUtility::GenerateCut)
        .def("UpdateCutData", &CuttingUtility ::UpdateCutData)
        .def("AddSkinConditions", &CuttingUtility ::AddSkinConditions)
        .def("AddVariablesToCutModelPart", &CuttingUtility::AddVariablesToCutModelPart )
        .def("FindSmallestEdge", &CuttingUtility ::FindSmallestEdge)
        ;

    py::class_<IntervalUtility >(m,"IntervalUtility")
        .def(py::init<Parameters >())
        .def("GetIntervalBegin", &IntervalUtility::GetIntervalBegin)
        .def("GetIntervalEnd", &IntervalUtility::GetIntervalEnd)
        .def("IsInInterval", &IntervalUtility ::IsInInterval)
        ;

    // Adding table from table stream to python
    py::class_<TableStreamUtility, typename TableStreamUtility::Pointer>(m,"TableStreamUtility")
        .def(py::init<>())
        .def(py::init< bool >())
        .def("SetOnProcessInfo",SetOnProcessInfo)
        ;

    // Exact integration (for testing)
    py::class_<ExactMortarIntegrationUtility<2,2>>(m,"ExactMortarIntegrationUtility2D2N")
        .def(py::init<>())
        .def(py::init<const std::size_t>())
        .def(py::init<const std::size_t, const double>())
        .def(py::init<const std::size_t, const double, const std::size_t>())
        .def("TestGetExactIntegration",&ExactMortarIntegrationUtility<2,2>::TestGetExactIntegration)
        .def("TestGetExactAreaIntegration",&ExactMortarIntegrationUtility<2,2>::TestGetExactAreaIntegration)
        ;

    py::class_<ExactMortarIntegrationUtility<3,3>>(m,"ExactMortarIntegrationUtility3D3N")
        .def(py::init<>())
        .def(py::init<const std::size_t>())
        .def(py::init<const std::size_t, const double>())
        .def(py::init<const std::size_t, const double, const std::size_t>())
        .def("TestGetExactIntegration",&ExactMortarIntegrationUtility<3,3>::TestGetExactIntegration)
        .def("TestGetExactAreaIntegration",&ExactMortarIntegrationUtility<3,3>::TestGetExactAreaIntegration)
        .def("TestGiDDebug",&ExactMortarIntegrationUtility<3,3>::TestGiDDebug)
        ;

    py::class_<ExactMortarIntegrationUtility<3,4>>(m,"ExactMortarIntegrationUtility3D4N")
        .def(py::init<>())
        .def(py::init<const std::size_t>())
        .def(py::init<const std::size_t, const double>())
        .def(py::init<const std::size_t, const double, const std::size_t>())
        .def("TestGetExactIntegration",&ExactMortarIntegrationUtility<3,4>::TestGetExactIntegration)
        .def("TestGetExactAreaIntegration",&ExactMortarIntegrationUtility<3,4>::TestGetExactAreaIntegration)
        .def("TestGiDDebug",&ExactMortarIntegrationUtility<3,4>::TestGiDDebug)
        ;

    py::class_<ExactMortarIntegrationUtility<3,3,false,4>>(m,"ExactMortarIntegrationUtility3D3N4N")
        .def(py::init<>())
        .def(py::init<const std::size_t>())
        .def(py::init<const std::size_t, const double>())
        .def(py::init<const std::size_t, const double, const std::size_t>())
        .def("TestGetExactIntegration",&ExactMortarIntegrationUtility<3,3,false,4>::TestGetExactIntegration)
        .def("TestGetExactAreaIntegration",&ExactMortarIntegrationUtility<3,3,false,4>::TestGetExactAreaIntegration)
        .def("TestGiDDebug",&ExactMortarIntegrationUtility<3,3,false,4>::TestGiDDebug)
        ;

    py::class_<ExactMortarIntegrationUtility<3,4,false,3>>(m,"ExactMortarIntegrationUtility3D4N3N")
        .def(py::init<>())
        .def(py::init<const std::size_t>())
        .def(py::init<const std::size_t, const double>())
        .def(py::init<const std::size_t, const double, const std::size_t>())
        .def("TestGetExactIntegration",&ExactMortarIntegrationUtility<3,4,false,3>::TestGetExactIntegration)
        .def("TestGetExactAreaIntegration",&ExactMortarIntegrationUtility<3,4,false,3>::TestGetExactAreaIntegration)
        .def("TestGiDDebug",&ExactMortarIntegrationUtility<3,4,false,3>::TestGiDDebug)
        ;

    // Sparse matrix multiplication utility
    py::class_<SparseMatrixMultiplicationUtility, typename SparseMatrixMultiplicationUtility::Pointer>(m, "SparseMatrixMultiplicationUtility")
        .def(py::init<>())
        .def_static("MatrixMultiplication",&SparseMatrixMultiplicationUtility::MatrixMultiplication<CompressedMatrix, CompressedMatrix, CompressedMatrix>)
        .def_static("MatrixMultiplicationSaad",&SparseMatrixMultiplicationUtility::MatrixMultiplicationSaad<CompressedMatrix, CompressedMatrix, CompressedMatrix>)
        .def_static("MatrixMultiplicationRMerge",&SparseMatrixMultiplicationUtility::MatrixMultiplicationRMerge<CompressedMatrix, CompressedMatrix, CompressedMatrix>)
        .def_static("MatrixAdd",&SparseMatrixMultiplicationUtility::MatrixAdd<CompressedMatrix, CompressedMatrix>)
        .def_static("TransposeMatrix",&SparseMatrixMultiplicationUtility::TransposeMatrix<CompressedMatrix, CompressedMatrix>)
        ;

    // Mortar utilities
    m.def("ComputeNodesMeanNormalModelPart",&MortarUtilities::ComputeNodesMeanNormalModelPart);
    m.def("InvertNormal",&MortarUtilities::InvertNormal<PointerVectorSet<Element, IndexedObject>>);
    m.def("InvertNormal",&MortarUtilities::InvertNormal<PointerVectorSet<Condition, IndexedObject>>);

    // Read materials utility
    py::class_<ReadMaterialsUtility, typename ReadMaterialsUtility::Pointer>(m, "ReadMaterialsUtility")
    .def(py::init<Model&>())
    .def(py::init<Parameters, Model&>())
    .def("ReadMaterials",&ReadMaterialsUtility::ReadMaterials)
    ;

    // AssignUniqueModelPartCollectionTagUtility
    py::class_<AssignUniqueModelPartCollectionTagUtility, typename AssignUniqueModelPartCollectionTagUtility::Pointer>(m, "AssignUniqueModelPartCollectionTagUtility")
        .def(py::init<ModelPart&>())
        .def("DebugAssignUniqueModelPartCollectionTag",&AssignUniqueModelPartCollectionTagUtility::DebugAssignUniqueModelPartCollectionTag)
        .def("GetRecursiveSubModelPartNames",&AssignUniqueModelPartCollectionTagUtility::GetRecursiveSubModelPartNames)
        .def("GetRecursiveSubModelPart",&AssignUniqueModelPartCollectionTagUtility::GetRecursiveSubModelPart)
        ;

    py::class_<MergeVariableListsUtility, typename MergeVariableListsUtility::Pointer>(m, "MergeVariableListsUtility")
        .def(py::init<>())
        .def("Merge",&MergeVariableListsUtility::Merge)
        ;
    // VariableRedistributionUtility
    typedef void (*DistributePointDoubleType)(ModelPart&, const Variable< double >&, const Variable< double >&, double, unsigned int);
    typedef void (*DistributePointArrayType)(ModelPart&, const Variable< array_1d<double,3> >&, const Variable< array_1d<double,3> >&,double, unsigned int);

    DistributePointDoubleType DistributePointDouble = &VariableRedistributionUtility::DistributePointValues;
    DistributePointArrayType  DistributePointArray  = &VariableRedistributionUtility::DistributePointValues;

    typedef void (*ConvertDistributedDoubleType)(ModelPart&, const Variable< double >&, const Variable< double >&);
    typedef void (*ConvertDistributedArrayType)(ModelPart&, const Variable< array_1d<double,3> >&, const Variable< array_1d<double,3> >&);

    ConvertDistributedDoubleType ConvertDistributedDouble = &VariableRedistributionUtility::ConvertDistributedValuesToPoint;
    ConvertDistributedArrayType  ConvertDistributedArray  = &VariableRedistributionUtility::ConvertDistributedValuesToPoint;

    // Note: The StaticMethod thing should be done only once for each set of overloads
    py::class_< VariableRedistributionUtility >(m,"VariableRedistributionUtility")
        .def_static("DistributePointValues",DistributePointDouble)
        .def_static("DistributePointValues",DistributePointArray)
        .def_static("ConvertDistributedValuesToPoint",ConvertDistributedDouble)
        .def_static("ConvertDistributedValuesToPoint",ConvertDistributedArray)
        ;

    py::class_<SensitivityBuilder>(m, "SensitivityBuilder")
        .def(py::init<Parameters, ModelPart&, AdjointResponseFunction::Pointer>())
        .def("Initialize", &SensitivityBuilder::Initialize)
        .def("UpdateSensitivities", &SensitivityBuilder::UpdateSensitivities);

    // Auxiliar ModelPart Utility

    py::class_<AuxiliarModelPartUtilities, typename AuxiliarModelPartUtilities::Pointer>(m, "AuxiliarModelPartUtilities")
        .def(py::init<ModelPart&>())
        .def("RemoveElementAndBelongings", ModelPartRemoveElementAndBelongings1)
        .def("RemoveElementAndBelongings", ModelPartRemoveElementAndBelongings2)
        .def("RemoveElementAndBelongings", ModelPartRemoveElementAndBelongings3)
        .def("RemoveElementAndBelongings", ModelPartRemoveElementAndBelongings4)
        .def("RemoveElementsAndBelongings", &Kratos::AuxiliarModelPartUtilities::RemoveElementsAndBelongings)
        .def("RemoveElementAndBelongingsFromAllLevels", ModelPartRemoveElementAndBelongingsFromAllLevels1)
        .def("RemoveElementAndBelongingsFromAllLevels", ModelPartRemoveElementAndBelongingsFromAllLevels2)
        .def("RemoveElementAndBelongingsFromAllLevels", ModelPartRemoveElementAndBelongingsFromAllLevels3)
        .def("RemoveElementAndBelongingsFromAllLevels", ModelPartRemoveElementAndBelongingsFromAllLevels4)
        .def("RemoveElementsAndBelongingsFromAllLevels", &Kratos::AuxiliarModelPartUtilities::RemoveElementsAndBelongingsFromAllLevels)
        .def("RemoveConditionAndBelongings", ModelPartRemoveConditionAndBelongings1)
        .def("RemoveConditionAndBelongings", ModelPartRemoveConditionAndBelongings2)
        .def("RemoveConditionAndBelongings", ModelPartRemoveConditionAndBelongings3)
        .def("RemoveConditionAndBelongings", ModelPartRemoveConditionAndBelongings4)
        .def("RemoveConditionsAndBelongings", &Kratos::AuxiliarModelPartUtilities::RemoveConditionsAndBelongings)
        .def("RemoveConditionAndBelongingsFromAllLevels", ModelPartRemoveConditionAndBelongingsFromAllLevels1)
        .def("RemoveConditionAndBelongingsFromAllLevels", ModelPartRemoveConditionAndBelongingsFromAllLevels2)
        .def("RemoveConditionAndBelongingsFromAllLevels", ModelPartRemoveConditionAndBelongingsFromAllLevels3)
        .def("RemoveConditionAndBelongingsFromAllLevels", ModelPartRemoveConditionAndBelongingsFromAllLevels4)
        .def("RemoveConditionsAndBelongingsFromAllLevels", &Kratos::AuxiliarModelPartUtilities::RemoveConditionsAndBelongingsFromAllLevels)
        ;

    // TimeDiscretization
    auto mod_time_discretization = m.def_submodule("TimeDiscretization");

    py::class_<TimeDiscretization::BDF1>(mod_time_discretization, "BDF1")
        .def(py::init<>())
        .def("ComputeBDFCoefficients", (std::array<double, 2> (TimeDiscretization::BDF1::*)(double) const) &TimeDiscretization::BDF1::ComputeBDFCoefficients)
        .def("ComputeBDFCoefficients", (std::array<double, 2> (TimeDiscretization::BDF1::*)(const ProcessInfo&) const) &TimeDiscretization::BDF1::ComputeBDFCoefficients)
        ;
    py::class_<TimeDiscretization::BDF2>(mod_time_discretization, "BDF2")
        .def(py::init<>())
        .def("ComputeBDFCoefficients", (std::array<double, 3> (TimeDiscretization::BDF2::*)(double, double) const) &TimeDiscretization::BDF2::ComputeBDFCoefficients)
        .def("ComputeBDFCoefficients", (std::array<double, 3> (TimeDiscretization::BDF2::*)(const ProcessInfo&) const) &TimeDiscretization::BDF2::ComputeBDFCoefficients)
        ;
    py::class_<TimeDiscretization::BDF3>(mod_time_discretization, "BDF3")
        .def(py::init<>())
        .def("ComputeBDFCoefficients", (std::array<double, 4> (TimeDiscretization::BDF3::*)(double) const) &TimeDiscretization::BDF3::ComputeBDFCoefficients)
        .def("ComputeBDFCoefficients", (std::array<double, 4> (TimeDiscretization::BDF3::*)(const ProcessInfo&) const) &TimeDiscretization::BDF3::ComputeBDFCoefficients)
        ;
    py::class_<TimeDiscretization::BDF4>(mod_time_discretization, "BDF4")
        .def(py::init<>())
        .def("ComputeBDFCoefficients", (std::array<double, 5> (TimeDiscretization::BDF4::*)(double) const) &TimeDiscretization::BDF4::ComputeBDFCoefficients)
        .def("ComputeBDFCoefficients", (std::array<double, 5> (TimeDiscretization::BDF4::*)(const ProcessInfo&) const) &TimeDiscretization::BDF4::ComputeBDFCoefficients)
        ;
    py::class_<TimeDiscretization::BDF5>(mod_time_discretization, "BDF5")
        .def(py::init<>())
        .def("ComputeBDFCoefficients", (std::array<double, 6> (TimeDiscretization::BDF5::*)(double) const) &TimeDiscretization::BDF5::ComputeBDFCoefficients)
        .def("ComputeBDFCoefficients", (std::array<double, 6> (TimeDiscretization::BDF5::*)(const ProcessInfo&) const) &TimeDiscretization::BDF5::ComputeBDFCoefficients)
        ;
    py::class_<TimeDiscretization::BDF6>(mod_time_discretization, "BDF6")
        .def(py::init<>())
        .def("ComputeBDFCoefficients", (std::array<double, 7> (TimeDiscretization::BDF6::*)(double) const) &TimeDiscretization::BDF6::ComputeBDFCoefficients)
        .def("ComputeBDFCoefficients", (std::array<double, 7> (TimeDiscretization::BDF6::*)(const ProcessInfo&) const) &TimeDiscretization::BDF6::ComputeBDFCoefficients)
        ;

    py::class_<TimeDiscretization::Newmark>(mod_time_discretization, "Newmark")
        .def(py::init<>())
        .def(py::init<const double, const double>())
        .def("GetBeta", &TimeDiscretization::Newmark::GetBeta)
        .def("GetGamma", &TimeDiscretization::Newmark::GetGamma)
        ;
    py::class_<TimeDiscretization::Bossak>(mod_time_discretization, "Bossak")
        .def(py::init<>())
        .def(py::init<const double>())
        .def(py::init<const double, const double, const double>())
        .def("GetBeta", &TimeDiscretization::Bossak::GetBeta)
        .def("GetGamma", &TimeDiscretization::Bossak::GetGamma)
        .def("GetAlphaM", &TimeDiscretization::Bossak::GetAlphaM)
        ;
    py::class_<TimeDiscretization::GeneralizedAlpha>(mod_time_discretization, "GeneralizedAlpha")
        .def(py::init<>())
        .def(py::init<const double, const double>())
        .def(py::init<const double, const double, const double, const double>())
        .def("GetBeta", &TimeDiscretization::GeneralizedAlpha::GetBeta)
        .def("GetGamma", &TimeDiscretization::GeneralizedAlpha::GetGamma)
        .def("GetAlphaM", &TimeDiscretization::GeneralizedAlpha::GetAlphaM)
        .def("GetAlphaF", &TimeDiscretization::GeneralizedAlpha::GetAlphaF)
        ;

    std::size_t (*GetMinimumBufferSizeBDF1)(const TimeDiscretization::BDF1&) = &TimeDiscretization::GetMinimumBufferSize;
    std::size_t (*GetMinimumBufferSizeBDF2)(const TimeDiscretization::BDF2&) = &TimeDiscretization::GetMinimumBufferSize;
    std::size_t (*GetMinimumBufferSizeBDF3)(const TimeDiscretization::BDF3&) = &TimeDiscretization::GetMinimumBufferSize;
    std::size_t (*GetMinimumBufferSizeBDF4)(const TimeDiscretization::BDF4&) = &TimeDiscretization::GetMinimumBufferSize;
    std::size_t (*GetMinimumBufferSizeBDF5)(const TimeDiscretization::BDF5&) = &TimeDiscretization::GetMinimumBufferSize;
    std::size_t (*GetMinimumBufferSizeBDF6)(const TimeDiscretization::BDF6&) = &TimeDiscretization::GetMinimumBufferSize;
    std::size_t (*GetMinimumBufferSizeNewmark)(const TimeDiscretization::Newmark&) = &TimeDiscretization::GetMinimumBufferSize;
    std::size_t (*GetMinimumBufferSizeBossak)(const TimeDiscretization::Bossak&) = &TimeDiscretization::GetMinimumBufferSize;
    std::size_t (*GetMinimumBufferSizeGeneralizedAlpha)(const TimeDiscretization::GeneralizedAlpha&) = &TimeDiscretization::GetMinimumBufferSize;

    mod_time_discretization.def("GetMinimumBufferSize", GetMinimumBufferSizeBDF1 );
    mod_time_discretization.def("GetMinimumBufferSize", GetMinimumBufferSizeBDF2 );
    mod_time_discretization.def("GetMinimumBufferSize", GetMinimumBufferSizeBDF3 );
    mod_time_discretization.def("GetMinimumBufferSize", GetMinimumBufferSizeBDF4 );
    mod_time_discretization.def("GetMinimumBufferSize", GetMinimumBufferSizeBDF5 );
    mod_time_discretization.def("GetMinimumBufferSize", GetMinimumBufferSizeBDF6 );
    mod_time_discretization.def("GetMinimumBufferSize", GetMinimumBufferSizeNewmark );
    mod_time_discretization.def("GetMinimumBufferSize", GetMinimumBufferSizeBossak );
    mod_time_discretization.def("GetMinimumBufferSize", GetMinimumBufferSizeGeneralizedAlpha );
}

} // namespace Python.
} // Namespace Kratos<|MERGE_RESOLUTION|>--- conflicted
+++ resolved
@@ -666,11 +666,8 @@
         .def_static("CloseOuputFile", &Timer::CloseOuputFile)
         .def_static("GetPrintOnScreen", &Timer::GetPrintOnScreen)
         .def_static("SetPrintOnScreen", &Timer::SetPrintOnScreen)
-<<<<<<< HEAD
-=======
         .def_static("GetPrintIntervalInformation", &Timer::GetPrintIntervalInformation)
         .def_static("SetPrintIntervalInformation", &Timer::SetPrintIntervalInformation)
->>>>>>> 6dcc8e16
         .def_static("PrintTimingInformation", PrintTimingInformation)
         .def("__str__", PrintObject<Timer>)
         ;
