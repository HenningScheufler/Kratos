--- conflicted
+++ resolved
@@ -432,208 +432,6 @@
     CalcOnSimplexWithIntVarType CalcOnSimplexWithIntVar = &NormalCalculationUtils::CalculateOnSimplex;
     CalcOnSimplexWithDoubleVarAlphaType CalcOnSimplexWithDoubleVarAlpha = &NormalCalculationUtils::CalculateOnSimplex;
 
-<<<<<<< HEAD
-    class_<NormalCalculationUtils > (m,"NormalCalculationUtils")
-    .def(init<>())
-    .def("CalculateOnSimplex", CalcOnSimplex_Cond)
-    .def("CalculateOnSimplex", CalcOnSimplex_ModelPart)
-    .def("CalculateOnSimplex", CalcOnSimplexWithDoubleVar)
-    .def("CalculateOnSimplex", CalcOnSimplexWithIntVar)
-    .def("CalculateOnSimplex", CalcOnSimplexWithDoubleVarAlpha)
-    .def("SwapNormals", &NormalCalculationUtils::SwapNormals)
-//                    .def("CalculateOnSimplex", CalcOnSimplexWithArrayVar)
-    ;
-
-    class_<BodyNormalCalculationUtils > (m,"BodyNormalCalculationUtils")
-    .def(init<>())
-    .def("CalculateBodyNormals", &BodyNormalCalculationUtils::CalculateBodyNormals)
-    ;
-
-    class_<BodyDistanceCalculationUtils > (m,"BodyDistanceCalculationUtils")
-    .def(init<>())
-    .def("CalculateDistances2D", &BodyDistanceCalculationUtils::CalculateDistances < 2 >)
-    .def("CalculateDistances3D", &BodyDistanceCalculationUtils::CalculateDistances < 3 >)
-    ;
-
-    class_<SignedDistanceCalculationUtils < 2 > >(m,"SignedDistanceCalculationUtils2D")
-    .def(init<>())
-    .def("CalculateDistances", &SignedDistanceCalculationUtils < 2 > ::CalculateDistances)
-    .def("FindMaximumEdgeSize", &SignedDistanceCalculationUtils < 2 > ::FindMaximumEdgeSize)
-    ;
-
-    class_<SignedDistanceCalculationUtils < 3 > >(m,"SignedDistanceCalculationUtils3D")
-    .def(init<>())
-    .def("CalculateDistances", &SignedDistanceCalculationUtils < 3 > ::CalculateDistances)
-    .def("FindMaximumEdgeSize", &SignedDistanceCalculationUtils < 3 > ::FindMaximumEdgeSize)
-    ;
-
-    class_<ParallelDistanceCalculator < 2 > >(m,"ParallelDistanceCalculator2D")
-    .def(init<>())
-    .def("CalculateDistances", &ParallelDistanceCalculator < 2 > ::CalculateDistances)
-    .def("CalculateInterfacePreservingDistances", &ParallelDistanceCalculator < 2 > ::CalculateInterfacePreservingDistances)
-    .def("CalculateDistancesLagrangianSurface", &ParallelDistanceCalculator < 2 > ::CalculateDistancesLagrangianSurface)
-    .def("FindMaximumEdgeSize", &ParallelDistanceCalculator < 2 > ::FindMaximumEdgeSize)
-    ;
-
-    class_<ParallelDistanceCalculator < 3 > >(m,"ParallelDistanceCalculator3D")
-    .def(init<>())
-    .def("CalculateDistances", &ParallelDistanceCalculator < 3 > ::CalculateDistances)
-    .def("CalculateInterfacePreservingDistances", &ParallelDistanceCalculator < 3 > ::CalculateInterfacePreservingDistances)
-    .def("CalculateDistancesLagrangianSurface", &ParallelDistanceCalculator < 3 > ::CalculateDistancesLagrangianSurface)
-    .def("FindMaximumEdgeSize", &ParallelDistanceCalculator < 3 > ::FindMaximumEdgeSize)
-    ;
-
-    class_<BruteForcePointLocator> (m, "BruteForcePointLocator")
-    .def(init<ModelPart& >())
-    .def("FindNode", &BruteForcePointLocator::FindNode)
-    .def("FindElement", &BruteForcePointLocator::FindElement)
-    .def("FindCondition", &BruteForcePointLocator::FindCondition)
-    ;
-
-    class_<ParticleConvectUtily<2> >(m,"ParticleConvectUtily2D")
-    .def(init< BinBasedFastPointLocator < 2 >::Pointer >())
-    .def("MoveParticles_Substepping", &ParticleConvectUtily<2>::MoveParticles_Substepping)
-    .def("MoveParticles_RK4", &ParticleConvectUtily<2>::MoveParticles_RK4)
-    ;
-
-    class_<ParticleConvectUtily<3> >(m,"ParticleConvectUtily3D")
-    .def(init< BinBasedFastPointLocator < 3 >::Pointer >())
-    .def("MoveParticles_Substepping", &ParticleConvectUtily<3>::MoveParticles_Substepping)
-    .def("MoveParticles_RK4", &ParticleConvectUtily<3>::MoveParticles_RK4)
-    ;
-
-
-
-    class_<IsosurfacePrinterApplication >(m,"IsosurfacePrinterApplication")
-    .def(init<ModelPart& >() )
-    .def("AddScalarVarIsosurface", &IsosurfacePrinterApplication::AddScalarVarIsosurface)
-    .def("AddScalarVarIsosurfaceAndLower", &IsosurfacePrinterApplication::AddScalarVarIsosurfaceAndLower)
-    .def("AddScalarVarIsosurfaceAndHigher", &IsosurfacePrinterApplication::AddScalarVarIsosurfaceAndHigher)
-    .def("ClearData", &IsosurfacePrinterApplication::ClearData)
-    .def("AddSkinConditions", &IsosurfacePrinterApplication::AddSkinConditions)
-    .def("CreateNodesArray", &IsosurfacePrinterApplication::CreateNodesArray)
-    ;
-
-
-    // 	  class_<SignedDistanceCalculationBinBased<2> >(m,"SignedDistanceCalculationBinBased2D", init<>())
-    // 			  .def("CalculateDistances",&SignedDistanceCalculationBinBased<2>::CalculateDistances )
-    //                           .def("FindMaximumEdgeSize",&SignedDistanceCalculationBinBased<2>::FindMaximumEdgeSize )
-    // 			  ;
-    //
-    // 	  class_<SignedDistanceCalculationBinBased<3> >(m,"SignedDistanceCalculationBinBased3D", init<>())
-    // 			  .def("CalculateDistances",&SignedDistanceCalculationBinBased<3>::CalculateDistances )
-    //                           .def("FindMaximumEdgeSize",&SignedDistanceCalculationBinBased<3>::FindMaximumEdgeSize )
-    // 			  ;
-
-    class_<DivideElemUtils >(m,"DivideElemUtils")
-    .def(init<>())
-    .def("DivideElement_2D", &DivideElemUtils::DivideElement_2D)
-    ;
-
-    class_<Timer >(m,"Timer")
-    .def(init<>())
-    .def_property("PrintOnScreen", &Timer::GetPrintOnScreen, &Timer::SetPrintOnScreen)
-    .def_static("Start", &Timer::Start)
-    .def_static("Stop", &Timer::Stop)
-//     .staticmethod("Start")
-//     .staticmethod("Stop")
-    // 	    .def("PrintTimingInformation",Timer::PrintTimingInformation)
-    .def("__repr__",&Timer::Info)
-    ;
-
-
-
-
-    class_<BoundingBoxUtilities >(m,"BoundingBoxUtilities")
-    .def(init<ModelPart&, const unsigned int& >())
-    .def("Test", &BoundingBoxUtilities::Test)
-    ;
-
-
-    //           class_<SplitElements, boost::noncopyable >
-    //                     ("SplitElements", init<ModelPart&, int >() )
-    //                     .def("Split", &SplitElements::Split)
-    //                     ;
-
-
-    // 	  def("PrintTimingInformation",Timer::PrintTimingInformation);
-
-    class_<OpenMPUtils >(m,"OpenMPUtils")
-    .def(init<>())
-    .def_static("SetNumThreads", &OpenMPUtils::SetNumThreads)
-//     .staticmethod("SetNumThreads")
-    .def_static("GetNumThreads", &OpenMPUtils::GetNumThreads)
-//     .staticmethod("GetNumThreads")
-    .def_static("PrintOMPInfo", &OpenMPUtils::PrintOMPInfo)
-//     .staticmethod("PrintOMPInfo")
-    .def_static("GetCurrentNumberOfThreads", &OpenMPUtils::GetCurrentNumberOfThreads)
-    .def_static("GetNumberOfProcessors", &OpenMPUtils::GetNumberOfProcessors)
-    .def_static("IsDynamic", &OpenMPUtils::IsDynamic)
-    .def_static("IsInParallel", &OpenMPUtils::IsInParallel)
-    .def_static("IsNested", &OpenMPUtils::IsNested)
-    ;
-
-    class_< BinBasedFastPointLocator < 2 > >(m,"BinBasedFastPointLocator2D")
-    .def(init<ModelPart& >())
-    .def("UpdateSearchDatabase", &BinBasedFastPointLocator < 2 > ::UpdateSearchDatabase)
-    .def("UpdateSearchDatabaseAssignedSize", &BinBasedFastPointLocator < 2 > ::UpdateSearchDatabaseAssignedSize)
-    .def("FindPointOnMesh", &BinBasedFastPointLocator < 2 > ::FindPointOnMeshSimplified)
-    ;
-
-    class_< BinBasedFastPointLocator < 3 > >(m,"BinBasedFastPointLocator3D")
-    .def(init<ModelPart&  >())
-    .def("UpdateSearchDatabase", &BinBasedFastPointLocator < 3 > ::UpdateSearchDatabase)
-    .def("FindPointOnMesh", &BinBasedFastPointLocator < 3 > ::FindPointOnMeshSimplified)
-    .def("UpdateSearchDatabaseAssignedSize", &BinBasedFastPointLocator < 3 > ::UpdateSearchDatabaseAssignedSize)
-    ;
-
-    class_< BinBasedNodesInElementLocator < 2 > >(m,"BinBasedNodesInElementLocator2D")
-    .def(init<ModelPart& >())
-    .def("UpdateSearchDatabase", &BinBasedNodesInElementLocator < 2 > ::UpdateSearchDatabase)
-    .def("FindNodesInElement", &BinBasedNodesInElementLocator < 2 > ::FindNodesInElement)
-    .def("UpdateSearchDatabaseAssignedSize", &BinBasedNodesInElementLocator < 2 > ::UpdateSearchDatabaseAssignedSize)
-    ;
-
-    class_< BinBasedNodesInElementLocator < 3 > >(m,"BinBasedNodesInElementLocator3D")
-    .def(init<ModelPart&  >())
-    .def("UpdateSearchDatabase", &BinBasedNodesInElementLocator < 3 > ::UpdateSearchDatabase)
-    .def("FindNodesInElement", &BinBasedNodesInElementLocator < 3 > ::FindNodesInElement)
-    .def("UpdateSearchDatabaseAssignedSize", &BinBasedNodesInElementLocator < 3 > ::UpdateSearchDatabaseAssignedSize)
-    ;
-
-    class_< ActivationUtilities >(m,"ActivationUtilities")
-    .def(init< >())
-    .def("ActivateElementsAndConditions", &ActivationUtilities::ActivateElementsAndConditions)
-    ;
-
-    class_< GeometryTesterUtility>(m,"GeometryTesterUtility")
-    .def(init< >())
-    .def("RunTest", &GeometryTesterUtility::RunTest)
-    .def("TestTriangle2D3N", &GeometryTesterUtility::TestTriangle2D3N)
-    .def("TestTriangle2D6N", &GeometryTesterUtility::TestTriangle2D6N)
-    .def("TestTetrahedra3D4N", &GeometryTesterUtility::TestTetrahedra3D4N)
-    .def("TestTetrahedra3D10N", &GeometryTesterUtility::TestTetrahedra3D10N)
-    .def("TestHexahedra3D8N", &GeometryTesterUtility::TestHexahedra3D8N)
-    .def("TestHexahedra3D27N", &GeometryTesterUtility::TestHexahedra3D27N)
-    .def("TestHexahedra3D20N", &GeometryTesterUtility::TestHexahedra3D20N)
-    ;
-
-    class_<CuttingUtility >(m,"CuttingUtility")
-    .def(init< >())
-    .def("GenerateCut", &CuttingUtility::GenerateCut)
-    .def("UpdateCutData", &CuttingUtility ::UpdateCutData)
-    .def("AddSkinConditions", &CuttingUtility ::AddSkinConditions)
-    .def("AddVariablesToCutModelPart", &CuttingUtility::AddVariablesToCutModelPart )
-    .def("FindSmallestEdge", &CuttingUtility ::FindSmallestEdge)
-    ;
-
-    class_<IntervalUtility >(m,"IntervalUtility")
-    .def(init<Parameters >())
-    .def("GetIntervalBegin", &IntervalUtility::GetIntervalBegin)
-    .def("GetIntervalEnd", &IntervalUtility::GetIntervalEnd)
-    .def("IsInInterval", &IntervalUtility ::IsInInterval)
-    ;
-=======
     py::class_<NormalCalculationUtils > (m,"NormalCalculationUtils")
         .def(py::init<>())
         .def("CalculateOnSimplex", CalcOnSimplex_Cond)
@@ -846,7 +644,6 @@
         .def("GetIntervalEnd", &IntervalUtility::GetIntervalEnd)
         .def("IsInInterval", &IntervalUtility ::IsInInterval)
         ;
->>>>>>> a9deaac6
 
     // Adding table from table stream to python
     py::class_<TableStreamUtility, typename TableStreamUtility::Pointer>(m,"TableStreamUtility")
