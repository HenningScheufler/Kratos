//    |  /           |
//    ' /   __| _` | __|  _ \   __|
//    . \  |   (   | |   (   |\__ `
//   _|\_\_|  \__,_|\__|\___/ ____/
//                   Multi-Physics
//
//  License:         BSD License
//                   Kratos default license: kratos/license.txt
//
//  Main authors:    Tobias Teschemacher
//                   Andreas Apostolatos
//                   Pooyan Dadvand
//                   Philipp Bucher
//

#if !defined(KRATOS_BREP_FACE_3D_H_INCLUDED )
#define  KRATOS_BREP_FACE_3D_H_INCLUDED

// System includes

// External includes

// Project includes
#include "geometries/geometry.h"
#include "geometries/brep_curve_on_surface.h"
#include "geometries/nurbs_shape_function_utilities/nurbs_interval.h"


namespace Kratos
{
///@name Kratos Classes
///@{

/**
 * @class BrepSurface
 * @ingroup KratosCore
 * @brief The BrepSurface acts as topology for faces. Those
 *        can be enclosed by a certain set of brep face curves.
 */
template<class TContainerPointType, class TContainerPointEmbeddedType = TContainerPointType>
class BrepSurface
    : public Geometry<typename TContainerPointType::value_type>
{
public:
    ///@}
    ///@name Type Definitions
    ///@{

    /** Pointer definition of BrepSurface */
    KRATOS_CLASS_POINTER_DEFINITION( BrepSurface );

    typedef typename TContainerPointType::value_type PointType;

    typedef Geometry<typename TContainerPointType::value_type> BaseType;
    typedef Geometry<typename TContainerPointType::value_type> GeometryType;
    typedef typename GeometryType::Pointer GeometryPointer;

    typedef GeometryData::IntegrationMethod IntegrationMethod;

    typedef NurbsSurfaceGeometry<3, TContainerPointType> NurbsSurfaceType;
    typedef BrepCurveOnSurface<TContainerPointType, TContainerPointEmbeddedType> BrepCurveOnSurfaceType;

    typedef DenseVector<typename BrepCurveOnSurfaceType::Pointer> BrepCurveOnSurfaceLoopType;
    typedef DenseVector<DenseVector<typename BrepCurveOnSurfaceType::Pointer>> BrepCurveOnSurfaceLoopArrayType;

    typedef typename BaseType::GeometriesArrayType GeometriesArrayType;

    typedef typename BaseType::IndexType IndexType;
    typedef typename BaseType::SizeType SizeType;

    typedef typename BaseType::PointsArrayType PointsArrayType;
    typedef typename BaseType::CoordinatesArrayType CoordinatesArrayType;

    static constexpr IndexType SURFACE_INDEX = -1;

    ///@}
    ///@name Life Cycle
    ///@{

    /// Constructor for untrimmed patch
    BrepSurface( 
        typename NurbsSurfaceType::Pointer pSurface)
        : BaseType(PointsArrayType(), &msGeometryData)
        , mpNurbsSurface(pSurface)
    {
        mIsTrimmed = false;
    }

    /// Constructor for trimmed patch
    BrepSurface(
        typename NurbsSurfaceType::Pointer pSurface,
        BrepCurveOnSurfaceLoopArrayType& BrepOuterLoopArray,
        BrepCurveOnSurfaceLoopArrayType& BrepInnerLoopArray)
        : BaseType(PointsArrayType(), &msGeometryData)
        , mpNurbsSurface(pSurface)
        , mOuterLoopArray(BrepOuterLoopArray)
        , mInnerLoopArray(BrepInnerLoopArray)
    {
        mIsTrimmed = !(mOuterLoopArray.size() == 0 && mInnerLoopArray.size() == 0);
    }

    /// Constructor for trimmed patch including IsTrimmed
    BrepSurface(
        typename NurbsSurfaceType::Pointer pSurface,
        BrepCurveOnSurfaceLoopArrayType& BrepOuterLoopArray,
        BrepCurveOnSurfaceLoopArrayType& BrepInnerLoopArray,
        bool IsTrimmed)
        : BaseType(PointsArrayType(), &msGeometryData)
        , mpNurbsSurface(pSurface)
        , mOuterLoopArray(BrepOuterLoopArray)
        , mInnerLoopArray(BrepInnerLoopArray)
        , mIsTrimmed(IsTrimmed)
    {
    }

    explicit BrepSurface(const PointsArrayType& ThisPoints)
        : BaseType(ThisPoints, &msGeometryData)
    {
    }

    /// Copy constructor.
    BrepSurface( BrepSurface const& rOther )
        : BaseType( rOther )
        , mpNurbsSurface(rOther.mpNurbsSurface)
        , mOuterLoopArray(rOther.mOuterLoopArray)
        , mInnerLoopArray(rOther.mInnerLoopArray)
        , mIsTrimmed(rOther.mIsTrimmed)
    {
    }

    /// Copy constructor from a geometry with different point type.
    template<class TOtherContainerPointType, class TOtherContainerPointEmbeddedType>
    explicit BrepSurface(
        BrepSurface<TOtherContainerPointType, TOtherContainerPointEmbeddedType> const& rOther )
        : BaseType( rOther )
        , mpNurbsSurface(rOther.mpNurbsSurface)
        , mOuterLoopArray(rOther.mOuterLoopArray)
        , mInnerLoopArray(rOther.mInnerLoopArray)
        , mIsTrimmed(rOther.mIsTrimmed)
    {
    }

    /// Destructor
    ~BrepSurface() override = default;

    ///@}
    ///@name Operators
    ///@{

    /**
     * Assignment operator.
     *
     * @note This operator don't copy the points and this
     * geometry shares points with given source geometry. It's
     * obvious that any change to this geometry's point affect
     * source geometry's points too.
     *
     * @see Clone
     * @see ClonePoints
     */
    BrepSurface& operator=( const BrepSurface& rOther )
    {
        BaseType::operator=( rOther );
        mpNurbsSurface = rOther.mpNurbsSurface;
        mOuterLoopArray = rOther.mOuterLoopArray;
        mInnerLoopArray = rOther.mInnerLoopArray;
        mIsTrimmed = rOther.mIsTrimmed;
        return *this;
    }

    /**
     * Assignment operator for geometries with different point type.
     *
     * @note This operator don't copy the points and this
     * geometry shares points with given source geometry. It's
     * obvious that any change to this geometry's point affect
     * source geometry's points too.
     *
     * @see Clone
     * @see ClonePoints
     */
    template<class TOtherContainerPointType, class TOtherContainerPointEmbeddedType>
    BrepSurface& operator=( BrepSurface<TOtherContainerPointType, TOtherContainerPointEmbeddedType> const & rOther )
    {
        BaseType::operator=( rOther );
        mpNurbsSurface = rOther.mpNurbsSurface;
        mOuterLoopArray = rOther.mOuterLoopArray;
        mInnerLoopArray = rOther.mInnerLoopArray;
        mIsTrimmed = rOther.mIsTrimmed;
        return *this;
    }

    ///@}
    ///@name Operations
    ///@{

    typename BaseType::Pointer Create( PointsArrayType const& ThisPoints ) const override
    {
        return typename BaseType::Pointer( new BrepSurface( ThisPoints ) );
    }

    ///@}
    ///@name Access to Geometry Parts
    ///@{

<<<<<<< HEAD
    GeometryType& GetGeometryPart(IndexType Index) const override
    {
        if (Index == SURFACE_INDEX)
            return *mpNurbsSurface;

        for (IndexType i = 0; i < mOuterLoopArray.size(); ++i)
        {
            for (IndexType j = 0; j < mOuterLoopArray[i].size(); ++j)
            {
                if (mOuterLoopArray[i][j]->Id() == Index)
                    return *mOuterLoopArray[i][j];
            }
        }

        for (IndexType i = 0; i < mInnerLoopArray.size(); ++i)
        {
            for (IndexType j = 0; j < mInnerLoopArray[i].size(); ++j)
            {
                if (mInnerLoopArray[i][j]->Id() == Index)
                    return *mInnerLoopArray[i][j];
            }
        }

        KRATOS_ERROR << "Index " << Index << " not existing in BrepSurface: "
            << this->Id() << std::endl;
    }

    typename GeometryType::Pointer pGetGeometryPart(IndexType Index) override
=======
    /**
    * @brief This function returns the pointer of the geometry
    *        which is corresponding to the trim index.
    *        Surface of the geometry is accessable with SURFACE_INDEX.
    * @param Index: trim_index or SURFACE_INDEX.
    * @return pointer of geometry, corresponding to the index.
    */
    GeometryPointer pGetGeometryPart(IndexType Index) override
    {
        const auto& const_this = *this;
        return std::const_pointer_cast<GeometryType>(
            const_this.pGetGeometryPart(Index));
    }

    /**
    * @brief This function returns the pointer of the geometry
    *        which is corresponding to the trim index.
    *        Surface of the geometry is accessable with SURFACE_INDEX.
    * @param Index: trim_index or SURFACE_INDEX.
    * @return pointer of geometry, corresponding to the index.
    */
    const GeometryPointer pGetGeometryPart(IndexType Index) const override
>>>>>>> 1bb2c8e8
    {
        if (Index == SURFACE_INDEX)
            return mpNurbsSurface;

        for (IndexType i = 0; i < mOuterLoopArray.size(); ++i)
        {
            for (IndexType j = 0; j < mOuterLoopArray[i].size(); ++j)
            {
                if (mOuterLoopArray[i][j]->Id() == Index)
                    return mOuterLoopArray[i][j];
            }
        }

        for (IndexType i = 0; i < mInnerLoopArray.size(); ++i)
        {
            for (IndexType j = 0; j < mInnerLoopArray[i].size(); ++j)
            {
                if (mInnerLoopArray[i][j]->Id() == Index)
                    return mInnerLoopArray[i][j];
            }
        }

        KRATOS_ERROR << "Index " << Index << " not existing in BrepSurface: "
            << this->Id() << std::endl;
    }

    /**
    * @brief This function is used to check if this BrepSurface
    *        has certain trim or surface object.
    * @param Index of the geometry part.
    * @return true if has trim or surface
    */
    bool HasGeometryPart(IndexType Index) const override
    {
        if (Index == SURFACE_INDEX)
            return true;

        for (IndexType i = 0; i < mOuterLoopArray.size(); ++i)
        {
            for (IndexType j = 0; j < mOuterLoopArray[i].size(); ++j)
            {
                if (mOuterLoopArray[i][j]->Id() == Index)
                    return true;
            }
        }

        for (IndexType i = 0; i < mInnerLoopArray.size(); ++i)
        {
            for (IndexType j = 0; j < mInnerLoopArray[i].size(); ++j)
            {
                if (mInnerLoopArray[i][j]->Id() == Index)
                    return true;
            }
        }

        return false;
    }

    ///@}
    ///@name Information
    ///@{

    /*
    * @brief checks if the BrepSurface has any boundary trim information.
    * @return true if has no trimming.
    */
    bool IsTrimmed() const
    {
        return mIsTrimmed;
    }

    ///@}
    ///@name Geometrical Operations
    ///@{

    /*
    * @brief This method maps from dimension space to working space.
    * @param rResult array_1d<double, 3> with the coordinates in working space
    * @param LocalCoordinates The local coordinates in dimension space
    * @return array_1d<double, 3> with the coordinates in working space
    * @see PointLocalCoordinates
    */
    CoordinatesArrayType& GlobalCoordinates(
        CoordinatesArrayType& rResult,
        const CoordinatesArrayType& rLocalCoordinates
    ) const override
     {
        mpNurbsSurface->GlobalCoordinates(rResult, rLocalCoordinates);

        return rResult;
    }

    ///@name Shape Function
    ///@{

    Vector& ShapeFunctionsValues(
        Vector &rResult,
        const CoordinatesArrayType& rCoordinates) const override
    {
        mpNurbsSurface->ShapeFunctionsValues(rResult, rCoordinates);

        return rResult;
    }

    Matrix& ShapeFunctionsLocalGradients(
        Matrix& rResult,
        const CoordinatesArrayType& rCoordinates) const override
    {
        mpNurbsSurface->ShapeFunctionsLocalGradients(rResult, rCoordinates);

        return rResult;
    }

    ///@}
    ///@name Information
    ///@{

    /// Turn back information as a string.
    std::string Info() const override
    {
        return "Brep surface";
    }

    /// Print information about this object.
    void PrintInfo( std::ostream& rOStream ) const override
    {
        rOStream << "Brep surface";
    }

    /// Print object's data.
    void PrintData( std::ostream& rOStream ) const override
    {
        BaseType::PrintData( rOStream );
        std::cout << std::endl;
        rOStream << "    Brep surface " << std::endl;
    }

    ///@}

private:
    ///@name Static Member Variables
    ///@{

    static const GeometryData msGeometryData;

    static const GeometryDimension msGeometryDimension;

    ///@}
    ///@name Member Variables
    ///@{

    typename NurbsSurfaceType::Pointer mpNurbsSurface;

    BrepCurveOnSurfaceLoopArrayType mOuterLoopArray;
    BrepCurveOnSurfaceLoopArrayType mInnerLoopArray;

    /** IsTrimmed is used to optimize processes as
    *   e.g. creation of integration domain.
    */
    bool mIsTrimmed;

    ///@}
    ///@name Serialization
    ///@{

    friend class Serializer;

    void save( Serializer& rSerializer ) const override
    {
        KRATOS_SERIALIZE_SAVE_BASE_CLASS( rSerializer, BaseType );
        rSerializer.save("NurbsSurface", mpNurbsSurface);
        rSerializer.save("OuterLoopArray", mOuterLoopArray);
        rSerializer.save("InnerLoopArray", mInnerLoopArray);
        rSerializer.save("IsTrimmed", mIsTrimmed);
    }

    void load( Serializer& rSerializer ) override
    {
        KRATOS_SERIALIZE_LOAD_BASE_CLASS( rSerializer, BaseType );
        rSerializer.load("NurbsSurface", mpNurbsSurface);
        rSerializer.load("OuterLoopArray", mOuterLoopArray);
        rSerializer.load("InnerLoopArray", mInnerLoopArray);
        rSerializer.load("IsTrimmed", mIsTrimmed);
    }

    BrepSurface()
        : BaseType( PointsArrayType(), &msGeometryData )
    {}

    ///@}

}; // Class BrepSurface

///@name Input and output
///@{

/// input stream functions
template<class TContainerPointType, class TContainerPointEmbeddedType = TContainerPointType> inline std::istream& operator >> (
    std::istream& rIStream,
    BrepSurface<TContainerPointType, TContainerPointEmbeddedType>& rThis );

/// output stream functions
template<class TContainerPointType, class TContainerPointEmbeddedType = TContainerPointType> inline std::ostream& operator << (
    std::ostream& rOStream,
    const BrepSurface<TContainerPointType, TContainerPointEmbeddedType>& rThis )
{
    rThis.PrintInfo( rOStream );
    rOStream << std::endl;
    rThis.PrintData( rOStream );
    return rOStream;
}

///@}
///@name Static Type Declarations
///@{

template<class TContainerPointType, class TContainerPointEmbeddedType> const
GeometryData BrepSurface<TContainerPointType, TContainerPointEmbeddedType>::msGeometryData(
    &msGeometryDimension,
    GeometryData::GI_GAUSS_1,
    {}, {}, {});

template<class TContainerPointType, class TContainerPointEmbeddedType>
const GeometryDimension BrepSurface<TContainerPointType, TContainerPointEmbeddedType>::msGeometryDimension(
    2, 3, 2);

///@}
}// namespace Kratos.

#endif // KRATOS_BREP_FACE_3D_H_INCLUDED  defined<|MERGE_RESOLUTION|>--- conflicted
+++ resolved
@@ -203,36 +203,6 @@
     ///@name Access to Geometry Parts
     ///@{
 
-<<<<<<< HEAD
-    GeometryType& GetGeometryPart(IndexType Index) const override
-    {
-        if (Index == SURFACE_INDEX)
-            return *mpNurbsSurface;
-
-        for (IndexType i = 0; i < mOuterLoopArray.size(); ++i)
-        {
-            for (IndexType j = 0; j < mOuterLoopArray[i].size(); ++j)
-            {
-                if (mOuterLoopArray[i][j]->Id() == Index)
-                    return *mOuterLoopArray[i][j];
-            }
-        }
-
-        for (IndexType i = 0; i < mInnerLoopArray.size(); ++i)
-        {
-            for (IndexType j = 0; j < mInnerLoopArray[i].size(); ++j)
-            {
-                if (mInnerLoopArray[i][j]->Id() == Index)
-                    return *mInnerLoopArray[i][j];
-            }
-        }
-
-        KRATOS_ERROR << "Index " << Index << " not existing in BrepSurface: "
-            << this->Id() << std::endl;
-    }
-
-    typename GeometryType::Pointer pGetGeometryPart(IndexType Index) override
-=======
     /**
     * @brief This function returns the pointer of the geometry
     *        which is corresponding to the trim index.
@@ -255,7 +225,6 @@
     * @return pointer of geometry, corresponding to the index.
     */
     const GeometryPointer pGetGeometryPart(IndexType Index) const override
->>>>>>> 1bb2c8e8
     {
         if (Index == SURFACE_INDEX)
             return mpNurbsSurface;
