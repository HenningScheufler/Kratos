--- conflicted
+++ resolved
@@ -394,15 +394,11 @@
         const IntegrationPointsArrayType& rIntegrationPoints) override
     {
         mpNurbsSurface->CreateQuadraturePointGeometries(
-<<<<<<< HEAD
             rResultGeometries, NumberOfShapeFunctionDerivatives, rIntegrationPoints);
-=======
-            rResultGeometries, NumberOfShapeFunctionDerivatives);
 
         for (IndexType i = 0; i < rResultGeometries.size(); ++i) {
             rResultGeometries(i)->SetGeometryParent(this);
         }
->>>>>>> 4a902bbb
     }
 
     ///@}
