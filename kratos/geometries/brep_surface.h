//    |  /           |
//    ' /   __| _` | __|  _ \   __|
//    . \  |   (   | |   (   |\__ `
//   _|\_\_|  \__,_|\__|\___/ ____/
//                   Multi-Physics
//
//  License:         BSD License
//                   Kratos default license: kratos/license.txt
//
//  Main authors:    Tobias Teschemacher
//                   Andreas Apostolatos
//                   Pooyan Dadvand
//                   Philipp Bucher
//

#if !defined(KRATOS_BREP_FACE_3D_H_INCLUDED )
#define  KRATOS_BREP_FACE_3D_H_INCLUDED

// System includes

// External includes

// Project includes
#include "geometries/geometry.h"
#include "geometries/brep_curve_on_surface.h"
#include "geometries/nurbs_shape_function_utilities/nurbs_interval.h"

// trimming integration
#include "utilities/geometry_utilities/brep_trimming_utilities.h"

namespace Kratos
{
///@name Kratos Classes
///@{

/**
 * @class BrepSurface
 * @ingroup KratosCore
 * @brief The BrepSurface acts as topology for faces. Those
 *        can be enclosed by a certain set of brep face curves.
 */
template<class TContainerPointType, class TContainerPointEmbeddedType = TContainerPointType>
class BrepSurface
    : public Geometry<typename TContainerPointType::value_type>
{
public:
    ///@}
    ///@name Type Definitions
    ///@{

    /** Pointer definition of BrepSurface */
    KRATOS_CLASS_POINTER_DEFINITION( BrepSurface );

    typedef typename TContainerPointType::value_type PointType;

    typedef Geometry<typename TContainerPointType::value_type> BaseType;
    typedef Geometry<typename TContainerPointType::value_type> GeometryType;
    typedef typename GeometryType::Pointer GeometryPointer;

    typedef GeometryData::IntegrationMethod IntegrationMethod;

    typedef NurbsSurfaceGeometry<3, TContainerPointType> NurbsSurfaceType;
    typedef BrepCurveOnSurface<TContainerPointType, TContainerPointEmbeddedType> BrepCurveOnSurfaceType;

    typedef DenseVector<typename BrepCurveOnSurfaceType::Pointer> BrepCurveOnSurfaceArrayType;
    typedef DenseVector<typename BrepCurveOnSurfaceType::Pointer> BrepCurveOnSurfaceLoopType;
    typedef DenseVector<DenseVector<typename BrepCurveOnSurfaceType::Pointer>> BrepCurveOnSurfaceLoopArrayType;

    typedef typename BaseType::GeometriesArrayType GeometriesArrayType;

    typedef typename BaseType::IndexType IndexType;
    typedef typename BaseType::SizeType SizeType;

    typedef typename BaseType::PointsArrayType PointsArrayType;
    typedef typename BaseType::CoordinatesArrayType CoordinatesArrayType;
    typedef typename BaseType::IntegrationPointsArrayType IntegrationPointsArrayType;

    ///@}
    ///@name Life Cycle
    ///@{

    /// Constructor for untrimmed patch
    BrepSurface(
        typename NurbsSurfaceType::Pointer pSurface)
        : BaseType(PointsArrayType(), &msGeometryData)
        , mpNurbsSurface(pSurface)
    {
        mIsTrimmed = false;
    }

    /// Constructor for trimmed patch
    BrepSurface(
        typename NurbsSurfaceType::Pointer pSurface,
        BrepCurveOnSurfaceLoopArrayType& BrepOuterLoopArray,
        BrepCurveOnSurfaceLoopArrayType& BrepInnerLoopArray)
        : BaseType(PointsArrayType(), &msGeometryData)
        , mpNurbsSurface(pSurface)
        , mOuterLoopArray(BrepOuterLoopArray)
        , mInnerLoopArray(BrepInnerLoopArray)
    {
        mIsTrimmed = !(mOuterLoopArray.size() == 0 && mInnerLoopArray.size() == 0);
    }

    /// Constructor for trimmed patch including IsTrimmed
    BrepSurface(
        typename NurbsSurfaceType::Pointer pSurface,
        BrepCurveOnSurfaceLoopArrayType& BrepOuterLoopArray,
        BrepCurveOnSurfaceLoopArrayType& BrepInnerLoopArray,
        bool IsTrimmed)
        : BaseType(PointsArrayType(), &msGeometryData)
        , mpNurbsSurface(pSurface)
        , mOuterLoopArray(BrepOuterLoopArray)
        , mInnerLoopArray(BrepInnerLoopArray)
        , mIsTrimmed(IsTrimmed)
    {
    }

    explicit BrepSurface(const PointsArrayType& ThisPoints)
        : BaseType(ThisPoints, &msGeometryData)
    {
    }

    /// Copy constructor.
    BrepSurface( BrepSurface const& rOther )
        : BaseType( rOther )
        , mpNurbsSurface(rOther.mpNurbsSurface)
        , mOuterLoopArray(rOther.mOuterLoopArray)
        , mInnerLoopArray(rOther.mInnerLoopArray)
        , mEmbeddedEdgesArray(rOther.mEmbeddedEdgesArray)
        , mIsTrimmed(rOther.mIsTrimmed)
    {
    }

    /// Copy constructor from a geometry with different point type.
    template<class TOtherContainerPointType, class TOtherContainerPointEmbeddedType>
    explicit BrepSurface(
        BrepSurface<TOtherContainerPointType, TOtherContainerPointEmbeddedType> const& rOther )
        : BaseType( rOther )
        , mpNurbsSurface(rOther.mpNurbsSurface)
        , mOuterLoopArray(rOther.mOuterLoopArray)
        , mInnerLoopArray(rOther.mInnerLoopArray)
        , mEmbeddedEdgesArray(rOther.mEmbeddedEdgesArray)
        , mIsTrimmed(rOther.mIsTrimmed)
    {
    }

    /// Destructor
    ~BrepSurface() override = default;

    ///@}
    ///@name Operators
    ///@{

    /// Assignment operator.
    BrepSurface& operator=( const BrepSurface& rOther )
    {
        BaseType::operator=( rOther );
        mpNurbsSurface = rOther.mpNurbsSurface;
        mOuterLoopArray = rOther.mOuterLoopArray;
        mInnerLoopArray = rOther.mInnerLoopArray;
        mEmbeddedEdgesArray = rOther.mEmbeddedEdgesArray;
        mIsTrimmed = rOther.mIsTrimmed;
        return *this;
    }

    /// Assignment operator for geometries with different point type.
    template<class TOtherContainerPointType, class TOtherContainerPointEmbeddedType>
    BrepSurface& operator=( BrepSurface<TOtherContainerPointType, TOtherContainerPointEmbeddedType> const & rOther )
    {
        BaseType::operator=( rOther );
        mpNurbsSurface = rOther.mpNurbsSurface;
        mOuterLoopArray = rOther.mOuterLoopArray;
        mInnerLoopArray = rOther.mInnerLoopArray;
        mEmbeddedEdgesArray = rOther.mEmbeddedEdgesArray;
        mIsTrimmed = rOther.mIsTrimmed;
        return *this;
    }

    ///@}
    ///@name Operations
    ///@{

    typename BaseType::Pointer Create( PointsArrayType const& ThisPoints ) const override
    {
        return typename BaseType::Pointer( new BrepSurface( ThisPoints ) );
    }

    ///@}
    ///@name Access to Geometry Parts
    ///@{

    /**
    * @brief This function returns the pointer of the geometry
    *        which is corresponding to the trim index.
    *        Surface of the geometry is accessable with SURFACE_INDEX.
    * @param Index: trim_index or SURFACE_INDEX.
    * @return pointer of geometry, corresponding to the index.
    */
    GeometryPointer pGetGeometryPart(const IndexType Index) override
    {
        const auto& const_this = *this;
        return std::const_pointer_cast<GeometryType>(
            const_this.pGetGeometryPart(Index));
    }

    /**
    * @brief This function returns the pointer of the geometry
    *        which is corresponding to the trim index.
    *        Surface of the geometry is accessable with GeometryType::BACKGROUND_GEOMETRY_INDEX.
    * @param Index: trim_index or GeometryType::BACKGROUND_GEOMETRY_INDEX.
    * @return pointer of geometry, corresponding to the index.
    */
    const GeometryPointer pGetGeometryPart(const IndexType Index) const override
    {
        if (Index == GeometryType::BACKGROUND_GEOMETRY_INDEX)
            return mpNurbsSurface;

        for (IndexType i = 0; i < mOuterLoopArray.size(); ++i)
        {
            for (IndexType j = 0; j < mOuterLoopArray[i].size(); ++j)
            {
                if (mOuterLoopArray[i][j]->Id() == Index)
                    return mOuterLoopArray[i][j];
            }
        }

        for (IndexType i = 0; i < mInnerLoopArray.size(); ++i)
        {
            for (IndexType j = 0; j < mInnerLoopArray[i].size(); ++j)
            {
                if (mInnerLoopArray[i][j]->Id() == Index)
                    return mInnerLoopArray[i][j];
            }
        }

        for (IndexType i = 0; i < mEmbeddedEdgesArray.size(); ++i)
        {
            if (mEmbeddedEdgesArray[i]->Id() == Index)
                return mEmbeddedEdgesArray[i];
        }

        KRATOS_ERROR << "Index " << Index << " not existing in BrepSurface: "
            << this->Id() << std::endl;
    }

    /**
    * @brief This function is used to check if this BrepSurface
    *        has certain trim or surface object.
    * @param Index of the geometry part.
    * @return true if has trim or surface
    */
    bool HasGeometryPart(const IndexType Index) const override
    {
        if (Index == GeometryType::BACKGROUND_GEOMETRY_INDEX)
            return true;

        for (IndexType i = 0; i < mOuterLoopArray.size(); ++i)
        {
            for (IndexType j = 0; j < mOuterLoopArray[i].size(); ++j)
            {
                if (mOuterLoopArray[i][j]->Id() == Index)
                    return true;
            }
        }

        for (IndexType i = 0; i < mInnerLoopArray.size(); ++i)
        {
            for (IndexType j = 0; j < mInnerLoopArray[i].size(); ++j)
            {
                if (mInnerLoopArray[i][j]->Id() == Index)
                    return true;
            }
        }

        for (IndexType i = 0; i < mEmbeddedEdgesArray.size(); ++i)
        {
            if (mEmbeddedEdgesArray[i]->Id() == Index)
                return true;
        }

        return false;
    }

    /// @brief Used to add the embedded edges to the brep surface.
    void AddEmbeddedEdges(BrepCurveOnSurfaceArrayType EmbeddedEdges)
    {
        mEmbeddedEdgesArray = EmbeddedEdges;
    }

<<<<<<< HEAD
=======
    /// Access the nested loop of outer loops.
>>>>>>> 16e50af5
    const BrepCurveOnSurfaceLoopArrayType& GetOuterLoops() const {
        return mOuterLoopArray;
    }

<<<<<<< HEAD
=======
    /// Access the nested loop of inner loops.
>>>>>>> 16e50af5
    const BrepCurveOnSurfaceLoopArrayType& GetInnerLoops() const {
        return mInnerLoopArray;
    }

<<<<<<< HEAD
=======
    /// Access the array of embedded edges.
>>>>>>> 16e50af5
    const BrepCurveOnSurfaceArrayType& GetEmbeddedEdges() const {
        return mEmbeddedEdgesArray;
    }

    ///@}
    ///@name Dynamic access to internals
    ///@{

    /// Calculate with array_1d<double, 3>
    void Calculate(
        const Variable<array_1d<double, 3>>& rVariable,
        array_1d<double, 3>& rOutput) const override
    {
        if (rVariable == CHARACTERISTIC_GEOMETRY_LENGTH)
        {
            mpNurbsSurface->Calculate(rVariable, rOutput);
        }
    }

    ///@}
    ///@name Mathematical Informations
    ///@{

    /// Return polynomial degree of the nurbs surface
    SizeType PolynomialDegree(IndexType LocalDirectionIndex) const override
    {
        return mpNurbsSurface->PolynomialDegree(LocalDirectionIndex);
    }

    ///@}
    ///@name Information
    ///@{

    /*
    * @brief checks if the BrepSurface has any boundary trim information.
    * @return true if has no trimming.
    */
    bool IsTrimmed() const
    {
        return mIsTrimmed;
    }

    /// Returns number of points of NurbsSurface.
    SizeType PointsNumberInDirection(IndexType DirectionIndex) const override
    {
        return mpNurbsSurface->PointsNumberInDirection(DirectionIndex);
    }

    ///@}
    ///@name Geometrical Operations
    ///@{

    /// Provides the center of the underlying surface
    Point Center() const override
    {
        return mpNurbsSurface->Center();
    }

    /**
    * @brief Calls projection of its nurbs surface.
    *        Projects a certain point on the geometry, or finds
    *        the closest point, depending on the provided
    *        initial guess. The external point does not necessary
    *        lay on the geometry.
    *        It shall deal as the interface to the mathematical
    *        projection function e.g. the Newton-Raphson.
    *        Thus, the breaking criteria does not necessarily mean
    *        that it found a point on the surface, if it is really
    *        the closest if or not. It shows only if the breaking
    *        criteria, defined by the tolerance is reached.
    *
    *        This function requires an initial guess, provided by
    *        rProjectedPointLocalCoordinates.
    *        This function can be a very costly operation.
    *
    * @param rPointGlobalCoordinates the point to which the
    *        projection has to be found.
    * @param rProjectedPointLocalCoordinates the location of the
    *        projection in local coordinates.
    *        The variable is as initial guess!
    * @param Tolerance accepted of orthogonal error to projection.
    * @return It is chosen to take an int as output parameter to
    *         keep more possibilities within the interface.
    *         0 -> failed
    *         1 -> converged
    */
    int ProjectionPointGlobalToLocalSpace(
        const CoordinatesArrayType& rPointGlobalCoordinates,
        CoordinatesArrayType& rProjectedPointLocalCoordinates,
        const double Tolerance = std::numeric_limits<double>::epsilon()
    ) const override
    {
        return mpNurbsSurface->ProjectionPointGlobalToLocalSpace(
            rPointGlobalCoordinates, rProjectedPointLocalCoordinates, Tolerance);
    }



    /*
    * @brief This method maps from dimension space to working space.
    * @param rResult array_1d<double, 3> with the coordinates in working space
    * @param LocalCoordinates The local coordinates in dimension space
    * @return array_1d<double, 3> with the coordinates in working space
    * @see PointLocalCoordinates
    */
    CoordinatesArrayType& GlobalCoordinates(
        CoordinatesArrayType& rResult,
        const CoordinatesArrayType& rLocalCoordinates
    ) const override
     {
        mpNurbsSurface->GlobalCoordinates(rResult, rLocalCoordinates);

        return rResult;
    }

    ///@}
    ///@name Integration Info
    ///@{

    /// Provides the default integration dependent on the polynomial degree.
    IntegrationInfo GetDefaultIntegrationInfo() const override
    {
        return mpNurbsSurface->GetDefaultIntegrationInfo();
    }

    ///@}
    ///@name Integration Points
    ///@{

    /* Creates integration points on the nurbs surface of this geometry.
     * @param return integration points.
     */
    void CreateIntegrationPoints(
        IntegrationPointsArrayType& rIntegrationPoints,
        IntegrationInfo& rIntegrationInfo) const override
    {
        if (!mIsTrimmed) {
            mpNurbsSurface->CreateIntegrationPoints(
                rIntegrationPoints, rIntegrationInfo);
        }
        else
        {
            std::vector<double> spans_u;
            std::vector<double> spans_v;
            mpNurbsSurface->SpansLocalSpace(spans_u, 0);
            mpNurbsSurface->SpansLocalSpace(spans_v, 1);

            BrepTrimmingUtilities::CreateBrepSurfaceTrimmingIntegrationPoints(
                rIntegrationPoints,
                mOuterLoopArray, mInnerLoopArray,
                spans_u, spans_v,
                rIntegrationInfo);
        }
    }

    ///@}
    ///@name Quadrature Point Geometries
    ///@{

    /* @brief calls function of undelying nurbs surface and updates
     *        the parent to itself.
     *
     * @param rResultGeometries list of quadrature point geometries.
     * @param NumberOfShapeFunctionDerivatives the number of evaluated
     *        derivatives of shape functions at the quadrature point geometries.
     * @param rIntegrationPoints list of provided integration points.
     *
     * @see quadrature_point_geometry.h
     */
    void CreateQuadraturePointGeometries(
        GeometriesArrayType& rResultGeometries,
        IndexType NumberOfShapeFunctionDerivatives,
        const IntegrationPointsArrayType& rIntegrationPoints,
        IntegrationInfo& rIntegrationInfo) override
    {
        mpNurbsSurface->CreateQuadraturePointGeometries(
            rResultGeometries, NumberOfShapeFunctionDerivatives, rIntegrationPoints, rIntegrationInfo);

        for (IndexType i = 0; i < rResultGeometries.size(); ++i) {
            rResultGeometries(i)->SetGeometryParent(this);
        }
    }

    ///@}
    ///@name Shape Function
    ///@{

    Vector& ShapeFunctionsValues(
        Vector &rResult,
        const CoordinatesArrayType& rCoordinates) const override
    {
        mpNurbsSurface->ShapeFunctionsValues(rResult, rCoordinates);

        return rResult;
    }

    Matrix& ShapeFunctionsLocalGradients(
        Matrix& rResult,
        const CoordinatesArrayType& rCoordinates) const override
    {
        mpNurbsSurface->ShapeFunctionsLocalGradients(rResult, rCoordinates);

        return rResult;
    }

    ///@}
    ///@name Geometry Family
    ///@{

    GeometryData::KratosGeometryFamily GetGeometryFamily() const override
    {
        return GeometryData::KratosGeometryFamily::Kratos_Brep;
    }

    GeometryData::KratosGeometryType GetGeometryType() const override
    {
        return GeometryData::KratosGeometryType::Kratos_Brep_Surface;
    }

    ///@}
    ///@name Information
    ///@{

    /// Turn back information as a string.
    std::string Info() const override
    {
        return "Brep surface";
    }

    /// Print information about this object.
    void PrintInfo( std::ostream& rOStream ) const override
    {
        rOStream << "Brep surface";
    }

    /// Print object's data.
    void PrintData( std::ostream& rOStream ) const override
    {
        BaseType::PrintData( rOStream );
        std::cout << std::endl;
        rOStream << "    Brep surface " << std::endl;
    }

    ///@}

private:
    ///@name Static Member Variables
    ///@{

    static const GeometryData msGeometryData;

    static const GeometryDimension msGeometryDimension;

    ///@}
    ///@name Member Variables
    ///@{

    typename NurbsSurfaceType::Pointer mpNurbsSurface;

    BrepCurveOnSurfaceLoopArrayType mOuterLoopArray;
    BrepCurveOnSurfaceLoopArrayType mInnerLoopArray;

    BrepCurveOnSurfaceArrayType mEmbeddedEdgesArray;

    /** IsTrimmed is used to optimize processes as
    *   e.g. creation of integration domain.
    */
    bool mIsTrimmed;

    ///@}
    ///@name Serialization
    ///@{

    friend class Serializer;

    void save( Serializer& rSerializer ) const override
    {
        KRATOS_SERIALIZE_SAVE_BASE_CLASS( rSerializer, BaseType );
        rSerializer.save("NurbsSurface", mpNurbsSurface);
        rSerializer.save("OuterLoopArray", mOuterLoopArray);
        rSerializer.save("InnerLoopArray", mInnerLoopArray);
        rSerializer.save("EmbeddedEdgesArray", mEmbeddedEdgesArray);
        rSerializer.save("IsTrimmed", mIsTrimmed);
    }

    void load( Serializer& rSerializer ) override
    {
        KRATOS_SERIALIZE_LOAD_BASE_CLASS( rSerializer, BaseType );
        rSerializer.load("NurbsSurface", mpNurbsSurface);
        rSerializer.load("OuterLoopArray", mOuterLoopArray);
        rSerializer.load("InnerLoopArray", mInnerLoopArray);
<<<<<<< HEAD
        rSerializer.save("EmbeddedEdgesArray", mEmbeddedEdgesArray);
=======
        rSerializer.load("EmbeddedEdgesArray", mEmbeddedEdgesArray);
>>>>>>> 16e50af5
        rSerializer.load("IsTrimmed", mIsTrimmed);
    }

    BrepSurface()
        : BaseType( PointsArrayType(), &msGeometryData )
    {}

    ///@}

}; // Class BrepSurface

///@name Input and output
///@{

/// input stream functions
template<class TContainerPointType, class TContainerPointEmbeddedType = TContainerPointType> inline std::istream& operator >> (
    std::istream& rIStream,
    BrepSurface<TContainerPointType, TContainerPointEmbeddedType>& rThis );

/// output stream functions
template<class TContainerPointType, class TContainerPointEmbeddedType = TContainerPointType> inline std::ostream& operator << (
    std::ostream& rOStream,
    const BrepSurface<TContainerPointType, TContainerPointEmbeddedType>& rThis )
{
    rThis.PrintInfo( rOStream );
    rOStream << std::endl;
    rThis.PrintData( rOStream );
    return rOStream;
}

///@}
///@name Static Type Declarations
///@{

template<class TContainerPointType, class TContainerPointEmbeddedType> const
GeometryData BrepSurface<TContainerPointType, TContainerPointEmbeddedType>::msGeometryData(
    &msGeometryDimension,
    GeometryData::IntegrationMethod::GI_GAUSS_1,
    {}, {}, {});

template<class TContainerPointType, class TContainerPointEmbeddedType>
const GeometryDimension BrepSurface<TContainerPointType, TContainerPointEmbeddedType>::msGeometryDimension(
    2, 3, 2);

///@}
}// namespace Kratos.

#endif // KRATOS_BREP_FACE_3D_H_INCLUDED  defined<|MERGE_RESOLUTION|>--- conflicted
+++ resolved
@@ -287,26 +287,17 @@
         mEmbeddedEdgesArray = EmbeddedEdges;
     }
 
-<<<<<<< HEAD
-=======
     /// Access the nested loop of outer loops.
->>>>>>> 16e50af5
     const BrepCurveOnSurfaceLoopArrayType& GetOuterLoops() const {
         return mOuterLoopArray;
     }
 
-<<<<<<< HEAD
-=======
     /// Access the nested loop of inner loops.
->>>>>>> 16e50af5
     const BrepCurveOnSurfaceLoopArrayType& GetInnerLoops() const {
         return mInnerLoopArray;
     }
 
-<<<<<<< HEAD
-=======
     /// Access the array of embedded edges.
->>>>>>> 16e50af5
     const BrepCurveOnSurfaceArrayType& GetEmbeddedEdges() const {
         return mEmbeddedEdgesArray;
     }
@@ -598,11 +589,7 @@
         rSerializer.load("NurbsSurface", mpNurbsSurface);
         rSerializer.load("OuterLoopArray", mOuterLoopArray);
         rSerializer.load("InnerLoopArray", mInnerLoopArray);
-<<<<<<< HEAD
-        rSerializer.save("EmbeddedEdgesArray", mEmbeddedEdgesArray);
-=======
         rSerializer.load("EmbeddedEdgesArray", mEmbeddedEdgesArray);
->>>>>>> 16e50af5
         rSerializer.load("IsTrimmed", mIsTrimmed);
     }
 
