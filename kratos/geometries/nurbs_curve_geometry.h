//    |  /           |
//    ' /   __| _` | __|  _ \   __|
//    . \  |   (   | |   (   |\__ `
//   _|\_\_|  \__,_|\__|\___/ ____/
//                   Multi-Physics
//
//  License:         BSD License
//                   Kratos default license: kratos/license.txt
//
//  Main authors:    Thomas Oberbichler
//
//  Ported from the ANurbs library (https://github.com/oberbichler/ANurbs)
//

#if !defined(KRATOS_NURBS_CURVE_GEOMETRY_H_INCLUDED )
#define  KRATOS_NURBS_CURVE_GEOMETRY_H_INCLUDED

// Project includes
#include "geometries/geometry.h"

#include "geometries/nurbs_shape_function_utilities/nurbs_curve_shape_functions.h"
#include "geometries/nurbs_shape_function_utilities/nurbs_interval.h"


namespace Kratos {

template <int TWorkingSpaceDimension, class TContainerPointType>
class NurbsCurveGeometry : public Geometry<typename TContainerPointType::value_type>
{
public:
    ///@name Type Definitions
    ///@{

    /// Geometry as base class.
    typedef Geometry<typename TContainerPointType::value_type> BaseType;
    typedef NurbsCurveGeometry<TWorkingSpaceDimension, TContainerPointType> GeometryType;

    typedef typename BaseType::IndexType IndexType;
    typedef typename BaseType::SizeType SizeType;

    /** Array of counted pointers to point. This type used to hold
        geometry's points.*/
    typedef  typename BaseType::PointsArrayType PointsArrayType;

    typedef  typename BaseType::CoordinatesArrayType CoordinatesArrayType;

    /// Counted pointer of NurbsCurveGeometry
    KRATOS_CLASS_POINTER_DEFINITION(NurbsCurveGeometry);

    ///@}
    ///@name Life Cycle
    ///@{

    /// Conctructor for B-Spline curves
    NurbsCurveGeometry(
        const PointsArrayType& rThisPoints,
        const SizeType PolynomialDegree,
        const Vector& rKnots)
        : BaseType(rThisPoints, &msGeometryData)
        , mPolynomialDegree(PolynomialDegree)
        , mKnots(rKnots)
    {
        KRATOS_ERROR_IF(rKnots.size() != NurbsUtilities::GetNumberOfKnots(PolynomialDegree, rThisPoints.size()))
            << "Number of knots and control points do not match!" << std::endl;
    }

    /// Conctructor for NURBS curves
    NurbsCurveGeometry(
        const PointsArrayType& rThisPoints,
        const SizeType PolynomialDegree,
        const Vector& rKnots,
        const Vector& rWeights)
        : BaseType(rThisPoints, &msGeometryData)
        , mPolynomialDegree(PolynomialDegree)
        , mKnots(rKnots)
        , mWeights(rWeights)
    {
        KRATOS_ERROR_IF(rKnots.size() != NurbsUtilities::GetNumberOfKnots(PolynomialDegree, rThisPoints.size()))
            << "Number of knots and control points do not match!" << std::endl;

        KRATOS_ERROR_IF(rWeights.size() != rThisPoints.size())
            << "Number of control points and weights do not match!" << std::endl;
    }

    explicit NurbsCurveGeometry(const PointsArrayType& ThisPoints)
        : BaseType(ThisPoints, &msGeometryData)
    {
    }

    /// Copy constructor.
    NurbsCurveGeometry(NurbsCurveGeometry<TWorkingSpaceDimension, TContainerPointType>  const& rOther)
        : BaseType(rOther)
        , mPolynomialDegree(rOther.mPolynomialDegree)
        , mKnots(rOther.mKnots)
        , mWeights(rOther.mWeights)
    {
    }

    /// Copy constructor from a geometry with different point type.
    template<class TOtherContainerPointType> NurbsCurveGeometry(
        NurbsCurveGeometry<TWorkingSpaceDimension, TOtherContainerPointType> const& rOther)
        : BaseType(rOther, &msGeometryData)
        , mPolynomialDegree(rOther.mPolynomialDegree)
        , mKnots(rOther.mKnots)
        , mWeights(rOther.mWeights)
    {
    }

    /// Destructor
    ~NurbsCurveGeometry() override = default;

    ///@}
    ///@name Operators
    ///@{

    /**
     * Assignment operator.
     *
     * @note This operator don't copy the points and this
     * geometry shares points with given source geometry. It's
     * obvious that any change to this geometry's point affect
     * source geometry's points too.
     *
     * @see Clone
     * @see ClonePoints
     */
    NurbsCurveGeometry& operator=(const NurbsCurveGeometry& rOther)
    {
        BaseType::operator=(rOther);
        mPolynomialDegree = rOther.mPolynomialDegree;
        mKnots = rOther.mKnots;
        mWeights = rOther.mWeights;
        return *this;
    }

    /**
     * @brief Assignment operator for geometries with different point type.
     *
     * @note This operator don't copy the points and this
     * geometry shares points with given source geometry. It's
     * obvious that any change to this geometry's point affect
     * source geometry's points too.
     *
     * @see Clone
     * @see ClonePoints
     */
    template<class TOtherContainerPointType>
    NurbsCurveGeometry& operator=(
        NurbsCurveGeometry<TWorkingSpaceDimension, TOtherContainerPointType> const & rOther)
    {
        BaseType::operator=(rOther);
        mPolynomialDegree = rOther.mPolynomialDegree;
        mKnots = rOther.mKnots;
        mWeights = rOther.mWeights;
        return *this;
    }

    ///@}
    ///@name Operations
    ///@{

    typename BaseType::Pointer Create(
        PointsArrayType const& ThisPoints) const override
    {
        return Kratos::make_shared<NurbsCurveGeometry>(ThisPoints);
    }

    ///@}
    ///@name Get and Set functions
    ///@{

    /*
    * @brief Polynomial degree of this curve.
    * @return the polynomial degree.
    */
    SizeType PolynomialDegree() const
    {
        return mPolynomialDegree;
    }

    /* 
    * @brief Knot vector is defined to have a multiplicity of p
    *        at the beginning and end (NOT: p + 1).
    * @return knot vector.
    */
    const Vector& Knots() const
    {
        return mKnots;
    }

    /*
    * @brief The number of knots within the knot vector.
    * @return the size of the knot vector.
    */
    SizeType NumberOfKnots() const
    {
        return mKnots.size();
    }

    /*
    * @brief The number of nonzero control points for one point in the curve
    *        is given by p+1.
    * @return the number of nonzero control points.
    */
    SizeType NumberOfNonzeroControlPoints() const
    {
        return PolynomialDegree() + 1;
    }

    /*
    * @brief Checks if shape functions are rational or not.
    * @return true if NURBS,
    *         false if B-Splines only (all weights are considered as 1.0)
    */
    bool IsRational() const
    {
        return mWeights.size() != 0;
    }

    /*
    * @brief Provides weights vector. All values are 1.0 for B-Splines,
    *        for NURBS those can be unequal 1.0.
    *        Has size 0 if B-Spline.
    * @return weights vector.
    */
    const Vector& Weights() const
    {
        return mWeights;
    }

    /* 
    * @brief Provides the natural boundaries of the NURBS/B-Spline curve.
    * @return domain interval.
    */
    NurbsInterval DomainInterval() const
    {
        return NurbsInterval(mKnots[mPolynomialDegree - 1], mKnots[NumberOfKnots() - mPolynomialDegree]);
    }

    /*
    * @brief Provides all knot intervals within one curve.
    * @return vector of domain intervals.
    */
    std::vector<NurbsInterval> KnotSpanIntervals() const
    {
        const IndexType first_span = mPolynomialDegree - 1;
        const IndexType last_span = NumberOfKnots() - mPolynomialDegree - 1;

        const IndexType number_of_spans = last_span - first_span + 1;

        std::vector<NurbsInterval> result(number_of_spans);

        for (IndexType i = 0; i < number_of_spans; i++) {
            const double t0 = mKnots[first_span + i];
            const double t1 = mKnots[first_span + i + 1];

            result[i] = NurbsInterval(t0, t1);
        }

        return result;
    }

    ///@}
    ///@name Operation within Global Space
    ///@{

<<<<<<< HEAD
    /** 
    * @brief This method maps from dimension space to working space and computes the
    *        number of derivatives at the dimension parameter.
    * From Piegl and Tiller, The NURBS Book, Algorithm A3.2/ A4.2
    * @param rCoordinates The local coordinates in dimension space
    * @param DerivativeOrder Number of computed derivatives
    * @return std::vector<array_1d<double, 3>> with the coordinates in working space
    * @see PointLocalCoordinates
    */
    std::vector<CoordinatesArrayType> GlobalDerivatives(
        const CoordinatesArrayType& rCoordinates,
        const SizeType DerivativeOrder) const
    {
        NurbsCurveShapeFunction shape_function_container(mPolynomialDegree, std::min(DerivativeOrder, PolynomialDegree()));

        if (this->IsRational()) {
            shape_function_container.ComputeNurbsShapeFunctionValues(mKnots, mWeights, rCoordinates[0]);
        }
        else {
            shape_function_container.ComputeBSplineShapeFunctionValues(mKnots, rCoordinates[0]);
        }
        
        std::vector<array_1d<double, 3>> derivatives(DerivativeOrder + 1);
        
        for (IndexType order = 0; order < shape_function_container.NumberOfShapeFunctionRows(); order++) {
            IndexType index_0 = shape_function_container.GetFirstNonzeroControlPoint();
            derivatives[order] = (*this)[index_0] * shape_function_container(0, order);
            for (IndexType u = 1; u < shape_function_container.NumberOfNonzeroControlPoints(); u++) {
                IndexType index = shape_function_container.GetFirstNonzeroControlPoint() + u;

                derivatives[order] += (*this)[index] * shape_function_container(u, order);
            }
        }

        return derivatives;
    }

=======
>>>>>>> 673494cd
    /*
    * @brief This method maps from dimension space to working space.
    * From Piegl and Tiller, The NURBS Book, Algorithm A3.1/ A4.1
    * @param rResult array_1d<double, 3> with the coordinates in working space
    * @param LocalCoordinates The local coordinates in dimension space
    * @return array_1d<double, 3> with the coordinates in working space
    * @see PointLocalCoordinates
    */
    CoordinatesArrayType& GlobalCoordinates(
        CoordinatesArrayType& rResult,
        const CoordinatesArrayType& rLocalCoordinates
    ) const override
    {
        NurbsCurveShapeFunction shape_function_container(mPolynomialDegree, 0);

        if (IsRational()) {
            shape_function_container.ComputeNurbsShapeFunctionValues(mKnots, mWeights, rLocalCoordinates[0]);
        }
        else {
            shape_function_container.ComputeBSplineShapeFunctionValues(mKnots, rLocalCoordinates[0]);
        }

        noalias(rResult) = ZeroVector(3);
        for (IndexType i = 0; i < shape_function_container.NumberOfNonzeroControlPoints(); i++) {
            const IndexType index = shape_function_container.GetFirstNonzeroControlPoint() + i;

            rResult += (*this)[index] * shape_function_container(i, 0);
        }
        return rResult;
    }

    /** 
    * @brief This method maps from dimension space to working space and computes the
    *        number of derivatives at the dimension parameter.
    * From Piegl and Tiller, The NURBS Book, Algorithm A3.2/ A4.2
    * @param LocalCoordinates The local coordinates in dimension space
    * @param Derivative Number of computed derivatives
    * @return std::vector<array_1d<double, 3>> with the coordinates in working space
    * @see PointLocalCoordinates
    */
    void GlobalSpaceDerivatives(
        std::vector<CoordinatesArrayType>& rGlobalSpaceDerivatives,
        const CoordinatesArrayType& rLocalCoordinates,
        const SizeType DerivativeOrder) const override
    {
        NurbsCurveShapeFunction shape_function_container(mPolynomialDegree, DerivativeOrder);

        if (this->IsRational()) {
            shape_function_container.ComputeNurbsShapeFunctionValues(mKnots, mWeights, rLocalCoordinates[0]);
        }
        else {
            shape_function_container.ComputeBSplineShapeFunctionValues(mKnots, rLocalCoordinates[0]);
        }

        if (rGlobalSpaceDerivatives.size() != DerivativeOrder + 1) {
            rGlobalSpaceDerivatives.resize(DerivativeOrder + 1);
        }


        for (IndexType order = 0; order < shape_function_container.NumberOfShapeFunctionRows(); order++) {
            IndexType index_0 = shape_function_container.GetFirstNonzeroControlPoint();
            rGlobalSpaceDerivatives[order] = (*this)[index_0] * shape_function_container(0, order);
            for (IndexType u = 1; u < shape_function_container.NumberOfNonzeroControlPoints(); u++) {
                IndexType index = shape_function_container.GetFirstNonzeroControlPoint() + u;

                rGlobalSpaceDerivatives[order] += (*this)[index] * shape_function_container(u, order);
            }
        }
    }

    ///@}
    ///@name Shape Function
    ///@{

    /*
    * @brief This function computes the shape functions at a certain point.
    * From Piegl and Tiller, The NURBS Book, Algorithm A3.1/ A4.1
    * @param rResult the given Vector, which will be overwritten by the solution
    * @param rCoordinates the given local coordinates, with the coordinates u and v.
    * @return vector of the shape functions at rCoordinates
    */
    Vector& ShapeFunctionsValues(
        Vector &rResult,
        const CoordinatesArrayType& rCoordinates) const override
    {
        NurbsCurveShapeFunction shape_function_container(mPolynomialDegree, 0);

        if (IsRational()) {
            shape_function_container.ComputeNurbsShapeFunctionValues(mKnots, mWeights, rCoordinates[0]);
        }
        else {
            shape_function_container.ComputeBSplineShapeFunctionValues(mKnots, rCoordinates[0]);
        }

        if (rResult.size() != shape_function_container.NumberOfNonzeroControlPoints())
            rResult.resize(shape_function_container.NumberOfNonzeroControlPoints());

        for (IndexType i = 0; i < shape_function_container.NumberOfNonzeroControlPoints(); i++) {
            rResult[i] = shape_function_container(i, 0);
        }

        return rResult;
    }

    /*
    * @brief This function computes the first derivatives at a certain point.
    * From Piegl and Tiller, The NURBS Book, Algorithm A3.2/ A4.2
    * @param rResult the given Matrix which will be overwritten by the solution
    * @param rCoordinates the given local coordinates, with the coordinates u and v.
    * @return matrix of derivatives at rCoordinates.
    *         (0,i): dN/du, (1,i): dN/dv
    */
    Matrix& ShapeFunctionsLocalGradients(
        Matrix& rResult,
        const CoordinatesArrayType& rCoordinates) const override
    {
        NurbsCurveShapeFunction shape_function_container(mPolynomialDegree, 1);

        if (IsRational()) {
            shape_function_container.ComputeNurbsShapeFunctionValues(mKnots, mWeights, rCoordinates[0]);
        }
        else {
            shape_function_container.ComputeBSplineShapeFunctionValues(mKnots, rCoordinates[0]);
        }

        if (rResult.size1() != 1
            && rResult.size2() != shape_function_container.NumberOfNonzeroControlPoints())
            rResult.resize(1, shape_function_container.NumberOfNonzeroControlPoints());

        for (IndexType i = 0; i < shape_function_container.NumberOfNonzeroControlPoints(); i++) {
            rResult(0, i) = shape_function_container(i, 1);
        }

        return rResult;
    }

    ///@}
    ///@name Information
    ///@{

    /// Turn back information as a string.
    std::string Info() const override
    {
        return TWorkingSpaceDimension + " dimensional nurbs curve.";
    }

    /// Print information about this object.
    void PrintInfo(std::ostream& rOStream) const override
    {
        rOStream << TWorkingSpaceDimension << " dimensional nurbs curve.";
    }

    /// Print object's data.
    void PrintData(std::ostream& rOStream) const override
    {
    }

    ///@}
private:
    ///@name Private Static Member Variables
    ///@{

    static const GeometryData msGeometryData;

    static const GeometryDimension msGeometryDimension;

    ///@}
    ///@name Private Member Variables
    ///@{

    SizeType mPolynomialDegree;
    Vector mKnots;
    Vector mWeights;

    ///@}
    ///@name Private Operations
    ///@{

    ///@}
    ///@name Private Serialization
    ///@{

    friend class Serializer;

    void save(Serializer& rSerializer) const override
    {
        KRATOS_SERIALIZE_SAVE_BASE_CLASS(rSerializer, BaseType);
        rSerializer.save("PolynomialDegree", mPolynomialDegree);
        rSerializer.save("Knots", mKnots);
        rSerializer.save("Weights", mWeights);
    }

    void load(Serializer& rSerializer) override
    {
        KRATOS_SERIALIZE_LOAD_BASE_CLASS(rSerializer, BaseType);
        rSerializer.load("PolynomialDegree", mPolynomialDegree);
        rSerializer.load("Knots", mKnots);
        rSerializer.load("Weights", mWeights);
    }

    NurbsCurveGeometry() : BaseType(PointsArrayType(), &msGeometryData) {};

    ///@}

}; // class NurbsCurveGeometry

template<int TWorkingSpaceDimension, class TContainerPointType>
const GeometryData NurbsCurveGeometry<TWorkingSpaceDimension, TContainerPointType>::msGeometryData(
    &msGeometryDimension,
    GeometryData::GI_GAUSS_1,
    {}, {}, {});

template<int TWorkingSpaceDimension, class TContainerPointType>
const GeometryDimension NurbsCurveGeometry<TWorkingSpaceDimension, TContainerPointType>::msGeometryDimension(
    1, TWorkingSpaceDimension, 1);

} // namespace Kratos

#endif // KRATOS_NURBS_CURVE_GEOMETRY_H_INCLUDED defined<|MERGE_RESOLUTION|>--- conflicted
+++ resolved
@@ -264,46 +264,6 @@
     ///@name Operation within Global Space
     ///@{
 
-<<<<<<< HEAD
-    /** 
-    * @brief This method maps from dimension space to working space and computes the
-    *        number of derivatives at the dimension parameter.
-    * From Piegl and Tiller, The NURBS Book, Algorithm A3.2/ A4.2
-    * @param rCoordinates The local coordinates in dimension space
-    * @param DerivativeOrder Number of computed derivatives
-    * @return std::vector<array_1d<double, 3>> with the coordinates in working space
-    * @see PointLocalCoordinates
-    */
-    std::vector<CoordinatesArrayType> GlobalDerivatives(
-        const CoordinatesArrayType& rCoordinates,
-        const SizeType DerivativeOrder) const
-    {
-        NurbsCurveShapeFunction shape_function_container(mPolynomialDegree, std::min(DerivativeOrder, PolynomialDegree()));
-
-        if (this->IsRational()) {
-            shape_function_container.ComputeNurbsShapeFunctionValues(mKnots, mWeights, rCoordinates[0]);
-        }
-        else {
-            shape_function_container.ComputeBSplineShapeFunctionValues(mKnots, rCoordinates[0]);
-        }
-        
-        std::vector<array_1d<double, 3>> derivatives(DerivativeOrder + 1);
-        
-        for (IndexType order = 0; order < shape_function_container.NumberOfShapeFunctionRows(); order++) {
-            IndexType index_0 = shape_function_container.GetFirstNonzeroControlPoint();
-            derivatives[order] = (*this)[index_0] * shape_function_container(0, order);
-            for (IndexType u = 1; u < shape_function_container.NumberOfNonzeroControlPoints(); u++) {
-                IndexType index = shape_function_container.GetFirstNonzeroControlPoint() + u;
-
-                derivatives[order] += (*this)[index] * shape_function_container(u, order);
-            }
-        }
-
-        return derivatives;
-    }
-
-=======
->>>>>>> 673494cd
     /*
     * @brief This method maps from dimension space to working space.
     * From Piegl and Tiller, The NURBS Book, Algorithm A3.1/ A4.1
