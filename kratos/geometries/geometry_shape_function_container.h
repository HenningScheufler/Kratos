--- conflicted
+++ resolved
@@ -77,8 +77,6 @@
 
     /// First derivatives/ gradients
     typedef DenseVector<Matrix> ShapeFunctionsGradientsType;
-<<<<<<< HEAD
-    typedef std::array<DenseVector<Matrix>, IntegrationMethod::NumberOfIntegrationMethods> ShapeFunctionsLocalGradientsContainerType;
 
     /// Higher order derivatives
     typedef DenseVector<Matrix>
@@ -87,8 +85,8 @@
         ShapeFunctionsDerivativesIntegrationPointArrayType;
     typedef std::array<ShapeFunctionsDerivativesIntegrationPointArrayType, IntegrationMethod::NumberOfIntegrationMethods>
         ShapeFunctionsDerivativesContainerType;
-=======
->>>>>>> 3000f32d
+
+    typedef std::array<DenseVector<Matrix>, IntegrationMethod::NumberOfIntegrationMethods> ShapeFunctionsLocalGradientsContainerType;
 
     ///@}
     ///@name Life Cycle
