--- conflicted
+++ resolved
@@ -187,7 +187,6 @@
     }
 
     ///@}
-<<<<<<< HEAD
     ///@name Geometrical Informations
     ///@{
 
@@ -216,7 +215,7 @@
         this->GlobalSpaceDerivatives(
             global_space_derivatives, rPoint, 1);
         return norm_2(global_space_derivatives[1]);
-=======
+    }
     ///@name IsInside
     ///@{
 
@@ -257,7 +256,6 @@
         return (success)
             ? 1
             : 0;
->>>>>>> a1afd209
     }
 
     ///@}
