--- conflicted
+++ resolved
@@ -44,14 +44,9 @@
     typedef NurbsSurfaceGeometry<3, TSurfaceContainerPointType> NurbsSurfaceType;
     typedef NurbsCurveGeometry<2, TCurveContainerPointType> NurbsCurveType;
 
-<<<<<<< HEAD
-    typedef typename BaseType::PointsArrayType PointsArrayType;
-    typedef typename BaseType::CoordinatesArrayType CoordinatesArrayType;
-=======
     typedef typename BaseType::CoordinatesArrayType CoordinatesArrayType;
     typedef typename BaseType::PointsArrayType PointsArrayType;
     typedef typename BaseType::IntegrationPointsArrayType IntegrationPointsArrayType;
->>>>>>> be423ae0
 
     /// Counted pointer of NurbsCurveOnSurfaceGeometry
     KRATOS_CLASS_POINTER_DEFINITION(NurbsCurveOnSurfaceGeometry);
