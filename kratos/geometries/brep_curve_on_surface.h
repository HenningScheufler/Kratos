--- conflicted
+++ resolved
@@ -453,7 +453,7 @@
      {
         return mpCurveOnSurface->GlobalCoordinates(rResult, rLocalCoordinates);
     }
-    
+
     /**
     * @brief This method maps from local space to global/working space and computes the
     *        number of derivatives at the underlying nurbs curve on surface
@@ -476,27 +476,6 @@
     }
 
     /**
-    * @brief This method maps from local space to global/working space and computes the
-    *        number of derivatives at the underlying nurbs curve on surface
-    *        at the parameter rLocalCoordinates[0].
-    *
-    * @param LocalCoordinates The local coordinates in paramater space
-    * @param Derivative Number of computed derivatives
-    *        0 -> Location = PointLocalCoordinates
-    *        1 -> Tangent
-    *        2 -> Curvature
-    *        ...
-    * @return std::vector<array_1d<double, 3>> with the global space derivatives
-    */
-    void GlobalSpaceDerivatives(
-        std::vector<CoordinatesArrayType>& rGlobalSpaceDerivatives,
-        const CoordinatesArrayType& rLocalCoordinates,
-        const SizeType DerivativeOrder) const override
-    {
-        return mpCurveOnSurface->GlobalSpaceDerivatives(rGlobalSpaceDerivatives, rLocalCoordinates, DerivativeOrder);
-    }
-
-    /**
     * Returns whether given arbitrary point is inside the Geometry and the respective
     * local point for the given global point
     * @param rPoint The point to be checked if is inside o note in global coordinates
@@ -557,12 +536,8 @@
         SpansLocalSpace(spans);
 
         IntegrationPointUtilities::CreateIntegrationPoints1D(
-<<<<<<< HEAD
-            rIntegrationPoints, spans, rIntegrationInfo.GetNumberOfIntegrationPointsPerSpan(0));    }
-=======
             rIntegrationPoints, spans, rIntegrationInfo.GetNumberOfIntegrationPointsPerSpan(0));
     }
->>>>>>> e3c1e40b
 
     ///@}
     ///@name Quadrature Point Geometries
