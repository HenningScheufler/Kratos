--- conflicted
+++ resolved
@@ -536,12 +536,8 @@
         SpansLocalSpace(spans);
 
         IntegrationPointUtilities::CreateIntegrationPoints1D(
-<<<<<<< HEAD
-            rIntegrationPoints, spans, rIntegrationInfo.GetNumberOfIntegrationPointsPerSpan(0));    }
-=======
             rIntegrationPoints, spans, rIntegrationInfo.GetNumberOfIntegrationPointsPerSpan(0));
     }
->>>>>>> e3c1e40b
 
     ///@}
     ///@name Quadrature Point Geometries
