//    |  /           |
//    ' /   __| _` | __|  _ \   __|
//    . \  |   (   | |   (   |\__ `
//   _|\_\_|  \__,_|\__|\___/ ____/
//                   Multi-Physics
//
//  License:         BSD License
//                   Kratos default license: kratos/license.txt
//
//  Main authors:    Tobias Teschemacher
//                   Andreas Apostolatos
//                   Pooyan Dadvand
//                   Philipp Bucher
//

#if !defined(KRATOS_BREP_CURVE_ON_SURFACE_3D_H_INCLUDED )
#define  KRATOS_BREP_CURVE_ON_SURFACE_3D_H_INCLUDED

// System includes

// External includes

// Project includes
#include "geometries/geometry.h"
#include "geometries/nurbs_shape_function_utilities/nurbs_interval.h"

#include "geometries/nurbs_curve_on_surface_geometry.h"

#include "utilities/nurbs_utilities/projection_nurbs_geometry_utilities.h"

namespace Kratos
{
///@name Kratos Classes
///@{

/**
 * @class BrepCurveOnSurface
 * @ingroup KratosCore
 * @brief The BrepCurveOnSurface acts as topology for curves on surfaces.
 */
template<class TContainerPointType, class TContainerPointEmbeddedType = TContainerPointType>
class BrepCurveOnSurface
    : public Geometry<typename TContainerPointType::value_type>
{
public:
    ///@}
    ///@name Type Definitions
    ///@{

    /** Pointer definition of BrepCurveOnSurface */
    KRATOS_CLASS_POINTER_DEFINITION( BrepCurveOnSurface );

    typedef typename TContainerPointType::value_type PointType;

    typedef Geometry<typename TContainerPointType::value_type> BaseType;
    typedef Geometry<typename TContainerPointType::value_type> GeometryType;

    typedef GeometryData::IntegrationMethod IntegrationMethod;

    typedef NurbsSurfaceGeometry<3, TContainerPointType> NurbsSurfaceType;
    typedef NurbsCurveGeometry<2, TContainerPointEmbeddedType> NurbsCurveType;

    typedef NurbsCurveOnSurfaceGeometry<3, TContainerPointEmbeddedType, TContainerPointType> NurbsCurveOnSurfaceType;

    typedef typename NurbsCurveOnSurfaceType::Pointer NurbsCurveOnSurfacePointerType;

    typedef typename BaseType::GeometriesArrayType GeometriesArrayType;

    typedef typename BaseType::IndexType IndexType;
    typedef typename BaseType::SizeType SizeType;

    typedef typename BaseType::PointsArrayType PointsArrayType;
    typedef typename BaseType::CoordinatesArrayType CoordinatesArrayType;
    typedef typename BaseType::IntegrationPointsArrayType IntegrationPointsArrayType;

    ///@}
    ///@name Life Cycle
    ///@{

    /// constructor for untrimmed surface
    BrepCurveOnSurface( 
        typename NurbsSurfaceType::Pointer pSurface,
        typename NurbsCurveType::Pointer pCurve,
        bool SameCurveDirection = true)
        : BaseType(PointsArrayType(), &msGeometryData)
        , mpCurveOnSurface(
            Kratos::make_shared<NurbsCurveOnSurfaceType>(
                pSurface, pCurve))
        , mCurveNurbsInterval(pCurve->DomainInterval())
        , mSameCurveDirection(SameCurveDirection)
    {
    }

    /// constructor for trimmed surface
    BrepCurveOnSurface(
        typename NurbsSurfaceType::Pointer pSurface,
        typename NurbsCurveType::Pointer pCurve,
        NurbsInterval CurveNurbsInterval,
        bool SameCurveDirection = true)
        : BaseType(PointsArrayType(), &msGeometryData)
        , mpCurveOnSurface(
            Kratos::make_shared<NurbsCurveOnSurfaceType>(
                pSurface, pCurve))
        , mCurveNurbsInterval(CurveNurbsInterval)
        , mSameCurveDirection(SameCurveDirection)
    {
    }

    /// constructor for untrimmed surface with curve on surface
    BrepCurveOnSurface(
        NurbsCurveOnSurfacePointerType pNurbsCurveOnSurface,
        bool SameCurveDirection = true)
        : BaseType(PointsArrayType(), &msGeometryData)
        , mpCurveOnSurface(pNurbsCurveOnSurface)
        , mCurveNurbsInterval(pNurbsCurveOnSurface->DomainInterval())
        , mSameCurveDirection(SameCurveDirection)
    {
    }

    /// constructor for trimmed surface with curve on surface
    BrepCurveOnSurface(
        NurbsCurveOnSurfacePointerType pNurbsCurveOnSurface,
        NurbsInterval CurveNurbsInterval,
        bool SameCurveDirection = true)
        : BaseType(PointsArrayType(), &msGeometryData)
        , mpCurveOnSurface(pNurbsCurveOnSurface)
        , mCurveNurbsInterval(CurveNurbsInterval)
        , mSameCurveDirection(SameCurveDirection)
    {
    }

    BrepCurveOnSurface()
        : BaseType(PointsArrayType(), &msGeometryData)
    {}

    explicit BrepCurveOnSurface(const PointsArrayType& ThisPoints)
        : BaseType(ThisPoints, &msGeometryData)
    {
    }

    /// Copy constructor.
    BrepCurveOnSurface( BrepCurveOnSurface const& rOther )
        : BaseType( rOther )
        , mpCurveOnSurface(rOther.mpCurveOnSurface)
        , mCurveNurbsInterval(rOther.mCurveNurbsInterval)
        , mSameCurveDirection(rOther.mSameCurveDirection)
    {
    }

    /// Copy constructor from a geometry with different point type.
    template<class TOtherContainerPointType, class TOtherContainerPointEmbeddedType>
    explicit BrepCurveOnSurface(
        BrepCurveOnSurface<TOtherContainerPointType, TOtherContainerPointEmbeddedType> const& rOther )
        : BaseType( rOther )
        , mpCurveOnSurface(rOther.mpCurveOnSurface)
        , mCurveNurbsInterval(rOther.mCurveNurbsInterval)
        , mSameCurveDirection(rOther.mSameCurveDirection)
    {
    }

    /// Destructor
    ~BrepCurveOnSurface() override = default;

    ///@}
    ///@name Operators
    ///@{

    /// Assignment operator
    BrepCurveOnSurface& operator=( const BrepCurveOnSurface& rOther )
    {
        BaseType::operator=( rOther );
        mpCurveOnSurface = rOther.mpCurveOnSurface;
        mCurveNurbsInterval = rOther.mCurveNurbsInterval;
        mSameCurveDirection = rOther.mSameCurveDirection;
        return *this;
    }

    /// Assignment operator with different point type
    template<class TOtherContainerPointType, class TOtherContainerPointEmbeddedType>
    BrepCurveOnSurface& operator=( BrepCurveOnSurface<TOtherContainerPointType, TOtherContainerPointEmbeddedType> const & rOther )
    {
        BaseType::operator=( rOther );
        mpCurveOnSurface = rOther.mpCurveOnSurface;
        mCurveNurbsInterval = rOther.mCurveNurbsInterval;
        mSameCurveDirection = rOther.mSameCurveDirection;
        return *this;
    }

    ///@}
    ///@name Operations
    ///@{

    typename BaseType::Pointer Create( PointsArrayType const& ThisPoints ) const override
    {
        return typename BaseType::Pointer( new BrepCurveOnSurface( ThisPoints ) );
    }

    ///@}
    ///@name Mathematical Informations
    ///@{

    /// Return polynomial degree of the nurbs curve on surface
    SizeType PolynomialDegree(IndexType LocalDirectionIndex) const override
    {
        return mpCurveOnSurface->PolynomialDegree(LocalDirectionIndex);
    }

    ///@}
    ///@name Set/ Get functions
    ///@{

    /*
    * @brief Indicates if the NURBS-curve is pointing in the same direction
    *        as the B-Rep curve.
    * @return true -> brep curve and nurbs curve point in same direction.
    *        false -> brep curve and nurbs curve point in opposite directions.
    */
    bool HasSameCurveDirection()
    {
        return mSameCurveDirection;
    }

    /// Returns the const NurbsCurveOnSurface::Pointer of this brep.
    const NurbsInterval DomainInterval() const
    {
        return mCurveNurbsInterval;
    }

    /// Returns the NurbsCurveOnSurface::Pointer of this brep.
    NurbsCurveOnSurfacePointerType pGetCurveOnSurface()
    {
        return mpCurveOnSurface;
    }

    /// Returns the const NurbsCurveOnSurface::Pointer of this brep.
    const NurbsCurveOnSurfacePointerType pGetCurveOnSurface() const
    {
        return mpCurveOnSurface;
    }

    /// Returns number of points of NurbsCurveOnSurface.
    SizeType PointsNumberInDirection(IndexType DirectionIndex) const override
    {
        return mpCurveOnSurface->PointsNumberInDirection(DirectionIndex);
    }

    ///@}
    ///@name Curve Properties
    ///@{

    /* @brief Provides intersections of the nurbs curve with the knots of the surface,
     *         using the interval of this curve.
     * @param vector of span intervals.
     * @param index of chosen direction, for curves always 0.
     */
    void Spans(std::vector<double>& rSpans, IndexType DirectionIndex = 0) const override
    {
        mpCurveOnSurface->Spans(rSpans);
    }

    ///@}
    ///@name Geometrical Operations
    ///@{

    /// Provides the center of the underlying curve on surface
    Point Center() const override
    {
        return mpCurveOnSurface->Center();
    }

    /*
    * @brief This method maps from dimension space to working space.
    * @param rResult array_1d<double, 3> with the coordinates in working space
    * @param LocalCoordinates The local coordinates in dimension space
    * @return array_1d<double, 3> with the coordinates in working space
    * @see PointLocalCoordinates
    */
    CoordinatesArrayType& GlobalCoordinates(
        CoordinatesArrayType& rResult,
        const CoordinatesArrayType& rLocalCoordinates
    ) const override
     {
        return mpCurveOnSurface->GlobalCoordinates(rResult, rLocalCoordinates);
    }

    /* @brief This method maps from dimension space to working space and computes the
     *        number of derivatives at the dimension parameter.
     * From Piegl and Tiller, The NURBS Book, Algorithm A3.2/ A4.2
     * @param LocalCoordinates The local coordinates in dimension space
     * @param Derivative Number of computed derivatives
     * @return std::vector<array_1d<double, 3>> with the coordinates in working space
     * @see PointLocalCoordinates
     */
    void GlobalSpaceDerivatives(
        std::vector<CoordinatesArrayType>& rGlobalSpaceDerivatives,
        const CoordinatesArrayType& rLocalCoordinates,
        const SizeType DerivativeOrder) const override
    {
        return mpCurveOnSurface->GlobalSpaceDerivatives(
            rGlobalSpaceDerivatives, rLocalCoordinates, DerivativeOrder);
    }

    ///@}
    ///@name Projection
    ///@{

    /* Makes projection of rPointGlobalCoordinates to
     * the closest point rProjectedPointGlobalCoordinates on the curve,
     * with local coordinates rProjectedPointLocalCoordinates.
     *
     * Condiders limits of this BrepCurveOnSurface as borders.
     *
     * @param Tolerance is the breaking criteria.
     * @return 1 -> projection succeeded
     *         0 -> projection failed
     */
    int ProjectionPoint(
        const CoordinatesArrayType& rPointGlobalCoordinates,
        CoordinatesArrayType& rProjectedPointGlobalCoordinates,
        CoordinatesArrayType& rProjectedPointLocalCoordinates,
        const double Tolerance = std::numeric_limits<double>::epsilon()
        ) const override
    {
        const bool success = ProjectionNurbsGeometryUtilities::NewtonRaphsonCurve(
            rProjectedPointLocalCoordinates,
            rPointGlobalCoordinates,
            rProjectedPointGlobalCoordinates,
            *this,
            20, Tolerance);

        return (success)
            ? 1
            : 0;
    }

    ///@}
<<<<<<< HEAD
    ///@name IsInside
    ///@{

    /// returns if rPointLocalCoordinates[0] is inside -> 1 or ouside -> 0
    int IsInsideLocalSpace(
        const CoordinatesArrayType& rPointLocalCoordinates,
        const double Tolerance = std::numeric_limits<double>::epsilon()
        ) const override
    {
        const double min_parameter = mCurveNurbsInterval.MinParameter();
        if (rPointLocalCoordinates[0] < min_parameter) {
            return 0;
        }

        const double max_parameter = mCurveNurbsInterval.MaxParameter();
        if (rPointLocalCoordinates[0] > max_parameter) {
            return 0;
        }

        return 1;
    }

    /* Returns if rPointLocalCoordinates[0] is inside -> 1 or ouside -> 0
     * and sets it to the closest border */
    int SetInsideLocalSpace(
        CoordinatesArrayType& rPointLocalCoordinates,
        const double Tolerance = std::numeric_limits<double>::epsilon()
        ) const override
    {
        return mCurveNurbsInterval.IsInside(rPointLocalCoordinates[0]);
    }


=======
    ///@name Geometrical Informations
    ///@{

    /// Computes the length of a nurbs curve
    double Length() const override
    {
        IntegrationPointsArrayType integration_points;
        CreateIntegrationPoints(integration_points);

        double length = 0.0;
        for (IndexType i = 0; i < integration_points.size(); ++i) {
            const double determinant_jacobian = mpCurveOnSurface->DeterminantOfJacobian(integration_points[i]);
            length += integration_points[i].Weight() * determinant_jacobian;
        }
        return length;
    }

>>>>>>> 059947f9
    ///@}
    ///@name Integration Points
    ///@{

    /* Creates integration points on the nurbs surface of this geometry
     * with the domain limits of this brep curve on surface.
     * @param return integration points.
     */
    void CreateIntegrationPoints(
        IntegrationPointsArrayType& rIntegrationPoints,
        IntegrationInfo& rIntegrationInfo) const override
    {
        std::vector<double> spans;
        if (!rIntegrationInfo.HasSpansInDirection(0)) {
            std::vector<double> spans;
            Spans(spans);
            rIntegrationInfo.SetSpans(spans, 0);
        }

        mpCurveOnSurface->CreateIntegrationPoints(
            rIntegrationPoints, rIntegrationInfo);
    }

    ///@}
    ///@name Quadrature Point Geometries
    ///@{

    /* @brief creates a list of quadrature point geometries
     *        from a list of integration points on the
     *        curve on surface of this geometry.
     *
     * @param rResultGeometries list of quadrature point geometries.
     * @param rIntegrationPoints list of provided integration points.
     * @param NumberOfShapeFunctionDerivatives the number of evaluated
     *        derivatives of shape functions at the quadrature point geometries.
     *
     * @see quadrature_point_geometry.h
     */
    void CreateQuadraturePointGeometries(
        GeometriesArrayType& rResultGeometries,
        IndexType NumberOfShapeFunctionDerivatives,
        const IntegrationPointsArrayType& rIntegrationPoints) override
    {
        mpCurveOnSurface->CreateQuadraturePointGeometries(
            rResultGeometries, NumberOfShapeFunctionDerivatives, rIntegrationPoints);

        for (IndexType i = 0; i < rResultGeometries.size(); ++i) {
            rResultGeometries(i)->SetGeometryParent(this);
        }
    }

    ///@}
    ///@name Shape Function
    ///@{

    Vector& ShapeFunctionsValues(
        Vector &rResult,
        const CoordinatesArrayType& rCoordinates) const override
    {
        return mpCurveOnSurface->ShapeFunctionsValues(rResult, rCoordinates);
    }

    Matrix& ShapeFunctionsLocalGradients(
        Matrix& rResult,
        const CoordinatesArrayType& rCoordinates) const override
    {
        return mpCurveOnSurface->ShapeFunctionsLocalGradients(rResult, rCoordinates);
    }

    ///@}
    ///@name Input and output
    ///@{


    ///@}
    ///@name Information
    ///@{

    /// Turn back information as a string.
    std::string Info() const override
    {
        return "Brep face curve";
    }

    /// Print information about this object.
    void PrintInfo( std::ostream& rOStream ) const override
    {
        rOStream << "Brep face curve";
    }

    /// Print object's data.
    void PrintData( std::ostream& rOStream ) const override
    {
        BaseType::PrintData( rOStream );
        std::cout << std::endl;
        rOStream << "    Brep face curve : " << std::endl;
    }

    ///@}

private:
    ///@name Static Member Variables
    ///@{

    static const GeometryData msGeometryData;

    static const GeometryDimension msGeometryDimension;

    ///@}
    ///@name Member Variables
    ///@{

    NurbsCurveOnSurfacePointerType mpCurveOnSurface;

    NurbsInterval mCurveNurbsInterval;

    /** true-> brep curve and nurbs curve point in same direction.
    *  false-> brep curve and nurbs curve point in opposite directions. */
    bool mSameCurveDirection;

    ///@}
    ///@name Serialization
    ///@{

    friend class Serializer;

    void save( Serializer& rSerializer ) const override
    {
        KRATOS_SERIALIZE_SAVE_BASE_CLASS( rSerializer, BaseType );
        rSerializer.save("CurveOnSurface", mpCurveOnSurface);
        rSerializer.save("NurbsInterval", mCurveNurbsInterval);
        rSerializer.save("SameCurveDirection", mSameCurveDirection);
    }

    void load( Serializer& rSerializer ) override
    {
        KRATOS_SERIALIZE_LOAD_BASE_CLASS( rSerializer, BaseType );
        rSerializer.load("CurveOnSurface", mpCurveOnSurface);
        rSerializer.load("NurbsInterval", mCurveNurbsInterval);
        rSerializer.load("SameCurveDirection", mSameCurveDirection);
    }

    ///@}
}; // Class BrepCurveOnSurface

///@name Input and output
///@{

/// input stream functions
template<class TContainerPointType, class TContainerPointEmbeddedType = TContainerPointType> inline std::istream& operator >> (
    std::istream& rIStream,
    BrepCurveOnSurface<TContainerPointType, TContainerPointEmbeddedType>& rThis );

/// output stream functions
template<class TContainerPointType, class TContainerPointEmbeddedType = TContainerPointType> inline std::ostream& operator << (
    std::ostream& rOStream,
    const BrepCurveOnSurface<TContainerPointType, TContainerPointEmbeddedType>& rThis )
{
    rThis.PrintInfo( rOStream );
    rOStream << std::endl;
    rThis.PrintData( rOStream );
    return rOStream;
}

///@}
///@name Static Type Declarations
///@{

template<class TContainerPointType, class TContainerPointEmbeddedType> const
GeometryData BrepCurveOnSurface<TContainerPointType, TContainerPointEmbeddedType>::msGeometryData(
    &msGeometryDimension,
    GeometryData::GI_GAUSS_1,
    {}, {}, {});

template<class TContainerPointType, class TContainerPointEmbeddedType>
const GeometryDimension BrepCurveOnSurface<TContainerPointType, TContainerPointEmbeddedType>::msGeometryDimension(
    1, 3, 2);

///@}
}// namespace Kratos.

#endif // KRATOS_BREP_CURVE_ON_SURFACE_3D_H_INCLUDED  defined<|MERGE_RESOLUTION|>--- conflicted
+++ resolved
@@ -298,6 +298,39 @@
     {
         return mpCurveOnSurface->GlobalSpaceDerivatives(
             rGlobalSpaceDerivatives, rLocalCoordinates, DerivativeOrder);
+    }
+
+    ///@}
+    ///@name IsInside
+    ///@{
+
+    /// returns if rPointLocalCoordinates[0] is inside -> 1 or ouside -> 0
+    int IsInsideLocalSpace(
+        const CoordinatesArrayType& rPointLocalCoordinates,
+        const double Tolerance = std::numeric_limits<double>::epsilon()
+        ) const override
+    {
+        const double min_parameter = mCurveNurbsInterval.MinParameter();
+        if (rPointLocalCoordinates[0] < min_parameter) {
+            return 0;
+        }
+
+        const double max_parameter = mCurveNurbsInterval.MaxParameter();
+        if (rPointLocalCoordinates[0] > max_parameter) {
+            return 0;
+        }
+
+        return 1;
+    }
+
+    /* Returns if rPointLocalCoordinates[0] is inside -> 1 or ouside -> 0
+     * and sets it to the closest border */
+    int SetInsideLocalSpace(
+        CoordinatesArrayType& rPointLocalCoordinates,
+        const double Tolerance = std::numeric_limits<double>::epsilon()
+        ) const override
+    {
+        return mCurveNurbsInterval.IsInside(rPointLocalCoordinates[0]);
     }
 
     ///@}
@@ -334,41 +367,6 @@
     }
 
     ///@}
-<<<<<<< HEAD
-    ///@name IsInside
-    ///@{
-
-    /// returns if rPointLocalCoordinates[0] is inside -> 1 or ouside -> 0
-    int IsInsideLocalSpace(
-        const CoordinatesArrayType& rPointLocalCoordinates,
-        const double Tolerance = std::numeric_limits<double>::epsilon()
-        ) const override
-    {
-        const double min_parameter = mCurveNurbsInterval.MinParameter();
-        if (rPointLocalCoordinates[0] < min_parameter) {
-            return 0;
-        }
-
-        const double max_parameter = mCurveNurbsInterval.MaxParameter();
-        if (rPointLocalCoordinates[0] > max_parameter) {
-            return 0;
-        }
-
-        return 1;
-    }
-
-    /* Returns if rPointLocalCoordinates[0] is inside -> 1 or ouside -> 0
-     * and sets it to the closest border */
-    int SetInsideLocalSpace(
-        CoordinatesArrayType& rPointLocalCoordinates,
-        const double Tolerance = std::numeric_limits<double>::epsilon()
-        ) const override
-    {
-        return mCurveNurbsInterval.IsInside(rPointLocalCoordinates[0]);
-    }
-
-
-=======
     ///@name Geometrical Informations
     ///@{
 
@@ -386,7 +384,6 @@
         return length;
     }
 
->>>>>>> 059947f9
     ///@}
     ///@name Integration Points
     ///@{
