--- conflicted
+++ resolved
@@ -215,7 +215,6 @@
     }
 
     ///@}
-<<<<<<< HEAD
     ///@name Set/ Get functions
     ///@{
 
@@ -240,8 +239,9 @@
     const NurbsCurveOnSurfacePointerType pGetCurveOnSurface() const
     {
         return mpCurveOnSurface;
-=======
-    ///@name Point Access
+    }
+
+    ///@}    ///@name Point Access
     ///@{
 
     void GetPointsAt(
@@ -251,11 +251,9 @@
     {
         mpNurbsSurface->GetPointsAt(
             rPoints, rLocalCoordinates, SpecificationType);
->>>>>>> 6d0a18b0
-    }
-
-    ///@}
-    ///@name Geometrical Operations
+    }
+
+    ///@}    ///@name Geometrical Operations
     ///@{
 
     /*
