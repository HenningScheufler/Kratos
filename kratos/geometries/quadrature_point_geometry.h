--- conflicted
+++ resolved
@@ -173,20 +173,8 @@
     }
 
     /// Constructor.
-<<<<<<< HEAD
     QuadraturePointGeometry(
         const PointsArrayType& ThisPoints) = delete;
-=======
-    explicit QuadraturePointGeometry(
-        const PointsArrayType& ThisPoints)
-        : BaseType(ThisPoints, &mGeometryData)
-        , mGeometryData(
-            &msGeometryDimension,
-            GeometryData::IntegrationMethod::GI_GAUSS_1,
-            {}, {}, {})
-    {
-    }
->>>>>>> b7baf0c2
 
     /// Constructor with Geometry Id
     QuadraturePointGeometry(
