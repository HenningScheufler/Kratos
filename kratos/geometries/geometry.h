//    |  /           |
//    ' /   __| _` | __|  _ \   __|
//    . \  |   (   | |   (   |\__ `
//   _|\_\_|  \__,_|\__|\___/ ____/
//                   Multi-Physics
//
//  License:         BSD License
//                   Kratos default license: kratos/license.txt
//
//  Main authors:    Pooyan Dadvand
//                   Riccardo Rossi
//                   Janosch Stascheit
//                   Felix Nagel
//  contributors:    Hoang Giang Bui
//                   Josep Maria Carbonell
//                   Carlos Roig
//                   Vicente Mataix Ferrandiz
//

#if !defined(KRATOS_GEOMETRY_H_INCLUDED )
#define  KRATOS_GEOMETRY_H_INCLUDED

// System includes

// External includes

// Project includes
#include "geometries/geometry_data.h"
#include "geometries/point.h"
#include "containers/pointer_vector.h"

#include "utilities/math_utils.h"
#include "input_output/logger.h"

namespace Kratos
{
///@name Kratos Globals
///@{
///@}
///@name Type Definitions
///@{
///@}
///@name  Enum's
///@{
///@}
///@name  Functions
///@{
///@}
///@name Kratos Classes
///@{

///Geometry base class.
/** As a base class Geometry has all the common
 * interface of Kratos' geometries. Also it contains array of
 * pointers to its points, reference to shape functions values in
 * all integrations points and also local gradients of shape
 * functions evaluated in all integrations points.
 *
 * Geometry is a template class with just one template parameter:
 * - TPointType which reperesent the type of the point this geometry
 * type contain and build on.
 *
 * @see Point
 * @see Node
 * @see Formulation
 * @see GeometryAndFormulationElement
 */
template<class TPointType>
class Geometry
{
public:
    ///@}
    ///@name Type Definitions
    ///@{

    /// This Geometry type.
    typedef Geometry<TPointType> GeometryType;

    /// Pointer definition of Geometry
    KRATOS_CLASS_POINTER_DEFINITION( Geometry );

    /** Different criteria to evaluate the quality of a geometry.
     * Different criteria to evaluate the quality of a geometry.
     */
    enum class QualityCriteria {
      INRADIUS_TO_CIRCUMRADIUS,
      AREA_TO_LENGTH,
      SHORTEST_ALTITUDE_TO_LENGTH,
      INRADIUS_TO_LONGEST_EDGE,
      SHORTEST_TO_LONGEST_EDGE,
      REGULARITY,
      VOLUME_TO_SURFACE_AREA,
      VOLUME_TO_EDGE_LENGTH,
      VOLUME_TO_AVERAGE_EDGE_LENGTH,
      VOLUME_TO_RMS_EDGE_LENGTH,
      MIN_DIHEDRAL_ANGLE,
      MAX_DIHEDRAL_ANGLE,
      MIN_SOLID_ANGLE
    };

    /**
     * @brief This defines the different methods to compute the lumping methods
     * @details The three methods available are:
     *      - The row sum method
     *      - Diagonal scaling
     *      - Evaluation of M using a quadrature involving only the nodal points and thus automatically yielding a diagonal matrix for standard element shape function
     */
    enum class LumpingMethods {
        ROW_SUM,
        DIAGONAL_SCALING,
        QUADRATURE_ON_NODES
    };


    /** Array of counted pointers to point. This type used to hold
    geometry's points.
    */
    typedef PointerVector<TPointType> PointsArrayType;

    /** Integration methods implemented in geometry.
    */
    typedef GeometryData::IntegrationMethod IntegrationMethod;

    /** A Vector of counted pointers to Geometries. Used for
    returning edges of the geometry.
     */
    typedef PointerVector<GeometryType> GeometriesArrayType;

    /** Redefinition of geometry template parameter TPointType as this geometry point type.
     */
    typedef TPointType PointType;

    /** Type used for indexing in geometry class.std::size_t used for indexing
    point or integration point access methods and also all other
    methods which need point or integration point index.
    */
    typedef std::size_t IndexType;


    /** This typed used to return size or dimension in
    geometry. Dimension, WorkingDimension, PointsNumber and
    ... return this type as their results.
    */
    typedef std::size_t SizeType;

    typedef typename PointType::CoordinatesArrayType CoordinatesArrayType;


    /** This type used for representing an integration point in
    geometry. This integration point is a point with an
    additional weight component.
    */
    typedef IntegrationPoint<3> IntegrationPointType;

    /** A Vector of IntegrationPointType which used to hold
    integration points related to an integration
    method. IntegrationPoints functions used this type to return
    their results.
    */
    typedef std::vector<IntegrationPointType> IntegrationPointsArrayType;

    /** A Vector of IntegrationPointsArrayType which used to hold
    integration points related to different integration method
    implemented in geometry.
    */
    typedef std::array<IntegrationPointsArrayType, GeometryData::NumberOfIntegrationMethods> IntegrationPointsContainerType;

    /** A third order tensor used as shape functions' values
    continer.
    */
    typedef std::array<Matrix, GeometryData::NumberOfIntegrationMethods> ShapeFunctionsValuesContainerType;

    /** A fourth order tensor used as shape functions' local
    gradients container in geometry.
    */
    typedef GeometryData::ShapeFunctionsLocalGradientsContainerType ShapeFunctionsLocalGradientsContainerType;

    /** A third order tensor to hold jacobian matrices evaluated at
    integration points. Jacobian and InverseOfJacobian functions
    return this type as their result.
    */
    typedef DenseVector<Matrix > JacobiansType;

    /** A third order tensor to hold shape functions'  gradients.
    ShapefunctionsGradients function return this
    type as its result.
    */
    typedef GeometryData::ShapeFunctionsGradientsType ShapeFunctionsGradientsType;

    /** A third order tensor to hold shape functions' local second derivatives.
    ShapefunctionsLocalGradients function return this
    type as its result.
    */
    typedef GeometryData::ShapeFunctionsSecondDerivativesType ShapeFunctionsSecondDerivativesType;

    /** A fourth order tensor to hold shape functions' local third order derivatives
     */
    typedef GeometryData::ShapeFunctionsThirdDerivativesType ShapeFunctionsThirdDerivativesType;

    /** Type of the normal vector used for normal to edges in geomety.
     */
    typedef DenseVector<double> NormalType;

    /// data type stores in this container.
    typedef typename PointType::Pointer PointPointerType;
    typedef const PointPointerType ConstPointPointerType;
    typedef TPointType& PointReferenceType;
    typedef const TPointType& ConstPointReferenceType;
    typedef std::vector<PointPointerType> PointPointerContainerType;

    /// PointsArrayType typedefs
    typedef typename PointsArrayType::iterator iterator;
    typedef typename PointsArrayType::const_iterator const_iterator;

    typedef typename PointsArrayType::ptr_iterator ptr_iterator;
    typedef typename PointsArrayType::ptr_const_iterator ptr_const_iterator;
    typedef typename PointsArrayType::difference_type difference_type;

    ///@}
    ///@name Life Cycle
    ///@{

    Geometry() : mpGeometryData(&GeometryDataInstance())
    {

    }

    /** Complete argument constructor. This constructor gives a
    complete set of arguments to pass all the initial value of
    all the member variables of geometry class. Also it has
    default value for integration variables to make it usefull
    in the case of constructing new geometry without mapping and
    integrating properties.

    @param ThisPoints Vector of pointers to points which this
    geometry constructing on them. Points must have dimension
    equal or greater than working space dimension though there
    is no control on it.

    @param ThisDefaultMethod Default integration method. Its
    default value is gaussian integration with orden one which
    make no deference while in this condition there is no shape
    function database exist and integrating is not possible
    including by default method.

    @param ThisIntegrationPoints All the integration points in
    all methods. This is a Vector of IntegrationPointsArrayType
    and It must have at least four component correspounding to
    four integration method defined now. If there is some
    geometry which don't have all this method implemented
    related points Vector must exist but with zero size. For
    example if a geometry don't have gaussian orden one
    ThisIntegrationPoints[GI_GAUSS_1] must be an empty
    IntegrationPointsArrayType.

    @param ThisShapeFunctionsValues Values of all the shape
    functions evaluated in all integrations points of all
    integration methods. It's a three dimensional array \f$
    F_{ijk} \f$ where i = GI_GAUSS_1,..., GI_GAUSS_4 and j is
    the integration point index and k is the shape function
    index. In the other word component \f$ f_{ijk} \f$ is the
    value of the shape function related to node k evaluated in
    integration point j of i integration method point set. Again
    if there is some integration method unsupported an empty
    Matrix must assigned to related place. For example if a
    geometry don't have gaussian orden four
    ThisShapeFunctionsValues[GI_GAUSS_4] must be an empty
    Matrix.

    @param ThisShapeFunctionsLocalGradients Values of local
    gradients respected to all local coordinates of all the
    shape functions evaluated in all integrations points of all
    integration methods. It's a four dimensional array \f$
    F_{ijkh} \f$ where i = GI_GAUSS_1,..., GI_GAUSS_4 and j is
    the integration point index and k is the shape function
    index and h is local coordinate index. In the other word
    component \f$ f_{ijkh} \f$ is the value of h'th component of
    local gradient of the shape function related to node k
    evaluated in integration point j of i integration method
    point set. Again if there is some integration method
    unsupported an empty ShapeFunctionsGradientsType must
    assigned to related place. For example if a geometry don't
    have gaussian orden two ThisShapeFunctionsValues[GI_GAUSS_2]
    must be an empty ShapeFunctionsGradientsType.
    */
    Geometry(const PointsArrayType &ThisPoints,
             GeometryData const *pThisGeometryData = &GeometryDataInstance())
        :  mpGeometryData(pThisGeometryData),
           mPoints(ThisPoints)
    {
    }

    /** Copy constructor.
    Construct this geometry as a copy of given geometry.

    @note This copy constructor don't copy the points and new
    geometry shares points with given source geometry. It's
    obvious that any change to this new geometry's point affect
    source geometry's points too.
    */
    Geometry( const Geometry& rOther )
        : mpGeometryData( rOther.mpGeometryData ),
          mPoints( rOther.mPoints)
    {
    }


    /** Copy constructor from a geometry with other point type.
    Construct this geometry as a copy of given geometry which
    has different type of points. The given goemetry's
    TOtherPointType* must be implicity convertible to this
    geometry PointType.

    @note This copy constructor don't copy the points and new
    geometry shares points with given source geometry. It's
    obvious that any change to this new geometry's point affect
    source geometry's points too.
    */
    template<class TOtherPointType> Geometry( Geometry<TOtherPointType> const & rOther )
        : mpGeometryData(rOther.mpGeometryData)
    {
        mPoints = new PointsArrayType(rOther.begin(), rOther.end());
    }

    /// Destructor. Do nothing!!!
    virtual ~Geometry() {}

    virtual GeometryData::KratosGeometryFamily GetGeometryFamily() const
    {
        return GeometryData::Kratos_generic_family;
    }

    virtual GeometryData::KratosGeometryType GetGeometryType() const
    {
        return GeometryData::Kratos_generic_type;
    }

    ///@}
    ///@name Operators
    ///@{

    /** Assignment operator.

    @note This operator don't copy the points and this
    geometry shares points with given source geometry. It's
    obvious that any change to this geometry's point affect
    source geometry's points too.

    @see Clone
    @see ClonePoints
    */
    Geometry& operator=( const Geometry& rOther )
    {
        mpGeometryData = rOther.mpGeometryData;
        mPoints = rOther.mPoints;

        return *this;
    }

    /** Assignment operator for geometries with different point type.

    @note This operator don't copy the points and this
    geometry shares points with given source geometry. It's
    obvious that any change to this geometry's point affect
    source geometry's points too.

    @see Clone
    @see ClonePoints
    */
    template<class TOtherPointType>
    Geometry& operator=( Geometry<TOtherPointType> const & rOther )
    {
        this->clear();

        for ( typename Geometry<TOtherPointType>::ptr_const_iterator i = rOther.ptr_begin() ; i != rOther.ptr_end() ; ++i )
            push_back( typename PointType::Pointer( new PointType( **i ) ) );

        mpGeometryData = rOther.mpGeometryData;

        return *this;
    }

     operator PointsArrayType&()
    {
        return mPoints;
    }

    ///@}
    ///@name PointerVector Operators
    ///@{

     virtual TPointType& operator[](const SizeType& i)
    {
        return mPoints[i];
    }

    virtual TPointType const& operator[](const SizeType& i) const
    {
        return mPoints[i];
    }

    virtual PointPointerType& operator()(const SizeType& i)
    {
        return mPoints(i);
    }

    virtual ConstPointPointerType& operator()(const SizeType& i) const
    {
        return mPoints(i);
    }

    ///@}
    ///@name PointerVector Operations
    ///@{

    virtual iterator                   begin()
    {
        return iterator(mPoints.begin());
    }
    virtual const_iterator             begin() const
    {
        return const_iterator(mPoints.begin());
    }
    virtual iterator                   end()
    {
        return iterator(mPoints.end());
    }
    virtual const_iterator             end() const
    {
        return const_iterator(mPoints.end());
    }
    virtual ptr_iterator               ptr_begin()
    {
        return mPoints.ptr_begin();
    }
    virtual ptr_const_iterator         ptr_begin() const
    {
        return mPoints.ptr_begin();
    }
    virtual ptr_iterator               ptr_end()
    {
        return mPoints.ptr_end();
    }
    virtual ptr_const_iterator         ptr_end() const
    {
        return mPoints.ptr_end();
    }
    virtual PointReferenceType        front()       /* nothrow */
    {
        assert(!empty());
        return mPoints.front();
    }
    virtual ConstPointReferenceType  front() const /* nothrow */
    {
        assert(!empty());
        return mPoints.front();
    }
    virtual PointReferenceType        back()        /* nothrow */
    {
        assert(!empty());
        return mPoints.back();
    }
    virtual ConstPointReferenceType  back() const  /* nothrow */
    {
        assert(!empty());
        return mPoints.back();
    }

    virtual SizeType size() const
    {
        return mPoints.size();
    }
    virtual SizeType max_size() const
    {
        return mPoints.max_size();
    }

    virtual void swap(GeometryType& rOther)
    {
        mPoints.swap(rOther.mPoints);
    }

    virtual void push_back(PointPointerType x)
    {
        mPoints.push_back(x);
    }

    virtual void clear()
    {
        mPoints.clear();
    }

    virtual void reserve(int dim)
    {
        mPoints.reserve(dim);
    }

    virtual int capacity()
    {
        return mPoints.capacity();
    }

    /////@}
    /////@name Access
    /////@{

    ///** Gives a reference to underly normal container. */
    virtual PointPointerContainerType& GetContainer()
    {
        return mPoints.GetContainer();
    }

    /** Gives a constant reference to underly normal container. */
    virtual const PointPointerContainerType& GetContainer() const
    {
        return mPoints.GetContainer();
    }

    ///@}
    ///@name Inquiry
    ///@{

    virtual bool empty() const
    {
        return mPoints.empty();
    }

    ///@}
    ///@name Operations
    ///@{

    virtual Pointer Create( PointsArrayType const& ThisPoints ) const
    {
        return Pointer( new Geometry( ThisPoints, mpGeometryData ) );
    }

    /** This methods will create a duplicate of all its points and
    substitute them with its points. */
    void ClonePoints()
    {
        for ( ptr_iterator i = this->ptr_begin() ; i != this->ptr_end() ; i++ )
            *i = typename PointType::Pointer( new PointType( **i ) );
    }

     // virtual Kratos::shared_ptr< Geometry< Point > > Clone() const
     // {
     //     Geometry< Point >::PointsArrayType NewPoints;

     //     //making a copy of the nodes TO POINTS (not Nodes!!!)

     //     for ( IndexType i = 0 ; i < this->size() ; i++ )
     //     {
     //        NewPoints.push_back(Kratos::make_shared< Point >((*mpPointVector)[i]));
     //     }

     //     //NewPoints[i] = typename Point::Pointer(new Point(*mPoints[i]));

     //     //creating a geometry with the new points
     //     Geometry< Point >::Pointer p_clone( new Geometry< Point >( NewPoints ) );

     //     p_clone->ClonePoints();

     //     return p_clone;
     // }
<<<<<<< HEAD

    ///@}
    ///@name Parent
    ///@{

    /**
    * @brief Some geometries require relations to other geometries. This is the
    *        case for e.g. quadrature points. To reach the parent geometry
    *        this function can be used.
    * @return Parent geometry of this geometry object.
    */
    virtual GeometryType& GetGeometryParent(IndexType Index) const
    {
        KRATOS_ERROR <<
            "Calling GetGeometryParent from base geometry class."
            << std::endl;
    }

    /**
    * @brief Some geometries require relations to other geometries. This is the
    *        case for e.g. quadrature points. To set or change the parent geometry
    *        this function can be used.
    * @param Parent geometry of this geometry object.
    */
    virtual void SetGeometryParent(GeometryType* pGeometryParent)
    {
        KRATOS_ERROR <<
            "Calling SetGeometryParent from base geometry class."
            << std::endl;
    }

    ///@}
    ///@name Operations
    ///@{
=======
>>>>>>> f25f45ec

    /**
     * @brief Lumping factors for the calculation of the lumped mass matrix
     * @param rResult Vector containing the lumping factors
     * @param LumpingMethod The lumping method considered. The three methods available are:
     *      - The row sum method
     *      - Diagonal scaling
     *      - Evaluation of M using a quadrature involving only the nodal points and thus automatically yielding a diagonal matrix for standard element shape function
     */
    virtual Vector& LumpingFactors(
        Vector& rResult,
        const LumpingMethods LumpingMethod = LumpingMethods::ROW_SUM
        )  const
    {
        const SizeType number_of_nodes = this->size();
        const SizeType local_space_dimension = this->LocalSpaceDimension();

        // Clear lumping factors
        if (rResult.size() != number_of_nodes)
            rResult.resize(number_of_nodes, false);
        noalias(rResult) = ZeroVector(number_of_nodes);

        if (LumpingMethod == LumpingMethods::ROW_SUM) {
            const IntegrationMethod integration_method = GetDefaultIntegrationMethod();
            const GeometryType::IntegrationPointsArrayType& r_integrations_points = this->IntegrationPoints( integration_method );
            const Matrix& r_Ncontainer = this->ShapeFunctionsValues(integration_method);

            // Vector fo jacobians
            Vector detJ_vector(r_integrations_points.size());
            DeterminantOfJacobian(detJ_vector, integration_method);

            // Iterate over the integration points
            double domain_size = 0.0;
            for ( IndexType point_number = 0; point_number < r_integrations_points.size(); ++point_number ) {
                const double integration_weight = r_integrations_points[point_number].Weight() * detJ_vector[point_number];
                const Vector& rN = row(r_Ncontainer,point_number);

                // Computing domain size
                domain_size += integration_weight;

                for ( IndexType i = 0; i < number_of_nodes; ++i ) {
                    rResult[i] += rN[i] * integration_weight;
                }
            }

            // Divide by the domain size
            for ( IndexType i = 0; i < number_of_nodes; ++i ) {
                rResult[i] /= domain_size;
            }
        } else if (LumpingMethod == LumpingMethods::DIAGONAL_SCALING) {
            IntegrationMethod integration_method = GetDefaultIntegrationMethod();
            integration_method = static_cast<IntegrationMethod>(static_cast<int>(integration_method) + 1);
            const GeometryType::IntegrationPointsArrayType& r_integrations_points = this->IntegrationPoints( integration_method );
            const Matrix& r_Ncontainer = this->ShapeFunctionsValues(integration_method);

            // Vector fo jacobians
            Vector detJ_vector(r_integrations_points.size());
            DeterminantOfJacobian(detJ_vector, integration_method);

            // Iterate over the integration points
            for ( IndexType point_number = 0; point_number < r_integrations_points.size(); ++point_number ) {
                const double detJ = detJ_vector[point_number];
                const double integration_weight = r_integrations_points[point_number].Weight() * detJ;
                const Vector& rN = row(r_Ncontainer,point_number);

                for ( IndexType i = 0; i < number_of_nodes; ++i ) {
                    rResult[i] += std::pow(rN[i], 2) * integration_weight;
                }
            }

            // Computing diagonal scaling coefficient
            double total_value = 0.0;
            for ( IndexType i = 0; i < number_of_nodes; ++i ) {
                total_value += rResult[i];
            }
            for ( IndexType i = 0; i < number_of_nodes; ++i ) {
                rResult[i] /= total_value;
            }
        } else if (LumpingMethod == LumpingMethods::QUADRATURE_ON_NODES) {
            // Divide by the domain size
            const double domain_size = DomainSize();

            // Getting local coordinates
            Matrix local_coordinates(number_of_nodes, local_space_dimension);
            PointsLocalCoordinates(local_coordinates);
            Point local_point(ZeroVector(3));
            array_1d<double, 3>& r_local_coordinates = local_point.Coordinates();

            // Iterate over integration points
            const GeometryType::IntegrationPointsArrayType& r_integrations_points = this->IntegrationPoints( GeometryData::GI_GAUSS_1 ); // First order
            const double weight = r_integrations_points[0].Weight()/static_cast<double>(number_of_nodes);
            for ( IndexType point_number = 0; point_number < number_of_nodes; ++point_number ) {
                for ( IndexType dim = 0; dim < local_space_dimension; ++dim ) {
                    r_local_coordinates[dim] = local_coordinates(point_number, dim);
                }
                const double detJ = DeterminantOfJacobian(local_point);
                rResult[point_number] = weight * detJ/domain_size;
            }
        }

        return rResult;
    }

    ///@}
    ///@name Informations
    ///@{

    /** Dimension of the geometry for example a triangle2d is a 2
    dimensional shape

    @return SizeType, dimension of this geometry.
    @see WorkingSpaceDimension()
    @see LocalSpaceDimension()
    */
    inline SizeType Dimension() const
    {
        return mpGeometryData->Dimension();
    }

    /** Working space dimension. for example a triangle is a 2
    dimensional shape but can be used in 3 dimensional space.

    @return SizeType, working space dimension of this geometry.
    @see Dimension()
    @see LocalSpaceDimension()
    */
    inline SizeType WorkingSpaceDimension() const
    {
        return mpGeometryData->WorkingSpaceDimension();
    }

    /** Local space dimension. for example a triangle is a 2
    dimensional shape but can have 3 dimensional area
    coordinates l1, l2, l3.

    @return SizeType, local space dimension of this geometry.
    @see Dimension()
    @see WorkingSpaceDimension()
    */
    inline SizeType LocalSpaceDimension() const
    {
        return mpGeometryData->LocalSpaceDimension();
    }

    /** Returns number of the points which this geometry has.
     *
     * @return SizeType, number of the points in this geometry.
     */
    SizeType PointsNumber() const {
      return this->size();
    }

    /** This method calculate and return Length or charactereistic
     * length of this geometry depending to it's dimension. For one
     * dimensional geometry for example Line it returns length of it
     * and for the other geometries it gives Characteristic length
     * otherwise.
     *
     * @return double value contains length or Characteristic
     * length
     *
     * @see Area()
     * @see Volume()
     * @see DomainSize()
     */
    virtual double Length() const {
      KRATOS_ERROR << "Calling base class 'Length' method instead of derived class one. Please check the definition of derived class. " << *this << std::endl;
      return 0.0;
    }

    /** This method calculate and return area or surface area of
     * this geometry depending to it's dimension. For one dimensional
     * geometry it returns length, for two dimensional it gives area
     * and for three dimensional geometries it gives surface area.
     *
     * @return double value contains area or surface
     * area.
     *
     * @see Length()
     * @see Volume()
     * @see DomainSize()
     */
    virtual double Area() const {
      KRATOS_ERROR << "Calling base class 'Area' method instead of derived class one. Please check the definition of derived class. " << *this << std::endl;
      return 0.0;
    }

    /** This method calculate and return volume of this
     * geometry. For one and two dimensional geometry it returns
     * zero and for three dimensional it gives volume of geometry.
     *
     * @return double value contains volume.
     *
     * @see Length()
     * @see Area()
     * @see DomainSize()
     */
    virtual double Volume() const {
      KRATOS_ERROR << "Calling base class 'Volume' method instead of derived class one. Please check the definition of derived class. " << *this << std::endl;
      return 0.0;
    }

    /** This method calculate and return length, area or volume of
     * this geometry depending to it's dimension. For one dimensional
     * geometry it returns its length, for two dimensional it gives area
     * and for three dimensional geometries it gives its volume.
     *
     * @return double value contains length, area or volume.
     *
     * @see Length()
     * @see Area()
     * @see Volume()
     */
    virtual double DomainSize() const {
      KRATOS_ERROR << "Calling base class 'DomainSize' method instead of derived class one. Please check the definition of derived class. " << *this << std::endl;
      return 0.0;
    }

    /** This method calculates and returns the minimum edge.
     * length of the geometry.
     *
     * @return double value with the minimum edge length.
     *
     * @see MaxEdgeLength()
     * @see AverageEdgeLength()
     */
    virtual double MinEdgeLength() const {
      KRATOS_ERROR << "Calling base class 'MinEdgeLength' method instead of derived class one. Please check the definition of derived class. " << *this << std::endl;
      return 0.0;
    }

    /** This method calculates and returns the maximum edge.
     * length of the geometry.
     *
     * @return double value with the maximum edge length.
     *
     * @see MinEdgeLength()
     * @see AverageEdgeLength()
     */
    virtual double MaxEdgeLength() const {
      KRATOS_ERROR << "Calling base class 'MaxEdgeLength' method instead of derived class one. Please check the definition of derived class. " << *this << std::endl;
      return 0.0;
    }

    /** This method calculates and returns the average edge.
     * length of the geometry.
     *
     * @return double value with the average edge length
     *
     * @see MinEdgeLength()
     * @see MaxEdgeLength()
     */
    virtual double AverageEdgeLength() const {
      KRATOS_ERROR << "Calling base class 'AverageEdgeLength' method instead of derived class one. Please check the definition of derived class. " << *this << std::endl;
      return 0.0;
    }

    /** Calculates the circumradius of the geometry.
     * Calculates the circumradius of the geometry.
     *
     * @return Circumradius of the geometry.
     *
     * @see Inradius()
     */
    virtual double Circumradius() const {
      KRATOS_ERROR << "Calling base class 'Circumradius' method instead of derived class one. Please check the definition of derived class. " << *this << std::endl;
      return 0.0;
    }

    /** Calculates the inradius of the geometry.
     * Calculates the inradius of the geometry.
     *
     * @return Inradius of the geometry.
     *
     * @see Circumradius()
     */
    virtual double Inradius() const {
      KRATOS_ERROR << "Calling base class 'Inradius' method instead of derived class one. Please check the definition of derived class. " << *this << std::endl;
      return 0.0;
    }

    /** Test the intersection with another geometry
     *
     * Test if this geometry intersects with other geometry
     *
     * @param  ThisGeometry Geometry to intersect with
     * @return              True if the geometries intersect, False in any other case.
     */
    virtual bool HasIntersection(const GeometryType& ThisGeometry) {
      KRATOS_ERROR << "Calling base class 'HasIntersection' method instead of derived class one. Please check the definition of derived class. " << *this << std::endl;
      return false;
    }

    /** Test intersection of the geometry with a box
     *
     * Tests the intersection of the geometry with
     * a 3D box defined by rLowPoint and rHighPoint
     *
     * @param  rLowPoint  Lower point of the box to test the intersection
     * @param  rHighPoint Higher point of the box to test the intersection
     * @return            True if the geometry intersects the box, False in any other case.
     */
    virtual bool HasIntersection(const Point& rLowPoint, const Point& rHighPoint) {
      KRATOS_ERROR << "Calling base class 'HasIntersection' method instead of derived class one. Please check the definition of derived class. " << *this << std::endl;
      return false;
    }

    // virtual void BoundingBox(BoundingBoxType& rResult) const
    // {
    //
    //   Bounding_Box(rResult.LowPoint(), rResult.HighPoint());
    // }

    /**
     * @brief Calculates the boundingbox of the geometry.
     * @details Corresponds with the highest and lowest point in space
     * @param rLowPoint  Lower point of the boundingbox.
     * @param rHighPoint Higher point of the boundingbox.
     */
    virtual void BoundingBox(
        TPointType& rLowPoint,
        TPointType& rHighPoint
        ) const
    {
        rHighPoint = this->GetPoint( 0 );
        rLowPoint  = this->GetPoint( 0 );
        const SizeType dim = WorkingSpaceDimension();

        for ( IndexType point = 1; point < PointsNumber(); ++point ) { //The first node is already assigned, so we can start from 1
            const auto& r_point = this->GetPoint( point );
            for ( IndexType i = 0; i < dim; ++i ) {
                rHighPoint[i] = ( rHighPoint[i] < r_point[i] ) ? r_point[i] : rHighPoint[i];
                rLowPoint[i]  = ( rLowPoint[i]  > r_point[i] ) ? r_point[i] : rLowPoint[i];
            }
        }
    }

    /** Calculates center of this geometry by a simple averaging algorithm.
    Each center point component calculated using:
    \f[
    c_i = \sum_j^n(x_i^j) / n
    \f]

    where \f$ c_i \f$ is component i of center point and \f$
    X_i^j \f$ is component i of j'th point of geometry and n is
    number of the points in this geometry.

    @return PointType which is the calculated center of this geometry.
    */
    virtual Point Center() const
    {
        const SizeType points_number = this->size();

        if ( points_number == 0 )
        {
            KRATOS_ERROR << "can not compute the ceneter of a geometry of zero points" << std::endl;
            // return PointType();
        }

        Point result = ( *this )[0];

        for ( IndexType i = 1 ; i < points_number ; i++ )
        {
            result.Coordinates() += ( *this )[i];
        }

        const double temp = 1.0 / double( points_number );

        result.Coordinates() *= temp;

        return result;
    }

    /**
     * @brief It returns a vector that is normal to its corresponding geometry in the given local point
     * @param rPointLocalCoordinates Reference to the local coordinates of the point in where the normal is to be computed
     * @return The normal in the given point
     */
    virtual array_1d<double, 3> Normal(const CoordinatesArrayType& rPointLocalCoordinates) const
    {
        const SizeType local_space_dimension = this->LocalSpaceDimension();
        const SizeType dimension = this->WorkingSpaceDimension();

        KRATOS_ERROR_IF(dimension == local_space_dimension) << "Remember the normal can be computed just in geometries with a local dimension: "<< this->LocalSpaceDimension() << "smaller than the spatial dimension: " << this->WorkingSpaceDimension() << std::endl;

        // We define the normal and tangents
        array_1d<double,3> tangent_xi = ZeroVector(3);
        array_1d<double,3> tangent_eta = ZeroVector(3);

        Matrix j_node = ZeroMatrix( dimension, local_space_dimension );
        this->Jacobian( j_node, rPointLocalCoordinates);

        // Using the Jacobian tangent directions
        if (dimension == 2) {
            tangent_eta[2] = 1.0;
            for (unsigned int i_dim = 0; i_dim < dimension; i_dim++) {
                tangent_xi[i_dim]  = j_node(i_dim, 0);
            }
        } else {
            for (unsigned int i_dim = 0; i_dim < dimension; i_dim++) {
                tangent_xi[i_dim]  = j_node(i_dim, 0);
                tangent_eta[i_dim] = j_node(i_dim, 1);
            }
        }

        array_1d<double, 3> normal;
        MathUtils<double>::CrossProduct(normal, tangent_xi, tangent_eta);
        return normal;
    }

    /**
     * @brief It returns the vector, which is normal to its corresponding
     *        geometry in the given integration point for the default
     *        integration method.
     * @param IntegrationPointIndex index in internal integration point list
     * @return The normal in the given integration point
     */
    virtual array_1d<double, 3> Normal(
        IndexType IntegrationPointIndex) const
    {
        return Normal(IntegrationPointIndex, mpGeometryData->DefaultIntegrationMethod());
    }

    /**
     * @brief It returns the vector, which is normal to its corresponding
     *        geometry in the given integration point.
     * @param IntegrationPointIndex index in internal integration point list
     * @param ThisMethod the integration point is dependent on the used
     *        integration method
     * @return The normal in the given integration point
     */
    virtual array_1d<double, 3> Normal(
        IndexType IntegrationPointIndex,
        IntegrationMethod ThisMethod) const
    {
        const SizeType local_space_dimension = this->LocalSpaceDimension();
        const SizeType dimension = this->WorkingSpaceDimension();

        KRATOS_DEBUG_ERROR_IF(dimension == local_space_dimension)
            << "Remember the normal can be computed just in geometries with a local dimension: "
            << this->LocalSpaceDimension() << "smaller than the spatial dimension: "
            << this->WorkingSpaceDimension() << std::endl;

        // We define the normal and tangents
        array_1d<double, 3> tangent_xi = ZeroVector(3);
        array_1d<double, 3> tangent_eta = ZeroVector(3);

        Matrix j_node = ZeroMatrix(dimension, local_space_dimension);
        this->Jacobian(j_node, IntegrationPointIndex, ThisMethod);

        // Using the Jacobian tangent directions
        if (dimension == 2) {
            tangent_eta[2] = 1.0;
            for (IndexType i_dim = 0; i_dim < dimension; i_dim++) {
                tangent_xi[i_dim] = j_node(i_dim, 0);
            }
        }
        else {
            for (IndexType i_dim = 0; i_dim < dimension; i_dim++) {
                tangent_xi[i_dim] = j_node(i_dim, 0);
                tangent_eta[i_dim] = j_node(i_dim, 1);
            }
        }

        array_1d<double, 3> normal;
        MathUtils<double>::CrossProduct(normal, tangent_xi, tangent_eta);
        return normal;
    }

    /**
     * @brief It computes the unit normal of the geometry in the given local point
     * @param rPointLocalCoordinates Refernce to the local coordinates of the point in where the unit normal is to be computed
     * @return The unit normal in the given point
     */
    virtual array_1d<double, 3> UnitNormal(
        const CoordinatesArrayType& rPointLocalCoordinates) const
    {
        array_1d<double, 3> normal = Normal(rPointLocalCoordinates);
        const double norm_normal = norm_2(normal);
        if (norm_normal > std::numeric_limits<double>::epsilon()) normal /= norm_normal;
        else KRATOS_ERROR << "ERROR: The normal norm is zero or almost zero. Norm. normal: " << norm_normal << std::endl;
        return normal;
    }

    /**
     * @brief It returns the normalized normal vector
     *        in the given integration point.
     * @param IntegrationPointIndex index in internal integration point list
     * @param ThisMethod the integration point is dependent on the used
     *        integration method
     * @return The normal in the given integration point
     */
    virtual array_1d<double, 3> UnitNormal(
        IndexType IntegrationPointIndex) const
    {
        return UnitNormal(IntegrationPointIndex, mpGeometryData->DefaultIntegrationMethod());
    }

    /**
     * @brief It returns the normalized normal vector
     *        in the given integration point.
     * @param IntegrationPointIndex index in internal integration point list
     * @param ThisMethod the integration point is dependent on the used
     *        integration method
     * @return The normal in the given integration point
     */
    virtual array_1d<double, 3> UnitNormal(
        IndexType IntegrationPointIndex,
        IntegrationMethod ThisMethod) const
    {
        array_1d<double, 3> normal_vector = Normal(IntegrationPointIndex);
        const double norm_normal = norm_2(normal_vector);
        if (norm_normal > std::numeric_limits<double>::epsilon())
            normal_vector /= norm_normal;
        else
            KRATOS_ERROR
            << "ERROR: The normal norm is zero or almost zero: "
            << norm_normal << std::endl;
        return normal_vector;
    }

    ///@}
    ///@name  Geometry Data
    ///@{

    /**
    * @brief GeometryData contains all information about dimensions
    *        and has a set of precomputed values for integration points
    *        and shape functions, including derivatives.
    * @return the geometry data of a certain geometry class.
    */
    GeometryData const& GetGeometryData() const
    {
        return *mpGeometryData;
    }

    ///@}
    ///@name Quality
    ///@{

    /** Calculates the quality of the geometry according to a given criteria.
     *
     * Calculates the quality of the geometry according to a given criteria. In General
     * The quality of the result is normalized being 1.0 for best quality, 0.0 for degenerated elements and -1.0 for
     * inverted elements.
     *
     * Different crtieria can be used to stablish the quality of the geometry.
     *
     * @return double value contains quality of the geometry
     *
     * @see QualityCriteria
     * @see QualityAspectRatio
     * @see QualityAverageEdgeLenght
     */
     double Quality(const QualityCriteria qualityCriteria) const {
       double quality = 0.0f;

       if(qualityCriteria == QualityCriteria::INRADIUS_TO_CIRCUMRADIUS) {
         quality = InradiusToCircumradiusQuality();
       } else if(qualityCriteria == QualityCriteria::AREA_TO_LENGTH) {
         quality = AreaToEdgeLengthRatio();
       } else if(qualityCriteria == QualityCriteria::SHORTEST_ALTITUDE_TO_LENGTH) {
         quality = ShortestAltitudeToEdgeLengthRatio();
       } else if(qualityCriteria == QualityCriteria::INRADIUS_TO_LONGEST_EDGE) {
         quality = InradiusToLongestEdgeQuality();
       } else if(qualityCriteria == QualityCriteria::SHORTEST_TO_LONGEST_EDGE) {
         quality = ShortestToLongestEdgeQuality();
       } else if(qualityCriteria == QualityCriteria::REGULARITY) {
         quality = RegularityQuality();
       } else if(qualityCriteria == QualityCriteria::VOLUME_TO_SURFACE_AREA) {
         quality = VolumeToSurfaceAreaQuality();
       } else if(qualityCriteria == QualityCriteria::VOLUME_TO_EDGE_LENGTH) {
         quality = VolumeToEdgeLengthQuality();
       } else if(qualityCriteria == QualityCriteria::VOLUME_TO_AVERAGE_EDGE_LENGTH) {
         quality = VolumeToAverageEdgeLength();
       } else if(qualityCriteria == QualityCriteria::VOLUME_TO_RMS_EDGE_LENGTH) {
         quality = VolumeToRMSEdgeLength();
       } else if(qualityCriteria == QualityCriteria::MIN_DIHEDRAL_ANGLE) {
         quality = MinDihedralAngle();
       } else if (qualityCriteria == QualityCriteria::MAX_DIHEDRAL_ANGLE) {
         quality = MaxDihedralAngle();
       } else if(qualityCriteria == QualityCriteria::MIN_SOLID_ANGLE) {
         quality = MinSolidAngle();
       }

       return quality;
     }

    /** Calculates the dihedral angles of the geometry.
     * Calculates the dihedral angles of the geometry.
     *
     * @return a vector of dihedral angles of the geometry..
     */
    virtual inline void ComputeDihedralAngles(Vector& rDihedralAngles )  const
    {
        KRATOS_ERROR << "Called the virtual function for ComputeDihedralAngles " << *this << std::endl;
    }

    /** Calculates the solid angles of the geometry.
     * Calculates the solid angles of the geometry.
     *
     * @return a vector of dihedral angles of the geometry..
     */
    virtual inline void ComputeSolidAngles(Vector& rSolidAngles )  const
    {
        KRATOS_ERROR << "Called the virtual function for ComputeDihedralAngles " << *this << std::endl;
    }

    ///@}
    ///@name Access
    ///@{

    /** A constant access method to the Vector of the points stored in
    this geometry.

    @return A constant reference to PointsArrayType contains
    pointers to the points.
    */
    const PointsArrayType& Points() const
    {
        return mPoints;
    }

    /** An access method to the Vector of the points stored in
    this geometry.

    @return A reference to PointsArrayType contains pointers to
    the points.
    */
    PointsArrayType& Points()
    {
        return mPoints;
    }

    /** A constant access method to the i'th points stored in
    this geometry.

    @return A constant counted pointer to i'th point of
    geometry.
    */
    const typename TPointType::Pointer pGetPoint( const int Index ) const
    {
        KRATOS_TRY
        return mPoints( Index );
        KRATOS_CATCH(mPoints)
    }

    /** An access method to the i'th points stored in
    this geometry.

    @return A counted pointer to i'th point of
    geometry.
    */
    typename TPointType::Pointer pGetPoint( const int Index )
    {
        KRATOS_TRY
        return mPoints( Index );
        KRATOS_CATCH(mPoints);
    }

    /** A constant access method to the i'th points stored in
    this geometry.

    @return A constant counted pointer to i'th point of
    geometry.
    */
    TPointType const& GetPoint( const int Index ) const
    {
        KRATOS_TRY
        return mPoints[Index];
        KRATOS_CATCH( mPoints);
    }


    /** An access method to the i'th points stored in
    this geometry.

    @return A counted pointer to i'th point of
    geometry.
    */
    TPointType& GetPoint( const int Index )
    {
        KRATOS_TRY
        return mPoints[Index];
        KRATOS_CATCH(mPoints);
<<<<<<< HEAD
=======
    }

    /**
    * @brief This function is necessary for composite geometries. It returns the
    * geometry part which is accessable with a certain index.
    * @details This index
    * is dependent on the derived implementation.
    * @param Index of the geometry part. This index can be used differently
    *        within the derived classes
    * @return geometry, which is connected through the Index
     */
    virtual GeometryType& GetGeometryPart(IndexType Index) const
    {
        KRATOS_ERROR << "Calling base class 'GetGeometryPart' method instead of derived function."
            <<" Please check the definition in the derived class. " << *this << std::endl;
    }

    /**
    * @return the number of geometry parts that this geometry contains.
    */
    virtual SizeType NumberOfGeometryParts() const
    {
        return 0;
>>>>>>> f25f45ec
    }

    /**
     * Returns a matrix of the local coordinates of all points
     * @param rResult a Matrix that will be overwritten by the results
     * @return the coordinates of all points of the current geometry
     */
    virtual Matrix& PointsLocalCoordinates( Matrix& rResult ) const
    {
        KRATOS_ERROR << "Calling base class 'PointsLocalCoordinates' method instead of derived class one. Please check the definition of derived class. " << *this << std::endl;
        return rResult;
    }

    /**
     * @brief Returns the local coordinates of a given arbitrary point
     * @param rResult The vector containing the local coordinates of the point
     * @param rPoint The point in global coordinates
     * @return The vector containing the local coordinates of the point
     */
    virtual CoordinatesArrayType& PointLocalCoordinates(
            CoordinatesArrayType& rResult,
            const CoordinatesArrayType& rPoint
            ) const
    {
        KRATOS_ERROR_IF(WorkingSpaceDimension() != LocalSpaceDimension()) << "ERROR:: Attention, the Point Local Coordinates must be specialized for the current geometry" << std::endl;

        Matrix J = ZeroMatrix( WorkingSpaceDimension(), LocalSpaceDimension() );

        rResult.clear();

        Vector DeltaXi = ZeroVector( LocalSpaceDimension() );

        CoordinatesArrayType CurrentGlobalCoords( ZeroVector( 3 ) );

        static constexpr double MaxNormPointLocalCoordinates = 30.0;
        static constexpr std::size_t MaxIteratioNumberPointLocalCoordinates = 1000;
        static constexpr double MaxTolerancePointLocalCoordinates = 1.0e-8;

        //Newton iteration:
        for(std::size_t k = 0; k < MaxIteratioNumberPointLocalCoordinates; k++) {
            CurrentGlobalCoords.clear();
            DeltaXi.clear();

            GlobalCoordinates( CurrentGlobalCoords, rResult );
            noalias( CurrentGlobalCoords ) = rPoint - CurrentGlobalCoords;
            InverseOfJacobian( J, rResult );
            for(unsigned int i = 0; i < WorkingSpaceDimension(); i++) {
                for(unsigned int j = 0; j < WorkingSpaceDimension(); j++) {
                    DeltaXi[i] += J(i,j)*CurrentGlobalCoords[j];
                }
                rResult[i] += DeltaXi[i];
            }

            const double norm2DXi = norm_2(DeltaXi);

            if(norm2DXi > MaxNormPointLocalCoordinates) {
                KRATOS_WARNING("Geometry") << "Computation of local coordinates failed at iteration " << k << std::endl;
                break;
            }

            if(norm2DXi < MaxTolerancePointLocalCoordinates) {
                break;
            }
        }

        return rResult;
    }

    /**
     * Returns whether given arbitrary point is inside the Geometry and the respective
     * local point for the given global point
     * @param rPoint The point to be checked if is inside o note in global coordinates
     * @param rResult The local coordinates of the point
     * @param Tolerance The  tolerance that will be considered to check if the point is inside or not
     * @return True if the point is inside, false otherwise
     */
    virtual bool IsInside(
        const CoordinatesArrayType& rPoint,
        CoordinatesArrayType& rResult,
        const double Tolerance = std::numeric_limits<double>::epsilon()
        ) const
    {
        KRATOS_ERROR << "Calling base class IsInside method instead of derived class one. Please check the definition of derived class. " << *this << std::endl;
        return false;
    }

    ///@}
    ///@name Inquiry
    ///@{

    /** This method confirm you if this geometry has a specific
    integration method or not. This method will be usefull to
    control the geometry before intagrating using a specific
    method. In Geometry class this method controls if the
    integration points vector respecting to this method is empty
    or not.

    @return bool true if this integration method exist and false if this
    method is not imeplemented for this geometry.
    */
    bool HasIntegrationMethod( IntegrationMethod ThisMethod ) const
    {
        return ( mpGeometryData->HasIntegrationMethod( ThisMethod ) );
    }

    /**
    * @return default integration method
    */

    IntegrationMethod GetDefaultIntegrationMethod() const
    {
        return mpGeometryData->DefaultIntegrationMethod();
    }

    /** This method is to know if this geometry is symmetric or
    not.

    @todo Making some method related to symmetry axis and more...

    @return bool true if this geometry is symmetric and false if
    it's not.
    */
    virtual bool IsSymmetric() const
    {
        return false;
    }

    ///@}
    ///@name Boundaries
    ///@{

    /**
     * @brief This method gives you all boundaries entities of this geometry.
     * @details This method will gives you all the boundaries entities
     * @return GeometriesArrayType containes this geometry boundaries entities.
     * @see GeneratePoints()
     * @see GenerateEdges()
     * @see GenerateFaces()
     */
    virtual GeometriesArrayType GenerateBoundariesEntities() const
    {
        const SizeType dimension = this->LocalSpaceDimension();
        if (dimension == 3) {
            return this->GenerateFaces();
        } else if (dimension == 2) {
            return this->GenerateEdges();
        } else { // Let's assume is one
            return this->GeneratePoints();
        }
    }

    ///@}
    ///@name Points
    ///@{

    /**
     * @brief This method gives you all points of this geometry.
     * @details This method will gives you all the points
     * @return GeometriesArrayType containes this geometry points.
     * @see Points()
     */
    virtual GeometriesArrayType GeneratePoints() const
    {
        GeometriesArrayType points;

        const auto& p_points = this->Points();
        for (IndexType i_point = 0; i_point < p_points.size(); ++i_point) {
            PointsArrayType point_array;
            point_array.push_back(p_points(i_point));
            auto p_point_geometry = Kratos::make_shared<Geometry<TPointType>>(point_array);
            points.push_back(p_point_geometry);
        }

        return points;
    }

    ///@}
    ///@name Edge
    ///@{

    /**
     * @brief This method gives you number of all edges of this geometry.
     * @details For example, for a hexahedron, this would be 12
     * @return SizeType containes number of this geometry edges.
     * @see EdgesNumber()
     * @see Edges()
     * @see GenerateEdges()
     * @see FacesNumber()
     * @see Faces()
     * @see GenerateFaces()
     */
    virtual SizeType EdgesNumber() const
    {
        KRATOS_ERROR << "Calling base class EdgesNumber method instead of derived class one. Please check the definition of derived class. " << *this << std::endl;
    }

    /**
     * @brief This method gives you all edges of this geometry.
     * @details This method will gives you all the edges with one dimension less than this geometry.
     * For example a triangle would return three lines as its edges or a tetrahedral would return four triangle as its edges but won't return its six edge lines by this method.
     * @return GeometriesArrayType containes this geometry edges.
     * @deprecated This is legacy version, move to GenerateFaces
     * @see EdgesNumber()
     * @see Edge()
     */
    KRATOS_DEPRECATED_MESSAGE("This is legacy version (use GenerateEdgesInstead)") virtual GeometriesArrayType Edges( void )
    {
        return this->GenerateEdges();
    }

    /**
     * @brief This method gives you all edges of this geometry.
     * @details This method will gives you all the edges with one dimension less than this geometry.
     * For example a triangle would return three lines as its edges or a tetrahedral would return four triangle as its edges but won't return its six edge lines by this method.
     * @return GeometriesArrayType containes this geometry edges.
     * @see EdgesNumber()
     * @see Edge()
     */
    virtual GeometriesArrayType GenerateEdges() const
    {
        KRATOS_ERROR << "Calling base class Edges method instead of derived class one. Please check the definition of derived class. " << *this << std::endl;
    }

    /** This method gives you an edge of this geometry which holds
    given points. This method will gives you an edge with
    dimension related to given points number. for example a
    tetrahedral would return a triangle for given three points or
    return an edge line for given two nodes by this method.

    @return Geometry::Pointer to this geometry specific edge.
    @see EdgesNumber()
    @see Edges()
    */
    // Commented for possible change in Edge interface of geometry. Pooyan. // NOTE: We should rethink this because is aligned with the current PR
//       virtual Pointer Edge(const PointsArrayType& EdgePoints)
//  {
//    KRATOS_ERROR << "Calling base class Edge method instead of derived class one. Please check the definition of derived class." << *this << std::endl;
//
//  }

    ///@}
    ///@name Face
    ///@{

    /**
     * @brief Returns the number of faces of the current geometry.
     * @details This is only implemented for 3D geometries, since 2D geometries only have edges but no faces
     * @see EdgesNumber
     * @see Edges
     * @see Faces
     */
    virtual SizeType FacesNumber() const
    {
        KRATOS_ERROR << "Calling base class FacesNumber method instead of derived class one. Please check the definition of derived class. " << *this << std::endl;
    }

    /**
     * @brief Returns all faces of the current geometry.
     * @details This is only implemented for 3D geometries, since 2D geometries only have edges but no faces
     * @return GeometriesArrayType containes this geometry faces.
     * @deprecated This is legacy version, move to GenerateFaces
     * @see EdgesNumber
     * @see Edges
     * @see FacesNumber
     */
    KRATOS_DEPRECATED_MESSAGE("This is legacy version (use GenerateEdgesInstead)") virtual GeometriesArrayType Faces( void )
    {
        const SizeType dimension = this->LocalSpaceDimension();
        if (dimension == 3) {
            return this->GenerateFaces();
        } else {
            return this->GenerateEdges();
        }
    }

    /**
     * @brief Returns all faces of the current geometry.
     * @details This is only implemented for 3D geometries, since 2D geometries only have edges but no faces
     * @return GeometriesArrayType containes this geometry faces.
     * @see EdgesNumber
     * @see GenerateEdges
     * @see FacesNumber
     */
    virtual GeometriesArrayType GenerateFaces() const
    {
        KRATOS_ERROR << "Calling base class GenerateFaces method instead of derived class one. Please check the definition of derived class. " << *this << std::endl;
    }

    //Connectivities of faces required
    virtual void NumberNodesInFaces (DenseVector<unsigned int>& rNumberNodesInFaces) const
    {
        KRATOS_ERROR << "Calling base class NumberNodesInFaces method instead of derived class one. Please check the definition of derived class. " << *this << std::endl;
    }

    virtual void NodesInFaces (DenseMatrix<unsigned int>& rNodesInFaces) const
    {
        KRATOS_ERROR << "Calling base class NodesInFaces method instead of derived class one. Please check the definition of derived class. " << *this << std::endl;
    }


    /** This method gives you an edge of this geometry related to
    given index. The numbering order of each geometries edges is
    depended to type of that geometry.

    @return Geometry::Pointer to this geometry specific edge.
    @see EdgesNumber()
    @see Edges()
    */
    // Commented for possible change in Edge interface of geometry. Pooyan. // NOTE: We should rethink this because is aligned with the current PR
//       virtual Pointer Edge(IndexType EdgeIndex)
//  {
//    KRATOS_ERROR << "Calling base class Edge method instead of derived class one. Please check the definition of derived class." << *this << std::endl;

//  }

    /** This method gives you normal edge of this geometry which holds
    given points.

    @return NormalType which is normal to this geometry specific edge.
    @see Edge()
    */
    // Commented for possible change in Edge interface of geometry. Pooyan. // NOTE: We should rethink this because is aligned with the current PR
//       virtual NormalType NormalEdge(const PointsArrayType& EdgePoints)
//  {
//    KRATOS_ERROR << "Calling base class NormalEdge method instead of derived class one. Please check the definition of derived class." << *this << std::endl

//    return NormalType();
//  }

    /** This method gives you normal to edge of this geometry related to
    given index. The numbering order of each geometries edges is
    depended to type of that geometry.

    @return NormalType which is normal to this geometry specific edge.
    @see Edge()
    */
    // Commented for possible change in Edge interface of geometry. Pooyan. // NOTE: We should rethink this because is aligned with the current PR
//       virtual NormalType NormalEdge(IndexType EdgeIndex)
//  {
//    KRATOS_ERROR << "Calling base class NormalEdge method instead of derived class one. Please check the definition of derived class." << *this << std::endl;

//    return NormalType();
//  }

    ///@}
    ///@name Integration Points
    ///@{

    /** Number of integtation points for default integration
    method. This method just call IntegrationPointsNumber(enum
    IntegrationMethod ThisMethod) with default integration
    method.

    @return SizeType which is the number of integration points
    for default integrating method.
    */
    SizeType IntegrationPointsNumber() const
    {
        return mpGeometryData->IntegrationPoints().size();
    }

    /** Number of integtation points for given integration
    method. This method use integration points data base to
    obtain size of the integration points Vector respected to
    given method.

    @return SizeType which is the number of integration points
    for given integrating method.
    */
    SizeType IntegrationPointsNumber( IntegrationMethod ThisMethod ) const
    {
        return mpGeometryData->IntegrationPointsNumber( ThisMethod );
    }


    /** Integtation points for default integration
    method. This method just call IntegrationPoints(enum
    IntegrationMethod ThisMethod) with default integration
    method.

    @return const IntegrationPointsArrayType which is Vector of integration points
    for default integrating method.
    */
    const IntegrationPointsArrayType& IntegrationPoints() const
    {
        return mpGeometryData->IntegrationPoints();
    }

    /** Integtation points for given integration
    method. This method use integration points data base to
    obtain integration points Vector respected to
    given method.

    @return const IntegrationPointsArrayType which is Vector of integration points
    for default integrating method.
    */
    const IntegrationPointsArrayType& IntegrationPoints( IntegrationMethod ThisMethod ) const
    {
        return mpGeometryData->IntegrationPoints( ThisMethod );
    }

    ///@}
    ///@name Jacobian
    ///@{

    /** This method provides the global coordinates corresponding to the local coordinates provided
     * @param rResult The array containing the global coordinates corresponding to the local coordinates provided
     * @param LocalCoordinates The local coordinates provided
     * @return An array containing the global coordinates corresponding to the local coordinates provides
     * @see PointLocalCoordinates
     */
    virtual CoordinatesArrayType& GlobalCoordinates(
        CoordinatesArrayType& rResult,
        CoordinatesArrayType const& LocalCoordinates
        ) const
    {
        noalias( rResult ) = ZeroVector( 3 );

        Vector N( this->size() );
        ShapeFunctionsValues( N, LocalCoordinates );

        for ( IndexType i = 0 ; i < this->size() ; i++ )
            noalias( rResult ) += N[i] * (*this)[i];

        return rResult;
    }

    /** This method provides the global coordinates corresponding to the local coordinates provided, considering additionally a certain increment in the coordinates
     * @param rResult The array containing the global coordinates corresponding to the local coordinates provided
     * @param LocalCoordinates The local coordinates provided
     * @param DeltaPosition The increment of position considered
     * @return An array containing the global coordinates corresponding to the local coordinates provides
     * @see PointLocalCoordinates
     */
    virtual CoordinatesArrayType& GlobalCoordinates(
        CoordinatesArrayType& rResult,
        CoordinatesArrayType const& LocalCoordinates,
        Matrix& DeltaPosition
        ) const
    {
        constexpr std::size_t dimension = 3;
        noalias( rResult ) = ZeroVector( 3 );
        if (DeltaPosition.size2() != 3)
            DeltaPosition.resize(DeltaPosition.size1(), dimension,false);

        Vector N( this->size() );
        ShapeFunctionsValues( N, LocalCoordinates );

        for ( IndexType i = 0 ; i < this->size() ; i++ )
            noalias( rResult ) += N[i] * ((*this)[i] + row(DeltaPosition, i));

        return rResult;
    }

    /** Jacobians for default integration method. This method just
    call Jacobian(enum IntegrationMethod ThisMethod) with
    default integration method.

    @return JacobiansType a Vector of jacobian
    matrices \f$ J_i \f$ where \f$ i=1,2,...,n \f$ is the integration
    point index of default integration method.

    @see DeterminantOfJacobian
    @see InverseOfJacobian
    */
    JacobiansType& Jacobian( JacobiansType& rResult ) const
    {
        Jacobian( rResult, mpGeometryData->DefaultIntegrationMethod() );
        return rResult;
    }

    /** Jacobians for given  method. This method
    calculate jacobians matrices in all integrations points of
    given integration method.

    @param ThisMethod integration method which jacobians has to
    be calculated in its integration points.

    @return JacobiansType a Vector of jacobian
    matrices \f$ J_i \f$ where \f$ i=1,2,...,n \f$ is the integration
    point index of given integration method.

    @see DeterminantOfJacobian
    @see InverseOfJacobian
    */
    virtual JacobiansType& Jacobian( JacobiansType& rResult,
                                     IntegrationMethod ThisMethod ) const
    {
        if( rResult.size() != this->IntegrationPointsNumber( ThisMethod ) )
            rResult.resize( this->IntegrationPointsNumber( ThisMethod ), false );

        for ( unsigned int pnt = 0; pnt < this->IntegrationPointsNumber( ThisMethod ); pnt++ )
        {
            this->Jacobian( rResult[pnt], pnt, ThisMethod);
        }

        return rResult;
    }

    /** Jacobians for given  method. This method
    calculate jacobians matrices in all integrations points of
    given integration method.

    @param ThisMethod integration method which jacobians has to
    be calculated in its integration points.

    @return JacobiansType a Vector of jacobian
    matrices \f$ J_i \f$ where \f$ i=1,2,...,n \f$ is the integration
    point index of given integration method.

    @param DeltaPosition Matrix with the nodes position increment which describes
    the configuration where the jacobian has to be calculated.

    @see DeterminantOfJacobian
    @see InverseOfJacobian
    */
    virtual JacobiansType& Jacobian( JacobiansType& rResult, IntegrationMethod ThisMethod, Matrix & DeltaPosition ) const
    {
        if( rResult.size() != this->IntegrationPointsNumber( ThisMethod ) )
            rResult.resize( this->IntegrationPointsNumber( ThisMethod ), false );

        for ( unsigned int pnt = 0; pnt < this->IntegrationPointsNumber( ThisMethod ); pnt++ )
        {
            this->Jacobian( rResult[pnt], pnt, ThisMethod, DeltaPosition);
        }
        return rResult;
    }

    /** Jacobian in specific integration point of default integration method. This method just
    call Jacobian(IndexType IntegrationPointIndex, enum IntegrationMethod ThisMethod) with
    default integration method.

    @param IntegrationPointIndex index of integration point which jacobians has to
    be calculated in it.

    @return Matrix<double> Jacobian matrix \f$ J_i \f$ where \f$
    i \f$ is the given integration point index of default
    integration method.

    @see DeterminantOfJacobian
    @see InverseOfJacobian
    */
    Matrix& Jacobian( Matrix& rResult, IndexType IntegrationPointIndex ) const
    {
        Jacobian( rResult, IntegrationPointIndex, mpGeometryData->DefaultIntegrationMethod() );
        return rResult;
    }

    /** Jacobian in specific integration point of given integration
    method. This method calculate jacobian matrix in given
    integration point of given integration method.

    @param IntegrationPointIndex index of integration point which jacobians has to
    be calculated in it.

    @param ThisMethod integration method which jacobians has to
    be calculated in its integration points.

    @return Matrix<double> Jacobian matrix \f$ J_i \f$ where \f$
    i \f$ is the given integration point index of given
    integration method.

    @see DeterminantOfJacobian
    @see InverseOfJacobian
    */
    virtual Matrix& Jacobian( Matrix& rResult, IndexType IntegrationPointIndex, IntegrationMethod ThisMethod ) const
    {
        const SizeType working_space_dimension = this->WorkingSpaceDimension();
        const SizeType local_space_dimension = this->LocalSpaceDimension();
        if(rResult.size1() != working_space_dimension || rResult.size2() != local_space_dimension)
            rResult.resize( working_space_dimension, local_space_dimension, false );

        const Matrix& r_shape_functions_gradient_in_integration_point = ShapeFunctionsLocalGradients( ThisMethod )[ IntegrationPointIndex ];

        rResult.clear();
        const SizeType points_number = this->PointsNumber();
        for (IndexType i = 0; i < points_number; ++i ) {
            const array_1d<double, 3>& r_coordinates = (*this)[i].Coordinates();
            for(IndexType k = 0; k< working_space_dimension; ++k) {
                const double value = r_coordinates[k];
                for(IndexType m = 0; m < local_space_dimension; ++m) {
                    rResult(k,m) += value * r_shape_functions_gradient_in_integration_point(i,m);
                }
            }
        }

        return rResult;
    }

    /** Jacobian in specific integration point of given integration
    method. This method calculate jacobian matrix in given
    integration point of given integration method.

    @param IntegrationPointIndex index of integration point which jacobians has to
    be calculated in it.

    @param ThisMethod integration method which jacobians has to
    be calculated in its integration points.

    @param rDeltaPosition Matrix with the nodes position increment which describes
    the configuration where the jacobian has to be calculated.

    @return Matrix<double> Jacobian matrix \f$ J_i \f$ where \f$
    i \f$ is the given integration point index of given
    integration method.

    @see DeterminantOfJacobian
    @see InverseOfJacobian
    */
    virtual Matrix& Jacobian( Matrix& rResult, IndexType IntegrationPointIndex, IntegrationMethod ThisMethod, const Matrix& rDeltaPosition ) const
    {
        const SizeType working_space_dimension = this->WorkingSpaceDimension();
        const SizeType local_space_dimension = this->LocalSpaceDimension();
        if(rResult.size1() != working_space_dimension || rResult.size2() != local_space_dimension)
            rResult.resize( working_space_dimension, local_space_dimension, false );

        const Matrix& r_shape_functions_gradient_in_integration_point = ShapeFunctionsLocalGradients( ThisMethod )[ IntegrationPointIndex ];

        rResult.clear();
        const SizeType points_number = this->PointsNumber();
        for (IndexType i = 0; i < points_number; ++i ) {
            const array_1d<double, 3>& r_coordinates = (*this)[i].Coordinates();
            for(IndexType k = 0; k< working_space_dimension; ++k) {
                const double value = r_coordinates[k] - rDeltaPosition(i,k);
                for(IndexType m = 0; m < local_space_dimension; ++m) {
                    rResult(k,m) += value * r_shape_functions_gradient_in_integration_point(i,m);
                }
            }
        }

        return rResult;
    }

    /** Jacobian in given point. This method calculate jacobian
    matrix in given point.

    @param rCoordinates point which jacobians has to
    be calculated in it.

    @return Matrix of double which is jacobian matrix \f$ J \f$ in given point.

    @see DeterminantOfJacobian
    @see InverseOfJacobian
    */
    virtual Matrix& Jacobian( Matrix& rResult, const CoordinatesArrayType& rCoordinates ) const
    {
        const SizeType working_space_dimension = this->WorkingSpaceDimension();
        const SizeType local_space_dimension = this->LocalSpaceDimension();
        const SizeType points_number = this->PointsNumber();
        if(rResult.size1() != working_space_dimension || rResult.size2() != local_space_dimension)
            rResult.resize( working_space_dimension, local_space_dimension, false );

        Matrix shape_functions_gradients(points_number, local_space_dimension);
        ShapeFunctionsLocalGradients( shape_functions_gradients, rCoordinates );

        rResult.clear();
        for (IndexType i = 0; i < points_number; ++i ) {
            const array_1d<double, 3>& r_coordinates = (*this)[i].Coordinates();
            for(IndexType k = 0; k< working_space_dimension; ++k) {
                const double value = r_coordinates[k];
                for(IndexType m = 0; m < local_space_dimension; ++m) {
                    rResult(k,m) += value * shape_functions_gradients(i,m);
                }
            }
        }

        return rResult;
    }

    /** Jacobian in given point. This method calculate jacobian
    matrix in given point.

    @param rCoordinates point which jacobians has to
    be calculated in it.

    @param rDeltaPosition Matrix with the nodes position increment which describes
    the configuration where the jacobian has to be calculated.

    @return Matrix of double which is jacobian matrix \f$ J \f$ in given point.

    @see DeterminantOfJacobian
    @see InverseOfJacobian
    */

    virtual Matrix& Jacobian( Matrix& rResult, const CoordinatesArrayType& rCoordinates, Matrix& rDeltaPosition ) const
    {
        const SizeType working_space_dimension = this->WorkingSpaceDimension();
        const SizeType local_space_dimension = this->LocalSpaceDimension();
        const SizeType points_number = this->PointsNumber();
        if(rResult.size1() != working_space_dimension || rResult.size2() != local_space_dimension)
            rResult.resize( working_space_dimension, local_space_dimension, false );

        Matrix shape_functions_gradients(points_number, local_space_dimension);
        ShapeFunctionsLocalGradients( shape_functions_gradients, rCoordinates );

        rResult.clear();
        for (IndexType i = 0; i < points_number; ++i ) {
            const array_1d<double, 3>& r_coordinates = (*this)[i].Coordinates();
            for(IndexType k = 0; k< working_space_dimension; ++k) {
                const double value = r_coordinates[k] - rDeltaPosition(i,k);
                for(IndexType m = 0; m < local_space_dimension; ++m) {
                    rResult(k,m) += value * shape_functions_gradients(i,m);
                }
            }
        }

        return rResult;
    }

    /** Determinant of jacobians for default integration method. This method just
    call DeterminantOfJacobian(enum IntegrationMethod ThisMethod) with
    default integration method.

    @return Vector of double which is vector of determinants of
    jacobians \f$ |J|_i \f$ where \f$ i=1,2,...,n \f$ is the
    integration point index of default integration method.

    @see Jacobian
    @see InverseOfJacobian
    */
    Vector& DeterminantOfJacobian( Vector& rResult ) const
    {
        DeterminantOfJacobian( rResult, mpGeometryData->DefaultIntegrationMethod() );
        return rResult;
    }

    /** Determinant of jacobians for given integration method. This
    method calculate determinant of jacobian in all
    integrations points of given integration method.

    @return Vector of double which is vector of determinants of
    jacobians \f$ |J|_i \f$ where \f$ i=1,2,...,n \f$ is the
    integration point index of given integration method.

    @see Jacobian
    @see InverseOfJacobian
    */
    virtual Vector& DeterminantOfJacobian( Vector& rResult, IntegrationMethod ThisMethod ) const
    {
        if( rResult.size() != this->IntegrationPointsNumber( ThisMethod ) )
            rResult.resize( this->IntegrationPointsNumber( ThisMethod ), false );

        Matrix J;
        for ( unsigned int pnt = 0; pnt < this->IntegrationPointsNumber( ThisMethod ); pnt++ )
        {
            this->Jacobian( J, pnt, ThisMethod);
            rResult[pnt] = MathUtils<double>::GeneralizedDet(J);
        }
        return rResult;
    }

    /** Determinant of jacobian in specific integration point of
    default integration method. This method just call
    DeterminantOfJacobian(IndexType IntegrationPointIndex, enum
    IntegrationMethod ThisMethod) with default integration
    method.

    @param IntegrationPointIndex index of integration point
    which determinant jacobians has to be calculated in it.

    @return Determinamt of jacobian matrix \f$ |J|_i \f$ where \f$
    i \f$ is the given integration point index of default
    integration method.

    @see Jacobian
    @see InverseOfJacobian
    */
    double DeterminantOfJacobian( IndexType IntegrationPointIndex ) const
    {
        return DeterminantOfJacobian( IntegrationPointIndex, mpGeometryData->DefaultIntegrationMethod() );
    }

    /** Determinant of jacobian in specific integration point of
    given integration method. This method calculate determinant
    of jacobian in given integration point of given integration
    method.

    @param IntegrationPointIndex index of integration point which jacobians has to
    be calculated in it.

    @param IntegrationPointIndex index of integration point
    which determinant of jacobians has to be calculated in it.

    @return Determinamt of jacobian matrix \f$ |J|_i \f$ where \f$
    i \f$ is the given integration point index of given
    integration method.

    @see Jacobian
    @see InverseOfJacobian
    */
    virtual double DeterminantOfJacobian( IndexType IntegrationPointIndex, IntegrationMethod ThisMethod ) const
    {
        Matrix J;
        this->Jacobian( J, IntegrationPointIndex, ThisMethod);
        return MathUtils<double>::GeneralizedDet(J);
    }


    /** Determinant of jacobian in given point. This method calculate determinant of jacobian
    matrix in given point.

    @param rPoint point which determinant of jacobians has to
    be calculated in it.

    @return Determinamt of jacobian matrix \f$ |J| \f$ in given
    point.

    @see DeterminantOfJacobian
    @see InverseOfJacobian
    */
    virtual double DeterminantOfJacobian( const CoordinatesArrayType& rPoint ) const
    {
        Matrix J;
        this->Jacobian( J, rPoint);
        return MathUtils<double>::GeneralizedDet(J);
    }


    /** Inverse of jacobians for default integration method. This method just
    call InverseOfJacobian(enum IntegrationMethod ThisMethod) with
    default integration method.

    @return Inverse of jacobian
    matrices \f$ J_i^{-1} \f$ where \f$ i=1,2,...,n \f$ is the integration
    point index of default integration method.

    @see Jacobian
    @see DeterminantOfJacobian
    */
    JacobiansType& InverseOfJacobian( JacobiansType& rResult ) const
    {
        InverseOfJacobian( rResult, mpGeometryData->DefaultIntegrationMethod() );
        return rResult;
    }

    /** Inverse of jacobians for given integration method. This method
    calculate inverse of jacobians matrices in all integrations points of
    given integration method.

    @param ThisMethod integration method which inverse of jacobians has to
    be calculated in its integration points.

    @return Inverse of jacobian
    matrices \f$ J^{-1}_i \f$ where \f$ i=1,2,...,n \f$ is the integration
    point index of given integration method.

    @see Jacobian
    @see DeterminantOfJacobian
    */
    virtual JacobiansType& InverseOfJacobian( JacobiansType& rResult, IntegrationMethod ThisMethod ) const
    {
        Jacobian(rResult, ThisMethod); //this will be overwritten

        double detJ;
        Matrix Jinv(this->WorkingSpaceDimension(), this->WorkingSpaceDimension());
        for ( unsigned int pnt = 0; pnt < this->IntegrationPointsNumber( ThisMethod ); pnt++ )
        {
            MathUtils<double>::GeneralizedInvertMatrix(rResult[pnt], Jinv, detJ);
            noalias(rResult[pnt]) = Jinv;
        }
        return rResult;
    }

    /** Inverse of jacobian in specific integration point of default integration method. This method just
    call InverseOfJacobian(IndexType IntegrationPointIndex, enum IntegrationMethod ThisMethod) with
    default integration method.

    @param IntegrationPointIndex index of integration point which inverse of jacobians has to
    be calculated in it.

    @return Inverse of jacobian matrix \f$ J^{-1}_i \f$ where \f$
    i \f$ is the given integration point index of default
    integration method.

    @see Jacobian
    @see DeterminantOfJacobian
    */
    Matrix& InverseOfJacobian( Matrix& rResult, IndexType IntegrationPointIndex ) const
    {
        InverseOfJacobian( rResult, IntegrationPointIndex, mpGeometryData->DefaultIntegrationMethod() );
        return rResult;
    }

    /** Inverse of jacobian in specific integration point of given integration
    method. This method calculate Inverse of jacobian matrix in given
    integration point of given integration method.

    @param IntegrationPointIndex index of integration point which inverse of jacobians has to
    be calculated in it.

    @param ThisMethod integration method which inverse of jacobians has to
    be calculated in its integration points.

    @return Inverse of jacobian matrix \f$ J^{-1}_i \f$ where \f$
    i \f$ is the given integration point index of given
    integration method.

    @see Jacobian
    @see DeterminantOfJacobian
    */
    virtual Matrix& InverseOfJacobian( Matrix& rResult, IndexType IntegrationPointIndex, IntegrationMethod ThisMethod ) const
    {
        Jacobian(rResult,IntegrationPointIndex, ThisMethod); //this will be overwritten

        double detJ;
        Matrix Jinv(this->WorkingSpaceDimension(), this->WorkingSpaceDimension());

        MathUtils<double>::GeneralizedInvertMatrix(rResult, Jinv, detJ);
        noalias(rResult) = Jinv;

        return rResult;
    }

    /** Inverse of jacobian in given point. This method calculate inverse of jacobian
    matrix in given point.

    @param rPoint point which inverse of jacobians has to
    be calculated in it.

    @return Inverse of jacobian matrix \f$ J^{-1} \f$ in given point.

    @see DeterminantOfJacobian
    @see InverseOfJacobian
    */
    virtual Matrix& InverseOfJacobian( Matrix& rResult, const CoordinatesArrayType& rCoordinates ) const
    {
        Jacobian(rResult,rCoordinates); //this will be overwritten

        double detJ;
        Matrix Jinv(this->WorkingSpaceDimension(), this->WorkingSpaceDimension());

        MathUtils<double>::GeneralizedInvertMatrix(rResult, Jinv, detJ);
        noalias(rResult) = Jinv;

        return rResult;
    }



    ///@}
    ///@name Shape Function
    ///@{

    /** This method gives all shape functions values evaluated in all
    integration points of default integration method. It just
    call ShapeFunctionsValues(enum IntegrationMethod ThisMethod)
    with default integration method.There is no calculation and
    it just give it from shape functions values container.

    \note There is no control if the return matrix is empty or not!

    @return Matrix of values of shape functions \f$ F_{ij} \f$
    where i is the integration point index and j is the shape
    function index. In other word component \f$ f_{ij} \f$ is value
    of the shape function corresponding to node j evaluated in
    integration point i of default integration method.

    @see ShapeFunctionValue
    @see ShapeFunctionsLocalGradients
    @see ShapeFunctionLocalGradient
    */
    const Matrix& ShapeFunctionsValues() const
    {
        return mpGeometryData->ShapeFunctionsValues();
    }

    /** This method gives all non-zero shape functions values
    evaluated at the rCoordinates provided

    \note There is no control if the return vector is empty or not!

    @return Vector of values of shape functions \f$ F_{i} \f$
    where i is the shape function index (for NURBS it is the index
    of the local enumeration in the element).

    @see ShapeFunctionValue
    @see ShapeFunctionsLocalGradients
    @see ShapeFunctionLocalGradient
    */

    virtual Vector& ShapeFunctionsValues (Vector &rResult, const CoordinatesArrayType& rCoordinates) const
    {
        KRATOS_ERROR << "Calling base class ShapeFunctionsValues method instead of derived class one. Please check the definition of derived class. " << *this << std::endl;
        return rResult;
    }

    /** This method gives all shape functions values evaluated in all
    integration points of given integration method. There is no
    calculation and it just give it from shape functions values
    container.

    \note There is no control if the return matrix is empty or not!

    @param ThisMethod integration method which shape functions
    evaluated in its integration points.

    @return Matrix of values of shape functions \f$ F_{ij} \f$
    where i is the integration point index and j is the shape
    function index. In other word component \f$ f_{ij} \f$ is value
    of the shape function corresponding to node j evaluated in
    integration point i of given integration method.

    @see ShapeFunctionValue
    @see ShapeFunctionsLocalGradients
    @see ShapeFunctionLocalGradient
    */
    const Matrix& ShapeFunctionsValues( IntegrationMethod ThisMethod )  const
    {
        return mpGeometryData->ShapeFunctionsValues( ThisMethod );
    }

    /** This method gives value of given shape function evaluated in
    given integration point of default integration method. It just
    call ShapeFunctionValue(IndexType IntegrationPointIndex,
    IndexType ShapeFunctionIndex, enum IntegrationMethod
    ThisMethod) with default integration method. There is no
    calculation and it just give it from shape functions values
    container if they are existing. Otherwise it gives you error
    which this value is not exist.

    @param IntegrationPointIndex index of integration point
    which shape functions evaluated in it.

    @param ShapeFunctionIndex index of node which correspounding
    shape function evaluated in given integration point.

    @return Value of given shape function in given integration
    point of default integration method.

    @see ShapeFunctionsValues
    @see ShapeFunctionsLocalGradients
    @see ShapeFunctionLocalGradient
    */
    double ShapeFunctionValue( IndexType IntegrationPointIndex, IndexType ShapeFunctionIndex ) const
    {
        return mpGeometryData->ShapeFunctionValue( IntegrationPointIndex, ShapeFunctionIndex );
    }

    /** This method gives value of given shape function evaluated in given
    integration point of given integration method. There is no
    calculation and it just give it from shape functions values
    container if they are existing. Otherwise it gives you error
    which this value is not exist.

    @param IntegrationPointIndex index of integration point
    which shape functions evaluated in it.

    @param ShapeFunctionIndex index of node which correspounding
    shape function evaluated in given integration point.

    @param ThisMethod integration method which shape function
    evaluated in its integration point.

    @return Value of given shape function in given integration
    point of given integration method.

    @see ShapeFunctionsValues
    @see ShapeFunctionsLocalGradients
    @see ShapeFunctionLocalGradient
    */
    double ShapeFunctionValue( IndexType IntegrationPointIndex, IndexType ShapeFunctionIndex, IntegrationMethod ThisMethod ) const
    {
        return mpGeometryData->ShapeFunctionValue( IntegrationPointIndex, ShapeFunctionIndex, ThisMethod );
    }

    /** This method gives value of given shape function evaluated in given
    point.

    @param rPoint Point of evaluation of the shape
    function. This point must be in local coordinate.

    @param ShapeFunctionIndex index of node which correspounding
    shape function evaluated in given integration point.

    @return Value of given shape function in given point.

    @see ShapeFunctionsValues
    @see ShapeFunctionsLocalGradients
    @see ShapeFunctionLocalGradient
    */
    virtual double ShapeFunctionValue( IndexType ShapeFunctionIndex, const CoordinatesArrayType& rCoordinates ) const
    {
        KRATOS_ERROR << "Calling base class ShapeFunctionValue method instead of derived class one. Please check the definition of derived class. " << *this << std::endl;

        return 0;
    }

    /** This method gives all shape functions gradients evaluated in all
    integration points of default integration method. It just
    call ShapeFunctionsLocalGradients(enum IntegrationMethod ThisMethod)
    with default integration method. There is no calculation and
    it just give it from shape functions values container.

    \note There is no control if there is any gradient calculated or not!

    @return shape functions' gradients \f$ F_{ijk} \f$ where i
    is the integration point index and j is the shape function
    index and k is local coordinate index. In other word
    component \f$ f_{ijk} \f$ is k'th component of gradient of
    the shape function corresponding to node j evaluated in
    integration point i of default integration method.

    @see ShapeFunctionsValues
    @see ShapeFunctionValue
    @see ShapeFunctionLocalGradient
    */

    const ShapeFunctionsGradientsType& ShapeFunctionsLocalGradients() const
    {
        return mpGeometryData->ShapeFunctionsLocalGradients();
    }

    /** This method gives all shape functions gradients evaluated in
    all integration points of given integration method. There is
    no calculation and it just give it from shape functions
    values container.

    \note There is no control if there is any gradient calculated or not!

    @param ThisMethod integration method which shape functions
    gradients evaluated in its integration points.

    @return shape functions' gradients \f$ F_{ijk} \f$ where i
    is the integration point index and j is the shape function
    index and k is local coordinate index. In other word
    component \f$ f_{ijk} \f$ is k'th component of gradient of
    the shape function corresponding to node j evaluated in
    integration point i of given integration method.

    @see ShapeFunctionsValues
    @see ShapeFunctionValue
    @see ShapeFunctionLocalGradient
    */
    const ShapeFunctionsGradientsType& ShapeFunctionsLocalGradients( IntegrationMethod ThisMethod ) const
    {
        return mpGeometryData->ShapeFunctionsLocalGradients( ThisMethod );
    }

    /** This method gives gradient of given shape function evaluated in
    given integration point of default integration method. It just
    call ShapeFunctionLocalGradient(IndexType IntegrationPointIndex,
    IndexType ShapeFunctionIndex, enum IntegrationMethod
    ThisMethod) with default integration method. There is no
    calculation and it just give it from shape functions values
    container if they are existing. Otherwise it gives you error
    which this value is not exist.

    @param IntegrationPointIndex index of integration point
    which shape function gradient evaluated in it.

    @param ShapeFunctionIndex index of node which correspounding
    shape function gradient evaluated in given integration point.

    @return Gradient of given shape function in given integration
    point of default integration method.

    @see ShapeFunctionsValues
    @see ShapeFunctionValue
    @see ShapeFunctionsLocalGradients
    */
    const Matrix& ShapeFunctionLocalGradient( IndexType IntegrationPointIndex )  const
    {
        return mpGeometryData->ShapeFunctionLocalGradient( IntegrationPointIndex );
    }

    /** This method gives gradient of given shape function evaluated
    in given integration point of given integration
    method. There is no calculation and it just give it from
    shape functions values container if they are
    existing. Otherwise it gives you error which this value is
    not exist.

    @param IntegrationPointIndex index of integration point
    which shape function gradient evaluated in it.

    @param ShapeFunctionIndex index of node which correspounding
    shape function gradient evaluated in given integration point.

    @param ThisMethod integration method which shape function gradient
    evaluated in its integration points.

    @return Gradient of given shape function in given integration
    point of given integration method.

    @see ShapeFunctionsValues
    @see ShapeFunctionValue
    @see ShapeFunctionsLocalGradients
    */
    const Matrix& ShapeFunctionLocalGradient(IndexType IntegrationPointIndex , IntegrationMethod ThisMethod)  const
    {
        return mpGeometryData->ShapeFunctionLocalGradient(IntegrationPointIndex, ThisMethod);
    }

    const Matrix& ShapeFunctionLocalGradient(IndexType IntegrationPointIndex, IndexType ShapeFunctionIndex, IntegrationMethod ThisMethod)  const
    {
        return mpGeometryData->ShapeFunctionLocalGradient(IntegrationPointIndex, ShapeFunctionIndex, ThisMethod);
    }


    /** This method gives gradient of all shape functions evaluated
     * in given point.
     * There is no calculation and it just give it from
     * shape functions values container if they are
     * existing. Otherwise it gives you error which this value is
     * not exist.
     *
     * @param rResult the given Container that will be overwritten by the solution
     * @param rPoint the given local coordinates the gradients will be evaluated for
     * @return a matrix of gradients for each shape function
     */
    virtual Matrix& ShapeFunctionsLocalGradients( Matrix& rResult, const CoordinatesArrayType& rPoint ) const
    {
        KRATOS_ERROR << "Calling base class ShapeFunctionsLocalGradients method instead of derived class one. Please check the definition of derived class. " << *this << std::endl;
        return rResult;
    }

    /** This method gives second order derivatives of all shape
     * functions evaluated in given point.
     *
     * @param rResult the given container will be overwritten by the results
     * @param rPoint the given local coordinates the derivatives will be evaluated for.
     * @return a third order tensor containing the second order derivatives for each shape function
     */
    virtual ShapeFunctionsSecondDerivativesType& ShapeFunctionsSecondDerivatives( ShapeFunctionsSecondDerivativesType& rResult, const CoordinatesArrayType& rPoint ) const
    {
        KRATOS_ERROR << "Calling base class ShapeFunctionsSecondDerivatives method instead of derived class one. Please check the definition of derived class. " << *this << std::endl;
        return rResult;
    }

    /** This method gives third order derivatives of all shape
     * functions evaluated in given point.
     *
     * @param rResult the given container will be overwritten by the results
     * @param rPoint the given local coordinates the derivatives will be evaluated for.
     * @return a fourth order tensor containing the second order derivatives for each shape function
     */
    virtual ShapeFunctionsThirdDerivativesType& ShapeFunctionsThirdDerivatives( ShapeFunctionsThirdDerivativesType& rResult, const CoordinatesArrayType& rPoint ) const
    {
        KRATOS_ERROR << "Calling base class ShapeFunctionsThirdDerivatives method instead of derived class one. Please check the definition of derived class. " << *this << std::endl;
        return rResult;
    }


    ShapeFunctionsGradientsType& ShapeFunctionsIntegrationPointsGradients( ShapeFunctionsGradientsType& rResult ) const
    {
        ShapeFunctionsIntegrationPointsGradients( rResult, mpGeometryData->DefaultIntegrationMethod() );
        return rResult;
    }

    virtual ShapeFunctionsGradientsType& ShapeFunctionsIntegrationPointsGradients(
        ShapeFunctionsGradientsType& rResult,
        IntegrationMethod ThisMethod ) const
    {
        const unsigned int integration_points_number = this->IntegrationPointsNumber( ThisMethod );

        if ( integration_points_number == 0 )
            KRATOS_ERROR << "This integration method is not supported" << *this << std::endl;

        if ( rResult.size() != integration_points_number )
            rResult.resize(  this->IntegrationPointsNumber( ThisMethod ), false  );

        //calculating the local gradients
        const ShapeFunctionsGradientsType& DN_De = ShapeFunctionsLocalGradients( ThisMethod );

        //loop over all integration points
        Matrix J(this->WorkingSpaceDimension(),this->LocalSpaceDimension()),Jinv(this->WorkingSpaceDimension(),this->LocalSpaceDimension());
        double DetJ;
        for ( unsigned int pnt = 0; pnt < integration_points_number; pnt++ )
        {
            if(rResult[pnt].size1() != this->WorkingSpaceDimension() ||  rResult[pnt].size2() != this->LocalSpaceDimension())
                rResult[pnt].resize( (*this).size(), this->LocalSpaceDimension(), false );
            this->Jacobian(J,pnt, ThisMethod);
            MathUtils<double>::GeneralizedInvertMatrix( J, Jinv, DetJ );
            noalias(rResult[pnt]) =  prod( DN_De[pnt], Jinv );
        }

        return rResult;
    }

    virtual ShapeFunctionsGradientsType& ShapeFunctionsIntegrationPointsGradients( ShapeFunctionsGradientsType& rResult, Vector& determinants_of_jacobian, IntegrationMethod ThisMethod ) const
    {
        const unsigned int integration_points_number = this->IntegrationPointsNumber( ThisMethod );

        if ( integration_points_number == 0 )
            KRATOS_ERROR << "This integration method is not supported " << *this << std::endl;

        if ( rResult.size() != integration_points_number )
            rResult.resize(  this->IntegrationPointsNumber( ThisMethod ), false  );
        if ( determinants_of_jacobian.size() != integration_points_number )
            determinants_of_jacobian.resize(  this->IntegrationPointsNumber( ThisMethod ), false  );

        //calculating the local gradients
        const ShapeFunctionsGradientsType& DN_De = ShapeFunctionsLocalGradients( ThisMethod );

        //loop over all integration points
        Matrix J(this->WorkingSpaceDimension(),this->LocalSpaceDimension());
        Matrix Jinv(this->WorkingSpaceDimension(),this->LocalSpaceDimension());
        double DetJ;
        for ( unsigned int pnt = 0; pnt < integration_points_number; pnt++ )
        {
            if(rResult[pnt].size1() != this->WorkingSpaceDimension() ||  rResult[pnt].size2() != this->LocalSpaceDimension())
                rResult[pnt].resize( (*this).size(), this->LocalSpaceDimension(), false );
            this->Jacobian(J,pnt, ThisMethod);
            MathUtils<double>::GeneralizedInvertMatrix( J, Jinv, DetJ );
            noalias(rResult[pnt]) =  prod( DN_De[pnt], Jinv );
            determinants_of_jacobian[pnt] = DetJ;
        }

        return rResult;
    }

    virtual ShapeFunctionsGradientsType& ShapeFunctionsIntegrationPointsGradients( ShapeFunctionsGradientsType& rResult, Vector& determinants_of_jacobian, IntegrationMethod ThisMethod, Matrix& ShapeFunctionsIntegrationPointsValues ) const
    {

        ShapeFunctionsIntegrationPointsGradients(rResult,determinants_of_jacobian,ThisMethod);
        ShapeFunctionsIntegrationPointsValues = ShapeFunctionsValues(ThisMethod);
        return rResult;
    }

    ///@}
    ///@name Input and output
    ///@{

    /** Returns geometry information as a string.
     * Returns geometry information as a string.
     *
     * @return String contains information about this geometry.
     *
     * @see Name()
     */
    virtual std::string Info() const {
      std::stringstream buffer;
      buffer << Dimension() << " dimensional geometry in " << WorkingSpaceDimension() << "D space";

      return buffer.str();
    }

    /** Returns the name of the geometry as a string.
     * Returns the name of the geometry as a string.
     *
     * Note: compiler's RVO should optimize this code automatically.
     *
     * @return String with the name of the geometry.
     *
     * @see Info()
     */
    virtual std::string Name() const {
      std::string geometryName = "BaseGeometry";
      KRATOS_ERROR << "Base geometry does not have a name." << std::endl;
      return geometryName;
    }

    /** Prints information about this object.
     * Prints information about this object.
     *
     * @param rOStream Output Stream.
     *
     * @see PrintName()
     * @see PrintData()
     */
    virtual void PrintInfo(std::ostream& rOStream) const {
      rOStream << Dimension()  << " dimensional geometry in " << WorkingSpaceDimension() << "D space";
    }

    /** Prints the name of the geometry.
     * Prints the name of the geometry.
     *
     * @param rOStream Output Stream.
     *
     * @see PrintInfo()
     * @see PrintData()
     */
    virtual void PrintName(std::ostream& rOstream) const {
      rOstream << Name() << std::endl;
    }

    /** Print geometry's data into given stream.
     * Prints it's points by the order they stored in the
     * geometry and then center point of geometry.
     *
     * @param rOStream Output Stream.
     *
     * @see PrintInfo()
     * @see PrintName()
     */
    virtual void PrintData( std::ostream& rOStream ) const {
      if(mpGeometryData) {
        mpGeometryData->PrintData( rOStream );
      }

      rOStream << std::endl;
      rOStream << std::endl;

      for (unsigned int i = 0; i < this->size(); ++i) {
        rOStream << "\tPoint " << i + 1 << "\t : ";
        mPoints[i].PrintData(rOStream);
        rOStream << std::endl;
      }

      rOStream << "\tCenter\t : ";

      Center().PrintData( rOStream );

      rOStream << std::endl;
      rOStream << std::endl;
      // rOStream << "\tLength\t : " << Length() << std::endl;
      // rOStream << "\tArea\t : " << Area() << std::endl;

      // Charlie: Volume is not defined by every geometry (2D geometries),
      // which can cause this call to generate a KRATOS_ERROR while trying
      // to call the base class Volume() method.

      // rOStream << "\tVolume\t : " << Volume() << std::endl;

      // Charlie: Can this be deleted?

      // for(unsigned int i = 0 ; i < mPoints.size() ; ++i) {
      //   rOStream << "    Point " << i+1 << "\t            : ";
      //   mPoints[i].PrintData(rOStream);
      //   rOStream << std::endl;
      // }
      //
      // rOStream << "    Center\t            : ";
      // Center().PrintData(rOStream);
      // rOStream << std::endl;
      // rOStream << std::endl;
      // rOStream << "    Length                  : " << Length() << std::endl;
      // rOStream << "    Area                    : " << Area() << std::endl;
      // rOStream << "    Volume                  : " << Volume();
    }


    ///@}
    ///@name Friends
    ///@{


    ///@}

protected:
    ///@name Protected static Member Variables
    ///@{


    ///@}
    ///@name Protected member Variables
    ///@{


    ///@}
    ///@name Protected Operators
    ///@{


    ///@}
    ///@name Protected Operations
    ///@{

    /// Quality functions

    /** Calculates the inradius to circumradius quality metric.
     * Calculates the inradius to circumradius quality metric.
     * This metric is bounded by the interval (0,1) being:
     *  1 -> Optimal value
     *  0 -> Worst value
     *
     * \f$ \frac{r}{\rho} \f$
     *
     * @return The inradius to circumradius quality metric.
     */
    virtual double InradiusToCircumradiusQuality() const {
      KRATOS_ERROR << "Calling base class 'InradiusToCircumradiusQuality' method instead of derived class one. Please check the definition of derived class. " << *this << std::endl;
      return 0.0;
    }

    /** Calculates the minimum to maximum edge length quality metric.
     * Calculates the minimum to maximum edge length quality metric.
     * This metric is bounded by the interval (0,1) being:
     *  1 -> Optimal value
     *  0 -> Worst value
     *
     * @formulae $$ \frac{h_{min}}{h_{max}} $$
     *
     * @return The Inradius to Circumradius Quality metric.
     */
    virtual double AreaToEdgeLengthRatio() const {
      KRATOS_ERROR << "Calling base class 'AreaToEdgeLengthRatio' method instead of derived class one. Please check the definition of derived class. " << *this << std::endl;
      return 0.0;
    }

    /** Calculates the shortest altitude to edge length quality metric.
     * Calculates the shortest altitude to edge length quality metric.
     * This metric is bounded by the interval (0,1) being:
     *  1 -> Optimal value
     *  0 -> Worst value
     *
     * @formulae $$ \frac{h_{min}}{h_{max}} $$
     *
     * @return The shortest altitude to edge length quality metric.
     */
    virtual double ShortestAltitudeToEdgeLengthRatio() const {
      KRATOS_ERROR << "Calling base class 'ShortestAltitudeToEdgeLengthRatio' method instead of derived class one. Please check the definition of derived class. " << *this << std::endl;
      return 0.0;
    }

    /** Calculates the inradius to longest edge quality metric.
     * Calculates the inradius to longest edge quality metric.
     * This metric is bounded by the interval (0,1) being:
     *  1 -> Optimal value
     *  0 -> Worst value
     *
     * \f$ \frac{r}{L} \f$
     *
     * @return The inradius to longest edge quality metric.
     */
    virtual double InradiusToLongestEdgeQuality() const {
      KRATOS_ERROR << "Calling base class 'InradiusToLongestEdgeQuality' method instead of derived class one. Please check the definition of derived class. " << *this << std::endl;
      return 0.0;
    }

    /** Calculates the shortest to longest edge quality metric.
     * Calculates the shortest to longest edge quality metric.
     * This metric is bounded by the interval (0,1) being:
     *  1 -> Optimal value
     *  0 -> Worst value
     *
     * \f$ \frac{l}{L} \f$
     *
     * @return [description]
     */
    virtual double ShortestToLongestEdgeQuality() const {
      KRATOS_ERROR << "Calling base class 'ShortestToLongestEdgeQuality' method instead of derived class one. Please check the definition of derived class. " << *this << std::endl;
      return 0.0;
    }

    /** Calculates the Regularity quality metric.
     * Calculates the Regularity quality metric.
     * This metric is bounded by the interval (-1,1) being:
     *  1 -> Optimal value
     *  0 -> Worst value
     *  -1 -> Negative volume
     *
     * \f$ \frac{4r}{H} \f$
     *
     * @return regularity quality.
     */
    virtual double RegularityQuality() const {
      KRATOS_ERROR << "Calling base class 'RegularityQuality' method instead of derived class one. Please check the definition of derived class. " << *this << std::endl;
      return 0.0;
    }

    /** Calculates the volume to surface area quality metric.
     * Calculates the volume to surface area quality metric.
     * This metric is bounded by the interval (-1,1) being:
     *   1 -> Optimal value
     *   0 -> Worst value
     *  -1 -> Negative volume
     *
     * \f$ \frac{V^4}{(\sum{A_{i}^{2}})^{3}} \f$
     *
     * @return volume to surface quality.
     */
    virtual double VolumeToSurfaceAreaQuality() const {
      KRATOS_ERROR << "Calling base class 'VolumeToSurfaceAreaQuality' method instead of derived class one. Please check the definition of derived class. " << *this << std::endl;
      return 0.0;
    }

    /** Calculates the Volume to edge length quaility metric.
     * Calculates the Volume to edge length quaility metric.
     * This metric is bounded by the interval (-1,1) being:
     *  1 -> Optimal value
     *  0 -> Worst value
     *  -1 -> Negative volume
     *
     * \f$ \frac{V^{2/3}}{\sum{l_{i}^{2}}} \f$
     *
     * @return Volume to edge length quality.
     */
    virtual double VolumeToEdgeLengthQuality() const {
      KRATOS_ERROR << "Calling base class 'VolumeToEdgeLengthQuality' method instead of derived class one. Please check the definition of derived class. " << *this << std::endl;
      return 0.0;
    }

    /** Calculates the volume to average edge lenght quality metric.
     * Calculates the volume to average edge lenght quality metric.
     * This metric is bounded by the interval (-1,1) being:
     *  1 -> Optimal value
     *  0 -> Worst value
     *  -1 -> Negative volume
     *
     * \f$ \frac{V}{\frac{1}{6}\sum{l_i}} \f$
     *
     * @return [description]
     */
    virtual double VolumeToAverageEdgeLength() const {
      KRATOS_ERROR << "Calling base class 'VolumeToAverageEdgeLength' method instead of derived class one. Please check the definition of derived class. " << *this << std::endl;
      return 0.0;
    }

    /** Calculates the volume to average edge length quality metric.
     * Calculates the volume to average edge length quality metric.
     * The average edge lenght is calculated using the RMS.
     * This metric is bounded by the interval (-1,1) being:
     *  1 -> Optimal value
     *  0 -> Worst value
     *  -1 -> Negative volume
     *
     * \f$ \frac{V}{\sqrt{\frac{1}{6}\sum{A_{i}^{2}}}} \f$
     *
     * @return [description]
     */
    virtual double VolumeToRMSEdgeLength() const {
      KRATOS_ERROR << "Calling base class 'VolumeToRMSEdgeLength' method instead of derived class one. Please check the definition of derived class. " << *this << std::endl;
      return 0.0;
    }

    /** Calculates the min dihedral angle quality metric.
     * Calculates the min dihedral angle quality metric.
     * The min dihedral angle is min angle between two faces of the element
     * In radians
     * @return [description]
     */
    virtual double MinDihedralAngle() const {
      KRATOS_ERROR << "Calling base class 'MinDihedralAngle' method instead of derived class one. Please check the definition of derived class. " << *this << std::endl;
      return 0.0;
    }

    /** Calculates the max dihedral angle quality metric.
     * Calculates the max dihedral angle quality metric.
     * The max dihedral angle is max angle between two faces of the element
     * In radians
     * @return [description]
     */
    virtual double MaxDihedralAngle() const {
        KRATOS_ERROR << "Calling base class 'MaxDihedralAngle' method instead of derived class one. Please check the definition of derived class. " << *this << std::endl;
        return 0.0;
    }

    /** Calculates the min solid angle quality metric.
     * Calculates the min solid angle quality metric.
     * The min solid angle  [stereoradians] is the lowest solid angle "seen" from any of the 4 nodes of the geometry. Valid only for 3d elems!
     * In stereo radians
     * @return [description]
     */
    virtual double MinSolidAngle() const {
      KRATOS_ERROR << "Calling base class 'MinSolidAngle' method instead of derived class one. Please check the definition of derived class. " << *this << std::endl;
      return 0.0;
    }

    ///@}
    ///@name Protected  Access
    ///@{


    ///@}
    ///@name Protected Inquiry
    ///@{


    ///@}
    ///@name Protected LifeCycle
    ///@{

    /** Protected Constructor.
    Avoids object to be created Except for derived classes
    */


    ///@}



private:
    ///@name Static Member Variables
    ///@{

    // static const GeometryData msEmptyGeometryData;

    ///@}
    ///@name Member Variables
    ///@{

    GeometryData const* mpGeometryData;

    static const GeometryDimension msGeometryDimension;

    PointsArrayType mPoints;
<<<<<<< HEAD
=======
  
>>>>>>> f25f45ec
    ///@}
    ///@name Serialization
    ///@{

    friend class Serializer;

    virtual void save( Serializer& rSerializer ) const
    {
        rSerializer.save( "Points", mPoints);
    }

    virtual void load( Serializer& rSerializer )
    {
        rSerializer.load( "Points", mPoints );
    }


    ///@}
    ///@name Private Operators
    ///@{


    ///@}
    ///@name Private Operations
    ///@{

    static const GeometryData& GeometryDataInstance()
    {
        IntegrationPointsContainerType integration_points = {};
        ShapeFunctionsValuesContainerType shape_functions_values = {};
        ShapeFunctionsLocalGradientsContainerType shape_functions_local_gradients = {};
        static GeometryData s_geometry_data(
                            &msGeometryDimension,
                            GeometryData::GI_GAUSS_1,
                            integration_points,
                            shape_functions_values,
                            shape_functions_local_gradients);

        return s_geometry_data;
    }


    ///@}
    ///@name Private  Access
    ///@{


    ///@}
    ///@name Private Inquiry
    ///@{


    ///@}
    ///@name Private Friends
    ///@{

    template<class TOtherPointType> friend class Geometry;

    ///@}
    ///@name Un accessible methods
    ///@{


    ///@}

}; // Class Geometry

///@}

///@name Type Definitions
///@{


///@}
///@name Input and output
///@{


/// input stream function
template<class TPointType>
inline std::istream& operator >> ( std::istream& rIStream,
                                   Geometry<TPointType>& rThis );

/// output stream function
template<class TPointType>
inline std::ostream& operator << ( std::ostream& rOStream,
                                   const Geometry<TPointType>& rThis )
{
    rThis.PrintInfo( rOStream );
    rOStream << std::endl;
    rThis.PrintData( rOStream );

    return rOStream;
}

///@}

template<class TPointType>
const GeometryDimension Geometry<TPointType>::msGeometryDimension(
    3, 3, 3);

}  // namespace Kratos.

#endif // KRATOS_GEOMETRY_H_INCLUDED  defined<|MERGE_RESOLUTION|>--- conflicted
+++ resolved
@@ -562,7 +562,6 @@
 
      //     return p_clone;
      // }
-<<<<<<< HEAD
 
     ///@}
     ///@name Parent
@@ -597,8 +596,6 @@
     ///@}
     ///@name Operations
     ///@{
-=======
->>>>>>> f25f45ec
 
     /**
      * @brief Lumping factors for the calculation of the lumped mass matrix
@@ -1284,8 +1281,6 @@
         KRATOS_TRY
         return mPoints[Index];
         KRATOS_CATCH(mPoints);
-<<<<<<< HEAD
-=======
     }
 
     /**
@@ -1309,7 +1304,6 @@
     virtual SizeType NumberOfGeometryParts() const
     {
         return 0;
->>>>>>> f25f45ec
     }
 
     /**
@@ -2997,10 +2991,6 @@
     static const GeometryDimension msGeometryDimension;
 
     PointsArrayType mPoints;
-<<<<<<< HEAD
-=======
-  
->>>>>>> f25f45ec
     ///@}
     ///@name Serialization
     ///@{
