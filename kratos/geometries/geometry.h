--- conflicted
+++ resolved
@@ -638,58 +638,11 @@
     ///@name Dynamic access to internals
     ///@{
 
-<<<<<<< HEAD
-    /* Set s a certain value to the geometry,
-=======
     /* Assigns a value to the geometry,
->>>>>>> 77633dd7
      * according to a variable.
      * Allows dynamic interfaces with each respective geometry.
      */
 
-<<<<<<< HEAD
-    /// Set with bool
-    virtual void Set(
-        const Variable<bool>& rVariable,
-        const bool Input) {}
-
-    /// Set with int
-    virtual void Set(
-        const Variable<int>& rVariable,
-        const int Input) {}
-
-    /// Set with double
-    virtual void Set(
-        const Variable<double>& rVariable,
-        const double Input) {}
-
-    /// Set with array_1d<double, 2>
-    virtual void Set(
-        const Variable<array_1d<double, 2>>& rVariable,
-        const array_1d<double, 2>& rInput) {}
-
-    /// Set with array_1d<double, 3>
-    virtual void Set(
-        const Variable<array_1d<double, 3>>& rVariable,
-        const array_1d<double, 3>& rInput) {}
-
-    /// Set with array_1d<double, 6>
-    virtual void Set(
-        const Variable<array_1d<double, 6>>& rVariable,
-        const array_1d<double, 6>& rInput) {}
-
-    /// Set with Vector
-    virtual void Set(
-        const Variable<Vector>& rVariable,
-        const Vector& rInput) {}
-
-    /// Set with Matrix
-    virtual void Set(
-        const Variable<Matrix>& rVariable,
-        const Matrix& rInput) {}
-
-    /* Calculate either provides get or calculates a certain value,
-=======
     /// Assign with bool
     virtual void Assign(
         const Variable<bool>& rVariable,
@@ -731,81 +684,48 @@
         const Matrix& rInput) {}
 
     /* Calculate either provides, gets or calculates a certain value,
->>>>>>> 77633dd7
      * according to a variable.
      */
 
     /// Calculate with bool
     virtual void Calculate(
         const Variable<bool>& rVariable,
-<<<<<<< HEAD
-        bool& rOutput) {}
-=======
         bool& rOutput) const {}
->>>>>>> 77633dd7
 
     /// Calculate with int
     virtual void Calculate(
         const Variable<int>& rVariable,
-<<<<<<< HEAD
-        int& rOutput) {}
-=======
         int& rOutput) const {}
->>>>>>> 77633dd7
 
     /// Calculate with double
     virtual void Calculate(
         const Variable<double>& rVariable,
-<<<<<<< HEAD
-        double& rOutput) {}
-=======
         double& rOutput) const {}
->>>>>>> 77633dd7
 
     /// Calculate with array_1d<double, 2>
     virtual void Calculate(
         const Variable<array_1d<double, 2>>& rVariable,
-<<<<<<< HEAD
-        array_1d<double, 2>& rOutput) {}
-=======
         array_1d<double, 2>& rOutput) const {}
->>>>>>> 77633dd7
 
     /// Calculate with array_1d<double, 3>
     virtual void Calculate(
         const Variable<array_1d<double, 3>>& rVariable,
-<<<<<<< HEAD
-        array_1d<double, 3>& rOutput) {}
-=======
         array_1d<double, 3>& rOutput) const {}
->>>>>>> 77633dd7
 
     /// Calculate with array_1d<double, 6>
     virtual void Calculate(
         const Variable<array_1d<double, 6>>& rVariable,
-<<<<<<< HEAD
-        array_1d<double, 6>& rOutput) {}
-=======
         array_1d<double, 6>& rOutput) const {}
->>>>>>> 77633dd7
 
     /// Calculate with Vector
     virtual void Calculate(
         const Variable<Vector>& rVariable,
-<<<<<<< HEAD
-        Vector& rOutput) {}
-=======
         Vector& rOutput) const {}
->>>>>>> 77633dd7
 
     /// Calculate with Matrix
     virtual void Calculate(
         const Variable<Matrix>& rVariable,
-<<<<<<< HEAD
-        Matrix& rOutput) {}
-=======
         Matrix& rOutput) const {}
->>>>>>> 77633dd7
 
     ///@}
     ///@name Inquiry
