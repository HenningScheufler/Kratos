//    |  /           |
//    ' /   __| _` | __|  _ \   __|
//    . \  |   (   | |   (   |\__ `
//   _|\_\_|  \__,_|\__|\___/ ____/
//                   Multi-Physics
//
//  License:         BSD License
//                   Kratos default license: kratos/license.txt
//
//  Main authors:    Pooyan Dadvand
//
//

#if !defined(KRATOS_GEOMETRY_DATA_H_INCLUDED )
#define  KRATOS_GEOMETRY_DATA_H_INCLUDED

// System includes

// External includes

// Project includes
#include "includes/ublas_interface.h"
#include "integration/integration_point.h"
#include "geometries/geometry_dimension.h"
#include "geometries/geometry_shape_function_container.h"

namespace Kratos
{

///@name Kratos Globals
///@{

///@}
///@name Type Definitions
///@{

///@}
///@name  Enum's
///@{

///@}
///@name  Functions
///@{

///@}
///@name Kratos Classes
///@{

/** GeometryData base class.As a base class GeometryData has all the common
    interface of Kratos' geometries. Also it contains array of
    pointers to its points, reference to shape functions values in
    all integrations points and also local gradients of shape
    functions evaluated in all integrations points.

    @see Geometry
    @see Element
*/

class GeometryData
{
public:
    ///@name  Enum's
    ///@{

    /** Integration methods implemented in geometry. Each geometry
    supposed to have different integration method for
    integrating. These enums are used to refere to each
    different integration methods:

    - GI_GAUSS_1 gaussian integration with order 1.
    - GI_GAUSS_2 gaussian integration with order 2.
    - GI_GAUSS_3 gaussian integration with order 3.
    - GI_GAUSS_4 gaussian integration with order 4.
    - GI_GAUSS_5 gaussian integration with order 5.
    */
    enum IntegrationMethod {
        GI_GAUSS_1,
        GI_GAUSS_2,
        GI_GAUSS_3,
        GI_GAUSS_4,
        GI_GAUSS_5,
        GI_EXTENDED_GAUSS_1,
        GI_EXTENDED_GAUSS_2,
        GI_EXTENDED_GAUSS_3,
        GI_EXTENDED_GAUSS_4,
        GI_EXTENDED_GAUSS_5,
        NumberOfIntegrationMethods
    };

    enum KratosGeometryFamily
    {
        Kratos_NoElement,
        Kratos_Point,
        Kratos_Linear,
        Kratos_Triangle,
        Kratos_Quadrilateral,
        Kratos_Tetrahedra,
        Kratos_Hexahedra,
        Kratos_Prism,
        Kratos_generic_family
    };

    enum KratosGeometryType
    {
        Kratos_generic_type,
        Kratos_Hexahedra3D20,
        Kratos_Hexahedra3D27,
        Kratos_Hexahedra3D8,
        Kratos_Prism3D15,
        Kratos_Prism3D6,
        Kratos_Quadrilateral2D4,
        Kratos_Quadrilateral2D8,
        Kratos_Quadrilateral2D9,
        Kratos_Quadrilateral3D4,
        Kratos_Quadrilateral3D8,
        Kratos_Quadrilateral3D9,
        Kratos_Tetrahedra3D10,
        Kratos_Tetrahedra3D4,
        Kratos_Triangle2D3,
        Kratos_Triangle2D6,
        Kratos_Triangle3D3,
        Kratos_Triangle3D6,
        Kratos_Line2D2,
        Kratos_Line2D3,
        Kratos_Line3D2,
        Kratos_Line3D3,
        Kratos_Point2D,
        Kratos_Point3D,
        Kratos_Sphere3D1
    };


    ///@}
    ///@name Type Definitions
    ///@{

    /// Pointer definition of GeometryData
    KRATOS_CLASS_POINTER_DEFINITION( GeometryData );

    typedef std::size_t IndexType;
    typedef std::size_t SizeType;

    typedef GeometryShapeFunctionContainer<IntegrationMethod> GeometryShapeFunctionContainerType;

    /** This type used for representing an integration point in
    geometry data. This integration point is a point with an
    additional weight component.
    */
    typedef GeometryShapeFunctionContainerType::IntegrationPointType IntegrationPointType;

    /** A Vector of IntegrationPointType which used to hold
    integration points related to an integration
    method. IntegrationPoints functions used this type to return
    their results.
    */
<<<<<<< HEAD
    typedef GeometryShapeFunctionContainerType::IntegrationPointsArrayType IntegrationPointsArrayType;
=======
    typedef GeometryShapeFunctionContainer<IntegrationMethod>::IntegrationPointsArrayType IntegrationPointsArrayType;
>>>>>>> 6f91aeb6

    /** A Vector of IntegrationPointsArrayType which used to hold
    integration points related to different integration method
    implemented in geometry.
    */
<<<<<<< HEAD
    typedef GeometryShapeFunctionContainerType::IntegrationPointsContainerType IntegrationPointsContainerType;
=======
    typedef GeometryShapeFunctionContainer<IntegrationMethod>::IntegrationPointsContainerType IntegrationPointsContainerType;
>>>>>>> 6f91aeb6

    /** A third order tensor used as shape functions' values
    continer.
    */
<<<<<<< HEAD
    typedef GeometryShapeFunctionContainerType::ShapeFunctionsValuesContainerType ShapeFunctionsValuesContainerType;
=======
    typedef GeometryShapeFunctionContainer<IntegrationMethod>::ShapeFunctionsValuesContainerType ShapeFunctionsValuesContainerType;
>>>>>>> 6f91aeb6

    /** A fourth order tensor used as shape functions' local
    gradients container in geometry data.
    */
<<<<<<< HEAD
    typedef GeometryShapeFunctionContainerType::ShapeFunctionsLocalGradientsContainerType ShapeFunctionsLocalGradientsContainerType;
=======
    typedef GeometryShapeFunctionContainer<IntegrationMethod>::ShapeFunctionsLocalGradientsContainerType ShapeFunctionsLocalGradientsContainerType;
>>>>>>> 6f91aeb6

    /** A third order tensor to hold shape functions'
    gradients. ShapefunctionsLocalGradients function return this
    type as its result.
    */
    typedef DenseVector<Matrix> ShapeFunctionsGradientsType;

    typedef DenseVector<Matrix> ShapeFunctionsSecondDerivativesType;

    /**
     * fourth order tensor to hold the third order derivatives of the
     * shape functions
     */
    typedef DenseVector<DenseVector<Matrix> > ShapeFunctionsThirdDerivativesType;

    ///@}
    ///@name Life Cycle
    ///@{

    /** Complete argument constructor. This constructor gives a
    complete set of arguments to pass all the initial value of
    all the member variables of geometry class. Also it has
    default value for integration variables to make it usefull
    in the case of constructing new geometry without mapping and
    integrating properties.

    @param ThisDimension Dimension of this geometry.

    @param ThisWorkingSpaceDimension Working space dimension. for
    example a triangle 3d is a 2 dimensional shape but can be used
    in 3 dimensional space.

    @param ThisLocalSpaceDimension Local space dimension.
    for example a triangle is a 2 dimensional shape but
    can have 3 dimensional area coordinates l1, l2, l3.

    @param ThisDefaultMethod Default integration method. Its
    default value is gaussian integration with orden one which
    make no deference while in this condition there is no shape
    function database exist and integrating is not possible
    including by default method.

    @param ThisIntegrationPoints All the integration points in
    all methods. This is a Vector of IntegrationPointsArrayType
    and It must have at least four component correspounding to
    four integration method defined now. If there is some
    geometry which don't have all this method implemented
    related points Vector must exist but with zero size. For
    example if a geometry don't have gaussian orden one
    ThisIntegrationPoints[GI_GAUSS_1] must be an empty
    IntegrationPointsArrayType.

    @param ThisShapeFunctionsValues Values of all the shape
    functions evaluated in all integrations points of all
    integration methods. It's a three dimensional array \f$
    F_{ijk} \f$ where i = GI_GAUSS_1,..., GI_GAUSS_4 and j is
    the integration point index and k is the shape function
    index. In the other word component \f$ f_{ijk} \f$ is the
    value of the shape function related to node k evaluated in
    integration point j of i integration method point set. Again
    if there is some integration method unsupported an empty
    Matrix must assigned to related place. For example if a
    geometry don't have gaussian orden four
    ThisShapeFunctionsValues[GI_GAUSS_4] must be an empty
    Matrix.

    @param ThisShapeFunctionsLocalGradients Values of local
    gradients respected to all local coordinates of all the
    shape functions evaluated in all integrations points of all
    integration methods. It's a four dimensional array \f$
    F_{ijkh} \f$ where i = GI_GAUSS_1,..., GI_GAUSS_4 and j is
    the integration point index and k is the shape function
    index and h is local coordinate index. In the other word
    component \f$ f_{ijkh} \f$ is the value of h'th component of
    local gradient of the shape function related to node k
    evaluated in integration point j of i integration method
    point set. Again if there is some integration method
    unsupported an empty ShapeFunctionsGradientsType must
    assigned to related place. For example if a geometry don't
    have gaussian order "2" ThisShapeFunctionsValues[GI_GAUSS_2]
    must be an empty ShapeFunctionsGradientsType.
    */
<<<<<<< HEAD
    GeometryData( SizeType ThisDimension,
                  SizeType ThisWorkingSpaceDimension,
                  SizeType ThisLocalSpaceDimension,
                  IntegrationMethod ThisDefaultMethod,
                  const IntegrationPointsContainerType& ThisIntegrationPoints,
                  const ShapeFunctionsValuesContainerType& ThisShapeFunctionsValues,
                  const ShapeFunctionsLocalGradientsContainerType& ThisShapeFunctionsLocalGradients )
        : mGeometryShapeFunctionContainer(
            GeometryShapeFunctionContainerType(
                ThisDefaultMethod,
                ThisIntegrationPoints,
                ThisShapeFunctionsValues,
                ThisShapeFunctionsLocalGradients))
    {
        mpGeometryDimension = new GeometryDimension(
            ThisDimension,
            ThisWorkingSpaceDimension,
            ThisLocalSpaceDimension);
    }

    GeometryData(GeometryDimension const* pThisGeometryDimension,
=======
    GeometryData(GeometryDimension const *pThisGeometryDimension,
>>>>>>> 6f91aeb6
        IntegrationMethod ThisDefaultMethod,
        const IntegrationPointsContainerType& ThisIntegrationPoints,
        const ShapeFunctionsValuesContainerType& ThisShapeFunctionsValues,
        const ShapeFunctionsLocalGradientsContainerType& ThisShapeFunctionsLocalGradients)
        : mpGeometryDimension(pThisGeometryDimension)
        , mGeometryShapeFunctionContainer(
<<<<<<< HEAD
            GeometryShapeFunctionContainerType(
=======
            GeometryShapeFunctionContainer<IntegrationMethod>(
>>>>>>> 6f91aeb6
                ThisDefaultMethod,
                ThisIntegrationPoints,
                ThisShapeFunctionsValues,
                ThisShapeFunctionsLocalGradients))
    {
    }

<<<<<<< HEAD
    GeometryData(GeometryDimension const* pThisGeometryDimension,
        const GeometryShapeFunctionContainerType& ThisGeometryShapeFunctionContainer)
        : mpGeometryDimension(pThisGeometryDimension)
        , mGeometryShapeFunctionContainer(ThisGeometryShapeFunctionContainer)
=======
    /*
    * Constructor which has a precomputed shape function container.
    * @param pThisGeometryDimension pointer to the dimensional data
    * @param ThisGeometryShapeFunctionContainer including the evaluated
    *        values for the shape functions, it's derivatives and the 
    *        integration points.
    */
    GeometryData(GeometryDimension const *pThisGeometryDimension,
        GeometryShapeFunctionContainer<IntegrationMethod>& ThisGeometryShapeFunctionContainer)
        : mpGeometryDimension(pThisGeometryDimension)
        , mGeometryShapeFunctionContainer(
            GeometryShapeFunctionContainer<IntegrationMethod>(
                ThisGeometryShapeFunctionContainer))
>>>>>>> 6f91aeb6
    {
    }

    /*
    * Copy constructor.
    * Construct this geometry data as a copy of given geometry data.
    */
    GeometryData( const GeometryData& rOther )
        : mpGeometryDimension( rOther.mpGeometryDimension)
        , mGeometryShapeFunctionContainer( rOther.mGeometryShapeFunctionContainer)
    {
    }



    /// Destructor. Do nothing!!!
    virtual ~GeometryData() {}


    ///@}
    ///@name Operators
    ///@{

    /** Assignment operator.

    @note This operator don't copy the points and this
    geometry shares points with given source geometry. It's
    obvious that any change to this geometry's point affect
    source geometry's points too.

    @see Clone
    @see ClonePoints
    */
    GeometryData& operator=( const GeometryData& rOther )
    {
        mpGeometryDimension = rOther.mpGeometryDimension;
        mGeometryShapeFunctionContainer = rOther.mGeometryShapeFunctionContainer;

        return *this;
    }

    ///@}
    ///@name GeometryDimension
    ///@{

    void SetGeometryDimension(GeometryDimension const* pGeometryDimension)
    {
        mpGeometryDimension = pGeometryDimension;
    }

    ///@}
    ///@name Informations
    ///@{

    /** Dimension of the geometry for example a triangle2d is a 2
    dimensional shape

    @return SizeType, dimension of this geometry.
    @see WorkingSpaceDimension()
    @see LocalSpaceDimension()
    */
    SizeType Dimension() const
    {
        return mpGeometryDimension->Dimension();
    }

    /** Working space dimension. for example a triangle is a 2
    dimensional shape but can be used in 3 dimensional space.

    @return SizeType, working space dimension of this geometry.
    @see Dimension()
    @see LocalSpaceDimension()
    */
    SizeType WorkingSpaceDimension() const
    {
        return mpGeometryDimension->WorkingSpaceDimension();
    }

    /** Local space dimension. for example a triangle is a 2
    dimensional shape but can have 3 dimensional area
    coordinates l1, l2, l3.

    @return SizeType, local space dimension of this geometry.
    @see Dimension()
    @see WorkingSpaceDimension()
    */
    SizeType LocalSpaceDimension() const
    {
        return mpGeometryDimension->LocalSpaceDimension();
    }


    ///@}
    ///@name Inquiry
    ///@{

    /** This method confirm you if this geometry has a specific
    integration method or not. This method will be usefull to
    control the geometry before intagrating using a specific
    method. In GeometryData class this method controls if the
    integration points vector respecting to this method is empty
    or not.

    @return bool true if this integration method exist and false if this
    method is not imeplemented for this geometry.
    */
    bool HasIntegrationMethod( IntegrationMethod ThisMethod ) const
    {
        return mGeometryShapeFunctionContainer.HasIntegrationMethod(ThisMethod);
    }

    ///@}
    ///@name Integration
    ///@{

    /** Number of integtation points for default integration
    method. This method just call IntegrationPointsNumber(enum
    IntegrationMethod ThisMethod) with default integration
    method.

    @return SizeType which is the number of integration points
    for default integrating method.
    */

    IntegrationMethod DefaultIntegrationMethod() const
    {
        return mGeometryShapeFunctionContainer.DefaultIntegrationMethod();
    }

    SizeType IntegrationPointsNumber() const
    {
        return mGeometryShapeFunctionContainer.IntegrationPointsNumber();
    }

    /** Number of integtation points for given integration
    method. This method use integration points data base to
    obtain size of the integration points Vector respected to
    given method.

    @return SizeType which is the number of integration points
    for given integrating method.
    */
    SizeType IntegrationPointsNumber( IntegrationMethod ThisMethod ) const
    {
        return mGeometryShapeFunctionContainer.IntegrationPointsNumber(ThisMethod);
    }


    /** Integtation points for default integration
    method. This method just call IntegrationPoints(enum
    IntegrationMethod ThisMethod) with default integration
    method.

    @return const IntegrationPointsArrayType which is Vector of integration points
    for default integrating method.
    */
    const IntegrationPointsArrayType& IntegrationPoints() const
    {
        return mGeometryShapeFunctionContainer.IntegrationPoints();
    }

    /** Integtation points for given integration
    method. This method use integration points data base to
    obtain integration points Vector respected to
    given method.

    @return const IntegrationPointsArrayType which is Vector of integration points
    for default integrating method.
    */
    const IntegrationPointsArrayType& IntegrationPoints(  IntegrationMethod ThisMethod ) const
    {
        return mGeometryShapeFunctionContainer.IntegrationPoints(ThisMethod);
    }

    ///@}
    ///@name Shape Function
    ///@{

    /** This method gives all shape functions values evaluated in all
    integration points of default integration method. It just
    call ShapeFunctionsValues(enum IntegrationMethod ThisMethod)
    with default integration method.There is no calculation and
    it just give it from shape functions values container.

    \note There is no control if the return matrix is empty or not!

    @return Matrix of values of shape functions \f$ F_{ij} \f$
    where i is the integration point index and j is the shape
    function index. In other word component \f$ f_{ij} \f$ is value
    of the shape function corresponding to node j evaluated in
    integration point i of default integration method.

    @see ShapeFunctionValue
    @see ShapeFunctionsLocalGradients
    @see ShapeFunctionLocalGradient
    */
    const Matrix& ShapeFunctionsValues() const
    {
        return mGeometryShapeFunctionContainer.ShapeFunctionsValues();
    }

    /** This method gives all shape functions values evaluated in all
    integration points of given integration method. There is no
    calculation and it just give it from shape functions values
    container.

    \note There is no control if the return matrix is empty or not!

    @param ThisMethod integration method which shape functions
    evaluated in its integration points.

    @return Matrix of values of shape functions \f$ F_{ij} \f$
    where i is the integration point index and j is the shape
    function index. In other word component \f$ f_{ij} \f$ is value
    of the shape function corresponding to node j evaluated in
    integration point i of given integration method.

    @see ShapeFunctionValue
    @see ShapeFunctionsLocalGradients
    @see ShapeFunctionLocalGradient
    */
    const Matrix& ShapeFunctionsValues(  IntegrationMethod ThisMethod ) const
    {
        return mGeometryShapeFunctionContainer.ShapeFunctionsValues(
            ThisMethod);
    }

    /** This method gives value of given shape function evaluated in
    given integration point of default integration method. It just
    call ShapeFunctionValue(IndexType IntegrationPointIndex,
    IndexType ShapeFunctionIndex, enum IntegrationMethod
    ThisMethod) with default integration method. There is no
    calculation and it just give it from shape functions values
    container if they are existing. Otherwise it gives you error
    which this value is not exist.

    @param IntegrationPointIndex index of integration point
    which shape functions evaluated in it.

    @param ShapeFunctionIndex index of node which correspounding
    shape function evaluated in given integration point.

    @return Value of given shape function in given integration
    point of default integration method.

    @see ShapeFunctionsValues
    @see ShapeFunctionsLocalGradients
    @see ShapeFunctionLocalGradient
    */
    double ShapeFunctionValue( IndexType IntegrationPointIndex, IndexType ShapeFunctionIndex ) const
    {
        return mGeometryShapeFunctionContainer.ShapeFunctionValue(
            IntegrationPointIndex,
            ShapeFunctionIndex);
    }

    /** This method gives value of given shape function evaluated in given
    integration point of given integration method. There is no
    calculation and it just give it from shape functions values
    container if they are existing. Otherwise it gives you error
    which this value is not exist.

    @param IntegrationPointIndex index of integration point
    which shape functions evaluated in it.

    @param ShapeFunctionIndex index of node which correspounding
    shape function evaluated in given integration point.

    @param ThisMethod integration method which shape function
    evaluated in its integration point.

    @return Value of given shape function in given integration
    point of given integration method.

    @see ShapeFunctionsValues
    @see ShapeFunctionsLocalGradients
    @see ShapeFunctionLocalGradient
    */
    double ShapeFunctionValue( IndexType IntegrationPointIndex, IndexType ShapeFunctionIndex,  IntegrationMethod ThisMethod ) const
    {
        return mGeometryShapeFunctionContainer.ShapeFunctionValue( IntegrationPointIndex, ShapeFunctionIndex, ThisMethod );
    }

    /** This method gives all shape functions gradients evaluated in all
    integration points of default integration method. It just
    call ShapeFunctionsLocalGradients( IntegrationMethod ThisMethod)
    with default integration method. There is no calculation and
    it just give it from shape functions values container.

    \note There is no control if there is any gradient calculated or not!

    @return shape functions' gradients \f$ F_{ijk} \f$ where i
    is the integration point index and j is the shape function
    index and k is local coordinate index. In other word
    component \f$ f_{ijk} \f$ is k'th component of gradient of
    the shape function corresponding to node j evaluated in
    integration point i of default integration method.

    @see ShapeFunctionsValues
    @see ShapeFunctionValue
    @see ShapeFunctionLocalGradient
    */
    const ShapeFunctionsGradientsType& ShapeFunctionsLocalGradients() const
    {
        return mGeometryShapeFunctionContainer.ShapeFunctionsLocalGradients();
    }

    /** This method gives all shape functions gradients evaluated in
    all integration points of given integration method. There is
    no calculation and it just give it from shape functions
    values container.

    \note There is no control if there is any gradient calculated or not!

    @param ThisMethod integration method which shape functions
    gradients evaluated in its integration points.

    @return shape functions' gradients \f$ F_{ijk} \f$ where i
    is the integration point index and j is the shape function
    index and k is local coordinate index. In other word
    component \f$ f_{ijk} \f$ is k'th component of gradient of
    the shape function corresponding to node j evaluated in
    integration point i of given integration method.

    @see ShapeFunctionsValues
    @see ShapeFunctionValue
    @see ShapeFunctionLocalGradient
    */
    const ShapeFunctionsGradientsType& ShapeFunctionsLocalGradients( IntegrationMethod ThisMethod ) const
    {
        return mGeometryShapeFunctionContainer.ShapeFunctionsLocalGradients(ThisMethod);
    }

    /** This method gives gradient of given shape function evaluated in
    given integration point of default integration method. It just
    call ShapeFunctionLocalGradient(IndexType IntegrationPointIndex,
    IndexType ShapeFunctionIndex,  IntegrationMethod
    ThisMethod) with default integration method. There is no
    calculation and it just give it from shape functions values
    container if they are existing. Otherwise it gives you error
    which this value is not exist.

    @param IntegrationPointIndex index of integration point
    which shape function gradient evaluated in it.

    @param ShapeFunctionIndex index of node which correspounding
    shape function gradient evaluated in given integration point.

    @return Gradient of given shape function in given integration
    point of default integration method.

    @see ShapeFunctionsValues
    @see ShapeFunctionValue
    @see ShapeFunctionsLocalGradients
    */
    const Matrix& ShapeFunctionLocalGradient( IndexType IntegrationPointIndex ) const
    {
        return mGeometryShapeFunctionContainer.ShapeFunctionLocalGradient(IntegrationPointIndex);
    }

    /** This method gives gradient of given shape function evaluated
    in given integration point of given integration
    method. There is no calculation and it just give it from
    shape functions values container if they are
    existing. Otherwise it gives you error which this value is
    not exist.

    @param IntegrationPointIndex index of integration point
    which shape function gradient evaluated in it.

    @param ShapeFunctionIndex index of node which correspounding
    shape function gradient evaluated in given integration point.

    @param ThisMethod integration method which shape function gradient
    evaluated in its integration points.

    @return Gradient of given shape function in given integration
    point of given integration method.

    @see ShapeFunctionsValues
    @see ShapeFunctionValue
    @see ShapeFunctionsLocalGradients
    */
<<<<<<< HEAD
    const Matrix& ShapeFunctionLocalGradient(
        IndexType IntegrationPointIndex,
        IntegrationMethod ThisMethod ) const
=======
    const Matrix& ShapeFunctionLocalGradient( IndexType IntegrationPointIndex,  IntegrationMethod ThisMethod ) const
    {
        return mGeometryShapeFunctionContainer.ShapeFunctionLocalGradient(IntegrationPointIndex, ThisMethod);
    }

    const Matrix& ShapeFunctionLocalGradient( IndexType IntegrationPointIndex, IndexType ShapeFunctionIndex,  IntegrationMethod ThisMethod ) const
>>>>>>> 6f91aeb6
    {
        return mGeometryShapeFunctionContainer.ShapeFunctionLocalGradient(IntegrationPointIndex, ThisMethod);
    }

<<<<<<< HEAD
=======
    /*
    * @brief access to the shape function derivatives.
    * @param DerivativeOrderIndex defines the wanted order of the derivative
    * @param IntegrationPointIndex the corresponding contorl point of this geometry
    * @return the shape function or derivative value related to the input parameters
    *         the matrix is structured: (derivative dN_de / dN_du , the corresponding node)
    */
    const Matrix& ShapeFunctionDerivatives(IndexType DerivativeOrderIndex, IndexType IntegrationPointIndex, IntegrationMethod ThisMethod) const
    {
        return mGeometryShapeFunctionContainer.ShapeFunctionDerivatives(DerivativeOrderIndex, IntegrationPointIndex, ThisMethod);
    }

>>>>>>> 6f91aeb6
    ///@}
    ///@name Input and output
    ///@{

    /// Turn back information as a string.
    virtual std::string Info() const
    {
        return "geometry data";
    }

    /// Print information about this object.
    virtual void PrintInfo( std::ostream& rOStream ) const
    {
        rOStream << "geometry data";
    }

    /// Print object's data.
    virtual void PrintData( std::ostream& rOStream ) const
    {
        rOStream << "    Dimension               : " << mpGeometryDimension->Dimension() << std::endl;
        rOStream << "    working space dimension : " << mpGeometryDimension->WorkingSpaceDimension() << std::endl;
        rOStream << "    Local space dimension   : " << mpGeometryDimension->LocalSpaceDimension();
    }


    ///@}

private:
    ///@name Member Variables
    ///@{

    GeometryDimension const* mpGeometryDimension;

<<<<<<< HEAD
    GeometryShapeFunctionContainerType mGeometryShapeFunctionContainer;
=======
    GeometryShapeFunctionContainer<IntegrationMethod> mGeometryShapeFunctionContainer;
>>>>>>> 6f91aeb6

    ///@}
    ///@name Serialization
    ///@{

    friend class Serializer;

    virtual void save( Serializer& rSerializer ) const
    {
        rSerializer.save("GeometryDimension", mpGeometryDimension);
<<<<<<< HEAD
        //rSerializer.save("DefaultMethod", mDefaultMethod);
        //rSerializer.save("IntegrationPoints", mIntegrationPoints);
        //rSerializer.save("GeometryShapeFunctionContainer", mGeometryShapeFunctionContainer);
=======
        rSerializer.save("GeometryShapeFunctionContainer", mGeometryShapeFunctionContainer);
>>>>>>> 6f91aeb6
    }

    virtual void load( Serializer& rSerializer )
    {
        rSerializer.load("GeometryDimension", const_cast<GeometryDimension*>(mpGeometryDimension));
<<<<<<< HEAD
        //rSerializer.load("DefaultMethod", mDefaultMethod);
        //rSerializer.load("IntegrationPoints", mIntegrationPoints);
        //rSerializer.load("GeometryShapeFunctionContainer", mGeometryShapeFunctionContainer);
=======
        rSerializer.load("GeometryShapeFunctionContainer", mGeometryShapeFunctionContainer);
>>>>>>> 6f91aeb6
    }

    // Private default constructor for serialization
    GeometryData()
    {
    }

    ///@}

}; // Class GeometryData

///@}

///@name Type Definitions
///@{


///@}
///@name Input and output
///@{


/// input stream function
inline std::istream& operator >> ( std::istream& rIStream,
                                   GeometryData& rThis );

/// output stream function
inline std::ostream& operator << ( std::ostream& rOStream,
                                   const GeometryData& rThis )
{
    rThis.PrintInfo( rOStream );
    rOStream << std::endl;
    rThis.PrintData( rOStream );

    return rOStream;
}

///@}

}  // namespace Kratos.

#endif // KRATOS_GEOMETRY_DATA_H_INCLUDED  defined

<|MERGE_RESOLUTION|>--- conflicted
+++ resolved
@@ -137,55 +137,46 @@
     /// Pointer definition of GeometryData
     KRATOS_CLASS_POINTER_DEFINITION( GeometryData );
 
+    /** Type used for indexing in geometry data class. Unsigned int used for indexing
+    point or integration point access methods and also all other
+    methods which need point or integration point index.
+    */
     typedef std::size_t IndexType;
+
+    /** This typed used to return size or dimension in
+    geometry data. Dimension, WorkingSpaceDimension, PointsNumber and
+    ... return this type as their results.
+    */
     typedef std::size_t SizeType;
-
-    typedef GeometryShapeFunctionContainer<IntegrationMethod> GeometryShapeFunctionContainerType;
 
     /** This type used for representing an integration point in
     geometry data. This integration point is a point with an
     additional weight component.
     */
-    typedef GeometryShapeFunctionContainerType::IntegrationPointType IntegrationPointType;
+    typedef IntegrationPoint<3> IntegrationPointType;
 
     /** A Vector of IntegrationPointType which used to hold
     integration points related to an integration
     method. IntegrationPoints functions used this type to return
     their results.
     */
-<<<<<<< HEAD
-    typedef GeometryShapeFunctionContainerType::IntegrationPointsArrayType IntegrationPointsArrayType;
-=======
     typedef GeometryShapeFunctionContainer<IntegrationMethod>::IntegrationPointsArrayType IntegrationPointsArrayType;
->>>>>>> 6f91aeb6
 
     /** A Vector of IntegrationPointsArrayType which used to hold
     integration points related to different integration method
     implemented in geometry.
     */
-<<<<<<< HEAD
-    typedef GeometryShapeFunctionContainerType::IntegrationPointsContainerType IntegrationPointsContainerType;
-=======
     typedef GeometryShapeFunctionContainer<IntegrationMethod>::IntegrationPointsContainerType IntegrationPointsContainerType;
->>>>>>> 6f91aeb6
 
     /** A third order tensor used as shape functions' values
     continer.
     */
-<<<<<<< HEAD
-    typedef GeometryShapeFunctionContainerType::ShapeFunctionsValuesContainerType ShapeFunctionsValuesContainerType;
-=======
     typedef GeometryShapeFunctionContainer<IntegrationMethod>::ShapeFunctionsValuesContainerType ShapeFunctionsValuesContainerType;
->>>>>>> 6f91aeb6
 
     /** A fourth order tensor used as shape functions' local
     gradients container in geometry data.
     */
-<<<<<<< HEAD
-    typedef GeometryShapeFunctionContainerType::ShapeFunctionsLocalGradientsContainerType ShapeFunctionsLocalGradientsContainerType;
-=======
     typedef GeometryShapeFunctionContainer<IntegrationMethod>::ShapeFunctionsLocalGradientsContainerType ShapeFunctionsLocalGradientsContainerType;
->>>>>>> 6f91aeb6
 
     /** A third order tensor to hold shape functions'
     gradients. ShapefunctionsLocalGradients function return this
@@ -268,42 +259,14 @@
     have gaussian order "2" ThisShapeFunctionsValues[GI_GAUSS_2]
     must be an empty ShapeFunctionsGradientsType.
     */
-<<<<<<< HEAD
-    GeometryData( SizeType ThisDimension,
-                  SizeType ThisWorkingSpaceDimension,
-                  SizeType ThisLocalSpaceDimension,
-                  IntegrationMethod ThisDefaultMethod,
-                  const IntegrationPointsContainerType& ThisIntegrationPoints,
-                  const ShapeFunctionsValuesContainerType& ThisShapeFunctionsValues,
-                  const ShapeFunctionsLocalGradientsContainerType& ThisShapeFunctionsLocalGradients )
-        : mGeometryShapeFunctionContainer(
-            GeometryShapeFunctionContainerType(
-                ThisDefaultMethod,
-                ThisIntegrationPoints,
-                ThisShapeFunctionsValues,
-                ThisShapeFunctionsLocalGradients))
-    {
-        mpGeometryDimension = new GeometryDimension(
-            ThisDimension,
-            ThisWorkingSpaceDimension,
-            ThisLocalSpaceDimension);
-    }
-
-    GeometryData(GeometryDimension const* pThisGeometryDimension,
-=======
     GeometryData(GeometryDimension const *pThisGeometryDimension,
->>>>>>> 6f91aeb6
         IntegrationMethod ThisDefaultMethod,
         const IntegrationPointsContainerType& ThisIntegrationPoints,
         const ShapeFunctionsValuesContainerType& ThisShapeFunctionsValues,
         const ShapeFunctionsLocalGradientsContainerType& ThisShapeFunctionsLocalGradients)
         : mpGeometryDimension(pThisGeometryDimension)
         , mGeometryShapeFunctionContainer(
-<<<<<<< HEAD
-            GeometryShapeFunctionContainerType(
-=======
             GeometryShapeFunctionContainer<IntegrationMethod>(
->>>>>>> 6f91aeb6
                 ThisDefaultMethod,
                 ThisIntegrationPoints,
                 ThisShapeFunctionsValues,
@@ -311,12 +274,6 @@
     {
     }
 
-<<<<<<< HEAD
-    GeometryData(GeometryDimension const* pThisGeometryDimension,
-        const GeometryShapeFunctionContainerType& ThisGeometryShapeFunctionContainer)
-        : mpGeometryDimension(pThisGeometryDimension)
-        , mGeometryShapeFunctionContainer(ThisGeometryShapeFunctionContainer)
-=======
     /*
     * Constructor which has a precomputed shape function container.
     * @param pThisGeometryDimension pointer to the dimensional data
@@ -330,7 +287,6 @@
         , mGeometryShapeFunctionContainer(
             GeometryShapeFunctionContainer<IntegrationMethod>(
                 ThisGeometryShapeFunctionContainer))
->>>>>>> 6f91aeb6
     {
     }
 
@@ -714,24 +670,16 @@
     @see ShapeFunctionValue
     @see ShapeFunctionsLocalGradients
     */
-<<<<<<< HEAD
-    const Matrix& ShapeFunctionLocalGradient(
-        IndexType IntegrationPointIndex,
-        IntegrationMethod ThisMethod ) const
-=======
     const Matrix& ShapeFunctionLocalGradient( IndexType IntegrationPointIndex,  IntegrationMethod ThisMethod ) const
     {
         return mGeometryShapeFunctionContainer.ShapeFunctionLocalGradient(IntegrationPointIndex, ThisMethod);
     }
 
     const Matrix& ShapeFunctionLocalGradient( IndexType IntegrationPointIndex, IndexType ShapeFunctionIndex,  IntegrationMethod ThisMethod ) const
->>>>>>> 6f91aeb6
     {
         return mGeometryShapeFunctionContainer.ShapeFunctionLocalGradient(IntegrationPointIndex, ThisMethod);
     }
 
-<<<<<<< HEAD
-=======
     /*
     * @brief access to the shape function derivatives.
     * @param DerivativeOrderIndex defines the wanted order of the derivative
@@ -744,7 +692,6 @@
         return mGeometryShapeFunctionContainer.ShapeFunctionDerivatives(DerivativeOrderIndex, IntegrationPointIndex, ThisMethod);
     }
 
->>>>>>> 6f91aeb6
     ///@}
     ///@name Input and output
     ///@{
@@ -778,11 +725,7 @@
 
     GeometryDimension const* mpGeometryDimension;
 
-<<<<<<< HEAD
-    GeometryShapeFunctionContainerType mGeometryShapeFunctionContainer;
-=======
     GeometryShapeFunctionContainer<IntegrationMethod> mGeometryShapeFunctionContainer;
->>>>>>> 6f91aeb6
 
     ///@}
     ///@name Serialization
@@ -793,25 +736,13 @@
     virtual void save( Serializer& rSerializer ) const
     {
         rSerializer.save("GeometryDimension", mpGeometryDimension);
-<<<<<<< HEAD
-        //rSerializer.save("DefaultMethod", mDefaultMethod);
-        //rSerializer.save("IntegrationPoints", mIntegrationPoints);
-        //rSerializer.save("GeometryShapeFunctionContainer", mGeometryShapeFunctionContainer);
-=======
         rSerializer.save("GeometryShapeFunctionContainer", mGeometryShapeFunctionContainer);
->>>>>>> 6f91aeb6
     }
 
     virtual void load( Serializer& rSerializer )
     {
         rSerializer.load("GeometryDimension", const_cast<GeometryDimension*>(mpGeometryDimension));
-<<<<<<< HEAD
-        //rSerializer.load("DefaultMethod", mDefaultMethod);
-        //rSerializer.load("IntegrationPoints", mIntegrationPoints);
-        //rSerializer.load("GeometryShapeFunctionContainer", mGeometryShapeFunctionContainer);
-=======
         rSerializer.load("GeometryShapeFunctionContainer", mGeometryShapeFunctionContainer);
->>>>>>> 6f91aeb6
     }
 
     // Private default constructor for serialization
