//    |  /           |
//    ' /   __| _` | __|  _ \   __|
//    . \  |   (   | |   (   |\__ `
//   _|\_\_|  \__,_|\__|\___/ ____/
//                   Multi-Physics
//
//  License:         BSD License
//                   Kratos default license: kratos/license.txt
//
//  Main authors:    Thomas Oberbichler
//
//  Ported from the ANurbs library (https://github.com/oberbichler/ANurbs)
//

#if !defined(KRATOS_NURBS_SURFACE_GEOMETRY_H_INCLUDED )
#define  KRATOS_NURBS_SURFACE_GEOMETRY_H_INCLUDED

// System includes

// External includes

// Project includes
#include "geometries/geometry.h"

#include "geometries/nurbs_shape_function_utilities/nurbs_surface_shape_functions.h"
#include "geometries/nurbs_shape_function_utilities/nurbs_interval.h"
#include "geometries/nurbs_shape_function_utilities/nurbs_utilities.h"

#include "utilities/nurbs_utilities/projection_nurbs_geometry_utilities.h"
#include "utilities/quadrature_points_utility.h"

#include "integration/integration_point_utilities.h"

namespace Kratos {

template <int TWorkingSpaceDimension, class TContainerPointType>
class NurbsSurfaceGeometry : public Geometry<typename TContainerPointType::value_type>
{
public:
    ///@name Type Definitions
    ///@{

    typedef typename TContainerPointType::value_type NodeType;

    typedef Geometry<NodeType> BaseType;
    typedef NurbsSurfaceGeometry<TWorkingSpaceDimension, TContainerPointType> GeometryType;

    typedef typename BaseType::IndexType IndexType;
    typedef typename BaseType::SizeType SizeType;

    typedef typename BaseType::CoordinatesArrayType CoordinatesArrayType;
    typedef typename BaseType::PointsArrayType PointsArrayType;
    typedef typename BaseType::GeometriesArrayType GeometriesArrayType;
    typedef typename BaseType::IntegrationPointsArrayType IntegrationPointsArrayType;

    // using base class functionalities.
    using BaseType::CreateQuadraturePointGeometries;
    using BaseType::pGetPoint;
    using BaseType::GetPoint;

    /// Counted pointer of NurbsSurfaceGeometry
    KRATOS_CLASS_POINTER_DEFINITION(NurbsSurfaceGeometry);
    ///@}
    ///@name Life Cycle
    ///@{

    /// Conctructor for B-Spline surfaces
    NurbsSurfaceGeometry(
        const PointsArrayType& rThisPoints,
        const SizeType PolynomialDegreeU,
        const SizeType PolynomialDegreeV,
        const Vector& rKnotsU,
        const Vector& rKnotsV)
        : BaseType(rThisPoints, &msGeometryData)
        , mPolynomialDegreeU(PolynomialDegreeU)
        , mPolynomialDegreeV(PolynomialDegreeV)
        , mKnotsU(rKnotsU)
        , mKnotsV(rKnotsV)
    {
        CheckAndFitKnotVectors();
    }

    /// Conctructor for NURBS surfaces
    NurbsSurfaceGeometry(
        const PointsArrayType& rThisPoints,
        const SizeType PolynomialDegreeU,
        const SizeType PolynomialDegreeV,
        const Vector& rKnotsU,
        const Vector& rKnotsV,
        const Vector& rWeights)
        : BaseType(rThisPoints, &msGeometryData)
        , mPolynomialDegreeU(PolynomialDegreeU)
        , mPolynomialDegreeV(PolynomialDegreeV)
        , mKnotsU(rKnotsU)
        , mKnotsV(rKnotsV)
        , mWeights(rWeights)
    {
        CheckAndFitKnotVectors();

        KRATOS_ERROR_IF(rWeights.size() != rThisPoints.size())
            << "Number of control points and weights do not match!" << std::endl;
    }

    explicit NurbsSurfaceGeometry(const PointsArrayType& ThisPoints)
        : BaseType(ThisPoints, &msGeometryData)
    {
    }

    /// Copy constructor.
    NurbsSurfaceGeometry(NurbsSurfaceGeometry<TWorkingSpaceDimension, TContainerPointType> const& rOther)
        : BaseType(rOther)
        , mPolynomialDegreeU(rOther.mPolynomialDegreeU)
        , mPolynomialDegreeV(rOther.mPolynomialDegreeV)
        , mKnotsU(rOther.mKnotsU)
        , mKnotsV(rOther.mKnotsV)
        , mWeights(rOther.mWeights)
    {
    }

    /// Copy constructor from a geometry with different point type.
    template<class TOtherContainerPointType> NurbsSurfaceGeometry(
        NurbsSurfaceGeometry<TWorkingSpaceDimension, TOtherContainerPointType> const& rOther)
        : BaseType(rOther, &msGeometryData)
        , mPolynomialDegreeU(rOther.mPolynomialDegreeU)
        , mPolynomialDegreeV(rOther.mPolynomialDegreeV)
        , mKnotsU(rOther.mKnotsU)
        , mKnotsV(rOther.mKnotsV)
        , mWeights(rOther.mWeights)
    {
    }

    /// Destructor.
    ~NurbsSurfaceGeometry() override = default;

    ///@}
    ///@name Operators
    ///@{

    /// Assignment operator.
    NurbsSurfaceGeometry& operator=(const NurbsSurfaceGeometry& rOther)
    {
        BaseType::operator=(rOther);
        mPolynomialDegreeU = rOther.mPolynomialDegreeU;
        mPolynomialDegreeV = rOther.mPolynomialDegreeV;
        mKnotsU = rOther.mKnotsU;
        mKnotsV = rOther.mKnotsV;
        mWeights = rOther.mWeights;
        return *this;
    }

    /// @brief Assignment operator for geometries with different point type.
    template<class TOtherContainerPointType>
    NurbsSurfaceGeometry& operator=(
        NurbsSurfaceGeometry<TWorkingSpaceDimension, TOtherContainerPointType> const & rOther)
    {
        BaseType::operator=(rOther);
        mPolynomialDegreeU = rOther.mPolynomialDegreeU;
        mPolynomialDegreeV = rOther.mPolynomialDegreeV;
        mKnotsU = rOther.mKnotsU;
        mKnotsV = rOther.mKnotsV;
        mWeights = rOther.mWeights;
        return *this;
    }

    ///@}
    ///@name Operations
    ///@{

    typename BaseType::Pointer Create(
        PointsArrayType const& ThisPoints) const override
    {
        return Kratos::make_shared<NurbsSurfaceGeometry>(ThisPoints);
    }

    ///@}
    ///@name Geometrical Information
    ///@{

    /// Returns number of points per direction.
    SizeType PointsNumberInDirection(IndexType LocalDirectionIndex) const override
    {
        if (LocalDirectionIndex == 0) {
            return this->NumberOfControlPointsU();
        }
        else if (LocalDirectionIndex == 1) {
            return this->NumberOfControlPointsV();
        }
        KRATOS_ERROR << "Possible direction index in NurbsSurfaceGeometry reaches from 0-1. Given direction index: "
            << LocalDirectionIndex << std::endl;
    }

    ///@}
    ///@name Mathematical Informations
    ///@{

    /// Return polynomial degree of the surface in direction 0 or 1
    SizeType PolynomialDegree(IndexType LocalDirectionIndex) const override
    {
        KRATOS_DEBUG_ERROR_IF(LocalDirectionIndex > 1)
            << "Trying to access polynomial degree in direction " << LocalDirectionIndex
            << " from NurbsSurfaceGeometry #" << this->Id() << ". Nurbs surfaces have only two directions."
            << std::endl;

        if (LocalDirectionIndex == 0) {
            return mPolynomialDegreeU;
        }
        else {
            return mPolynomialDegreeV;
        }
    }

    ///@}
    ///@name Dynamic access to internals
    ///@{

    /// Calculate with array_1d<double, 3>
    void Calculate(
        const Variable<array_1d<double, 3>>& rVariable,
        array_1d<double, 3>& rOutput) const override
    {
        if (rVariable == CHARACTERISTIC_GEOMETRY_LENGTH)
        {
            const CoordinatesArrayType local_coordinates = rOutput;
            CalculateEstimatedKnotLengthness(rOutput, local_coordinates);
        }
    }

    ///@}
    ///@name Get and Set functions
    ///@{

    void SetInternals(
        const PointsArrayType& rThisPoints,
        const SizeType PolynomialDegreeU,
        const SizeType PolynomialDegreeV,
        const Vector& rKnotsU,
        const Vector& rKnotsV,
        const Vector& rWeights)
    {
        this->Points() = rThisPoints;
        mPolynomialDegreeU = PolynomialDegreeU;
        mPolynomialDegreeV = PolynomialDegreeV;
        mKnotsU = rKnotsU;
        mKnotsV = rKnotsV;
        mWeights = rWeights;

        CheckAndFitKnotVectors();

        KRATOS_ERROR_IF(rWeights.size() != rThisPoints.size())
            << "Number of control points and weights do not match!" << std::endl;
    }

    /// @return returns the polynomial degree 'p' in u direction.
    SizeType PolynomialDegreeU() const
    {
        return mPolynomialDegreeU;
    }

    /// @return returns the polynomial degree 'p' in u direction.
    SizeType PolynomialDegreeV() const
    {
        return mPolynomialDegreeV;
    }

    /* Get Knot vector in u-direction. This vector is defined to have
    a multiplicity of p at the beginning and end (NOT: p + 1).
    @return knot vector. */
    const Vector& KnotsU() const
    {
        return mKnotsU;
    }

    /* Get Knot vector in v-direction. This vector is defined to have
    a multiplicity of p at the beginning and end (NOT: p + 1).
    @return knot vector. */
    const Vector& KnotsV() const
    {
        return mKnotsV;
    }

    /// @return Gives the size of the knot vector in u-direction.
    SizeType NumberOfKnotsU() const
    {
        return mKnotsU.size();
    }

    /// @return Gives the size of the knot vector in v-direction.
    SizeType NumberOfKnotsV() const
    {
        return mKnotsV.size();
    }

    /* Checks if shape functions are rational or not.
     * @return true if NURBS, false if B-Splines only (all weights are considered as 1) */
    bool IsRational() const
    {
        if (mWeights.size() == 0)
            return false;
        else {
            for (IndexType i = 0; i < mWeights.size(); ++i) {
                if (std::abs(mWeights[i] - 1.0) > 1e-8) {
                    return true;
                }
            }
            return false;
        }
    }

    /* Get Weights vector. All values are 1.0 for B-Splines, for NURBS those can be unequal 1.0.
     * @return weights vector.
     */
    const Vector& Weights() const
    {
        return mWeights;
    }

    SizeType NumberOfControlPointsU() const
    {
        return NumberOfKnotsU() - PolynomialDegreeU() + 1;
    }

    SizeType NumberOfControlPointsV() const
    {
        return NumberOfKnotsV() - PolynomialDegreeV() + 1;
    }

    /// Returns the number of spans in DirectionIndex=0:U and DirectionIndex=1:V (which are larger than 0).
    SizeType NumberOfKnotSpans(IndexType DirectionIndex) const
    {
        SizeType knot_span_counter = 0;
        if (DirectionIndex == 0) {
            for (IndexType i = 0; i < mKnotsU.size() - 1; i++) {
                if (std::abs(mKnotsU[i] - mKnotsU[i + 1]) > 1e-6) {
                    knot_span_counter++;
                }
            }
        }
        else if (DirectionIndex == 1) {
            for (IndexType i = 0; i < mKnotsV.size() - 1; i++) {
                if (std::abs(mKnotsV[i] - mKnotsV[i + 1]) > 1e-6) {
                    knot_span_counter++;
                }
            }
        } else {
            KRATOS_ERROR << "NurbsSurfaceGeometry::NumberOfKnotSpans: Direction index: "
                << DirectionIndex << " not available. Options are: 0 and 1." << std::endl;
        }
        return knot_span_counter;
    }

    /* @brief Provides all knot spans within direction u.
     * @param return vector of span intervals.
     * @param index of direction: 0: U; 1: V.
     */
    void SpansLocalSpace(std::vector<double>& rSpans, IndexType DirectionIndex) const override
    {
        rSpans.resize(this->NumberOfKnotSpans(DirectionIndex) + 1);

        if (DirectionIndex == 0) {
            rSpans[0] = mKnotsU[0];

            IndexType counter = 1;
            for (IndexType i = 0; i < mKnotsU.size() - 1; i++) {
                if (std::abs(mKnotsU[i] - mKnotsU[i + 1]) > 1e-6) {
                    rSpans[counter] = mKnotsU[i + 1];
                    counter++;
                }
            }
        }
        else if (DirectionIndex == 1) {
            rSpans[0] = mKnotsV[0];

            IndexType counter = 1;
            for (IndexType i = 0; i < mKnotsV.size() - 1; i++) {
                if (std::abs(mKnotsV[i] - mKnotsV[i + 1]) > 1e-6) {
                    rSpans[counter] = mKnotsV[i + 1];
                    counter++;
                }
            }
        } else {
            KRATOS_ERROR << "NurbsSurfaceGeometry::Spans: Direction index: "
                << DirectionIndex << " not available. Options are: 0 and 1." << std::endl;
        }
    }

    /* Provides the natural boundaries of the NURBS/B-Spline surface.
     * @return domain interval.
     */
    NurbsInterval DomainIntervalU() const
    {
        return NurbsInterval(
            mKnotsU[mPolynomialDegreeU - 1],
            mKnotsU[NumberOfKnotsU() - mPolynomialDegreeU]);
    }

    /* Provides the natural boundaries of the NURBS/B-Spline surface.
     * @return domain interval.
     */
    NurbsInterval DomainIntervalV() const
    {
        return NurbsInterval(
            mKnotsV[mPolynomialDegreeV - 1],
            mKnotsV[NumberOfKnotsV() - mPolynomialDegreeV]);
    }

    /* Provides all knot span intervals of the surface in u-direction.
     * @return vector of knot span intervals.
     */
    std::vector<NurbsInterval> KnotSpanIntervalsU() const
    {
        const SizeType first_span = mPolynomialDegreeU - 1;
        const SizeType last_span = NumberOfKnotsU() - mPolynomialDegreeU - 1;

        const SizeType number_of_spans = last_span - first_span + 1;

        std::vector<NurbsInterval> result(number_of_spans);

        for (IndexType i = 0; i < number_of_spans; i++) {
            const double t0 = mKnotsU[first_span + i];
            const double t1 = mKnotsU[first_span + i + 1];

            result[i] = NurbsInterval(t0, t1);
        }

        return result;
    }

    /* Provides all knot span intervals of the surface in u-direction.
     * @return vector of knot span intervals.
     */
    std::vector<NurbsInterval> KnotSpanIntervalsV() const
    {
        const SizeType first_span = mPolynomialDegreeV - 1;
        const SizeType last_span = NumberOfKnotsV() - mPolynomialDegreeV - 1;

        const SizeType number_of_spans = last_span - first_span + 1;

        std::vector<NurbsInterval> result(number_of_spans);

        for (IndexType i = 0; i < number_of_spans; i++) {
            const double t0 = mKnotsV[first_span + i];
            const double t1 = mKnotsV[first_span + i + 1];

            result[i] = NurbsInterval(t0, t1);
        }

        return result;
    }

    void CalculateEstimatedKnotLengthness(
        CoordinatesArrayType& rKnotLengthness,
        const CoordinatesArrayType& rLocalCoordinates) const
    {
        const IndexType SpanU = NurbsUtilities::GetLowerSpan(PolynomialDegreeU(), KnotsU(), rLocalCoordinates[0]);
        const IndexType SpanV = NurbsUtilities::GetLowerSpan(PolynomialDegreeV(), KnotsV(), rLocalCoordinates[1]);

        CoordinatesArrayType p1, p2, p3, p4;
        CoordinatesArrayType gp1, gp2, gp3, gp4;
        p1[0] = mKnotsU[SpanU];
        p1[1] = mKnotsV[SpanV];
        p1[2] = 0;

        p2[0] = mKnotsU[SpanU + 1];
        p2[1] = mKnotsV[SpanV];
        p2[2] = 0;

        p3[0] = mKnotsU[SpanU + 1];
        p3[1] = mKnotsV[SpanV + 1];
        p3[2] = 0;

        p4[0] = mKnotsU[SpanU];
        p4[1] = mKnotsV[SpanV + 1];
        p4[2] = 0;

        GlobalCoordinates(gp1, p1);
        GlobalCoordinates(gp2, p2);
        GlobalCoordinates(gp3, p3);
        GlobalCoordinates(gp4, p4);

        rKnotLengthness[0] = (norm_2(gp1 - gp2) + norm_2(gp3 - gp4)) / 2;
        rKnotLengthness[1] = (norm_2(gp1 - gp4) + norm_2(gp2 - gp3)) / 2;
        rKnotLengthness[2] = 0;
    }

    ///@}
    ///@name Integration Info
    ///@{

    /// Provides the default integration dependent on the polynomial degree of the underlying surface.
    IntegrationInfo GetDefaultIntegrationInfo() const override
    {
        return IntegrationInfo(
            { PolynomialDegreeU() + 1, PolynomialDegreeV() + 1 },
            { IntegrationInfo::QuadratureMethod::GAUSS, IntegrationInfo::QuadratureMethod::GAUSS });
    }

    ///@}
    ///@name Integration Points
    ///@{

    /* Creates integration points according to the polynomial degrees.
     * @param return integration points.
     */
    void CreateIntegrationPoints(
        IntegrationPointsArrayType& rIntegrationPoints,
        IntegrationInfo& rIntegrationInfo) const override
    {
        const SizeType points_in_u = PolynomialDegreeU() + 1;
        const SizeType points_in_v = PolynomialDegreeV() + 1;

        CreateIntegrationPoints(
            rIntegrationPoints, points_in_u, points_in_v);
    }

    /* Creates integration points according to the input parameter.
     * @param return integration points.
     * @param points in u direction per span.
     * @param points in v direction per span.
     */
    void CreateIntegrationPoints(
        IntegrationPointsArrayType& rIntegrationPoints,
        SizeType NumPointsPerSpanU,
        SizeType NumPointsPerSpanV) const
    {
        auto knot_span_intervals_u = KnotSpanIntervalsU();
        auto knot_span_intervals_v = KnotSpanIntervalsV();

        const SizeType number_of_integration_points =
            knot_span_intervals_u.size() * knot_span_intervals_v.size()
            * NumPointsPerSpanU * NumPointsPerSpanV;

        if (rIntegrationPoints.size() != number_of_integration_points) {
            rIntegrationPoints.resize(number_of_integration_points);
        }

        typename IntegrationPointsArrayType::iterator integration_point_iterator = rIntegrationPoints.begin();

        for (IndexType i = 0; i < knot_span_intervals_u.size(); ++i) {
            for (IndexType j = 0; j < knot_span_intervals_v.size(); ++j) {
                IntegrationPointUtilities::IntegrationPoints2D(
                    integration_point_iterator,
                    NumPointsPerSpanU, NumPointsPerSpanV,
                    knot_span_intervals_u[i].GetT0(), knot_span_intervals_u[i].GetT1(),
                    knot_span_intervals_v[j].GetT0(), knot_span_intervals_v[j].GetT1());
            }
        }
    }

    ///@}
    ///@name Operations
    ///@{

    /* @brief creates a list of quadrature point geometries
     *        from a list of integration points.
     *
     * @param rResultGeometries list of quadrature point geometries.
     * @param rIntegrationPoints list of provided integration points.
     * @param NumberOfShapeFunctionDerivatives the number of evaluated
     *        derivatives of shape functions at the quadrature point geometries.
     *
     * @see quadrature_point_geometry.h
     */
    void CreateQuadraturePointGeometries(
        GeometriesArrayType& rResultGeometries,
        IndexType NumberOfShapeFunctionDerivatives,
        const IntegrationPointsArrayType& rIntegrationPoints,
        IntegrationInfo& rIntegrationInfo) override
    {
        // shape function container.
        NurbsSurfaceShapeFunction shape_function_container(
            mPolynomialDegreeU, mPolynomialDegreeV, NumberOfShapeFunctionDerivatives);

        // Resize containers.
        if (rResultGeometries.size() != rIntegrationPoints.size())
            rResultGeometries.resize(rIntegrationPoints.size());

        auto default_method = this->GetDefaultIntegrationMethod();
        SizeType num_nonzero_cps = shape_function_container.NumberOfNonzeroControlPoints();

        Matrix N(1, num_nonzero_cps);
        DenseVector<Matrix> shape_function_derivatives(NumberOfShapeFunctionDerivatives - 1);
        for (IndexType i = 0; i < NumberOfShapeFunctionDerivatives - 1; i++) {
            shape_function_derivatives[i].resize(num_nonzero_cps, i + 2);
        }

        for (IndexType i = 0; i < rIntegrationPoints.size(); ++i)
        {
            if (IsRational()) {
                shape_function_container.ComputeNurbsShapeFunctionValues(
                    mKnotsU, mKnotsV, mWeights, rIntegrationPoints[i][0], rIntegrationPoints[i][1]);
            }
            else {
                shape_function_container.ComputeBSplineShapeFunctionValues(
                    mKnotsU, mKnotsV, rIntegrationPoints[i][0], rIntegrationPoints[i][1]);
            }

            /// Get List of Control Points
            PointsArrayType nonzero_control_points(num_nonzero_cps);
            auto cp_indices = shape_function_container.ControlPointIndices(
                NumberOfControlPointsU(), NumberOfControlPointsV());
            for (IndexType j = 0; j < num_nonzero_cps; j++) {
                nonzero_control_points(j) = pGetPoint(cp_indices[j]);
            }
            /// Get Shape Functions N
            for (IndexType j = 0; j < num_nonzero_cps; j++) {
                N(0, j) = shape_function_container(j, 0);
            }

            /// Get Shape Function Derivatives DN_De, ...
            if (NumberOfShapeFunctionDerivatives > 0) {
                IndexType shape_derivative_index = 1;
                for (IndexType n = 0; n < NumberOfShapeFunctionDerivatives - 1; n++) {
                    for (IndexType k = 0; k < n + 2; k++) {
                        for (IndexType j = 0; j < num_nonzero_cps; j++) {
                            shape_function_derivatives[n](j, k) = shape_function_container(j, shape_derivative_index + k);
                        }
                    }
                    shape_derivative_index += n + 2;
                }
            }

            GeometryShapeFunctionContainer<GeometryData::IntegrationMethod> data_container(
                default_method, rIntegrationPoints[i],
                N, shape_function_derivatives);

            rResultGeometries(i) = CreateQuadraturePointsUtility<NodeType>::CreateQuadraturePoint(
                this->WorkingSpaceDimension(), 2, data_container, nonzero_control_points, this);
        }
    }

    ///@}
    ///@name Operations
    ///@{

    /**
    * @brief Projects a certain point on the geometry, or finds
    *        the closest point, depending on the provided
    *        initial guess. The external point does not necessary
    *        lay on the geometry.
    *        It shall deal as the interface to the mathematical
    *        projection function e.g. the Newton-Raphson.
    *        Thus, the breaking criteria does not necessarily mean
    *        that it found a point on the surface, if it is really
    *        the closest if or not. It shows only if the breaking
    *        criteria, defined by the tolerance is reached.
    *
    *        This function requires an initial guess, provided by
    *        rProjectedPointLocalCoordinates.
    *        This function can be a very costly operation.
    *
    * @param rPointGlobalCoordinates the point to which the
    *        projection has to be found.
    * @param rProjectedPointLocalCoordinates the location of the
    *        projection in local coordinates.
    *        The variable is as initial guess!
    * @param Tolerance accepted of orthogonal error to projection.
    * @return It is chosen to take an int as output parameter to
    *         keep more possibilities within the interface.
    *         0 -> failed
    *         1 -> converged
    */
<<<<<<< HEAD
    KRATOS_DEPRECATED_MESSAGE("This method is deprecated. Use either \'ProjectionPointLocalToLocalSpace\' or \'ProjectionPointGlobalToLocalSpace\' instead.")
    int ProjectionPoint(
=======
    int ProjectionPointGlobalToLocalSpace(
>>>>>>> 9bc5af35
        const CoordinatesArrayType& rPointGlobalCoordinates,
        CoordinatesArrayType& rProjectedPointLocalCoordinates,
        const double Tolerance = std::numeric_limits<double>::epsilon()
    ) const override
    {
        CoordinatesArrayType point_global_coordinates;

        return ProjectionNurbsGeometryUtilities::NewtonRaphsonSurface(
            rProjectedPointLocalCoordinates,
            rPointGlobalCoordinates,
            point_global_coordinates,
            *this,
            20, Tolerance);
    }

    /** This method maps from dimension space to working space.
    * @param rResult array_1d<double, 3> with the coordinates in working space
    * @param LocalCoordinates The local coordinates in dimension space,
                              here only the first 2 entries are taken into account.
    * @return array_1d<double, 3> with the coordinates in working space
    * @see PointLocalCoordinates
    */
    CoordinatesArrayType& GlobalCoordinates(
        CoordinatesArrayType& rResult,
        const CoordinatesArrayType& rLocalCoordinates
    ) const override
    {
        NurbsSurfaceShapeFunction shape_function_container(mPolynomialDegreeU, mPolynomialDegreeV, 0);

        if (IsRational()) {
            shape_function_container.ComputeNurbsShapeFunctionValues(
                mKnotsU, mKnotsV, mWeights, rLocalCoordinates[0], rLocalCoordinates[1]);
        }
        else {
            shape_function_container.ComputeBSplineShapeFunctionValues(
                mKnotsU, mKnotsV, rLocalCoordinates[0], rLocalCoordinates[1]);
        }

        noalias(rResult) = ZeroVector(3);
        for (IndexType u = 0; u <= PolynomialDegreeU(); u++) {
            for (IndexType v = 0; v <= PolynomialDegreeV(); v++) {
                IndexType cp_index_u = shape_function_container.GetFirstNonzeroControlPointU() + u;
                IndexType cp_index_v = shape_function_container.GetFirstNonzeroControlPointV() + v;

                const IndexType index = NurbsUtilities::GetVectorIndexFromMatrixIndices(
                    NumberOfControlPointsU(), NumberOfControlPointsV(), cp_index_u, cp_index_v);

                rResult += (*this)[index] * shape_function_container(u, v, 0);
            }
        }

        return rResult;
    }

    /** This method maps from local space to working space and computes the
    *   number of derivatives at the local space parameter in the dimension of the object.
    * @param LocalCoordinates The local coordinates in dimension space
    * @param Derivative Number of computed derivatives
    * @return std::vector<array_1d<double, 3>> with the coordinates in working space
    * @see PointLocalCoordinates
    */
    void GlobalSpaceDerivatives(
        std::vector<CoordinatesArrayType>& rGlobalSpaceDerivatives,
        const CoordinatesArrayType& rLocalCoordinates,
        const SizeType DerivativeOrder) const override
    {
        NurbsSurfaceShapeFunction shape_function_container(mPolynomialDegreeU, mPolynomialDegreeV, DerivativeOrder);

        if (IsRational()) {
            shape_function_container.ComputeNurbsShapeFunctionValues(
                mKnotsU, mKnotsV, mWeights, rLocalCoordinates[0], rLocalCoordinates[1]);
        }
        else {
            shape_function_container.ComputeBSplineShapeFunctionValues(
                mKnotsU, mKnotsV, rLocalCoordinates[0], rLocalCoordinates[1]);
        }

        if (rGlobalSpaceDerivatives.size() != shape_function_container.NumberOfShapeFunctionRows()) {
            rGlobalSpaceDerivatives.resize(shape_function_container.NumberOfShapeFunctionRows());
        }

        for (IndexType shape_function_row_i = 0;
            shape_function_row_i < shape_function_container.NumberOfShapeFunctionRows();
            shape_function_row_i++) {
            for (IndexType u = 0; u <= PolynomialDegreeU(); u++) {
                for (IndexType v = 0; v <= PolynomialDegreeV(); v++) {
                    IndexType cp_index_u = shape_function_container.GetFirstNonzeroControlPointU() + u;
                    IndexType cp_index_v = shape_function_container.GetFirstNonzeroControlPointV() + v;

                    const IndexType index = NurbsUtilities::GetVectorIndexFromMatrixIndices(
                        NumberOfControlPointsU(), NumberOfControlPointsV(), cp_index_u, cp_index_v);

                    if (u == 0 && v==0)
                        rGlobalSpaceDerivatives[shape_function_row_i] =
                        (*this)[index] * shape_function_container(u, v, shape_function_row_i);
                    else
                        rGlobalSpaceDerivatives[shape_function_row_i] +=
                        (*this)[index] * shape_function_container(u, v, shape_function_row_i);
                }
            }
        }
    }

    ///@}
    ///@name Shape Function
    ///@{

    Vector& ShapeFunctionsValues(
        Vector &rResult,
        const CoordinatesArrayType& rCoordinates) const override
    {
        NurbsSurfaceShapeFunction shape_function_container(mPolynomialDegreeU, mPolynomialDegreeV, 0);

        if (IsRational()) {
            shape_function_container.ComputeNurbsShapeFunctionValues(mKnotsU, mKnotsV, mWeights, rCoordinates[0], rCoordinates[1]);
        }
        else {
            shape_function_container.ComputeBSplineShapeFunctionValues(mKnotsU, mKnotsV, rCoordinates[0], rCoordinates[1]);
        }

        if (rResult.size() != shape_function_container.NumberOfNonzeroControlPoints())
            rResult.resize(shape_function_container.NumberOfNonzeroControlPoints());

        for (IndexType i = 0; i < shape_function_container.NumberOfNonzeroControlPoints(); i++) {
            rResult[i] = shape_function_container(i, 0);
        }

        return rResult;
    }

    Matrix& ShapeFunctionsLocalGradients(
        Matrix& rResult,
        const CoordinatesArrayType& rCoordinates) const override
    {
        NurbsSurfaceShapeFunction shape_function_container(mPolynomialDegreeU, mPolynomialDegreeV, 0);

        if (IsRational()) {
            shape_function_container.ComputeNurbsShapeFunctionValues(mKnotsU, mKnotsV, mWeights, rCoordinates[0], rCoordinates[1]);
        }
        else {
            shape_function_container.ComputeBSplineShapeFunctionValues(mKnotsU, mKnotsV, rCoordinates[0], rCoordinates[1]);
        }

        if (rResult.size1() != 2
            && rResult.size2() != shape_function_container.NumberOfNonzeroControlPoints())
            rResult.resize(2, shape_function_container.NumberOfNonzeroControlPoints());

        for (IndexType i = 0; i < shape_function_container.NumberOfNonzeroControlPoints(); i++) {
            rResult(0, i) = shape_function_container(i, 1);
            rResult(1, i) = shape_function_container(i, 2);
        }

        return rResult;
    }

    ///@}
    ///@name Information
    ///@{
    std::string Info() const override
    {
        return std::to_string(TWorkingSpaceDimension) + " dimensional nurbs surface.";
    }

    void PrintInfo(std::ostream& rOStream) const override
    {
        rOStream << TWorkingSpaceDimension << " dimensional nurbs surface.";
    }

    void PrintData(std::ostream& rOStream) const override
    {
    }
    ///@}

private:
    ///@name Private Static Member Variables
    ///@{

    static const GeometryData msGeometryData;

    static const GeometryDimension msGeometryDimension;

    ///@}
    ///@name Private Member Variables
    ///@{

    SizeType mPolynomialDegreeU;
    SizeType mPolynomialDegreeV;
    Vector mKnotsU;
    Vector mKnotsV;
    Vector mWeights;

    ///@}
    ///@name Private Operations
    ///@{

    /*
    * @brief Checks if the knot vector is coinciding with the number of
    *        control points and the polynomial degree. If the knot vectors
    *        have a multiplicity of p+1 in the beginning, it is reduced to p.
    */
    void CheckAndFitKnotVectors()
    {
        SizeType num_control_points = this->size();

        if (num_control_points !=
            (NurbsUtilities::GetNumberOfControlPoints(mPolynomialDegreeU, mKnotsU.size())
                * NurbsUtilities::GetNumberOfControlPoints(mPolynomialDegreeV, mKnotsV.size()))) {
            if (num_control_points ==
                (NurbsUtilities::GetNumberOfControlPoints(mPolynomialDegreeU, mKnotsU.size() - 2)
                    * NurbsUtilities::GetNumberOfControlPoints(mPolynomialDegreeV, mKnotsV.size() - 2))) {
                Vector KnotsU = ZeroVector(mKnotsU.size() - 2);
                for (SizeType i = 0; i < mKnotsU.size() - 2; ++i) {
                    KnotsU[i] = mKnotsU[i + 1];
                }
                mKnotsU = KnotsU;

                Vector KnotsV = ZeroVector(mKnotsV.size() - 2);
                for (SizeType i = 0; i < mKnotsV.size() - 2; ++i) {
                    KnotsV[i] = mKnotsV[i + 1];
                }
                mKnotsV = KnotsV;
            } else {
                KRATOS_ERROR
                    << "Number of controls points and polynomial degrees and number of knots do not match! " << std::endl
                    << " P: " << mPolynomialDegreeU << ", Q: " << mPolynomialDegreeV
                    << ", number of knots u: " << mKnotsU.size() << ", number of knots v: " << mKnotsV.size()
                    << ", number of control points: " << num_control_points << std::endl
                    << "Following condition must be achieved: ControlPoints.size() = (KnotsU.size() - P + 1) * (KnotsV.size() - Q + 1)"
                    << std::endl;
            }
        }
    }

    ///@}
    ///@name Private Serialization
    ///@{

    friend class Serializer;

    void save(Serializer& rSerializer) const override
    {
        KRATOS_SERIALIZE_SAVE_BASE_CLASS(rSerializer, BaseType);
        rSerializer.save("PolynomialDegreeU", mPolynomialDegreeU);
        rSerializer.save("PolynomialDegreeV", mPolynomialDegreeV);
        rSerializer.save("KnotsU", mKnotsU);
        rSerializer.save("KnotsV", mKnotsV);
        rSerializer.save("Weights", mWeights);
    }

    void load(Serializer& rSerializer) override
    {
        KRATOS_SERIALIZE_LOAD_BASE_CLASS(rSerializer, BaseType);
        rSerializer.load("PolynomialDegreeU", mPolynomialDegreeU);
        rSerializer.load("PolynomialDegreeV", mPolynomialDegreeV);
        rSerializer.load("KnotsU", mKnotsU);
        rSerializer.load("KnotsV", mKnotsV);
        rSerializer.load("Weights", mWeights);
    }

    NurbsSurfaceGeometry() : BaseType(PointsArrayType(), &msGeometryData) {};

    ///@}

}; // class NurbsSurfaceGeometry

template<int TWorkingSpaceDimension, class TPointType>
const GeometryData NurbsSurfaceGeometry<TWorkingSpaceDimension, TPointType>::msGeometryData(
    &msGeometryDimension,
    GeometryData::GI_GAUSS_1,
    {}, {}, {});

template<int TWorkingSpaceDimension, class TPointType>
const GeometryDimension NurbsSurfaceGeometry<TWorkingSpaceDimension, TPointType>::msGeometryDimension(
    2, TWorkingSpaceDimension, 2);

} // namespace Kratos

#endif // KRATOS_NURBS_SURFACE_GEOMETRY_H_INCLUDED defined<|MERGE_RESOLUTION|>--- conflicted
+++ resolved
@@ -659,12 +659,7 @@
     *         0 -> failed
     *         1 -> converged
     */
-<<<<<<< HEAD
-    KRATOS_DEPRECATED_MESSAGE("This method is deprecated. Use either \'ProjectionPointLocalToLocalSpace\' or \'ProjectionPointGlobalToLocalSpace\' instead.")
-    int ProjectionPoint(
-=======
     int ProjectionPointGlobalToLocalSpace(
->>>>>>> 9bc5af35
         const CoordinatesArrayType& rPointGlobalCoordinates,
         CoordinatesArrayType& rProjectedPointLocalCoordinates,
         const double Tolerance = std::numeric_limits<double>::epsilon()
