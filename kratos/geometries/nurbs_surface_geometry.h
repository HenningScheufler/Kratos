--- conflicted
+++ resolved
@@ -196,19 +196,6 @@
     ///@{
 
     /// Returns number of points per direction.
-<<<<<<< HEAD
-    SizeType PointsNumberInDirection(IndexType DirectionIndex) const override
-    {
-        if (DirectionIndex == 0) {
-            return this->NumberOfControlPointsU();
-        }
-        else if (DirectionIndex == 1) {
-            return this->NumberOfControlPointsV();
-        }
-        KRATOS_DEBUG_ERROR_IF(DirectionIndex > 2) << "Possible direction index in NurbsSurfaceGeometry reaches from 0-2. Given direction index: "
-            << DirectionIndex << std::endl;
-        return 1;
-=======
     SizeType PointsNumberInDirection(IndexType LocalDirectionIndex) const override
     {
         if (LocalDirectionIndex == 0) {
@@ -219,7 +206,6 @@
         }
         KRATOS_ERROR << "Possible direction index in NurbsSurfaceGeometry reaches from 0-1. Given direction index: "
             << LocalDirectionIndex << std::endl;
->>>>>>> ab9bc6e6
     }
 
     ///@}
