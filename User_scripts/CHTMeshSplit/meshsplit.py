--- conflicted
+++ resolved
@@ -321,12 +321,6 @@
         
         print(main_model_part)
     
-<<<<<<< HEAD
-    def CreateGIDOutput(self, model_name):
-
-        print(self.model_fluid)
-        KratosMultiphysics.ModelPartIO("vis_model_fluid", KratosMultiphysics.IO.WRITE).WriteModelPart(self.model_fluid)
-=======
     def RefineSolid(self):
 
         find_nodal_h = KratosMultiphysics.FindNodalHNonHistoricalProcess(self.model_solid)
@@ -383,7 +377,6 @@
     def CreateGIDOutput(self, model_name):
 
         KratosMultiphysics.ModelPartIO("Modified_Fluid3", KratosMultiphysics.IO.WRITE).WriteModelPart(self.model_fluid)
->>>>>>> 31381d0e
         self.gid_output = GiDOutputProcess(self.model_fluid, model_name, self.settings["output_configuration"])
         self.gid_output.ExecuteInitialize()
         self.gid_output.ExecuteBeforeSolutionLoop()
